--- conflicted
+++ resolved
@@ -413,12 +413,8 @@
 	env.BlenderProg(B.root_build_dir, "blender", dobj + mainlist, [], thestatlibs + thesyslibs, [B.root_build_dir+'/lib'] + thelibincs, 'blender')
 if env['WITH_BF_PLAYER']:
 	playerlist = B.create_blender_liblist(env, 'player')
-<<<<<<< HEAD
-	playerlist = playerlist[0:2] + [mainlist[0]] + mainlist[2:] + [playerlist[2]]
-=======
 	playerlist += B.create_blender_liblist(env, 'intern')
 	playerlist += B.create_blender_liblist(env, 'extern')
->>>>>>> 16c1a294
 	env.BlenderProg(B.root_build_dir, "blenderplayer", dobj + playerlist, [], thestatlibs + thesyslibs, [B.root_build_dir+'/lib'] + thelibincs, 'blenderplayer')
 
 ##### Now define some targets
@@ -480,28 +476,18 @@
 			dotblenderinstall.append(env.Install(dir=td, source=srcfile))
 		
 		if env['WITH_BF_PYTHON']:
-<<<<<<< HEAD
-			#-- .blender/scripts, .blender/ui, .blender/io
-			scriptpaths=['release/scripts', 'release/ui', 'release/io']
-=======
 			#-- .blender/scripts
 			scriptpaths=['release/scripts']
->>>>>>> 16c1a294
 			for scriptpath in scriptpaths:
 				for dp, dn, df in os.walk(scriptpath):
 					if '.svn' in dn:
 						dn.remove('.svn')
-<<<<<<< HEAD
-					dir=env['BF_INSTALLDIR']+'/.blender/'+os.path.basename(scriptpath)+dp[len(scriptpath):]
-					source=[dp+os.sep+f for f in df]
-=======
 					
 					if env['WITH_BF_FHS']:		dir = BLENDERPATH
 					else:						dir = os.path.join(env['BF_INSTALLDIR'], '.blender')				
 					dir += os.sep + os.path.basename(scriptpath) + dp[len(scriptpath):]
 					
 					source=[os.path.join(dp, f) for f in df]
->>>>>>> 16c1a294
 					scriptinstall.append(env.Install(dir=dir,source=source))
 
 #-- icons
@@ -592,13 +578,6 @@
 		else:
 			dllsources.append('${BF_SDL_LIBPATH}/SDL.dll')
 	if env['WITH_BF_PYTHON']:
-<<<<<<< HEAD
-		ver = env["BF_PYTHON_VERSION"].replace(".", "")
-		
-		dllsources.append('${LCGDIR}/release/python' + ver + '.zip')
-		dllsources.append('${LCGDIR}/release/zlib.pyd')
-=======
->>>>>>> 16c1a294
 		if env['BF_DEBUG']:
 			dllsources.append('${BF_PYTHON_LIBPATH}/${BF_PYTHON_DLL}_d.dll')
 		else:
