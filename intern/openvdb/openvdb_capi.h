/*
 * This program is free software; you can redistribute it and/or
 * modify it under the terms of the GNU General Public License
 * as published by the Free Software Foundation; either version 2
 * of the License, or (at your option) any later version.
 *
 * This program is distributed in the hope that it will be useful,
 * but WITHOUT ANY WARRANTY; without even the implied warranty of
 * MERCHANTABILITY or FITNESS FOR A PARTICULAR PURPOSE.  See the
 * GNU General Public License for more details.
 *
 * You should have received a copy of the GNU General Public License
 * along with this program; if not, write to the Free Software Foundation,
 * Inc., 51 Franklin Street, Fifth Floor, Boston, MA 02110-1301, USA.
 *
 * The Original Code is Copyright (C) 2015 Blender Foundation.
 * All rights reserved.
 */

#ifndef __OPENVDB_CAPI_H__
#define __OPENVDB_CAPI_H__

#ifdef __cplusplus
extern "C" {
#endif

struct OpenVDBReader;
struct OpenVDBWriter;
struct OpenVDBFloatGrid;
struct OpenVDBIntGrid;
struct OpenVDBVectorGrid;

int OpenVDB_getVersionHex(void);

enum {
  VEC_INVARIANT = 0,
  VEC_COVARIANT = 1,
  VEC_COVARIANT_NORMALIZE = 2,
  VEC_CONTRAVARIANT_RELATIVE = 3,
  VEC_CONTRAVARIANT_ABSOLUTE = 4,
};

<<<<<<< HEAD
enum {
	VDB_SMOKE_DENSITY,
	VDB_SMOKE_COLOR,
	VDB_SMOKE_FLAME,
	VDB_SMOKE_HEAT,
	VDB_SMOKE_TEMPERATURE,
	VDB_SMOKE_VELOCITY,

	VDB_SMOKE_GRID_NUM
};

const char *vdb_grid_name(const int grid);

struct OpenVDBFloatGrid *OpenVDB_export_grid_fl(
        struct OpenVDBWriter *writer,
        const char *name, float *data,
		const int res[3], float matrix[4][4], const float clipping,
        struct OpenVDBFloatGrid *mask);
=======
struct OpenVDBFloatGrid *OpenVDB_export_grid_fl(struct OpenVDBWriter *writer,
                                                const char *name,
                                                float *data,
                                                const int res[3],
                                                float matrix[4][4],
                                                const float clipping,
                                                struct OpenVDBFloatGrid *mask);
>>>>>>> 9620b8f6

struct OpenVDBIntGrid *OpenVDB_export_grid_ch(struct OpenVDBWriter *writer,
                                              const char *name,
                                              unsigned char *data,
                                              const int res[3],
                                              float matrix[4][4],
                                              const float clipping,
                                              struct OpenVDBFloatGrid *mask);

struct OpenVDBVectorGrid *OpenVDB_export_grid_vec(struct OpenVDBWriter *writer,
                                                  const char *name,
                                                  const float *data_x,
                                                  const float *data_y,
                                                  const float *data_z,
                                                  const int res[3],
                                                  float matrix[4][4],
                                                  short vec_type,
                                                  const float clipping,
                                                  const bool is_color,
                                                  struct OpenVDBFloatGrid *mask);

<<<<<<< HEAD
void OpenVDB_import_grid_fl(
        struct OpenVDBReader *reader,
        const char *name, float *data,
        const int res[3], const int min_bound[3], const int sample_level);

void OpenVDB_import_grid_ch(
        struct OpenVDBReader *reader,
        const char *name, unsigned char *data,
        const int res[3], const int min_bound[3], const int sample_level);

void OpenVDB_import_grid_vec(
        struct OpenVDBReader *reader,
        const char *name,
        float *data_x, float *data_y, float *data_z,
        const int res[3], const int min_bound[3], const int sample_level);
=======
void OpenVDB_import_grid_fl(struct OpenVDBReader *reader,
                            const char *name,
                            float **data,
                            const int res[3]);

void OpenVDB_import_grid_ch(struct OpenVDBReader *reader,
                            const char *name,
                            unsigned char **data,
                            const int res[3]);

void OpenVDB_import_grid_vec(struct OpenVDBReader *reader,
                             const char *name,
                             float **data_x,
                             float **data_y,
                             float **data_z,
                             const int res[3]);
>>>>>>> 9620b8f6

struct OpenVDBWriter *OpenVDBWriter_create(void);
void OpenVDBWriter_free(struct OpenVDBWriter *writer);
void OpenVDBWriter_set_flags(struct OpenVDBWriter *writer, const int flag, const bool half);
void OpenVDBWriter_add_meta_fl(struct OpenVDBWriter *writer, const char *name, const float value);
void OpenVDBWriter_add_meta_int(struct OpenVDBWriter *writer, const char *name, const int value);
void OpenVDBWriter_add_meta_v3(struct OpenVDBWriter *writer,
                               const char *name,
                               const float value[3]);
void OpenVDBWriter_add_meta_v3_int(struct OpenVDBWriter *writer,
                                   const char *name,
                                   const int value[3]);
void OpenVDBWriter_add_meta_mat4(struct OpenVDBWriter *writer,
                                 const char *name,
                                 float value[4][4]);
void OpenVDBWriter_write(struct OpenVDBWriter *writer, const char *filename);

struct OpenVDBReader *OpenVDBReader_create(void);
void OpenVDBReader_free(struct OpenVDBReader *reader);
void OpenVDBReader_open(struct OpenVDBReader *reader, const char *filename);
bool OpenVDBReader_has_grid(struct OpenVDBReader *reader, const char *name);
bool OpenVDBReader_has_smoke_grid(struct OpenVDBReader *reader, const int grid);
void OpenVDBReader_get_meta_fl(struct OpenVDBReader *reader, const char *name, float *value);
void OpenVDBReader_get_meta_int(struct OpenVDBReader *reader, const char *name, int *value);
void OpenVDBReader_get_meta_v3(struct OpenVDBReader *reader, const char *name, float value[3]);
void OpenVDBReader_get_meta_v3_int(struct OpenVDBReader *reader, const char *name, int value[3]);
void OpenVDBReader_get_meta_mat4(struct OpenVDBReader *reader,
                                 const char *name,
                                 float value[4][4]);

bool OpenVDBReader_get_bounds(struct OpenVDBReader *reader,
                              int res_min[3], int res_max[3], int res[3],
                              float bbox_min[3], float bbox_max[3], float voxel_size[3]);

#ifdef __cplusplus
}
#endif

#endif /* __OPENVDB_CAPI_H__ */<|MERGE_RESOLUTION|>--- conflicted
+++ resolved
@@ -40,7 +40,6 @@
   VEC_CONTRAVARIANT_ABSOLUTE = 4,
 };
 
-<<<<<<< HEAD
 enum {
 	VDB_SMOKE_DENSITY,
 	VDB_SMOKE_COLOR,
@@ -59,15 +58,6 @@
         const char *name, float *data,
 		const int res[3], float matrix[4][4], const float clipping,
         struct OpenVDBFloatGrid *mask);
-=======
-struct OpenVDBFloatGrid *OpenVDB_export_grid_fl(struct OpenVDBWriter *writer,
-                                                const char *name,
-                                                float *data,
-                                                const int res[3],
-                                                float matrix[4][4],
-                                                const float clipping,
-                                                struct OpenVDBFloatGrid *mask);
->>>>>>> 9620b8f6
 
 struct OpenVDBIntGrid *OpenVDB_export_grid_ch(struct OpenVDBWriter *writer,
                                               const char *name,
@@ -89,40 +79,22 @@
                                                   const bool is_color,
                                                   struct OpenVDBFloatGrid *mask);
 
-<<<<<<< HEAD
-void OpenVDB_import_grid_fl(
-        struct OpenVDBReader *reader,
-        const char *name, float *data,
-        const int res[3], const int min_bound[3], const int sample_level);
-
-void OpenVDB_import_grid_ch(
-        struct OpenVDBReader *reader,
-        const char *name, unsigned char *data,
-        const int res[3], const int min_bound[3], const int sample_level);
-
-void OpenVDB_import_grid_vec(
-        struct OpenVDBReader *reader,
-        const char *name,
-        float *data_x, float *data_y, float *data_z,
-        const int res[3], const int min_bound[3], const int sample_level);
-=======
 void OpenVDB_import_grid_fl(struct OpenVDBReader *reader,
                             const char *name,
-                            float **data,
-                            const int res[3]);
+                            float *data,
+                            const int res[3], const int min_bound[3], const int sample_level);
 
 void OpenVDB_import_grid_ch(struct OpenVDBReader *reader,
                             const char *name,
-                            unsigned char **data,
-                            const int res[3]);
+                            unsigned char *data,
+                            const int res[3], const int min_bound[3], const int sample_level);
 
 void OpenVDB_import_grid_vec(struct OpenVDBReader *reader,
                              const char *name,
-                             float **data_x,
-                             float **data_y,
-                             float **data_z,
-                             const int res[3]);
->>>>>>> 9620b8f6
+                             float *data_x,
+                             float *data_y,
+                             float *data_z,
+                             const int res[3], const int min_bound[3], const int sample_level);
 
 struct OpenVDBWriter *OpenVDBWriter_create(void);
 void OpenVDBWriter_free(struct OpenVDBWriter *writer);
