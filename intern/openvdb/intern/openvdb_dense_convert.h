/*
 * This program is free software; you can redistribute it and/or
 * modify it under the terms of the GNU General Public License
 * as published by the Free Software Foundation; either version 2
 * of the License, or (at your option) any later version.
 *
 * This program is distributed in the hope that it will be useful,
 * but WITHOUT ANY WARRANTY; without even the implied warranty of
 * MERCHANTABILITY or FITNESS FOR A PARTICULAR PURPOSE.  See the
 * GNU General Public License for more details.
 *
 * You should have received a copy of the GNU General Public License
 * along with this program; if not, write to the Free Software Foundation,
 * Inc., 51 Franklin Street, Fifth Floor, Boston, MA 02110-1301, USA.
 *
 * The Original Code is Copyright (C) 2015 Blender Foundation.
 * All rights reserved.
 */

#ifndef __OPENVDB_DENSE_CONVERT_H__
#define __OPENVDB_DENSE_CONVERT_H__

#include "openvdb_reader.h"
#include "openvdb_writer.h"

#include <openvdb/tools/Clip.h>
#include <openvdb/tools/Dense.h>

#include <cstdio>

namespace internal {

static const int CUBE_SIZE = 8;

static const int compute_index(int x, int y, int z, int width, int height)
{
	return x + width * (y + z * height);
}

static void copy(float *des, const float *src)
{
	*des = *src;
}

static void copy(unsigned char *des, const int *src)
{
	*des = *src;
}

static void copy(float *des, const openvdb::math::Vec3s *src)
{
	*(des + 0) = src->x();
	*(des + 1) = src->y();
	*(des + 2) = src->z();
	*(des + 3) = 1.0f;
}

/* Verify that the name does not correspond to the old format, in which case we
 * need to replace the '_low' ending with ' low'. See T53802. */
openvdb::Name do_name_versionning(const openvdb::Name &name);

openvdb::Mat4R convertMatrix(const float mat[4][4]);

<<<<<<< HEAD
template <typename GridType, typename T>
typename GridType::Ptr OpenVDB_export_grid(
        OpenVDBWriter *writer,
        const openvdb::Name &name,
        const T *data,
        const int res[3],
		float fluid_mat[4][4],
		const float clipping,
        const openvdb::FloatGrid *mask)
=======
template<typename GridType, typename T>
GridType *OpenVDB_export_grid(OpenVDBWriter *writer,
                              const openvdb::Name &name,
                              const T *data,
                              const int res[3],
                              float fluid_mat[4][4],
                              const float clipping,
                              const openvdb::FloatGrid *mask)
>>>>>>> 9620b8f6
{
  using namespace openvdb;

<<<<<<< HEAD
	math::CoordBBox bbox(Coord(0), Coord(res[0] - 1, res[1] - 1, res[2] - 1));
=======
  math::CoordBBox bbox(Coord(0), Coord(res[0] - 1, res[1] - 1, res[2] - 1));
  Mat4R mat = convertMatrix(fluid_mat);
  math::Transform::Ptr transform = math::Transform::createLinearTransform(mat);
>>>>>>> 9620b8f6

  typename GridType::Ptr grid = GridType::create(T(0));

  tools::Dense<const T, openvdb::tools::LayoutXYZ> dense_grid(bbox, data);
  tools::copyFromDense(dense_grid, grid->tree(), static_cast<T>(clipping));

<<<<<<< HEAD
	if(fluid_mat) {
		Mat4R mat = convertMatrix(fluid_mat);
		math::Transform::Ptr transform = math::Transform::createLinearTransform(mat);
		grid->setTransform(transform);
	}
=======
  grid->setTransform(transform);
>>>>>>> 9620b8f6

  /* Avoid clipping against an empty grid. */
  if (mask && !mask->tree().empty()) {
    grid = tools::clip(*grid, *mask);
  }

  grid->setName(name);
  grid->setIsInWorldSpace(false);
  grid->setVectorType(openvdb::VEC_INVARIANT);

<<<<<<< HEAD
	if(writer) {
		writer->insert(grid);
	}

	return grid;
}

openvdb::GridBase::Ptr OpenVDB_export_vector_grid(OpenVDBWriter *writer,
		const openvdb::Name &name,
		const float *data_x, const float *data_y, const float *data_z,
		const int res[3],
		float fluid_mat[4][4],
		openvdb::VecType vec_type,
		const bool is_color,
		const float clipping,
		const openvdb::FloatGrid *mask);

template <typename GridType, typename GridDataType, typename DataType>
void OpenVDB_import_grid(
        OpenVDBReader *reader,
        const char *name,
        DataType **data,
        const int raw_res[3],
        const int min_bound[3],
		const int channels,
		const int sample_level,
		const bool weave)
{
	using namespace openvdb;

	/* Weave pattern: xyzxyz...xyz
	 * Normal pattern: xxx...yyy....zzz
	 * Normal data is an array of pointers while weave data is a pointer to a
	 * flat T array. */

	int remainder[3], res[3];
	for(int i = 0; i < 3; ++i) {
		remainder[i] = res[i] % CUBE_SIZE;
		res[i] = raw_res[i] / sample_level + (raw_res[i] % sample_level != 0);
	}

	if(weave) {
		memset(data[0], 0, res[0] * res[1] * res[2] * channels * sizeof(DataType));
	}
	else {
		for(int c = 0; c < channels; ++c) {
			memset(data[c], 0, res[0] * res[1] * res[2] * sizeof(DataType));
		}
	}

	openvdb::Name temp_name(name);

	if (!reader->hasGrid(temp_name)) {
		temp_name = do_name_versionning(temp_name);

		if (!reader->hasGrid(temp_name)) {
			std::fprintf(stderr, "OpenVDB grid %s not found in file!\n", temp_name.c_str());
			return;
		}
	}

	typename GridType::Ptr grid = gridPtrCast<GridType>(reader->getGrid(temp_name));

	const math::Coord min(min_bound[0], min_bound[1], min_bound[2]);

	for (typename GridType::TreeType::LeafCIter iter = grid->tree().cbeginLeaf(); iter; ++iter) {
		const typename GridType::TreeType::LeafNodeType *leaf = iter.getLeaf();
		const GridDataType *leaf_data = leaf->buffer().data();

		const math::Coord start = leaf->getNodeBoundingBox().getStart() - min;
		const int tile_width = (start.x() + CUBE_SIZE > raw_res[0]) ? remainder[0] : CUBE_SIZE;
		const int tile_height = (start.y() + CUBE_SIZE > raw_res[1]) ? remainder[1] : CUBE_SIZE;
		const int tile_depth = (start.z() + CUBE_SIZE > raw_res[2]) ? remainder[2] : CUBE_SIZE;

		for (int k = 0; k < tile_depth; ++k) {
			for (int j = 0; j < tile_height; ++j) {
				for (int i = 0; i < tile_width; ++i) {
					int x = start.x() + i;
					int y = start.y() + j;
					int z = start.z() + k;

					/* Get every (sample_level)th voxel. */
					if(sample_level > 1) {
						if(x % sample_level != 0 || y % sample_level != 0 || z % sample_level != 0) {
							continue;
						}
						x /= sample_level;
						y /= sample_level;
						z /= sample_level;
					}

					int data_index = compute_index(x, y, z, res[0], res[1]);
					/* Index computation by coordinates is reversed in VDB grids. */
					int leaf_index = compute_index(k, j, i, tile_depth, tile_height);

					if(weave) {
						copy(data[0] + data_index, leaf_data + leaf_index);
					}
					else {
						DataType temp_value[4]; /* We don't expect channels > 4 */
						copy(temp_value, leaf_data + leaf_index);
						for(int c = 0; c < channels; ++c) {
							data[c][data_index] = temp_value[c];
						}
					}
				}
			}
		}
	}
}

}  /* namespace internal */
=======
  writer->insert(grid);

  return grid.get();
}

template<typename GridType, typename T>
void OpenVDB_import_grid(OpenVDBReader *reader,
                         const openvdb::Name &name,
                         T **data,
                         const int res[3])
{
  using namespace openvdb;

  openvdb::Name temp_name = name;

  if (!reader->hasGrid(temp_name)) {
    temp_name = do_name_versionning(temp_name);

    if (!reader->hasGrid(temp_name)) {
      std::fprintf(stderr, "OpenVDB grid %s not found in file!\n", temp_name.c_str());
      memset(*data, 0, sizeof(T) * res[0] * res[1] * res[2]);
      return;
    }
  }

  typename GridType::Ptr grid = gridPtrCast<GridType>(reader->getGrid(temp_name));
  typename GridType::ConstAccessor acc = grid->getConstAccessor();

  math::Coord xyz;
  int &x = xyz[0], &y = xyz[1], &z = xyz[2];

  size_t index = 0;
  for (z = 0; z < res[2]; ++z) {
    for (y = 0; y < res[1]; ++y) {
      for (x = 0; x < res[0]; ++x, ++index) {
        (*data)[index] = acc.getValue(xyz);
      }
    }
  }
}

openvdb::GridBase *OpenVDB_export_vector_grid(OpenVDBWriter *writer,
                                              const openvdb::Name &name,
                                              const float *data_x,
                                              const float *data_y,
                                              const float *data_z,
                                              const int res[3],
                                              float fluid_mat[4][4],
                                              openvdb::VecType vec_type,
                                              const bool is_color,
                                              const float clipping,
                                              const openvdb::FloatGrid *mask);

void OpenVDB_import_grid_vector(OpenVDBReader *reader,
                                const openvdb::Name &name,
                                float **data_x,
                                float **data_y,
                                float **data_z,
                                const int res[3]);

} /* namespace internal */
>>>>>>> 9620b8f6

#endif /* __OPENVDB_DENSE_CONVERT_H__ */<|MERGE_RESOLUTION|>--- conflicted
+++ resolved
@@ -61,7 +61,6 @@
 
 openvdb::Mat4R convertMatrix(const float mat[4][4]);
 
-<<<<<<< HEAD
 template <typename GridType, typename T>
 typename GridType::Ptr OpenVDB_export_grid(
         OpenVDBWriter *writer,
@@ -71,41 +70,21 @@
 		float fluid_mat[4][4],
 		const float clipping,
         const openvdb::FloatGrid *mask)
-=======
-template<typename GridType, typename T>
-GridType *OpenVDB_export_grid(OpenVDBWriter *writer,
-                              const openvdb::Name &name,
-                              const T *data,
-                              const int res[3],
-                              float fluid_mat[4][4],
-                              const float clipping,
-                              const openvdb::FloatGrid *mask)
->>>>>>> 9620b8f6
 {
   using namespace openvdb;
 
-<<<<<<< HEAD
 	math::CoordBBox bbox(Coord(0), Coord(res[0] - 1, res[1] - 1, res[2] - 1));
-=======
-  math::CoordBBox bbox(Coord(0), Coord(res[0] - 1, res[1] - 1, res[2] - 1));
-  Mat4R mat = convertMatrix(fluid_mat);
-  math::Transform::Ptr transform = math::Transform::createLinearTransform(mat);
->>>>>>> 9620b8f6
 
   typename GridType::Ptr grid = GridType::create(T(0));
 
   tools::Dense<const T, openvdb::tools::LayoutXYZ> dense_grid(bbox, data);
   tools::copyFromDense(dense_grid, grid->tree(), static_cast<T>(clipping));
 
-<<<<<<< HEAD
 	if(fluid_mat) {
 		Mat4R mat = convertMatrix(fluid_mat);
 		math::Transform::Ptr transform = math::Transform::createLinearTransform(mat);
 		grid->setTransform(transform);
 	}
-=======
-  grid->setTransform(transform);
->>>>>>> 9620b8f6
 
   /* Avoid clipping against an empty grid. */
   if (mask && !mask->tree().empty()) {
@@ -116,7 +95,6 @@
   grid->setIsInWorldSpace(false);
   grid->setVectorType(openvdb::VEC_INVARIANT);
 
-<<<<<<< HEAD
 	if(writer) {
 		writer->insert(grid);
 	}
@@ -228,69 +206,6 @@
 	}
 }
 
-}  /* namespace internal */
-=======
-  writer->insert(grid);
-
-  return grid.get();
-}
-
-template<typename GridType, typename T>
-void OpenVDB_import_grid(OpenVDBReader *reader,
-                         const openvdb::Name &name,
-                         T **data,
-                         const int res[3])
-{
-  using namespace openvdb;
-
-  openvdb::Name temp_name = name;
-
-  if (!reader->hasGrid(temp_name)) {
-    temp_name = do_name_versionning(temp_name);
-
-    if (!reader->hasGrid(temp_name)) {
-      std::fprintf(stderr, "OpenVDB grid %s not found in file!\n", temp_name.c_str());
-      memset(*data, 0, sizeof(T) * res[0] * res[1] * res[2]);
-      return;
-    }
-  }
-
-  typename GridType::Ptr grid = gridPtrCast<GridType>(reader->getGrid(temp_name));
-  typename GridType::ConstAccessor acc = grid->getConstAccessor();
-
-  math::Coord xyz;
-  int &x = xyz[0], &y = xyz[1], &z = xyz[2];
-
-  size_t index = 0;
-  for (z = 0; z < res[2]; ++z) {
-    for (y = 0; y < res[1]; ++y) {
-      for (x = 0; x < res[0]; ++x, ++index) {
-        (*data)[index] = acc.getValue(xyz);
-      }
-    }
-  }
-}
-
-openvdb::GridBase *OpenVDB_export_vector_grid(OpenVDBWriter *writer,
-                                              const openvdb::Name &name,
-                                              const float *data_x,
-                                              const float *data_y,
-                                              const float *data_z,
-                                              const int res[3],
-                                              float fluid_mat[4][4],
-                                              openvdb::VecType vec_type,
-                                              const bool is_color,
-                                              const float clipping,
-                                              const openvdb::FloatGrid *mask);
-
-void OpenVDB_import_grid_vector(OpenVDBReader *reader,
-                                const openvdb::Name &name,
-                                float **data_x,
-                                float **data_y,
-                                float **data_z,
-                                const int res[3]);
-
 } /* namespace internal */
->>>>>>> 9620b8f6
 
 #endif /* __OPENVDB_DENSE_CONVERT_H__ */