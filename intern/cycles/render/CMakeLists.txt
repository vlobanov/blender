--- conflicted
+++ resolved
@@ -75,14 +75,11 @@
   tile.h
 )
 
-<<<<<<< HEAD
 if(WITH_OPENVDB)
 	list(APPEND SRC openvdb.cpp)
 	list(APPEND SRC_HEADERS openvdb.h)
 endif()
 
-set(CMAKE_CXX_FLAGS "${CMAKE_CXX_FLAGS} ${RTTI_DISABLE_FLAGS}")
-=======
 set(LIB
   cycles_bvh
 )
@@ -92,7 +89,6 @@
     cycles_kernel_osl
   )
 endif()
->>>>>>> 9620b8f6
 
 include_directories(${INC})
 include_directories(SYSTEM ${INC_SYS})
