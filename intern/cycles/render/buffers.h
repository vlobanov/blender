--- conflicted
+++ resolved
@@ -50,28 +50,15 @@
 	int full_height;
 
 	/* passes */
-<<<<<<< HEAD
 	PassSettings passes;
 	int aov_color_passes;
 	int aov_value_passes;
-=======
-	array<Pass> passes;
-	bool denoising_data_pass;
-	/* If only some light path types should be denoised, an additional pass is needed. */
-	bool denoising_clean_pass;
->>>>>>> 2fb56e71
 
 	/* functions */
 	BufferParams();
 
 	void get_offset_stride(int& offset, int& stride);
 	bool modified(const BufferParams& params);
-<<<<<<< HEAD
-=======
-	void add_pass(PassType type);
-	int get_passes_size();
-	int get_denoising_offset();
->>>>>>> 2fb56e71
 };
 
 /* Render Buffers */
@@ -95,11 +82,8 @@
 
 	bool copy_from_device(Device *from_device = NULL);
 	bool get_pass_rect(PassType type, float exposure, int sample, int components, float *pixels);
-<<<<<<< HEAD
 	bool get_aov_rect(ustring name, float exposure, int sample, int components, float *pixels);
-=======
 	bool get_denoising_pass_rect(int offset, float exposure, int sample, int components, float *pixels);
->>>>>>> 2fb56e71
 
 protected:
 	void device_free();
