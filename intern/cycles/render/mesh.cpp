--- conflicted
+++ resolved
@@ -39,7 +39,7 @@
 #include "util/util_set.h"
 
 #ifdef WITH_EMBREE
-#	include "bvh_embree.h"
+#	include "bvh/bvh_embree.h"
 #	include "embree2/rtcore.h"
 #	include "embree2/rtcore_scene.h"
 #	include "embree2/rtcore_builder.h"
@@ -1889,7 +1889,7 @@
 
 	dscene->data.bvh.root = pack.root_index;
 	dscene->data.bvh.use_qbvh = scene->params.use_qbvh;
-<<<<<<< HEAD
+	dscene->data.bvh.use_bvh_steps = (scene->params.num_bvh_time_steps != 0);
 
 #ifdef WITH_EMBREE
 	if(pack.root_index == BVH_CUSTOM) {
@@ -1898,9 +1898,6 @@
 		dscene->data.bvh.scene = NULL;
 	}
 #endif
-=======
-	dscene->data.bvh.use_bvh_steps = (scene->params.num_bvh_time_steps != 0);
->>>>>>> 40d45967
 }
 
 void MeshManager::device_update_flags(Device * /*device*/,
