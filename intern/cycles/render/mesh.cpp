--- conflicted
+++ resolved
@@ -450,15 +450,11 @@
   subdivision_type = SUBDIVISION_NONE;
   subd_params = NULL;
 
-<<<<<<< HEAD
-	patch_table = NULL;
+  patch_table = NULL;
 
 	motion_steps = 0;
 	use_motion_blur = false;
 	use_volume_motion_blur = false;
-=======
-  patch_table = NULL;
->>>>>>> 9620b8f6
 }
 
 Mesh::~Mesh()
@@ -1432,246 +1428,6 @@
                                             size_t &attr_uchar4_offset,
                                             Attribute *mattr,
                                             AttributePrimitive prim,
-<<<<<<< HEAD
-                                            TypeDesc& type,
-                                            AttributeDescriptor& desc)
-{
-	if(mattr) {
-		/* store element and type */
-		desc.element = mattr->element;
-		desc.flags = mattr->flags;
-		type = mattr->type;
-
-		/* store attribute data in arrays */
-		size_t size = mattr->element_size(mesh, prim);
-
-		AttributeElement& element = desc.element;
-		int& offset = desc.offset;
-
-		if(mattr->element == ATTR_ELEMENT_VOXEL) {
-			/* store slot in offset value */
-			VoxelAttribute *voxel_data = mattr->data_voxel();
-			offset = voxel_data->slot;
-		}
-		else if(mattr->element == ATTR_ELEMENT_CORNER_BYTE) {
-			uchar4 *data = mattr->data_uchar4();
-			offset = attr_uchar4_offset;
-
-			assert(attr_uchar4.size() >= offset + size);
-			for(size_t k = 0; k < size; k++) {
-				attr_uchar4[offset+k] = data[k];
-			}
-			attr_uchar4_offset += size;
-		}
-		else if(mattr->type == TypeDesc::TypeFloat) {
-			float *data = mattr->data_float();
-			offset = attr_float_offset;
-
-			assert(attr_float.size() >= offset + size);
-			for(size_t k = 0; k < size; k++) {
-				attr_float[offset+k] = data[k];
-			}
-			attr_float_offset += size;
-		}
-		else if(mattr->type == TypeDesc::TypeMatrix) {
-			Transform *tfm = mattr->data_transform();
-			offset = attr_float3_offset;
-
-			assert(attr_float3.size() >= offset + size * 3);
-			for(size_t k = 0; k < size*3; k++) {
-				attr_float3[offset+k] = (&tfm->x)[k];
-			}
-			attr_float3_offset += size * 3;
-		}
-		else {
-			float4 *data = mattr->data_float4();
-			offset = attr_float3_offset;
-
-			assert(attr_float3.size() >= offset + size);
-			for(size_t k = 0; k < size; k++) {
-				attr_float3[offset+k] = data[k];
-			}
-			attr_float3_offset += size;
-		}
-
-		/* mesh vertex/curve index is global, not per object, so we sneak
-		 * a correction for that in here */
-		if(mesh->subdivision_type == Mesh::SUBDIVISION_CATMULL_CLARK && desc.flags & ATTR_SUBDIVIDED) {
-			/* indices for subdivided attributes are retrieved
-			 * from patch table so no need for correction here*/
-		}
-		else if(element == ATTR_ELEMENT_VERTEX)
-			offset -= mesh->vert_offset;
-		else if(element == ATTR_ELEMENT_VERTEX_MOTION)
-			offset -= mesh->vert_offset;
-		else if(element == ATTR_ELEMENT_FACE) {
-			if(prim == ATTR_PRIM_TRIANGLE)
-				offset -= mesh->tri_offset;
-			else
-				offset -= mesh->face_offset;
-		}
-		else if(element == ATTR_ELEMENT_CORNER || element == ATTR_ELEMENT_CORNER_BYTE) {
-			if(prim == ATTR_PRIM_TRIANGLE)
-				offset -= 3*mesh->tri_offset;
-			else
-				offset -= mesh->corner_offset;
-		}
-		else if(element == ATTR_ELEMENT_CURVE)
-			offset -= mesh->curve_offset;
-		else if(element == ATTR_ELEMENT_CURVE_KEY)
-			offset -= mesh->curvekey_offset;
-		else if(element == ATTR_ELEMENT_CURVE_KEY_MOTION)
-			offset -= mesh->curvekey_offset;
-	}
-	else {
-		/* attribute not found */
-		desc.element = ATTR_ELEMENT_NONE;
-		desc.offset = 0;
-	}
-}
-
-void MeshManager::device_update_attributes(Device *device, DeviceScene *dscene, Scene *scene, Progress& progress)
-{
-	progress.set_status("Updating Mesh", "Computing attributes");
-
-	/* gather per mesh requested attributes. as meshes may have multiple
-	 * shaders assigned, this merges the requested attributes that have
-	 * been set per shader by the shader manager */
-	vector<AttributeRequestSet> mesh_attributes(scene->meshes.size());
-
-	for(size_t i = 0; i < scene->meshes.size(); i++) {
-		Mesh *mesh = scene->meshes[i];
-
-		scene->need_global_attributes(mesh_attributes[i]);
-
-		foreach(Shader *shader, mesh->used_shaders) {
-			mesh_attributes[i].add(shader->attributes);
-		}
-
-		/* motion blur for volumes */
-		if(mesh->use_volume_motion_blur)
-		{
-			mesh_attributes[i].add(ATTR_STD_VOLUME_VELOCITY);
-		}
-	}
-
-	/* mesh attribute are stored in a single array per data type. here we fill
-	 * those arrays, and set the offset and element type to create attribute
-	 * maps next */
-
-	/* Pre-allocate attributes to avoid arrays re-allocation which would
-	 * take 2x of overall attribute memory usage.
-	 */
-	size_t attr_float_size = 0;
-	size_t attr_float3_size = 0;
-	size_t attr_uchar4_size = 0;
-	for(size_t i = 0; i < scene->meshes.size(); i++) {
-		Mesh *mesh = scene->meshes[i];
-		AttributeRequestSet& attributes = mesh_attributes[i];
-		foreach(AttributeRequest& req, attributes.requests) {
-			Attribute *triangle_mattr = mesh->attributes.find(req);
-			Attribute *curve_mattr = mesh->curve_attributes.find(req);
-			Attribute *subd_mattr = mesh->subd_attributes.find(req);
-
-			update_attribute_element_size(mesh,
-			                              triangle_mattr,
-			                              ATTR_PRIM_TRIANGLE,
-			                              &attr_float_size,
-			                              &attr_float3_size,
-			                              &attr_uchar4_size);
-			update_attribute_element_size(mesh,
-			                              curve_mattr,
-			                              ATTR_PRIM_CURVE,
-			                              &attr_float_size,
-			                              &attr_float3_size,
-			                              &attr_uchar4_size);
-			update_attribute_element_size(mesh,
-			                              subd_mattr,
-			                              ATTR_PRIM_SUBD,
-			                              &attr_float_size,
-			                              &attr_float3_size,
-			                              &attr_uchar4_size);
-		}
-	}
-
-	dscene->attributes_float.alloc(attr_float_size);
-	dscene->attributes_float3.alloc(attr_float3_size);
-	dscene->attributes_uchar4.alloc(attr_uchar4_size);
-
-	size_t attr_float_offset = 0;
-	size_t attr_float3_offset = 0;
-	size_t attr_uchar4_offset = 0;
-
-	/* Fill in attributes. */
-	for(size_t i = 0; i < scene->meshes.size(); i++) {
-		Mesh *mesh = scene->meshes[i];
-		AttributeRequestSet& attributes = mesh_attributes[i];
-
-		/* todo: we now store std and name attributes from requests even if
-		 * they actually refer to the same mesh attributes, optimize */
-		foreach(AttributeRequest& req, attributes.requests) {
-			Attribute *triangle_mattr = mesh->attributes.find(req);
-			Attribute *curve_mattr = mesh->curve_attributes.find(req);
-			Attribute *subd_mattr = mesh->subd_attributes.find(req);
-
-			update_attribute_element_offset(mesh,
-			                                dscene->attributes_float, attr_float_offset,
-			                                dscene->attributes_float3, attr_float3_offset,
-			                                dscene->attributes_uchar4, attr_uchar4_offset,
-			                                triangle_mattr,
-			                                ATTR_PRIM_TRIANGLE,
-			                                req.triangle_type,
-			                                req.triangle_desc);
-
-			update_attribute_element_offset(mesh,
-			                                dscene->attributes_float, attr_float_offset,
-			                                dscene->attributes_float3, attr_float3_offset,
-			                                dscene->attributes_uchar4, attr_uchar4_offset,
-			                                curve_mattr,
-			                                ATTR_PRIM_CURVE,
-			                                req.curve_type,
-			                                req.curve_desc);
-
-			update_attribute_element_offset(mesh,
-			                                dscene->attributes_float, attr_float_offset,
-			                                dscene->attributes_float3, attr_float3_offset,
-			                                dscene->attributes_uchar4, attr_uchar4_offset,
-			                                subd_mattr,
-			                                ATTR_PRIM_SUBD,
-			                                req.subd_type,
-			                                req.subd_desc);
-
-			if(progress.get_cancel()) return;
-		}
-	}
-
-	/* create attribute lookup maps */
-	if(scene->shader_manager->use_osl())
-		update_osl_attributes(device, scene, mesh_attributes);
-
-	update_svm_attributes(device, dscene, scene, mesh_attributes);
-
-	if(progress.get_cancel()) return;
-
-	/* copy to device */
-	progress.set_status("Updating Mesh", "Copying Attributes to device");
-
-	if(dscene->attributes_float.size()) {
-		dscene->attributes_float.copy_to_device();
-	}
-	if(dscene->attributes_float3.size()) {
-		dscene->attributes_float3.copy_to_device();
-	}
-	if(dscene->attributes_uchar4.size()) {
-		dscene->attributes_uchar4.copy_to_device();
-	}
-
-	if(progress.get_cancel()) return;
-
-	/* After mesh attributes and patch tables have been copied to device memory,
-	 * we need to update offsets in the objects. */
-	scene->object_manager->device_update_mesh_offsets(device, dscene, scene);
-=======
                                             TypeDesc &type,
                                             AttributeDescriptor &desc)
 {
@@ -1797,10 +1553,16 @@
 
     scene->need_global_attributes(mesh_attributes[i]);
 
-    foreach (Shader *shader, mesh->used_shaders) {
-      mesh_attributes[i].add(shader->attributes);
-    }
-  }
+		foreach(Shader *shader, mesh->used_shaders) {
+			mesh_attributes[i].add(shader->attributes);
+		}
+
+		/* motion blur for volumes */
+		if(mesh->use_volume_motion_blur)
+		{
+			mesh_attributes[i].add(ATTR_STD_VOLUME_VELOCITY);
+		}
+	}
 
   /* mesh attribute are stored in a single array per data type. here we fill
    * those arrays, and set the offset and element type to create attribute
@@ -1945,7 +1707,6 @@
   /* After mesh attributes and patch tables have been copied to device memory,
    * we need to update offsets in the objects. */
   scene->object_manager->device_update_mesh_offsets(device, dscene, scene);
->>>>>>> 9620b8f6
 }
 
 void MeshManager::mesh_calc_offset(Scene *scene)
