/*
 * Copyright 2011-2013 Blender Foundation
 *
 * Licensed under the Apache License, Version 2.0 (the "License");
 * you may not use this file except in compliance with the License.
 * You may obtain a copy of the License at
 *
 * http://www.apache.org/licenses/LICENSE-2.0
 *
 * Unless required by applicable law or agreed to in writing, software
 * distributed under the License is distributed on an "AS IS" BASIS,
 * WITHOUT WARRANTIES OR CONDITIONS OF ANY KIND, either express or implied.
 * See the License for the specific language governing permissions and
 * limitations under the License.
 */

#include "render/colorspace.h"
#include "render/film.h"
#include "render/image.h"
#include "render/integrator.h"
#include "render/light.h"
#include "render/nodes.h"
#include "render/scene.h"
#include "render/svm.h"
#include "kernel/svm/svm_color_util.h"
#include "kernel/svm/svm_ramp_util.h"
#include "kernel/svm/svm_math_util.h"
#include "render/osl.h"
#include "render/constant_fold.h"

#include "util/util_sky_model.h"
#include "util/util_foreach.h"
#include "util/util_logging.h"
#include "util/util_transform.h"

CCL_NAMESPACE_BEGIN

/* Texture Mapping */

#define TEXTURE_MAPPING_DEFINE(TextureNode) \
  SOCKET_POINT(tex_mapping.translation, "Translation", make_float3(0.0f, 0.0f, 0.0f)); \
  SOCKET_VECTOR(tex_mapping.rotation, "Rotation", make_float3(0.0f, 0.0f, 0.0f)); \
  SOCKET_VECTOR(tex_mapping.scale, "Scale", make_float3(1.0f, 1.0f, 1.0f)); \
\
  SOCKET_VECTOR(tex_mapping.min, "Min", make_float3(-FLT_MAX, -FLT_MAX, -FLT_MAX)); \
  SOCKET_VECTOR(tex_mapping.max, "Max", make_float3(FLT_MAX, FLT_MAX, FLT_MAX)); \
  SOCKET_BOOLEAN(tex_mapping.use_minmax, "Use Min Max", false); \
\
  static NodeEnum mapping_axis_enum; \
  mapping_axis_enum.insert("none", TextureMapping::NONE); \
  mapping_axis_enum.insert("x", TextureMapping::X); \
  mapping_axis_enum.insert("y", TextureMapping::Y); \
  mapping_axis_enum.insert("z", TextureMapping::Z); \
  SOCKET_ENUM(tex_mapping.x_mapping, "x_mapping", mapping_axis_enum, TextureMapping::X); \
  SOCKET_ENUM(tex_mapping.y_mapping, "y_mapping", mapping_axis_enum, TextureMapping::Y); \
  SOCKET_ENUM(tex_mapping.z_mapping, "z_mapping", mapping_axis_enum, TextureMapping::Z); \
\
  static NodeEnum mapping_type_enum; \
  mapping_type_enum.insert("point", TextureMapping::POINT); \
  mapping_type_enum.insert("texture", TextureMapping::TEXTURE); \
  mapping_type_enum.insert("vector", TextureMapping::VECTOR); \
  mapping_type_enum.insert("normal", TextureMapping::NORMAL); \
  SOCKET_ENUM(tex_mapping.type, "Type", mapping_type_enum, TextureMapping::TEXTURE); \
\
  static NodeEnum mapping_projection_enum; \
  mapping_projection_enum.insert("flat", TextureMapping::FLAT); \
  mapping_projection_enum.insert("cube", TextureMapping::CUBE); \
  mapping_projection_enum.insert("tube", TextureMapping::TUBE); \
  mapping_projection_enum.insert("sphere", TextureMapping::SPHERE); \
  SOCKET_ENUM(tex_mapping.projection, "Projection", mapping_projection_enum, TextureMapping::FLAT);

TextureMapping::TextureMapping()
{
}

Transform TextureMapping::compute_transform()
{
  Transform mmat = transform_scale(make_float3(0.0f, 0.0f, 0.0f));

  if (x_mapping != NONE)
    mmat[0][x_mapping - 1] = 1.0f;
  if (y_mapping != NONE)
    mmat[1][y_mapping - 1] = 1.0f;
  if (z_mapping != NONE)
    mmat[2][z_mapping - 1] = 1.0f;

  float3 scale_clamped = scale;

  if (type == TEXTURE || type == NORMAL) {
    /* keep matrix invertible */
    if (fabsf(scale.x) < 1e-5f)
      scale_clamped.x = signf(scale.x) * 1e-5f;
    if (fabsf(scale.y) < 1e-5f)
      scale_clamped.y = signf(scale.y) * 1e-5f;
    if (fabsf(scale.z) < 1e-5f)
      scale_clamped.z = signf(scale.z) * 1e-5f;
  }

  Transform smat = transform_scale(scale_clamped);
  Transform rmat = transform_euler(rotation);
  Transform tmat = transform_translate(translation);

  Transform mat;

  switch (type) {
    case TEXTURE:
      /* inverse transform on texture coordinate gives
       * forward transform on texture */
      mat = tmat * rmat * smat;
      mat = transform_inverse(mat);
      break;
    case POINT:
      /* full transform */
      mat = tmat * rmat * smat;
      break;
    case VECTOR:
      /* no translation for vectors */
      mat = rmat * smat;
      break;
    case NORMAL:
      /* no translation for normals, and inverse transpose */
      mat = rmat * smat;
      mat = transform_transposed_inverse(mat);
      break;
  }

  /* projection last */
  mat = mat * mmat;

  return mat;
}

bool TextureMapping::skip()
{
  if (translation != make_float3(0.0f, 0.0f, 0.0f))
    return false;
  if (rotation != make_float3(0.0f, 0.0f, 0.0f))
    return false;
  if (scale != make_float3(1.0f, 1.0f, 1.0f))
    return false;

  if (x_mapping != X || y_mapping != Y || z_mapping != Z)
    return false;
  if (use_minmax)
    return false;

  return true;
}

void TextureMapping::compile(SVMCompiler &compiler, int offset_in, int offset_out)
{
  compiler.add_node(NODE_MAPPING, offset_in, offset_out);

  Transform tfm = compute_transform();
  compiler.add_node(tfm.x);
  compiler.add_node(tfm.y);
  compiler.add_node(tfm.z);

  if (use_minmax) {
    compiler.add_node(NODE_MIN_MAX, offset_out, offset_out);
    compiler.add_node(float3_to_float4(min));
    compiler.add_node(float3_to_float4(max));
  }

  if (type == NORMAL) {
    compiler.add_node(NODE_VECTOR_MATH, NODE_VECTOR_MATH_NORMALIZE, offset_out, offset_out);
    compiler.add_node(NODE_VECTOR_MATH, SVM_STACK_INVALID, offset_out);
  }
}

/* Convenience function for texture nodes, allocating stack space to output
 * a modified vector and returning its offset */
int TextureMapping::compile_begin(SVMCompiler &compiler, ShaderInput *vector_in)
{
  if (!skip()) {
    int offset_in = compiler.stack_assign(vector_in);
    int offset_out = compiler.stack_find_offset(SocketType::VECTOR);

    compile(compiler, offset_in, offset_out);

    return offset_out;
  }

  return compiler.stack_assign(vector_in);
}

void TextureMapping::compile_end(SVMCompiler &compiler, ShaderInput *vector_in, int vector_offset)
{
  if (!skip()) {
    compiler.stack_clear_offset(vector_in->type(), vector_offset);
  }
}

void TextureMapping::compile(OSLCompiler &compiler)
{
  if (!skip()) {
    compiler.parameter("mapping", compute_transform());
    compiler.parameter("use_mapping", 1);
  }
}

/* Image Texture */

NODE_DEFINE(ImageTextureNode)
{
  NodeType *type = NodeType::add("image_texture", create, NodeType::SHADER);

  TEXTURE_MAPPING_DEFINE(ImageTextureNode);

  SOCKET_STRING(filename, "Filename", ustring());
  SOCKET_STRING(colorspace, "Colorspace", u_colorspace_auto);

  static NodeEnum alpha_type_enum;
  alpha_type_enum.insert("auto", IMAGE_ALPHA_AUTO);
  alpha_type_enum.insert("unassociated", IMAGE_ALPHA_UNASSOCIATED);
  alpha_type_enum.insert("associated", IMAGE_ALPHA_ASSOCIATED);
  alpha_type_enum.insert("channel_packed", IMAGE_ALPHA_CHANNEL_PACKED);
  alpha_type_enum.insert("ignore", IMAGE_ALPHA_IGNORE);
  SOCKET_ENUM(alpha_type, "Alpha Type", alpha_type_enum, IMAGE_ALPHA_AUTO);

  static NodeEnum interpolation_enum;
  interpolation_enum.insert("closest", INTERPOLATION_CLOSEST);
  interpolation_enum.insert("linear", INTERPOLATION_LINEAR);
  interpolation_enum.insert("cubic", INTERPOLATION_CUBIC);
  interpolation_enum.insert("smart", INTERPOLATION_SMART);
  SOCKET_ENUM(interpolation, "Interpolation", interpolation_enum, INTERPOLATION_LINEAR);

  static NodeEnum extension_enum;
  extension_enum.insert("periodic", EXTENSION_REPEAT);
  extension_enum.insert("clamp", EXTENSION_EXTEND);
  extension_enum.insert("black", EXTENSION_CLIP);
  SOCKET_ENUM(extension, "Extension", extension_enum, EXTENSION_REPEAT);

  static NodeEnum projection_enum;
  projection_enum.insert("flat", NODE_IMAGE_PROJ_FLAT);
  projection_enum.insert("box", NODE_IMAGE_PROJ_BOX);
  projection_enum.insert("sphere", NODE_IMAGE_PROJ_SPHERE);
  projection_enum.insert("tube", NODE_IMAGE_PROJ_TUBE);
  SOCKET_ENUM(projection, "Projection", projection_enum, NODE_IMAGE_PROJ_FLAT);

  SOCKET_FLOAT(projection_blend, "Projection Blend", 0.0f);

  SOCKET_IN_POINT(vector, "Vector", make_float3(0.0f, 0.0f, 0.0f), SocketType::LINK_TEXTURE_UV);

  SOCKET_OUT_COLOR(color, "Color");
  SOCKET_OUT_FLOAT(alpha, "Alpha");

  return type;
}

ImageTextureNode::ImageTextureNode() : ImageSlotTextureNode(node_type)
{
  image_manager = NULL;
  slot = -1;
  is_float = -1;
  compress_as_srgb = false;
  colorspace = u_colorspace_raw;
  builtin_data = NULL;
  animated = false;
}

ImageTextureNode::~ImageTextureNode()
{
<<<<<<< HEAD
	if(image_manager) {
		image_manager->remove_image(filename.string(),
		                            string(),
		                            builtin_data,
		                            interpolation,
		                            extension,
		                            use_alpha);
	}
=======
  if (image_manager) {
    image_manager->remove_image(
        filename.string(), builtin_data, interpolation, extension, alpha_type, colorspace);
  }
>>>>>>> 9620b8f6
}

ShaderNode *ImageTextureNode::clone() const
{
  /* Increase image user count for new node. */
  if (slot != -1) {
    image_manager->add_image_user(slot);
  }
  return new ImageTextureNode(*this);
}

void ImageTextureNode::attributes(Shader *shader, AttributeRequestSet *attributes)
{
#ifdef WITH_PTEX
  /* todo: avoid loading other texture coordinates when using ptex,
   * and hide texture coordinate socket in the UI */
  if (shader->has_surface && string_endswith(filename, ".ptx")) {
    /* ptex */
    attributes->add(ATTR_STD_PTEX_FACE_ID);
    attributes->add(ATTR_STD_PTEX_UV);
  }
#endif

<<<<<<< HEAD
	ShaderNode::attributes(shader, attributes);
}

void ImageTextureNode::compile(SVMCompiler& compiler)
{
	ShaderInput *vector_in = input("Vector");
	ShaderOutput *color_out = output("Color");
	ShaderOutput *alpha_out = output("Alpha");

	image_manager = compiler.image_manager;
	if(is_float == -1) {
		ImageMetaData metadata;
		slot = image_manager->add_image(filename.string(),
		                                string(),
		                                builtin_data,
		                                animated,
		                                0,
		                                interpolation,
		                                extension,
		                                use_alpha,
		                                false,
		                                0.0f,
		                                metadata);
		is_float = metadata.is_float;
		is_linear = metadata.is_linear;
	}

	if(slot != -1) {
		int srgb = (is_linear || color_space != NODE_COLOR_SPACE_COLOR)? 0: 1;
		int vector_offset = tex_mapping.compile_begin(compiler, vector_in);

		if(projection != NODE_IMAGE_PROJ_BOX) {
			compiler.add_node(NODE_TEX_IMAGE,
				slot,
				compiler.encode_uchar4(
					vector_offset,
					compiler.stack_assign_if_linked(color_out),
					compiler.stack_assign_if_linked(alpha_out),
					srgb),
				projection);
		}
		else {
			compiler.add_node(NODE_TEX_IMAGE_BOX,
				slot,
				compiler.encode_uchar4(
					vector_offset,
					compiler.stack_assign_if_linked(color_out),
					compiler.stack_assign_if_linked(alpha_out),
					srgb),
				__float_as_int(projection_blend));
		}

		tex_mapping.compile_end(compiler, vector_in, vector_offset);
	}
	else {
		/* image not found */
		if(!color_out->links.empty()) {
			compiler.add_node(NODE_VALUE_V, compiler.stack_assign(color_out));
			compiler.add_node(NODE_VALUE_V, make_float3(TEX_IMAGE_MISSING_R,
			                                            TEX_IMAGE_MISSING_G,
			                                            TEX_IMAGE_MISSING_B));
		}
		if(!alpha_out->links.empty())
			compiler.add_node(NODE_VALUE_F, __float_as_int(TEX_IMAGE_MISSING_A), compiler.stack_assign(alpha_out));
	}
}

void ImageTextureNode::compile(OSLCompiler& compiler)
{
	ShaderOutput *alpha_out = output("Alpha");

	tex_mapping.compile(compiler);

	image_manager = compiler.image_manager;
	if(is_float == -1) {
		ImageMetaData metadata;
		if(builtin_data == NULL) {
			image_manager->get_image_metadata(filename.string(), string(), NULL, metadata);
		}
		else {
			slot = image_manager->add_image(filename.string(),
			                                string(),
			                                builtin_data,
			                                animated,
			                                0,
			                                interpolation,
			                                extension,
			                                use_alpha,
			                                false,
			                                0.0f,
			                                metadata);
		}
		is_float = metadata.is_float;
		is_linear = metadata.is_linear;
	}

	if(slot == -1) {
		compiler.parameter(this, "filename");
	}
	else {
		/* TODO(sergey): It's not so simple to pass custom attribute
		 * to the texture() function in order to make builtin images
		 * support more clear. So we use special file name which is
		 * "@i<slot_number>" and check whether file name matches this
		 * mask in the OSLRenderServices::texture().
		 */
		compiler.parameter("filename", string_printf("@i%d", slot).c_str());
	}
	if(is_linear || color_space != NODE_COLOR_SPACE_COLOR)
		compiler.parameter("color_space", "linear");
	else
		compiler.parameter("color_space", "sRGB");
	compiler.parameter(this, "projection");
	compiler.parameter(this, "projection_blend");
	compiler.parameter("is_float", is_float);
	compiler.parameter("use_alpha", !alpha_out->links.empty());
	compiler.parameter(this, "interpolation");
	compiler.parameter(this, "extension");

	compiler.add(this, "node_image_texture");
=======
  ShaderNode::attributes(shader, attributes);
}

void ImageTextureNode::compile(SVMCompiler &compiler)
{
  ShaderInput *vector_in = input("Vector");
  ShaderOutput *color_out = output("Color");
  ShaderOutput *alpha_out = output("Alpha");

  image_manager = compiler.image_manager;
  if (is_float == -1) {
    ImageMetaData metadata;
    slot = image_manager->add_image(filename.string(),
                                    builtin_data,
                                    animated,
                                    0,
                                    interpolation,
                                    extension,
                                    alpha_type,
                                    colorspace,
                                    metadata);
    is_float = metadata.is_float;
    compress_as_srgb = metadata.compress_as_srgb;
    known_colorspace = metadata.colorspace;
  }

  if (slot != -1) {
    int vector_offset = tex_mapping.compile_begin(compiler, vector_in);
    uint flags = 0;

    if (compress_as_srgb) {
      flags |= NODE_IMAGE_COMPRESS_AS_SRGB;
    }
    if (!alpha_out->links.empty()) {
      const bool unassociate_alpha = !(ColorSpaceManager::colorspace_is_data(colorspace) ||
                                       alpha_type == IMAGE_ALPHA_CHANNEL_PACKED ||
                                       alpha_type == IMAGE_ALPHA_IGNORE);

      if (unassociate_alpha) {
        flags |= NODE_IMAGE_ALPHA_UNASSOCIATE;
      }
    }

    if (projection != NODE_IMAGE_PROJ_BOX) {
      compiler.add_node(NODE_TEX_IMAGE,
                        slot,
                        compiler.encode_uchar4(vector_offset,
                                               compiler.stack_assign_if_linked(color_out),
                                               compiler.stack_assign_if_linked(alpha_out),
                                               flags),
                        projection);
    }
    else {
      compiler.add_node(NODE_TEX_IMAGE_BOX,
                        slot,
                        compiler.encode_uchar4(vector_offset,
                                               compiler.stack_assign_if_linked(color_out),
                                               compiler.stack_assign_if_linked(alpha_out),
                                               flags),
                        __float_as_int(projection_blend));
    }

    tex_mapping.compile_end(compiler, vector_in, vector_offset);
  }
  else {
    /* image not found */
    if (!color_out->links.empty()) {
      compiler.add_node(NODE_VALUE_V, compiler.stack_assign(color_out));
      compiler.add_node(
          NODE_VALUE_V,
          make_float3(TEX_IMAGE_MISSING_R, TEX_IMAGE_MISSING_G, TEX_IMAGE_MISSING_B));
    }
    if (!alpha_out->links.empty())
      compiler.add_node(
          NODE_VALUE_F, __float_as_int(TEX_IMAGE_MISSING_A), compiler.stack_assign(alpha_out));
  }
}

void ImageTextureNode::compile(OSLCompiler &compiler)
{
  ShaderOutput *alpha_out = output("Alpha");

  tex_mapping.compile(compiler);

  image_manager = compiler.image_manager;
  if (is_float == -1) {
    ImageMetaData metadata;
    if (builtin_data == NULL) {
      image_manager->get_image_metadata(filename.string(), NULL, colorspace, metadata);
    }
    else {
      slot = image_manager->add_image(filename.string(),
                                      builtin_data,
                                      animated,
                                      0,
                                      interpolation,
                                      extension,
                                      alpha_type,
                                      colorspace,
                                      metadata);
    }
    is_float = metadata.is_float;
    compress_as_srgb = metadata.compress_as_srgb;
    known_colorspace = metadata.colorspace;
  }

  if (slot == -1) {
    compiler.parameter_texture(
        "filename", filename, compress_as_srgb ? u_colorspace_raw : known_colorspace);
  }
  else {
    compiler.parameter_texture("filename", slot);
  }

  const bool unassociate_alpha = !(ColorSpaceManager::colorspace_is_data(colorspace) ||
                                   alpha_type == IMAGE_ALPHA_CHANNEL_PACKED ||
                                   alpha_type == IMAGE_ALPHA_IGNORE);

  compiler.parameter(this, "projection");
  compiler.parameter(this, "projection_blend");
  compiler.parameter("compress_as_srgb", compress_as_srgb);
  compiler.parameter("ignore_alpha", alpha_type == IMAGE_ALPHA_IGNORE);
  compiler.parameter("unassociate_alpha", !alpha_out->links.empty() && unassociate_alpha);
  compiler.parameter("is_float", is_float);
  compiler.parameter(this, "interpolation");
  compiler.parameter(this, "extension");

  compiler.add(this, "node_image_texture");
>>>>>>> 9620b8f6
}

/* Environment Texture */

NODE_DEFINE(EnvironmentTextureNode)
{
  NodeType *type = NodeType::add("environment_texture", create, NodeType::SHADER);

  TEXTURE_MAPPING_DEFINE(EnvironmentTextureNode);

  SOCKET_STRING(filename, "Filename", ustring());
  SOCKET_STRING(colorspace, "Colorspace", u_colorspace_auto);

  static NodeEnum alpha_type_enum;
  alpha_type_enum.insert("auto", IMAGE_ALPHA_AUTO);
  alpha_type_enum.insert("unassociated", IMAGE_ALPHA_UNASSOCIATED);
  alpha_type_enum.insert("associated", IMAGE_ALPHA_ASSOCIATED);
  alpha_type_enum.insert("channel_packed", IMAGE_ALPHA_CHANNEL_PACKED);
  alpha_type_enum.insert("ignore", IMAGE_ALPHA_IGNORE);
  SOCKET_ENUM(alpha_type, "Alpha Type", alpha_type_enum, IMAGE_ALPHA_AUTO);

  static NodeEnum interpolation_enum;
  interpolation_enum.insert("closest", INTERPOLATION_CLOSEST);
  interpolation_enum.insert("linear", INTERPOLATION_LINEAR);
  interpolation_enum.insert("cubic", INTERPOLATION_CUBIC);
  interpolation_enum.insert("smart", INTERPOLATION_SMART);
  SOCKET_ENUM(interpolation, "Interpolation", interpolation_enum, INTERPOLATION_LINEAR);

  static NodeEnum projection_enum;
  projection_enum.insert("equirectangular", NODE_ENVIRONMENT_EQUIRECTANGULAR);
  projection_enum.insert("mirror_ball", NODE_ENVIRONMENT_MIRROR_BALL);
  SOCKET_ENUM(projection, "Projection", projection_enum, NODE_ENVIRONMENT_EQUIRECTANGULAR);

  SOCKET_IN_POINT(vector, "Vector", make_float3(0.0f, 0.0f, 0.0f), SocketType::LINK_POSITION);

  SOCKET_OUT_COLOR(color, "Color");
  SOCKET_OUT_FLOAT(alpha, "Alpha");

  return type;
}

EnvironmentTextureNode::EnvironmentTextureNode() : ImageSlotTextureNode(node_type)
{
  image_manager = NULL;
  slot = -1;
  is_float = -1;
  compress_as_srgb = false;
  colorspace = u_colorspace_raw;
  builtin_data = NULL;
  animated = false;
}

EnvironmentTextureNode::~EnvironmentTextureNode()
{
<<<<<<< HEAD
	if(image_manager) {
		image_manager->remove_image(filename.string(),
		                            string(),
		                            builtin_data,
		                            interpolation,
		                            EXTENSION_REPEAT,
		                            use_alpha);
	}
=======
  if (image_manager) {
    image_manager->remove_image(
        filename.string(), builtin_data, interpolation, EXTENSION_REPEAT, alpha_type, colorspace);
  }
>>>>>>> 9620b8f6
}

ShaderNode *EnvironmentTextureNode::clone() const
{
  /* Increase image user count for new node. */
  if (slot != -1) {
    image_manager->add_image_user(slot);
  }
  return new EnvironmentTextureNode(*this);
}

void EnvironmentTextureNode::attributes(Shader *shader, AttributeRequestSet *attributes)
{
#ifdef WITH_PTEX
  if (shader->has_surface && string_endswith(filename, ".ptx")) {
    /* ptex */
    attributes->add(ATTR_STD_PTEX_FACE_ID);
    attributes->add(ATTR_STD_PTEX_UV);
  }
#endif

<<<<<<< HEAD
	ShaderNode::attributes(shader, attributes);
}

void EnvironmentTextureNode::compile(SVMCompiler& compiler)
{
	ShaderInput *vector_in = input("Vector");
	ShaderOutput *color_out = output("Color");
	ShaderOutput *alpha_out = output("Alpha");

	image_manager = compiler.image_manager;
	if(slot == -1) {
		ImageMetaData metadata;
		slot = image_manager->add_image(filename.string(),
		                                string(),
		                                builtin_data,
		                                animated,
		                                0,
		                                interpolation,
		                                EXTENSION_REPEAT,
		                                use_alpha,
		                                false,
		                                0.0f,
		                                metadata);
		is_float = metadata.is_float;
		is_linear = metadata.is_linear;
	}

	if(slot != -1) {
		int srgb = (is_linear || color_space != NODE_COLOR_SPACE_COLOR)? 0: 1;
		int vector_offset = tex_mapping.compile_begin(compiler, vector_in);

		compiler.add_node(NODE_TEX_ENVIRONMENT,
			slot,
			compiler.encode_uchar4(
				vector_offset,
				compiler.stack_assign_if_linked(color_out),
				compiler.stack_assign_if_linked(alpha_out),
				srgb),
			projection);

		tex_mapping.compile_end(compiler, vector_in, vector_offset);
	}
	else {
		/* image not found */
		if(!color_out->links.empty()) {
			compiler.add_node(NODE_VALUE_V, compiler.stack_assign(color_out));
			compiler.add_node(NODE_VALUE_V, make_float3(TEX_IMAGE_MISSING_R,
			                                            TEX_IMAGE_MISSING_G,
			                                            TEX_IMAGE_MISSING_B));
		}
		if(!alpha_out->links.empty())
			compiler.add_node(NODE_VALUE_F, __float_as_int(TEX_IMAGE_MISSING_A), compiler.stack_assign(alpha_out));
	}
}

void EnvironmentTextureNode::compile(OSLCompiler& compiler)
{
	ShaderOutput *alpha_out = output("Alpha");

	tex_mapping.compile(compiler);

	/* See comments in ImageTextureNode::compile about support
	 * of builtin images.
	 */
	image_manager = compiler.image_manager;
	if(is_float == -1) {
		ImageMetaData metadata;
		if(builtin_data == NULL) {
			image_manager->get_image_metadata(filename.string(), string(), NULL, metadata);
		}
		else {
			slot = image_manager->add_image(filename.string(),
			                                string(),
			                                builtin_data,
			                                animated,
			                                0,
			                                interpolation,
			                                EXTENSION_REPEAT,
			                                use_alpha,
			                                false,
			                                0.0f,
			                                metadata);
		}
		is_float = metadata.is_float;
		is_linear = metadata.is_linear;
	}

	if(slot == -1) {
		compiler.parameter(this, "filename");
	}
	else {
		compiler.parameter("filename", string_printf("@i%d", slot).c_str());
	}
	compiler.parameter(this, "projection");
	if(is_linear || color_space != NODE_COLOR_SPACE_COLOR)
		compiler.parameter("color_space", "linear");
	else
		compiler.parameter("color_space", "sRGB");

	compiler.parameter(this, "interpolation");
	compiler.parameter("is_float", is_float);
	compiler.parameter("use_alpha", !alpha_out->links.empty());
	compiler.add(this, "node_environment_texture");
=======
  ShaderNode::attributes(shader, attributes);
}

void EnvironmentTextureNode::compile(SVMCompiler &compiler)
{
  ShaderInput *vector_in = input("Vector");
  ShaderOutput *color_out = output("Color");
  ShaderOutput *alpha_out = output("Alpha");

  image_manager = compiler.image_manager;
  if (slot == -1) {
    ImageMetaData metadata;
    slot = image_manager->add_image(filename.string(),
                                    builtin_data,
                                    animated,
                                    0,
                                    interpolation,
                                    EXTENSION_REPEAT,
                                    alpha_type,
                                    colorspace,
                                    metadata);
    is_float = metadata.is_float;
    compress_as_srgb = metadata.compress_as_srgb;
    known_colorspace = metadata.colorspace;
  }

  if (slot != -1) {
    int vector_offset = tex_mapping.compile_begin(compiler, vector_in);
    uint flags = 0;

    if (compress_as_srgb) {
      flags |= NODE_IMAGE_COMPRESS_AS_SRGB;
    }

    compiler.add_node(NODE_TEX_ENVIRONMENT,
                      slot,
                      compiler.encode_uchar4(vector_offset,
                                             compiler.stack_assign_if_linked(color_out),
                                             compiler.stack_assign_if_linked(alpha_out),
                                             flags),
                      projection);

    tex_mapping.compile_end(compiler, vector_in, vector_offset);
  }
  else {
    /* image not found */
    if (!color_out->links.empty()) {
      compiler.add_node(NODE_VALUE_V, compiler.stack_assign(color_out));
      compiler.add_node(
          NODE_VALUE_V,
          make_float3(TEX_IMAGE_MISSING_R, TEX_IMAGE_MISSING_G, TEX_IMAGE_MISSING_B));
    }
    if (!alpha_out->links.empty())
      compiler.add_node(
          NODE_VALUE_F, __float_as_int(TEX_IMAGE_MISSING_A), compiler.stack_assign(alpha_out));
  }
}

void EnvironmentTextureNode::compile(OSLCompiler &compiler)
{
  tex_mapping.compile(compiler);

  /* See comments in ImageTextureNode::compile about support
   * of builtin images.
   */
  image_manager = compiler.image_manager;
  if (is_float == -1) {
    ImageMetaData metadata;
    if (builtin_data == NULL) {
      image_manager->get_image_metadata(filename.string(), NULL, colorspace, metadata);
    }
    else {
      slot = image_manager->add_image(filename.string(),
                                      builtin_data,
                                      animated,
                                      0,
                                      interpolation,
                                      EXTENSION_REPEAT,
                                      alpha_type,
                                      colorspace,
                                      metadata);
    }
    is_float = metadata.is_float;
    compress_as_srgb = metadata.compress_as_srgb;
    known_colorspace = metadata.colorspace;
  }

  if (slot == -1) {
    compiler.parameter_texture(
        "filename", filename, compress_as_srgb ? u_colorspace_raw : known_colorspace);
  }
  else {
    compiler.parameter_texture("filename", slot);
  }

  compiler.parameter(this, "projection");
  compiler.parameter(this, "interpolation");
  compiler.parameter("compress_as_srgb", compress_as_srgb);
  compiler.parameter("ignore_alpha", alpha_type == IMAGE_ALPHA_IGNORE);
  compiler.parameter("is_float", is_float);
  compiler.add(this, "node_environment_texture");
>>>>>>> 9620b8f6
}

/* Sky Texture */

static float2 sky_spherical_coordinates(float3 dir)
{
  return make_float2(acosf(dir.z), atan2f(dir.x, dir.y));
}

typedef struct SunSky {
  /* sun direction in spherical and cartesian */
  float theta, phi;

  /* Parameter */
  float radiance_x, radiance_y, radiance_z;
  float config_x[9], config_y[9], config_z[9];
} SunSky;

/* Preetham model */
static float sky_perez_function(float lam[6], float theta, float gamma)
{
  return (1.0f + lam[0] * expf(lam[1] / cosf(theta))) *
         (1.0f + lam[2] * expf(lam[3] * gamma) + lam[4] * cosf(gamma) * cosf(gamma));
}

static void sky_texture_precompute_old(SunSky *sunsky, float3 dir, float turbidity)
{
  /*
   * We re-use the SunSky struct of the new model, to avoid extra variables
   * zenith_Y/x/y is now radiance_x/y/z
   * perez_Y/x/y is now config_x/y/z
   */

  float2 spherical = sky_spherical_coordinates(dir);
  float theta = spherical.x;
  float phi = spherical.y;

  sunsky->theta = theta;
  sunsky->phi = phi;

  float theta2 = theta * theta;
  float theta3 = theta2 * theta;
  float T = turbidity;
  float T2 = T * T;

  float chi = (4.0f / 9.0f - T / 120.0f) * (M_PI_F - 2.0f * theta);
  sunsky->radiance_x = (4.0453f * T - 4.9710f) * tanf(chi) - 0.2155f * T + 2.4192f;
  sunsky->radiance_x *= 0.06f;

  sunsky->radiance_y = (0.00166f * theta3 - 0.00375f * theta2 + 0.00209f * theta) * T2 +
                       (-0.02903f * theta3 + 0.06377f * theta2 - 0.03202f * theta + 0.00394f) * T +
                       (0.11693f * theta3 - 0.21196f * theta2 + 0.06052f * theta + 0.25886f);

  sunsky->radiance_z = (0.00275f * theta3 - 0.00610f * theta2 + 0.00317f * theta) * T2 +
                       (-0.04214f * theta3 + 0.08970f * theta2 - 0.04153f * theta + 0.00516f) * T +
                       (0.15346f * theta3 - 0.26756f * theta2 + 0.06670f * theta + 0.26688f);

  sunsky->config_x[0] = (0.1787f * T - 1.4630f);
  sunsky->config_x[1] = (-0.3554f * T + 0.4275f);
  sunsky->config_x[2] = (-0.0227f * T + 5.3251f);
  sunsky->config_x[3] = (0.1206f * T - 2.5771f);
  sunsky->config_x[4] = (-0.0670f * T + 0.3703f);

  sunsky->config_y[0] = (-0.0193f * T - 0.2592f);
  sunsky->config_y[1] = (-0.0665f * T + 0.0008f);
  sunsky->config_y[2] = (-0.0004f * T + 0.2125f);
  sunsky->config_y[3] = (-0.0641f * T - 0.8989f);
  sunsky->config_y[4] = (-0.0033f * T + 0.0452f);

  sunsky->config_z[0] = (-0.0167f * T - 0.2608f);
  sunsky->config_z[1] = (-0.0950f * T + 0.0092f);
  sunsky->config_z[2] = (-0.0079f * T + 0.2102f);
  sunsky->config_z[3] = (-0.0441f * T - 1.6537f);
  sunsky->config_z[4] = (-0.0109f * T + 0.0529f);

  /* unused for old sky model */
  for (int i = 5; i < 9; i++) {
    sunsky->config_x[i] = 0.0f;
    sunsky->config_y[i] = 0.0f;
    sunsky->config_z[i] = 0.0f;
  }

  sunsky->radiance_x /= sky_perez_function(sunsky->config_x, 0, theta);
  sunsky->radiance_y /= sky_perez_function(sunsky->config_y, 0, theta);
  sunsky->radiance_z /= sky_perez_function(sunsky->config_z, 0, theta);
}

/* Hosek / Wilkie */
static void sky_texture_precompute_new(SunSky *sunsky,
                                       float3 dir,
                                       float turbidity,
                                       float ground_albedo)
{
  /* Calculate Sun Direction and save coordinates */
  float2 spherical = sky_spherical_coordinates(dir);
  float theta = spherical.x;
  float phi = spherical.y;

  /* Clamp Turbidity */
  turbidity = clamp(turbidity, 0.0f, 10.0f);

  /* Clamp to Horizon */
  theta = clamp(theta, 0.0f, M_PI_2_F);

  sunsky->theta = theta;
  sunsky->phi = phi;

  float solarElevation = M_PI_2_F - theta;

  /* Initialize Sky Model */
  ArHosekSkyModelState *sky_state;
  sky_state = arhosek_xyz_skymodelstate_alloc_init(
      (double)turbidity, (double)ground_albedo, (double)solarElevation);

  /* Copy values from sky_state to SunSky */
  for (int i = 0; i < 9; ++i) {
    sunsky->config_x[i] = (float)sky_state->configs[0][i];
    sunsky->config_y[i] = (float)sky_state->configs[1][i];
    sunsky->config_z[i] = (float)sky_state->configs[2][i];
  }
  sunsky->radiance_x = (float)sky_state->radiances[0];
  sunsky->radiance_y = (float)sky_state->radiances[1];
  sunsky->radiance_z = (float)sky_state->radiances[2];

  /* Free sky_state */
  arhosekskymodelstate_free(sky_state);
}

NODE_DEFINE(SkyTextureNode)
{
  NodeType *type = NodeType::add("sky_texture", create, NodeType::SHADER);

  TEXTURE_MAPPING_DEFINE(SkyTextureNode);

  static NodeEnum type_enum;
  type_enum.insert("preetham", NODE_SKY_OLD);
  type_enum.insert("hosek_wilkie", NODE_SKY_NEW);
  SOCKET_ENUM(type, "Type", type_enum, NODE_SKY_NEW);

  SOCKET_VECTOR(sun_direction, "Sun Direction", make_float3(0.0f, 0.0f, 1.0f));
  SOCKET_FLOAT(turbidity, "Turbidity", 2.2f);
  SOCKET_FLOAT(ground_albedo, "Ground Albedo", 0.3f);

  SOCKET_IN_POINT(
      vector, "Vector", make_float3(0.0f, 0.0f, 0.0f), SocketType::LINK_TEXTURE_GENERATED);

  SOCKET_OUT_COLOR(color, "Color");

  return type;
}

SkyTextureNode::SkyTextureNode() : TextureNode(node_type)
{
}

void SkyTextureNode::compile(SVMCompiler &compiler)
{
  ShaderInput *vector_in = input("Vector");
  ShaderOutput *color_out = output("Color");

  SunSky sunsky;
  if (type == NODE_SKY_OLD)
    sky_texture_precompute_old(&sunsky, sun_direction, turbidity);
  else if (type == NODE_SKY_NEW)
    sky_texture_precompute_new(&sunsky, sun_direction, turbidity, ground_albedo);
  else
    assert(false);

  int vector_offset = tex_mapping.compile_begin(compiler, vector_in);

  compiler.stack_assign(color_out);
  compiler.add_node(NODE_TEX_SKY, vector_offset, compiler.stack_assign(color_out), type);
  compiler.add_node(__float_as_uint(sunsky.phi),
                    __float_as_uint(sunsky.theta),
                    __float_as_uint(sunsky.radiance_x),
                    __float_as_uint(sunsky.radiance_y));
  compiler.add_node(__float_as_uint(sunsky.radiance_z),
                    __float_as_uint(sunsky.config_x[0]),
                    __float_as_uint(sunsky.config_x[1]),
                    __float_as_uint(sunsky.config_x[2]));
  compiler.add_node(__float_as_uint(sunsky.config_x[3]),
                    __float_as_uint(sunsky.config_x[4]),
                    __float_as_uint(sunsky.config_x[5]),
                    __float_as_uint(sunsky.config_x[6]));
  compiler.add_node(__float_as_uint(sunsky.config_x[7]),
                    __float_as_uint(sunsky.config_x[8]),
                    __float_as_uint(sunsky.config_y[0]),
                    __float_as_uint(sunsky.config_y[1]));
  compiler.add_node(__float_as_uint(sunsky.config_y[2]),
                    __float_as_uint(sunsky.config_y[3]),
                    __float_as_uint(sunsky.config_y[4]),
                    __float_as_uint(sunsky.config_y[5]));
  compiler.add_node(__float_as_uint(sunsky.config_y[6]),
                    __float_as_uint(sunsky.config_y[7]),
                    __float_as_uint(sunsky.config_y[8]),
                    __float_as_uint(sunsky.config_z[0]));
  compiler.add_node(__float_as_uint(sunsky.config_z[1]),
                    __float_as_uint(sunsky.config_z[2]),
                    __float_as_uint(sunsky.config_z[3]),
                    __float_as_uint(sunsky.config_z[4]));
  compiler.add_node(__float_as_uint(sunsky.config_z[5]),
                    __float_as_uint(sunsky.config_z[6]),
                    __float_as_uint(sunsky.config_z[7]),
                    __float_as_uint(sunsky.config_z[8]));

  tex_mapping.compile_end(compiler, vector_in, vector_offset);
}

void SkyTextureNode::compile(OSLCompiler &compiler)
{
  tex_mapping.compile(compiler);

  SunSky sunsky;
  if (type == NODE_SKY_OLD)
    sky_texture_precompute_old(&sunsky, sun_direction, turbidity);
  else if (type == NODE_SKY_NEW)
    sky_texture_precompute_new(&sunsky, sun_direction, turbidity, ground_albedo);
  else
    assert(false);

  compiler.parameter(this, "type");
  compiler.parameter("theta", sunsky.theta);
  compiler.parameter("phi", sunsky.phi);
  compiler.parameter_color("radiance",
                           make_float3(sunsky.radiance_x, sunsky.radiance_y, sunsky.radiance_z));
  compiler.parameter_array("config_x", sunsky.config_x, 9);
  compiler.parameter_array("config_y", sunsky.config_y, 9);
  compiler.parameter_array("config_z", sunsky.config_z, 9);
  compiler.add(this, "node_sky_texture");
}

/* Gradient Texture */

NODE_DEFINE(GradientTextureNode)
{
  NodeType *type = NodeType::add("gradient_texture", create, NodeType::SHADER);

  TEXTURE_MAPPING_DEFINE(GradientTextureNode);

  static NodeEnum type_enum;
  type_enum.insert("linear", NODE_BLEND_LINEAR);
  type_enum.insert("quadratic", NODE_BLEND_QUADRATIC);
  type_enum.insert("easing", NODE_BLEND_EASING);
  type_enum.insert("diagonal", NODE_BLEND_DIAGONAL);
  type_enum.insert("radial", NODE_BLEND_RADIAL);
  type_enum.insert("quadratic_sphere", NODE_BLEND_QUADRATIC_SPHERE);
  type_enum.insert("spherical", NODE_BLEND_SPHERICAL);
  SOCKET_ENUM(type, "Type", type_enum, NODE_BLEND_LINEAR);

  SOCKET_IN_POINT(
      vector, "Vector", make_float3(0.0f, 0.0f, 0.0f), SocketType::LINK_TEXTURE_GENERATED);

  SOCKET_OUT_COLOR(color, "Color");
  SOCKET_OUT_FLOAT(fac, "Fac");

  return type;
}

GradientTextureNode::GradientTextureNode() : TextureNode(node_type)
{
}

void GradientTextureNode::compile(SVMCompiler &compiler)
{
  ShaderInput *vector_in = input("Vector");
  ShaderOutput *color_out = output("Color");
  ShaderOutput *fac_out = output("Fac");

  int vector_offset = tex_mapping.compile_begin(compiler, vector_in);

  compiler.add_node(NODE_TEX_GRADIENT,
                    compiler.encode_uchar4(type,
                                           vector_offset,
                                           compiler.stack_assign_if_linked(fac_out),
                                           compiler.stack_assign_if_linked(color_out)));

  tex_mapping.compile_end(compiler, vector_in, vector_offset);
}

void GradientTextureNode::compile(OSLCompiler &compiler)
{
  tex_mapping.compile(compiler);

  compiler.parameter(this, "type");
  compiler.add(this, "node_gradient_texture");
}

/* Noise Texture */

NODE_DEFINE(NoiseTextureNode)
{
  NodeType *type = NodeType::add("noise_texture", create, NodeType::SHADER);

  TEXTURE_MAPPING_DEFINE(NoiseTextureNode);

  SOCKET_IN_FLOAT(scale, "Scale", 1.0f);
  SOCKET_IN_FLOAT(detail, "Detail", 2.0f);
  SOCKET_IN_FLOAT(distortion, "Distortion", 0.0f);
  SOCKET_IN_POINT(
      vector, "Vector", make_float3(0.0f, 0.0f, 0.0f), SocketType::LINK_TEXTURE_GENERATED);

  SOCKET_OUT_COLOR(color, "Color");
  SOCKET_OUT_FLOAT(fac, "Fac");

  return type;
}

NoiseTextureNode::NoiseTextureNode() : TextureNode(node_type)
{
}

void NoiseTextureNode::compile(SVMCompiler &compiler)
{
  ShaderInput *distortion_in = input("Distortion");
  ShaderInput *detail_in = input("Detail");
  ShaderInput *scale_in = input("Scale");
  ShaderInput *vector_in = input("Vector");
  ShaderOutput *color_out = output("Color");
  ShaderOutput *fac_out = output("Fac");

  int vector_offset = tex_mapping.compile_begin(compiler, vector_in);

  compiler.add_node(NODE_TEX_NOISE,
                    compiler.encode_uchar4(vector_offset,
                                           compiler.stack_assign_if_linked(scale_in),
                                           compiler.stack_assign_if_linked(detail_in),
                                           compiler.stack_assign_if_linked(distortion_in)),
                    compiler.encode_uchar4(compiler.stack_assign_if_linked(color_out),
                                           compiler.stack_assign_if_linked(fac_out)));
  compiler.add_node(__float_as_int(scale), __float_as_int(detail), __float_as_int(distortion));

  tex_mapping.compile_end(compiler, vector_in, vector_offset);
}

void NoiseTextureNode::compile(OSLCompiler &compiler)
{
  tex_mapping.compile(compiler);

  compiler.add(this, "node_noise_texture");
}

/* Voronoi Texture */

NODE_DEFINE(VoronoiTextureNode)
{
  NodeType *type = NodeType::add("voronoi_texture", create, NodeType::SHADER);

  TEXTURE_MAPPING_DEFINE(VoronoiTextureNode);

  static NodeEnum coloring_enum;
  coloring_enum.insert("intensity", NODE_VORONOI_INTENSITY);
  coloring_enum.insert("cells", NODE_VORONOI_CELLS);
  SOCKET_ENUM(coloring, "Coloring", coloring_enum, NODE_VORONOI_INTENSITY);

  static NodeEnum metric;
  metric.insert("distance", NODE_VORONOI_DISTANCE);
  metric.insert("manhattan", NODE_VORONOI_MANHATTAN);
  metric.insert("chebychev", NODE_VORONOI_CHEBYCHEV);
  metric.insert("minkowski", NODE_VORONOI_MINKOWSKI);
  SOCKET_ENUM(metric, "Distance Metric", metric, NODE_VORONOI_INTENSITY);

  static NodeEnum feature_enum;
  feature_enum.insert("F1", NODE_VORONOI_F1);
  feature_enum.insert("F2", NODE_VORONOI_F2);
  feature_enum.insert("F3", NODE_VORONOI_F3);
  feature_enum.insert("F4", NODE_VORONOI_F4);
  feature_enum.insert("F2F1", NODE_VORONOI_F2F1);
  SOCKET_ENUM(feature, "Feature", feature_enum, NODE_VORONOI_INTENSITY);

  SOCKET_IN_FLOAT(scale, "Scale", 1.0f);
  SOCKET_IN_FLOAT(exponent, "Exponent", 0.5f);
  SOCKET_IN_POINT(
      vector, "Vector", make_float3(0.0f, 0.0f, 0.0f), SocketType::LINK_TEXTURE_GENERATED);

  SOCKET_OUT_COLOR(color, "Color");
  SOCKET_OUT_FLOAT(fac, "Fac");

  return type;
}

VoronoiTextureNode::VoronoiTextureNode() : TextureNode(node_type)
{
}

void VoronoiTextureNode::compile(SVMCompiler &compiler)
{
  ShaderInput *scale_in = input("Scale");
  ShaderInput *vector_in = input("Vector");
  ShaderInput *exponent_in = input("Exponent");
  ShaderOutput *color_out = output("Color");
  ShaderOutput *fac_out = output("Fac");

  if (vector_in->link)
    compiler.stack_assign(vector_in);
  if (scale_in->link)
    compiler.stack_assign(scale_in);
  if (exponent_in->link)
    compiler.stack_assign(exponent_in);

  int vector_offset = tex_mapping.compile_begin(compiler, vector_in);

  compiler.add_node(NODE_TEX_VORONOI,
                    compiler.encode_uchar4(vector_offset, coloring, metric, feature),
                    compiler.encode_uchar4(compiler.stack_assign_if_linked(scale_in),
                                           compiler.stack_assign_if_linked(exponent_in),
                                           compiler.stack_assign(fac_out),
                                           compiler.stack_assign(color_out)));
  compiler.add_node(__float_as_int(scale), __float_as_int(exponent));

  tex_mapping.compile_end(compiler, vector_in, vector_offset);
}

void VoronoiTextureNode::compile(OSLCompiler &compiler)
{
  tex_mapping.compile(compiler);

  compiler.parameter(this, "coloring");
  compiler.parameter(this, "metric");
  compiler.parameter(this, "feature");
  compiler.add(this, "node_voronoi_texture");
}

/* IES Light */

NODE_DEFINE(IESLightNode)
{
  NodeType *type = NodeType::add("ies_light", create, NodeType::SHADER);

  TEXTURE_MAPPING_DEFINE(IESLightNode);

  SOCKET_STRING(ies, "IES", ustring());
  SOCKET_STRING(filename, "File Name", ustring());

  SOCKET_IN_FLOAT(strength, "Strength", 1.0f);
  SOCKET_IN_POINT(
      vector, "Vector", make_float3(0.0f, 0.0f, 0.0f), SocketType::LINK_TEXTURE_NORMAL);

  SOCKET_OUT_FLOAT(fac, "Fac");

  return type;
}

IESLightNode::IESLightNode() : TextureNode(node_type)
{
  light_manager = NULL;
  slot = -1;
}

ShaderNode *IESLightNode::clone() const
{
  IESLightNode *node = new IESLightNode(*this);

  node->light_manager = NULL;
  node->slot = -1;

  return node;
}

IESLightNode::~IESLightNode()
{
  if (light_manager) {
    light_manager->remove_ies(slot);
  }
}

void IESLightNode::get_slot()
{
  assert(light_manager);

  if (slot == -1) {
    if (ies.empty()) {
      slot = light_manager->add_ies_from_file(filename);
    }
    else {
      slot = light_manager->add_ies(ies);
    }
  }
}

void IESLightNode::compile(SVMCompiler &compiler)
{
  light_manager = compiler.light_manager;
  get_slot();

  ShaderInput *strength_in = input("Strength");
  ShaderInput *vector_in = input("Vector");
  ShaderOutput *fac_out = output("Fac");

  int vector_offset = tex_mapping.compile_begin(compiler, vector_in);

  compiler.add_node(NODE_IES,
                    compiler.encode_uchar4(compiler.stack_assign_if_linked(strength_in),
                                           vector_offset,
                                           compiler.stack_assign(fac_out),
                                           0),
                    slot,
                    __float_as_int(strength));

  tex_mapping.compile_end(compiler, vector_in, vector_offset);
}

void IESLightNode::compile(OSLCompiler &compiler)
{
  light_manager = compiler.light_manager;
  get_slot();

  tex_mapping.compile(compiler);

  compiler.parameter_texture_ies("filename", slot);
  compiler.add(this, "node_ies_light");
}

/* Musgrave Texture */

NODE_DEFINE(MusgraveTextureNode)
{
  NodeType *type = NodeType::add("musgrave_texture", create, NodeType::SHADER);

  TEXTURE_MAPPING_DEFINE(MusgraveTextureNode);

  static NodeEnum type_enum;
  type_enum.insert("multifractal", NODE_MUSGRAVE_MULTIFRACTAL);
  type_enum.insert("fBM", NODE_MUSGRAVE_FBM);
  type_enum.insert("hybrid_multifractal", NODE_MUSGRAVE_HYBRID_MULTIFRACTAL);
  type_enum.insert("ridged_multifractal", NODE_MUSGRAVE_RIDGED_MULTIFRACTAL);
  type_enum.insert("hetero_terrain", NODE_MUSGRAVE_HETERO_TERRAIN);
  SOCKET_ENUM(type, "Type", type_enum, NODE_MUSGRAVE_FBM);

  SOCKET_IN_FLOAT(scale, "Scale", 1.0f);
  SOCKET_IN_FLOAT(detail, "Detail", 2.0f);
  SOCKET_IN_FLOAT(dimension, "Dimension", 2.0f);
  SOCKET_IN_FLOAT(lacunarity, "Lacunarity", 1.0f);
  SOCKET_IN_FLOAT(offset, "Offset", 0.0f);
  SOCKET_IN_FLOAT(gain, "Gain", 1.0f);
  SOCKET_IN_POINT(
      vector, "Vector", make_float3(0.0f, 0.0f, 0.0f), SocketType::LINK_TEXTURE_GENERATED);

  SOCKET_OUT_COLOR(color, "Color");
  SOCKET_OUT_FLOAT(fac, "Fac");

  return type;
}

MusgraveTextureNode::MusgraveTextureNode() : TextureNode(node_type)
{
}

void MusgraveTextureNode::compile(SVMCompiler &compiler)
{
  ShaderInput *vector_in = input("Vector");
  ShaderInput *scale_in = input("Scale");
  ShaderInput *dimension_in = input("Dimension");
  ShaderInput *lacunarity_in = input("Lacunarity");
  ShaderInput *detail_in = input("Detail");
  ShaderInput *offset_in = input("Offset");
  ShaderInput *gain_in = input("Gain");
  ShaderOutput *fac_out = output("Fac");
  ShaderOutput *color_out = output("Color");

  int vector_offset = tex_mapping.compile_begin(compiler, vector_in);

  compiler.add_node(NODE_TEX_MUSGRAVE,
                    compiler.encode_uchar4(type,
                                           vector_offset,
                                           compiler.stack_assign_if_linked(color_out),
                                           compiler.stack_assign_if_linked(fac_out)),
                    compiler.encode_uchar4(compiler.stack_assign_if_linked(dimension_in),
                                           compiler.stack_assign_if_linked(lacunarity_in),
                                           compiler.stack_assign_if_linked(detail_in),
                                           compiler.stack_assign_if_linked(offset_in)),
                    compiler.encode_uchar4(compiler.stack_assign_if_linked(gain_in),
                                           compiler.stack_assign_if_linked(scale_in)));
  compiler.add_node(__float_as_int(dimension),
                    __float_as_int(lacunarity),
                    __float_as_int(detail),
                    __float_as_int(offset));
  compiler.add_node(__float_as_int(gain), __float_as_int(scale));

  tex_mapping.compile_end(compiler, vector_in, vector_offset);
}

void MusgraveTextureNode::compile(OSLCompiler &compiler)
{
  tex_mapping.compile(compiler);

  compiler.parameter(this, "type");
  compiler.add(this, "node_musgrave_texture");
}

/* Wave Texture */

NODE_DEFINE(WaveTextureNode)
{
  NodeType *type = NodeType::add("wave_texture", create, NodeType::SHADER);

  TEXTURE_MAPPING_DEFINE(WaveTextureNode);

  static NodeEnum type_enum;
  type_enum.insert("bands", NODE_WAVE_BANDS);
  type_enum.insert("rings", NODE_WAVE_RINGS);
  SOCKET_ENUM(type, "Type", type_enum, NODE_WAVE_BANDS);

  static NodeEnum profile_enum;
  profile_enum.insert("sine", NODE_WAVE_PROFILE_SIN);
  profile_enum.insert("saw", NODE_WAVE_PROFILE_SAW);
  SOCKET_ENUM(profile, "Profile", profile_enum, NODE_WAVE_PROFILE_SIN);

  SOCKET_IN_FLOAT(scale, "Scale", 1.0f);
  SOCKET_IN_FLOAT(distortion, "Distortion", 0.0f);
  SOCKET_IN_FLOAT(detail, "Detail", 2.0f);
  SOCKET_IN_FLOAT(detail_scale, "Detail Scale", 0.0f);
  SOCKET_IN_POINT(
      vector, "Vector", make_float3(0.0f, 0.0f, 0.0f), SocketType::LINK_TEXTURE_GENERATED);

  SOCKET_OUT_COLOR(color, "Color");
  SOCKET_OUT_FLOAT(fac, "Fac");

  return type;
}

WaveTextureNode::WaveTextureNode() : TextureNode(node_type)
{
}

void WaveTextureNode::compile(SVMCompiler &compiler)
{
  ShaderInput *scale_in = input("Scale");
  ShaderInput *distortion_in = input("Distortion");
  ShaderInput *dscale_in = input("Detail Scale");
  ShaderInput *detail_in = input("Detail");
  ShaderInput *vector_in = input("Vector");
  ShaderOutput *fac_out = output("Fac");
  ShaderOutput *color_out = output("Color");

  int vector_offset = tex_mapping.compile_begin(compiler, vector_in);

  compiler.add_node(NODE_TEX_WAVE,
                    compiler.encode_uchar4(type,
                                           compiler.stack_assign_if_linked(color_out),
                                           compiler.stack_assign_if_linked(fac_out),
                                           compiler.stack_assign_if_linked(dscale_in)),
                    compiler.encode_uchar4(vector_offset,
                                           compiler.stack_assign_if_linked(scale_in),
                                           compiler.stack_assign_if_linked(detail_in),
                                           compiler.stack_assign_if_linked(distortion_in)),
                    profile);

  compiler.add_node(__float_as_int(scale),
                    __float_as_int(detail),
                    __float_as_int(distortion),
                    __float_as_int(detail_scale));

  tex_mapping.compile_end(compiler, vector_in, vector_offset);
}

void WaveTextureNode::compile(OSLCompiler &compiler)
{
  tex_mapping.compile(compiler);

  compiler.parameter(this, "type");
  compiler.parameter(this, "profile");

  compiler.add(this, "node_wave_texture");
}

/* Magic Texture */

NODE_DEFINE(MagicTextureNode)
{
  NodeType *type = NodeType::add("magic_texture", create, NodeType::SHADER);

  TEXTURE_MAPPING_DEFINE(MagicTextureNode);

  SOCKET_INT(depth, "Depth", 2);

  SOCKET_IN_POINT(
      vector, "Vector", make_float3(0.0f, 0.0f, 0.0f), SocketType::LINK_TEXTURE_GENERATED);
  SOCKET_IN_FLOAT(scale, "Scale", 5.0f);
  SOCKET_IN_FLOAT(distortion, "Distortion", 1.0f);

  SOCKET_OUT_COLOR(color, "Color");
  SOCKET_OUT_FLOAT(fac, "Fac");

  return type;
}

MagicTextureNode::MagicTextureNode() : TextureNode(node_type)
{
}

void MagicTextureNode::compile(SVMCompiler &compiler)
{
  ShaderInput *vector_in = input("Vector");
  ShaderInput *scale_in = input("Scale");
  ShaderInput *distortion_in = input("Distortion");
  ShaderOutput *color_out = output("Color");
  ShaderOutput *fac_out = output("Fac");

  int vector_offset = tex_mapping.compile_begin(compiler, vector_in);

  compiler.add_node(NODE_TEX_MAGIC,
                    compiler.encode_uchar4(depth,
                                           compiler.stack_assign_if_linked(color_out),
                                           compiler.stack_assign_if_linked(fac_out)),
                    compiler.encode_uchar4(vector_offset,
                                           compiler.stack_assign_if_linked(scale_in),
                                           compiler.stack_assign_if_linked(distortion_in)));
  compiler.add_node(__float_as_int(scale), __float_as_int(distortion));

  tex_mapping.compile_end(compiler, vector_in, vector_offset);
}

void MagicTextureNode::compile(OSLCompiler &compiler)
{
  tex_mapping.compile(compiler);

  compiler.parameter(this, "depth");
  compiler.add(this, "node_magic_texture");
}

/* Checker Texture */

NODE_DEFINE(CheckerTextureNode)
{
  NodeType *type = NodeType::add("checker_texture", create, NodeType::SHADER);

  TEXTURE_MAPPING_DEFINE(CheckerTextureNode);

  SOCKET_IN_POINT(
      vector, "Vector", make_float3(0.0f, 0.0f, 0.0f), SocketType::LINK_TEXTURE_GENERATED);
  SOCKET_IN_COLOR(color1, "Color1", make_float3(0.0f, 0.0f, 0.0f));
  SOCKET_IN_COLOR(color2, "Color2", make_float3(0.0f, 0.0f, 0.0f));
  SOCKET_IN_FLOAT(scale, "Scale", 1.0f);

  SOCKET_OUT_COLOR(color, "Color");
  SOCKET_OUT_FLOAT(fac, "Fac");

  return type;
}

CheckerTextureNode::CheckerTextureNode() : TextureNode(node_type)
{
}

void CheckerTextureNode::compile(SVMCompiler &compiler)
{
  ShaderInput *vector_in = input("Vector");
  ShaderInput *color1_in = input("Color1");
  ShaderInput *color2_in = input("Color2");
  ShaderInput *scale_in = input("Scale");

  ShaderOutput *color_out = output("Color");
  ShaderOutput *fac_out = output("Fac");

  int vector_offset = tex_mapping.compile_begin(compiler, vector_in);

  compiler.add_node(NODE_TEX_CHECKER,
                    compiler.encode_uchar4(vector_offset,
                                           compiler.stack_assign(color1_in),
                                           compiler.stack_assign(color2_in),
                                           compiler.stack_assign_if_linked(scale_in)),
                    compiler.encode_uchar4(compiler.stack_assign_if_linked(color_out),
                                           compiler.stack_assign_if_linked(fac_out)),
                    __float_as_int(scale));

  tex_mapping.compile_end(compiler, vector_in, vector_offset);
}

void CheckerTextureNode::compile(OSLCompiler &compiler)
{
  tex_mapping.compile(compiler);

  compiler.add(this, "node_checker_texture");
}

/* Brick Texture */

NODE_DEFINE(BrickTextureNode)
{
  NodeType *type = NodeType::add("brick_texture", create, NodeType::SHADER);

  TEXTURE_MAPPING_DEFINE(BrickTextureNode);

  SOCKET_FLOAT(offset, "Offset", 0.5f);
  SOCKET_INT(offset_frequency, "Offset Frequency", 2);
  SOCKET_FLOAT(squash, "Squash", 1.0f);
  SOCKET_INT(squash_frequency, "Squash Frequency", 2);

  SOCKET_IN_POINT(
      vector, "Vector", make_float3(0.0f, 0.0f, 0.0f), SocketType::LINK_TEXTURE_GENERATED);

  SOCKET_IN_COLOR(color1, "Color1", make_float3(0.0f, 0.0f, 0.0f));
  SOCKET_IN_COLOR(color2, "Color2", make_float3(0.0f, 0.0f, 0.0f));
  SOCKET_IN_COLOR(mortar, "Mortar", make_float3(0.0f, 0.0f, 0.0f));
  SOCKET_IN_FLOAT(scale, "Scale", 5.0f);
  SOCKET_IN_FLOAT(mortar_size, "Mortar Size", 0.02f);
  SOCKET_IN_FLOAT(mortar_smooth, "Mortar Smooth", 0.0f);
  SOCKET_IN_FLOAT(bias, "Bias", 0.0f);
  SOCKET_IN_FLOAT(brick_width, "Brick Width", 0.5f);
  SOCKET_IN_FLOAT(row_height, "Row Height", 0.25f);

  SOCKET_OUT_COLOR(color, "Color");
  SOCKET_OUT_FLOAT(fac, "Fac");

  return type;
}

BrickTextureNode::BrickTextureNode() : TextureNode(node_type)
{
}

void BrickTextureNode::compile(SVMCompiler &compiler)
{
  ShaderInput *vector_in = input("Vector");
  ShaderInput *color1_in = input("Color1");
  ShaderInput *color2_in = input("Color2");
  ShaderInput *mortar_in = input("Mortar");
  ShaderInput *scale_in = input("Scale");
  ShaderInput *mortar_size_in = input("Mortar Size");
  ShaderInput *mortar_smooth_in = input("Mortar Smooth");
  ShaderInput *bias_in = input("Bias");
  ShaderInput *brick_width_in = input("Brick Width");
  ShaderInput *row_height_in = input("Row Height");

  ShaderOutput *color_out = output("Color");
  ShaderOutput *fac_out = output("Fac");

  int vector_offset = tex_mapping.compile_begin(compiler, vector_in);

  compiler.add_node(NODE_TEX_BRICK,
                    compiler.encode_uchar4(vector_offset,
                                           compiler.stack_assign(color1_in),
                                           compiler.stack_assign(color2_in),
                                           compiler.stack_assign(mortar_in)),
                    compiler.encode_uchar4(compiler.stack_assign_if_linked(scale_in),
                                           compiler.stack_assign_if_linked(mortar_size_in),
                                           compiler.stack_assign_if_linked(bias_in),
                                           compiler.stack_assign_if_linked(brick_width_in)),
                    compiler.encode_uchar4(compiler.stack_assign_if_linked(row_height_in),
                                           compiler.stack_assign_if_linked(color_out),
                                           compiler.stack_assign_if_linked(fac_out),
                                           compiler.stack_assign_if_linked(mortar_smooth_in)));

  compiler.add_node(compiler.encode_uchar4(offset_frequency, squash_frequency),
                    __float_as_int(scale),
                    __float_as_int(mortar_size),
                    __float_as_int(bias));

  compiler.add_node(__float_as_int(brick_width),
                    __float_as_int(row_height),
                    __float_as_int(offset),
                    __float_as_int(squash));

  compiler.add_node(
      __float_as_int(mortar_smooth), SVM_STACK_INVALID, SVM_STACK_INVALID, SVM_STACK_INVALID);

  tex_mapping.compile_end(compiler, vector_in, vector_offset);
}

void BrickTextureNode::compile(OSLCompiler &compiler)
{
  tex_mapping.compile(compiler);

  compiler.parameter(this, "offset");
  compiler.parameter(this, "offset_frequency");
  compiler.parameter(this, "squash");
  compiler.parameter(this, "squash_frequency");
  compiler.add(this, "node_brick_texture");
}

/* Point Density Texture */

NODE_DEFINE(PointDensityTextureNode)
{
  NodeType *type = NodeType::add("point_density_texture", create, NodeType::SHADER);

  SOCKET_STRING(filename, "Filename", ustring());

  static NodeEnum space_enum;
  space_enum.insert("object", NODE_TEX_VOXEL_SPACE_OBJECT);
  space_enum.insert("world", NODE_TEX_VOXEL_SPACE_WORLD);
  SOCKET_ENUM(space, "Space", space_enum, NODE_TEX_VOXEL_SPACE_OBJECT);

  static NodeEnum interpolation_enum;
  interpolation_enum.insert("closest", INTERPOLATION_CLOSEST);
  interpolation_enum.insert("linear", INTERPOLATION_LINEAR);
  interpolation_enum.insert("cubic", INTERPOLATION_CUBIC);
  interpolation_enum.insert("smart", INTERPOLATION_SMART);
  SOCKET_ENUM(interpolation, "Interpolation", interpolation_enum, INTERPOLATION_LINEAR);

  SOCKET_TRANSFORM(tfm, "Transform", transform_identity());

  SOCKET_IN_POINT(vector, "Vector", make_float3(0.0f, 0.0f, 0.0f), SocketType::LINK_POSITION);

  SOCKET_OUT_FLOAT(density, "Density");
  SOCKET_OUT_COLOR(color, "Color");

  return type;
}

PointDensityTextureNode::PointDensityTextureNode() : ShaderNode(node_type)
{
  image_manager = NULL;
  slot = -1;
  builtin_data = NULL;
}

PointDensityTextureNode::~PointDensityTextureNode()
{
<<<<<<< HEAD
	if(image_manager) {
		image_manager->remove_image(filename.string(),
		                            string(),
		                            builtin_data,
		                            interpolation,
		                            EXTENSION_CLIP,
		                            true);
	}
=======
  if (image_manager) {
    image_manager->remove_image(filename.string(),
                                builtin_data,
                                interpolation,
                                EXTENSION_CLIP,
                                IMAGE_ALPHA_AUTO,
                                ustring());
  }
>>>>>>> 9620b8f6
}

ShaderNode *PointDensityTextureNode::clone() const
{
  /* Increase image user count for new node. We need to ensure to not call
   * add_image again, to work around access of freed data on the Blender
   * side. A better solution should be found to avoid this. */
  if (slot != -1) {
    image_manager->add_image_user(slot);
  }
  return new PointDensityTextureNode(*this);
}

void PointDensityTextureNode::attributes(Shader *shader, AttributeRequestSet *attributes)
{
  if (shader->has_volume)
    attributes->add(ATTR_STD_GENERATED_TRANSFORM);

  ShaderNode::attributes(shader, attributes);
}

void PointDensityTextureNode::add_image()
{
<<<<<<< HEAD
	if(slot == -1) {
		ImageMetaData metadata;
		slot = image_manager->add_image(filename.string(),
		                                string(),
		                                builtin_data,
		                                false, 0,
		                                interpolation,
		                                EXTENSION_CLIP,
		                                true,
		                                false,
		                                0.0f,
		                                metadata);
	}
}

void PointDensityTextureNode::compile(SVMCompiler& compiler)
{
	ShaderInput *vector_in = input("Vector");
	ShaderOutput *density_out = output("Density");
	ShaderOutput *color_out = output("Color");

	const bool use_density = !density_out->links.empty();
	const bool use_color = !color_out->links.empty();

	image_manager = compiler.image_manager;

	if(use_density || use_color) {
		add_image();

		if(slot != -1) {
			compiler.stack_assign(vector_in);
			compiler.add_node(NODE_TEX_VOXEL,
			                  slot,
			                  compiler.encode_uchar4(compiler.stack_assign(vector_in),
			                                         compiler.stack_assign_if_linked(density_out),
			                                         compiler.stack_assign_if_linked(color_out),
			                                         space));
			if(space == NODE_TEX_VOXEL_SPACE_WORLD) {
				compiler.add_node(tfm.x);
				compiler.add_node(tfm.y);
				compiler.add_node(tfm.z);
			}
		}
		else {
			if(use_density) {
				compiler.add_node(NODE_VALUE_F,
				                  __float_as_int(0.0f),
				                  compiler.stack_assign(density_out));
			}
			if(use_color) {
				compiler.add_node(NODE_VALUE_V, compiler.stack_assign(color_out));
				compiler.add_node(NODE_VALUE_V, make_float3(TEX_IMAGE_MISSING_R,
				                                            TEX_IMAGE_MISSING_G,
				                                            TEX_IMAGE_MISSING_B));
			}
		}
	}
}

void PointDensityTextureNode::compile(OSLCompiler& compiler)
{
	ShaderOutput *density_out = output("Density");
	ShaderOutput *color_out = output("Color");

	const bool use_density = !density_out->links.empty();
	const bool use_color = !color_out->links.empty();

	image_manager = compiler.image_manager;

	if(use_density || use_color) {
		add_image();

		if(slot != -1) {
			compiler.parameter("filename", string_printf("@i%d", slot).c_str());
		}
		if(space == NODE_TEX_VOXEL_SPACE_WORLD) {
			compiler.parameter("mapping", tfm);
			compiler.parameter("use_mapping", 1);
		}
		compiler.parameter(this, "interpolation");
		compiler.add(this, "node_voxel_texture");
	}
=======
  if (slot == -1) {
    ImageMetaData metadata;
    slot = image_manager->add_image(filename.string(),
                                    builtin_data,
                                    false,
                                    0,
                                    interpolation,
                                    EXTENSION_CLIP,
                                    IMAGE_ALPHA_AUTO,
                                    u_colorspace_raw,
                                    metadata);
  }
}

void PointDensityTextureNode::compile(SVMCompiler &compiler)
{
  ShaderInput *vector_in = input("Vector");
  ShaderOutput *density_out = output("Density");
  ShaderOutput *color_out = output("Color");

  const bool use_density = !density_out->links.empty();
  const bool use_color = !color_out->links.empty();

  image_manager = compiler.image_manager;

  if (use_density || use_color) {
    add_image();

    if (slot != -1) {
      compiler.stack_assign(vector_in);
      compiler.add_node(NODE_TEX_VOXEL,
                        slot,
                        compiler.encode_uchar4(compiler.stack_assign(vector_in),
                                               compiler.stack_assign_if_linked(density_out),
                                               compiler.stack_assign_if_linked(color_out),
                                               space));
      if (space == NODE_TEX_VOXEL_SPACE_WORLD) {
        compiler.add_node(tfm.x);
        compiler.add_node(tfm.y);
        compiler.add_node(tfm.z);
      }
    }
    else {
      if (use_density) {
        compiler.add_node(NODE_VALUE_F, __float_as_int(0.0f), compiler.stack_assign(density_out));
      }
      if (use_color) {
        compiler.add_node(NODE_VALUE_V, compiler.stack_assign(color_out));
        compiler.add_node(
            NODE_VALUE_V,
            make_float3(TEX_IMAGE_MISSING_R, TEX_IMAGE_MISSING_G, TEX_IMAGE_MISSING_B));
      }
    }
  }
}

void PointDensityTextureNode::compile(OSLCompiler &compiler)
{
  ShaderOutput *density_out = output("Density");
  ShaderOutput *color_out = output("Color");

  const bool use_density = !density_out->links.empty();
  const bool use_color = !color_out->links.empty();

  image_manager = compiler.image_manager;

  if (use_density || use_color) {
    add_image();

    compiler.parameter_texture("filename", slot);
    if (space == NODE_TEX_VOXEL_SPACE_WORLD) {
      compiler.parameter("mapping", tfm);
      compiler.parameter("use_mapping", 1);
    }
    compiler.parameter(this, "interpolation");
    compiler.add(this, "node_voxel_texture");
  }
>>>>>>> 9620b8f6
}

/* Normal */

NODE_DEFINE(NormalNode)
{
  NodeType *type = NodeType::add("normal", create, NodeType::SHADER);

  SOCKET_VECTOR(direction, "direction", make_float3(0.0f, 0.0f, 0.0f));

  SOCKET_IN_NORMAL(normal, "Normal", make_float3(0.0f, 0.0f, 0.0f));

  SOCKET_OUT_NORMAL(normal, "Normal");
  SOCKET_OUT_FLOAT(dot, "Dot");

  return type;
}

NormalNode::NormalNode() : ShaderNode(node_type)
{
}

void NormalNode::compile(SVMCompiler &compiler)
{
  ShaderInput *normal_in = input("Normal");
  ShaderOutput *normal_out = output("Normal");
  ShaderOutput *dot_out = output("Dot");

  compiler.add_node(NODE_NORMAL,
                    compiler.stack_assign(normal_in),
                    compiler.stack_assign(normal_out),
                    compiler.stack_assign(dot_out));
  compiler.add_node(
      __float_as_int(direction.x), __float_as_int(direction.y), __float_as_int(direction.z));
}

void NormalNode::compile(OSLCompiler &compiler)
{
  compiler.parameter(this, "direction");
  compiler.add(this, "node_normal");
}

/* Mapping */

NODE_DEFINE(MappingNode)
{
  NodeType *type = NodeType::add("mapping", create, NodeType::SHADER);

  TEXTURE_MAPPING_DEFINE(MappingNode);

  SOCKET_IN_POINT(vector, "Vector", make_float3(0.0f, 0.0f, 0.0f));
  SOCKET_OUT_POINT(vector, "Vector");

  return type;
}

MappingNode::MappingNode() : ShaderNode(node_type)
{
}

void MappingNode::compile(SVMCompiler &compiler)
{
  ShaderInput *vector_in = input("Vector");
  ShaderOutput *vector_out = output("Vector");

  tex_mapping.compile(
      compiler, compiler.stack_assign(vector_in), compiler.stack_assign(vector_out));
}

void MappingNode::compile(OSLCompiler &compiler)
{
  compiler.parameter("Matrix", tex_mapping.compute_transform());
  compiler.parameter_point("mapping_min", tex_mapping.min);
  compiler.parameter_point("mapping_max", tex_mapping.max);
  compiler.parameter("use_minmax", tex_mapping.use_minmax);

  compiler.add(this, "node_mapping");
}

/* RGBToBW */

NODE_DEFINE(RGBToBWNode)
{
  NodeType *type = NodeType::add("rgb_to_bw", create, NodeType::SHADER);

  SOCKET_IN_COLOR(color, "Color", make_float3(0.0f, 0.0f, 0.0f));
  SOCKET_OUT_FLOAT(val, "Val");

  return type;
}

RGBToBWNode::RGBToBWNode() : ShaderNode(node_type)
{
}

void RGBToBWNode::constant_fold(const ConstantFolder &folder)
{
  if (folder.all_inputs_constant()) {
    float val = folder.scene->shader_manager->linear_rgb_to_gray(color);
    folder.make_constant(val);
  }
}

void RGBToBWNode::compile(SVMCompiler &compiler)
{
  compiler.add_node(NODE_CONVERT,
                    NODE_CONVERT_CF,
                    compiler.stack_assign(inputs[0]),
                    compiler.stack_assign(outputs[0]));
}

void RGBToBWNode::compile(OSLCompiler &compiler)
{
  compiler.add(this, "node_rgb_to_bw");
}

/* Convert */

const NodeType *ConvertNode::node_types[ConvertNode::MAX_TYPE][ConvertNode::MAX_TYPE];
bool ConvertNode::initialized = ConvertNode::register_types();

Node *ConvertNode::create(const NodeType *type)
{
  return new ConvertNode(type->inputs[0].type, type->outputs[0].type);
}

bool ConvertNode::register_types()
{
  const int num_types = 8;
  SocketType::Type types[num_types] = {SocketType::FLOAT,
                                       SocketType::INT,
                                       SocketType::COLOR,
                                       SocketType::VECTOR,
                                       SocketType::POINT,
                                       SocketType::NORMAL,
                                       SocketType::STRING,
                                       SocketType::CLOSURE};

  for (size_t i = 0; i < num_types; i++) {
    SocketType::Type from = types[i];
    ustring from_name(SocketType::type_name(from));
    ustring from_value_name("value_" + from_name.string());

    for (size_t j = 0; j < num_types; j++) {
      SocketType::Type to = types[j];
      ustring to_name(SocketType::type_name(to));
      ustring to_value_name("value_" + to_name.string());

      string node_name = "convert_" + from_name.string() + "_to_" + to_name.string();
      NodeType *type = NodeType::add(node_name.c_str(), create, NodeType::SHADER);

      type->register_input(from_value_name,
                           from_value_name,
                           from,
                           SOCKET_OFFSETOF(ConvertNode, value_float),
                           SocketType::zero_default_value(),
                           NULL,
                           NULL,
                           SocketType::LINKABLE);
      type->register_output(to_value_name, to_value_name, to);

      assert(from < MAX_TYPE);
      assert(to < MAX_TYPE);

      node_types[from][to] = type;
    }
  }

  return true;
}

ConvertNode::ConvertNode(SocketType::Type from_, SocketType::Type to_, bool autoconvert)
    : ShaderNode(node_types[from_][to_])
{
  from = from_;
  to = to_;

  if (from == to)
    special_type = SHADER_SPECIAL_TYPE_PROXY;
  else if (autoconvert)
    special_type = SHADER_SPECIAL_TYPE_AUTOCONVERT;
}

void ConvertNode::constant_fold(const ConstantFolder &folder)
{
  /* proxy nodes should have been removed at this point */
  assert(special_type != SHADER_SPECIAL_TYPE_PROXY);

  /* TODO(DingTo): conversion from/to int is not supported yet, don't fold in that case */

  if (folder.all_inputs_constant()) {
    if (from == SocketType::FLOAT) {
      if (SocketType::is_float3(to)) {
        folder.make_constant(make_float3(value_float, value_float, value_float));
      }
    }
    else if (SocketType::is_float3(from)) {
      if (to == SocketType::FLOAT) {
        if (from == SocketType::COLOR) {
          /* color to float */
          float val = folder.scene->shader_manager->linear_rgb_to_gray(value_color);
          folder.make_constant(val);
        }
        else {
          /* vector/point/normal to float */
          folder.make_constant(average(value_vector));
        }
      }
      else if (SocketType::is_float3(to)) {
        folder.make_constant(value_color);
      }
    }
  }
  else {
    ShaderInput *in = inputs[0];
    ShaderNode *prev = in->link->parent;

    /* no-op conversion of A to B to A */
    if (prev->type == node_types[to][from]) {
      ShaderInput *prev_in = prev->inputs[0];

      if (SocketType::is_float3(from) && (to == SocketType::FLOAT || SocketType::is_float3(to)) &&
          prev_in->link) {
        folder.bypass(prev_in->link);
      }
    }
  }
}

void ConvertNode::compile(SVMCompiler &compiler)
{
  /* proxy nodes should have been removed at this point */
  assert(special_type != SHADER_SPECIAL_TYPE_PROXY);

  ShaderInput *in = inputs[0];
  ShaderOutput *out = outputs[0];

  if (from == SocketType::FLOAT) {
    if (to == SocketType::INT)
      /* float to int */
      compiler.add_node(
          NODE_CONVERT, NODE_CONVERT_FI, compiler.stack_assign(in), compiler.stack_assign(out));
    else
      /* float to float3 */
      compiler.add_node(
          NODE_CONVERT, NODE_CONVERT_FV, compiler.stack_assign(in), compiler.stack_assign(out));
  }
  else if (from == SocketType::INT) {
    if (to == SocketType::FLOAT)
      /* int to float */
      compiler.add_node(
          NODE_CONVERT, NODE_CONVERT_IF, compiler.stack_assign(in), compiler.stack_assign(out));
    else
      /* int to vector/point/normal */
      compiler.add_node(
          NODE_CONVERT, NODE_CONVERT_IV, compiler.stack_assign(in), compiler.stack_assign(out));
  }
  else if (to == SocketType::FLOAT) {
    if (from == SocketType::COLOR)
      /* color to float */
      compiler.add_node(
          NODE_CONVERT, NODE_CONVERT_CF, compiler.stack_assign(in), compiler.stack_assign(out));
    else
      /* vector/point/normal to float */
      compiler.add_node(
          NODE_CONVERT, NODE_CONVERT_VF, compiler.stack_assign(in), compiler.stack_assign(out));
  }
  else if (to == SocketType::INT) {
    if (from == SocketType::COLOR)
      /* color to int */
      compiler.add_node(
          NODE_CONVERT, NODE_CONVERT_CI, compiler.stack_assign(in), compiler.stack_assign(out));
    else
      /* vector/point/normal to int */
      compiler.add_node(
          NODE_CONVERT, NODE_CONVERT_VI, compiler.stack_assign(in), compiler.stack_assign(out));
  }
  else {
    /* float3 to float3 */
    if (in->link) {
      /* no op in SVM */
      compiler.stack_link(in, out);
    }
    else {
      /* set 0,0,0 value */
      compiler.add_node(NODE_VALUE_V, compiler.stack_assign(out));
      compiler.add_node(NODE_VALUE_V, value_color);
    }
  }
}

void ConvertNode::compile(OSLCompiler &compiler)
{
  /* proxy nodes should have been removed at this point */
  assert(special_type != SHADER_SPECIAL_TYPE_PROXY);

  if (from == SocketType::FLOAT)
    compiler.add(this, "node_convert_from_float");
  else if (from == SocketType::INT)
    compiler.add(this, "node_convert_from_int");
  else if (from == SocketType::COLOR)
    compiler.add(this, "node_convert_from_color");
  else if (from == SocketType::VECTOR)
    compiler.add(this, "node_convert_from_vector");
  else if (from == SocketType::POINT)
    compiler.add(this, "node_convert_from_point");
  else if (from == SocketType::NORMAL)
    compiler.add(this, "node_convert_from_normal");
  else
    assert(0);
}

/* Base type for all closure-type nodes */

BsdfBaseNode::BsdfBaseNode(const NodeType *node_type) : ShaderNode(node_type)
{
  special_type = SHADER_SPECIAL_TYPE_CLOSURE;
}

bool BsdfBaseNode::has_bump()
{
  /* detect if anything is plugged into the normal input besides the default */
  ShaderInput *normal_in = input("Normal");
  return (normal_in && normal_in->link &&
          normal_in->link->parent->special_type != SHADER_SPECIAL_TYPE_GEOMETRY);
}

/* BSDF Closure */

BsdfNode::BsdfNode(const NodeType *node_type) : BsdfBaseNode(node_type)
{
}

void BsdfNode::compile(SVMCompiler &compiler,
                       ShaderInput *param1,
                       ShaderInput *param2,
                       ShaderInput *param3,
                       ShaderInput *param4)
{
  ShaderInput *color_in = input("Color");
  ShaderInput *normal_in = input("Normal");
  ShaderInput *tangent_in = input("Tangent");

  if (color_in->link)
    compiler.add_node(NODE_CLOSURE_WEIGHT, compiler.stack_assign(color_in));
  else
    compiler.add_node(NODE_CLOSURE_SET_WEIGHT, color);

  int normal_offset = (normal_in) ? compiler.stack_assign_if_linked(normal_in) : SVM_STACK_INVALID;
  int tangent_offset = (tangent_in) ? compiler.stack_assign_if_linked(tangent_in) :
                                      SVM_STACK_INVALID;
  int param3_offset = (param3) ? compiler.stack_assign(param3) : SVM_STACK_INVALID;
  int param4_offset = (param4) ? compiler.stack_assign(param4) : SVM_STACK_INVALID;

  compiler.add_node(
      NODE_CLOSURE_BSDF,
      compiler.encode_uchar4(closure,
                             (param1) ? compiler.stack_assign(param1) : SVM_STACK_INVALID,
                             (param2) ? compiler.stack_assign(param2) : SVM_STACK_INVALID,
                             compiler.closure_mix_weight_offset()),
      __float_as_int((param1) ? get_float(param1->socket_type) : 0.0f),
      __float_as_int((param2) ? get_float(param2->socket_type) : 0.0f));

  compiler.add_node(normal_offset, tangent_offset, param3_offset, param4_offset);
}

void BsdfNode::compile(SVMCompiler &compiler)
{
  compile(compiler, NULL, NULL);
}

void BsdfNode::compile(OSLCompiler & /*compiler*/)
{
  assert(0);
}

/* Anisotropic BSDF Closure */

NODE_DEFINE(AnisotropicBsdfNode)
{
  NodeType *type = NodeType::add("anisotropic_bsdf", create, NodeType::SHADER);

  SOCKET_IN_COLOR(color, "Color", make_float3(0.8f, 0.8f, 0.8f));
  SOCKET_IN_NORMAL(normal, "Normal", make_float3(0.0f, 0.0f, 0.0f), SocketType::LINK_NORMAL);
  SOCKET_IN_FLOAT(surface_mix_weight, "SurfaceMixWeight", 0.0f, SocketType::SVM_INTERNAL);

  static NodeEnum distribution_enum;
  distribution_enum.insert("beckmann", CLOSURE_BSDF_MICROFACET_BECKMANN_ANISO_ID);
  distribution_enum.insert("GGX", CLOSURE_BSDF_MICROFACET_GGX_ANISO_ID);
  distribution_enum.insert("Multiscatter GGX", CLOSURE_BSDF_MICROFACET_MULTI_GGX_ANISO_ID);
  distribution_enum.insert("ashikhmin_shirley", CLOSURE_BSDF_ASHIKHMIN_SHIRLEY_ANISO_ID);
  SOCKET_ENUM(
      distribution, "Distribution", distribution_enum, CLOSURE_BSDF_MICROFACET_GGX_ANISO_ID);

  SOCKET_IN_VECTOR(tangent, "Tangent", make_float3(0.0f, 0.0f, 0.0f), SocketType::LINK_TANGENT);

  SOCKET_IN_FLOAT(roughness, "Roughness", 0.5f);
  SOCKET_IN_FLOAT(anisotropy, "Anisotropy", 0.5f);
  SOCKET_IN_FLOAT(rotation, "Rotation", 0.0f);

  SOCKET_OUT_CLOSURE(BSDF, "BSDF");

  return type;
}

AnisotropicBsdfNode::AnisotropicBsdfNode() : BsdfNode(node_type)
{
  closure = CLOSURE_BSDF_MICROFACET_GGX_ANISO_ID;
}

void AnisotropicBsdfNode::attributes(Shader *shader, AttributeRequestSet *attributes)
{
  if (shader->has_surface) {
    ShaderInput *tangent_in = input("Tangent");

    if (!tangent_in->link)
      attributes->add(ATTR_STD_GENERATED);
  }

  ShaderNode::attributes(shader, attributes);
}

void AnisotropicBsdfNode::compile(SVMCompiler &compiler)
{
  closure = distribution;

  if (closure == CLOSURE_BSDF_MICROFACET_MULTI_GGX_ANISO_ID)
    BsdfNode::compile(
        compiler, input("Roughness"), input("Anisotropy"), input("Rotation"), input("Color"));
  else
    BsdfNode::compile(compiler, input("Roughness"), input("Anisotropy"), input("Rotation"));
}

void AnisotropicBsdfNode::compile(OSLCompiler &compiler)
{
  compiler.parameter(this, "distribution");
  compiler.add(this, "node_anisotropic_bsdf");
}

/* Glossy BSDF Closure */

NODE_DEFINE(GlossyBsdfNode)
{
  NodeType *type = NodeType::add("glossy_bsdf", create, NodeType::SHADER);

  SOCKET_IN_COLOR(color, "Color", make_float3(0.8f, 0.8f, 0.8f));
  SOCKET_IN_NORMAL(normal, "Normal", make_float3(0.0f, 0.0f, 0.0f), SocketType::LINK_NORMAL);
  SOCKET_IN_FLOAT(surface_mix_weight, "SurfaceMixWeight", 0.0f, SocketType::SVM_INTERNAL);

  static NodeEnum distribution_enum;
  distribution_enum.insert("sharp", CLOSURE_BSDF_REFLECTION_ID);
  distribution_enum.insert("beckmann", CLOSURE_BSDF_MICROFACET_BECKMANN_ID);
  distribution_enum.insert("GGX", CLOSURE_BSDF_MICROFACET_GGX_ID);
  distribution_enum.insert("ashikhmin_shirley", CLOSURE_BSDF_ASHIKHMIN_SHIRLEY_ID);
  distribution_enum.insert("Multiscatter GGX", CLOSURE_BSDF_MICROFACET_MULTI_GGX_ID);
  SOCKET_ENUM(distribution, "Distribution", distribution_enum, CLOSURE_BSDF_MICROFACET_GGX_ID);
  SOCKET_IN_FLOAT(roughness, "Roughness", 0.5f);

  SOCKET_OUT_CLOSURE(BSDF, "BSDF");

  return type;
}

GlossyBsdfNode::GlossyBsdfNode() : BsdfNode(node_type)
{
  closure = CLOSURE_BSDF_MICROFACET_GGX_ID;
  distribution_orig = NBUILTIN_CLOSURES;
}

void GlossyBsdfNode::simplify_settings(Scene *scene)
{
  if (distribution_orig == NBUILTIN_CLOSURES) {
    roughness_orig = roughness;
    distribution_orig = distribution;
  }
  else {
    /* By default we use original values, so we don't worry about restoring
     * defaults later one and can only do override when needed.
     */
    roughness = roughness_orig;
    distribution = distribution_orig;
  }
  Integrator *integrator = scene->integrator;
  ShaderInput *roughness_input = input("Roughness");
  if (integrator->filter_glossy == 0.0f) {
    /* Fallback to Sharp closure for Roughness close to 0.
     * Note: Keep the epsilon in sync with kernel!
     */
    if (!roughness_input->link && roughness <= 1e-4f) {
      VLOG(1) << "Using sharp glossy BSDF.";
      distribution = CLOSURE_BSDF_REFLECTION_ID;
    }
  }
  else {
    /* If filter glossy is used we replace Sharp glossy with GGX so we can
     * benefit from closure blur to remove unwanted noise.
     */
    if (roughness_input->link == NULL && distribution == CLOSURE_BSDF_REFLECTION_ID) {
      VLOG(1) << "Using GGX glossy with filter glossy.";
      distribution = CLOSURE_BSDF_MICROFACET_GGX_ID;
      roughness = 0.0f;
    }
  }
  closure = distribution;
}

bool GlossyBsdfNode::has_integrator_dependency()
{
  ShaderInput *roughness_input = input("Roughness");
  return !roughness_input->link &&
         (distribution == CLOSURE_BSDF_REFLECTION_ID || roughness <= 1e-4f);
}

void GlossyBsdfNode::compile(SVMCompiler &compiler)
{
  closure = distribution;

  if (closure == CLOSURE_BSDF_REFLECTION_ID)
    BsdfNode::compile(compiler, NULL, NULL);
  else if (closure == CLOSURE_BSDF_MICROFACET_MULTI_GGX_ID)
    BsdfNode::compile(compiler, input("Roughness"), NULL, input("Color"));
  else
    BsdfNode::compile(compiler, input("Roughness"), NULL);
}

void GlossyBsdfNode::compile(OSLCompiler &compiler)
{
  compiler.parameter(this, "distribution");
  compiler.add(this, "node_glossy_bsdf");
}

/* Glass BSDF Closure */

NODE_DEFINE(GlassBsdfNode)
{
  NodeType *type = NodeType::add("glass_bsdf", create, NodeType::SHADER);

  SOCKET_IN_COLOR(color, "Color", make_float3(0.8f, 0.8f, 0.8f));
  SOCKET_IN_NORMAL(normal, "Normal", make_float3(0.0f, 0.0f, 0.0f), SocketType::LINK_NORMAL);
  SOCKET_IN_FLOAT(surface_mix_weight, "SurfaceMixWeight", 0.0f, SocketType::SVM_INTERNAL);

  static NodeEnum distribution_enum;
  distribution_enum.insert("sharp", CLOSURE_BSDF_SHARP_GLASS_ID);
  distribution_enum.insert("beckmann", CLOSURE_BSDF_MICROFACET_BECKMANN_GLASS_ID);
  distribution_enum.insert("GGX", CLOSURE_BSDF_MICROFACET_GGX_GLASS_ID);
  distribution_enum.insert("Multiscatter GGX", CLOSURE_BSDF_MICROFACET_MULTI_GGX_GLASS_ID);
  SOCKET_ENUM(
      distribution, "Distribution", distribution_enum, CLOSURE_BSDF_MICROFACET_GGX_GLASS_ID);
  SOCKET_IN_FLOAT(roughness, "Roughness", 0.0f);
  SOCKET_IN_FLOAT(IOR, "IOR", 0.3f);

  SOCKET_OUT_CLOSURE(BSDF, "BSDF");

  return type;
}

GlassBsdfNode::GlassBsdfNode() : BsdfNode(node_type)
{
  closure = CLOSURE_BSDF_SHARP_GLASS_ID;
  distribution_orig = NBUILTIN_CLOSURES;
}

void GlassBsdfNode::simplify_settings(Scene *scene)
{
  if (distribution_orig == NBUILTIN_CLOSURES) {
    roughness_orig = roughness;
    distribution_orig = distribution;
  }
  else {
    /* By default we use original values, so we don't worry about restoring
     * defaults later one and can only do override when needed.
     */
    roughness = roughness_orig;
    distribution = distribution_orig;
  }
  Integrator *integrator = scene->integrator;
  ShaderInput *roughness_input = input("Roughness");
  if (integrator->filter_glossy == 0.0f) {
    /* Fallback to Sharp closure for Roughness close to 0.
     * Note: Keep the epsilon in sync with kernel!
     */
    if (!roughness_input->link && roughness <= 1e-4f) {
      VLOG(1) << "Using sharp glass BSDF.";
      distribution = CLOSURE_BSDF_SHARP_GLASS_ID;
    }
  }
  else {
    /* If filter glossy is used we replace Sharp glossy with GGX so we can
     * benefit from closure blur to remove unwanted noise.
     */
    if (roughness_input->link == NULL && distribution == CLOSURE_BSDF_SHARP_GLASS_ID) {
      VLOG(1) << "Using GGX glass with filter glossy.";
      distribution = CLOSURE_BSDF_MICROFACET_GGX_GLASS_ID;
      roughness = 0.0f;
    }
  }
  closure = distribution;
}

bool GlassBsdfNode::has_integrator_dependency()
{
  ShaderInput *roughness_input = input("Roughness");
  return !roughness_input->link &&
         (distribution == CLOSURE_BSDF_SHARP_GLASS_ID || roughness <= 1e-4f);
}

void GlassBsdfNode::compile(SVMCompiler &compiler)
{
  closure = distribution;

  if (closure == CLOSURE_BSDF_SHARP_GLASS_ID)
    BsdfNode::compile(compiler, NULL, input("IOR"));
  else if (closure == CLOSURE_BSDF_MICROFACET_MULTI_GGX_GLASS_ID)
    BsdfNode::compile(compiler, input("Roughness"), input("IOR"), input("Color"));
  else
    BsdfNode::compile(compiler, input("Roughness"), input("IOR"));
}

void GlassBsdfNode::compile(OSLCompiler &compiler)
{
  compiler.parameter(this, "distribution");
  compiler.add(this, "node_glass_bsdf");
}

/* Refraction BSDF Closure */

NODE_DEFINE(RefractionBsdfNode)
{
  NodeType *type = NodeType::add("refraction_bsdf", create, NodeType::SHADER);

  SOCKET_IN_COLOR(color, "Color", make_float3(0.8f, 0.8f, 0.8f));
  SOCKET_IN_NORMAL(normal, "Normal", make_float3(0.0f, 0.0f, 0.0f), SocketType::LINK_NORMAL);
  SOCKET_IN_FLOAT(surface_mix_weight, "SurfaceMixWeight", 0.0f, SocketType::SVM_INTERNAL);

  static NodeEnum distribution_enum;
  distribution_enum.insert("sharp", CLOSURE_BSDF_REFRACTION_ID);
  distribution_enum.insert("beckmann", CLOSURE_BSDF_MICROFACET_BECKMANN_REFRACTION_ID);
  distribution_enum.insert("GGX", CLOSURE_BSDF_MICROFACET_GGX_REFRACTION_ID);
  SOCKET_ENUM(
      distribution, "Distribution", distribution_enum, CLOSURE_BSDF_MICROFACET_GGX_REFRACTION_ID);

  SOCKET_IN_FLOAT(roughness, "Roughness", 0.0f);
  SOCKET_IN_FLOAT(IOR, "IOR", 0.3f);

  SOCKET_OUT_CLOSURE(BSDF, "BSDF");

  return type;
}

RefractionBsdfNode::RefractionBsdfNode() : BsdfNode(node_type)
{
  closure = CLOSURE_BSDF_REFRACTION_ID;
  distribution_orig = NBUILTIN_CLOSURES;
}

void RefractionBsdfNode::simplify_settings(Scene *scene)
{
  if (distribution_orig == NBUILTIN_CLOSURES) {
    roughness_orig = roughness;
    distribution_orig = distribution;
  }
  else {
    /* By default we use original values, so we don't worry about restoring
     * defaults later one and can only do override when needed.
     */
    roughness = roughness_orig;
    distribution = distribution_orig;
  }
  Integrator *integrator = scene->integrator;
  ShaderInput *roughness_input = input("Roughness");
  if (integrator->filter_glossy == 0.0f) {
    /* Fallback to Sharp closure for Roughness close to 0.
     * Note: Keep the epsilon in sync with kernel!
     */
    if (!roughness_input->link && roughness <= 1e-4f) {
      VLOG(1) << "Using sharp refraction BSDF.";
      distribution = CLOSURE_BSDF_REFRACTION_ID;
    }
  }
  else {
    /* If filter glossy is used we replace Sharp glossy with GGX so we can
     * benefit from closure blur to remove unwanted noise.
     */
    if (roughness_input->link == NULL && distribution == CLOSURE_BSDF_REFRACTION_ID) {
      VLOG(1) << "Using GGX refraction with filter glossy.";
      distribution = CLOSURE_BSDF_MICROFACET_GGX_REFRACTION_ID;
      roughness = 0.0f;
    }
  }
  closure = distribution;
}

bool RefractionBsdfNode::has_integrator_dependency()
{
  ShaderInput *roughness_input = input("Roughness");
  return !roughness_input->link &&
         (distribution == CLOSURE_BSDF_REFRACTION_ID || roughness <= 1e-4f);
}

void RefractionBsdfNode::compile(SVMCompiler &compiler)
{
  closure = distribution;

  if (closure == CLOSURE_BSDF_REFRACTION_ID)
    BsdfNode::compile(compiler, NULL, input("IOR"));
  else
    BsdfNode::compile(compiler, input("Roughness"), input("IOR"));
}

void RefractionBsdfNode::compile(OSLCompiler &compiler)
{
  compiler.parameter(this, "distribution");
  compiler.add(this, "node_refraction_bsdf");
}

/* Toon BSDF Closure */

NODE_DEFINE(ToonBsdfNode)
{
  NodeType *type = NodeType::add("toon_bsdf", create, NodeType::SHADER);

  SOCKET_IN_COLOR(color, "Color", make_float3(0.8f, 0.8f, 0.8f));
  SOCKET_IN_NORMAL(normal, "Normal", make_float3(0.0f, 0.0f, 0.0f), SocketType::LINK_NORMAL);
  SOCKET_IN_FLOAT(surface_mix_weight, "SurfaceMixWeight", 0.0f, SocketType::SVM_INTERNAL);

  static NodeEnum component_enum;
  component_enum.insert("diffuse", CLOSURE_BSDF_DIFFUSE_TOON_ID);
  component_enum.insert("glossy", CLOSURE_BSDF_GLOSSY_TOON_ID);
  SOCKET_ENUM(component, "Component", component_enum, CLOSURE_BSDF_DIFFUSE_TOON_ID);
  SOCKET_IN_FLOAT(size, "Size", 0.5f);
  SOCKET_IN_FLOAT(smooth, "Smooth", 0.0f);

  SOCKET_OUT_CLOSURE(BSDF, "BSDF");

  return type;
}

ToonBsdfNode::ToonBsdfNode() : BsdfNode(node_type)
{
  closure = CLOSURE_BSDF_DIFFUSE_TOON_ID;
}

void ToonBsdfNode::compile(SVMCompiler &compiler)
{
  closure = component;

  BsdfNode::compile(compiler, input("Size"), input("Smooth"));
}

void ToonBsdfNode::compile(OSLCompiler &compiler)
{
  compiler.parameter(this, "component");
  compiler.add(this, "node_toon_bsdf");
}

/* Velvet BSDF Closure */

NODE_DEFINE(VelvetBsdfNode)
{
  NodeType *type = NodeType::add("velvet_bsdf", create, NodeType::SHADER);

  SOCKET_IN_COLOR(color, "Color", make_float3(0.8f, 0.8f, 0.8f));
  SOCKET_IN_NORMAL(normal, "Normal", make_float3(0.0f, 0.0f, 0.0f), SocketType::LINK_NORMAL);
  SOCKET_IN_FLOAT(surface_mix_weight, "SurfaceMixWeight", 0.0f, SocketType::SVM_INTERNAL);
  SOCKET_IN_FLOAT(sigma, "Sigma", 1.0f);

  SOCKET_OUT_CLOSURE(BSDF, "BSDF");

  return type;
}

VelvetBsdfNode::VelvetBsdfNode() : BsdfNode(node_type)
{
  closure = CLOSURE_BSDF_ASHIKHMIN_VELVET_ID;
}

void VelvetBsdfNode::compile(SVMCompiler &compiler)
{
  BsdfNode::compile(compiler, input("Sigma"), NULL);
}

void VelvetBsdfNode::compile(OSLCompiler &compiler)
{
  compiler.add(this, "node_velvet_bsdf");
}

/* Diffuse BSDF Closure */

NODE_DEFINE(DiffuseBsdfNode)
{
  NodeType *type = NodeType::add("diffuse_bsdf", create, NodeType::SHADER);

  SOCKET_IN_COLOR(color, "Color", make_float3(0.8f, 0.8f, 0.8f));
  SOCKET_IN_NORMAL(normal, "Normal", make_float3(0.0f, 0.0f, 0.0f), SocketType::LINK_NORMAL);
  SOCKET_IN_FLOAT(surface_mix_weight, "SurfaceMixWeight", 0.0f, SocketType::SVM_INTERNAL);
  SOCKET_IN_FLOAT(roughness, "Roughness", 0.0f);

  SOCKET_OUT_CLOSURE(BSDF, "BSDF");

  return type;
}

DiffuseBsdfNode::DiffuseBsdfNode() : BsdfNode(node_type)
{
  closure = CLOSURE_BSDF_DIFFUSE_ID;
}

void DiffuseBsdfNode::compile(SVMCompiler &compiler)
{
  BsdfNode::compile(compiler, input("Roughness"), NULL);
}

void DiffuseBsdfNode::compile(OSLCompiler &compiler)
{
  compiler.add(this, "node_diffuse_bsdf");
}

/* Disney principled BSDF Closure */
NODE_DEFINE(PrincipledBsdfNode)
{
  NodeType *type = NodeType::add("principled_bsdf", create, NodeType::SHADER);

  static NodeEnum distribution_enum;
  distribution_enum.insert("GGX", CLOSURE_BSDF_MICROFACET_GGX_GLASS_ID);
  distribution_enum.insert("Multiscatter GGX", CLOSURE_BSDF_MICROFACET_MULTI_GGX_GLASS_ID);
  SOCKET_ENUM(
      distribution, "Distribution", distribution_enum, CLOSURE_BSDF_MICROFACET_MULTI_GGX_GLASS_ID);

  static NodeEnum subsurface_method_enum;
  subsurface_method_enum.insert("burley", CLOSURE_BSSRDF_PRINCIPLED_ID);
  subsurface_method_enum.insert("random_walk", CLOSURE_BSSRDF_PRINCIPLED_RANDOM_WALK_ID);
  SOCKET_ENUM(subsurface_method,
              "Subsurface Method",
              subsurface_method_enum,
              CLOSURE_BSSRDF_PRINCIPLED_ID);

  SOCKET_IN_COLOR(base_color, "Base Color", make_float3(0.8f, 0.8f, 0.8f));
  SOCKET_IN_COLOR(subsurface_color, "Subsurface Color", make_float3(0.8f, 0.8f, 0.8f));
  SOCKET_IN_FLOAT(metallic, "Metallic", 0.0f);
  SOCKET_IN_FLOAT(subsurface, "Subsurface", 0.0f);
  SOCKET_IN_VECTOR(subsurface_radius, "Subsurface Radius", make_float3(0.1f, 0.1f, 0.1f));
  SOCKET_IN_FLOAT(specular, "Specular", 0.0f);
  SOCKET_IN_FLOAT(roughness, "Roughness", 0.5f);
  SOCKET_IN_FLOAT(specular_tint, "Specular Tint", 0.0f);
  SOCKET_IN_FLOAT(anisotropic, "Anisotropic", 0.0f);
  SOCKET_IN_FLOAT(sheen, "Sheen", 0.0f);
  SOCKET_IN_FLOAT(sheen_tint, "Sheen Tint", 0.0f);
  SOCKET_IN_FLOAT(clearcoat, "Clearcoat", 0.0f);
  SOCKET_IN_FLOAT(clearcoat_roughness, "Clearcoat Roughness", 0.03f);
  SOCKET_IN_FLOAT(ior, "IOR", 0.0f);
  SOCKET_IN_FLOAT(transmission, "Transmission", 0.0f);
  SOCKET_IN_FLOAT(transmission_roughness, "Transmission Roughness", 0.0f);
  SOCKET_IN_FLOAT(anisotropic_rotation, "Anisotropic Rotation", 0.0f);
  SOCKET_IN_COLOR(emission, "Emission", make_float3(0.0f, 0.0f, 0.0f));
  SOCKET_IN_FLOAT(alpha, "Alpha", 1.0f);
  SOCKET_IN_NORMAL(normal, "Normal", make_float3(0.0f, 0.0f, 0.0f), SocketType::LINK_NORMAL);
  SOCKET_IN_NORMAL(clearcoat_normal,
                   "Clearcoat Normal",
                   make_float3(0.0f, 0.0f, 0.0f),
                   SocketType::LINK_NORMAL);
  SOCKET_IN_NORMAL(tangent, "Tangent", make_float3(0.0f, 0.0f, 0.0f), SocketType::LINK_TANGENT);
  SOCKET_IN_FLOAT(surface_mix_weight, "SurfaceMixWeight", 0.0f, SocketType::SVM_INTERNAL);

  SOCKET_OUT_CLOSURE(BSDF, "BSDF");

  return type;
}

PrincipledBsdfNode::PrincipledBsdfNode() : BsdfBaseNode(node_type)
{
  closure = CLOSURE_BSDF_PRINCIPLED_ID;
  distribution = CLOSURE_BSDF_MICROFACET_MULTI_GGX_GLASS_ID;
  distribution_orig = NBUILTIN_CLOSURES;
}

void PrincipledBsdfNode::expand(ShaderGraph *graph)
{
  ShaderOutput *principled_out = output("BSDF");

  ShaderInput *emission_in = input("Emission");
  if (emission_in->link || emission != make_float3(0.0f, 0.0f, 0.0f)) {
    /* Create add closure and emission. */
    AddClosureNode *add = new AddClosureNode();
    EmissionNode *emission_node = new EmissionNode();
    ShaderOutput *new_out = add->output("Closure");

    graph->add(add);
    graph->add(emission_node);

    emission_node->strength = 1.0f;
    graph->relink(emission_in, emission_node->input("Color"));
    graph->relink(principled_out, new_out);
    graph->connect(emission_node->output("Emission"), add->input("Closure1"));
    graph->connect(principled_out, add->input("Closure2"));

    principled_out = new_out;
  }

  ShaderInput *alpha_in = input("Alpha");
  if (alpha_in->link || alpha != 1.0f) {
    /* Create mix and transparent BSDF for alpha transparency. */
    MixClosureNode *mix = new MixClosureNode();
    TransparentBsdfNode *transparent = new TransparentBsdfNode();

    graph->add(mix);
    graph->add(transparent);

    graph->relink(alpha_in, mix->input("Fac"));
    graph->relink(principled_out, mix->output("Closure"));
    graph->connect(transparent->output("BSDF"), mix->input("Closure1"));
    graph->connect(principled_out, mix->input("Closure2"));
  }

  remove_input(emission_in);
  remove_input(alpha_in);
}

bool PrincipledBsdfNode::has_surface_bssrdf()
{
  ShaderInput *subsurface_in = input("Subsurface");
  return (subsurface_in->link != NULL || subsurface > CLOSURE_WEIGHT_CUTOFF);
}

void PrincipledBsdfNode::attributes(Shader *shader, AttributeRequestSet *attributes)
{
  if (shader->has_surface) {
    ShaderInput *tangent_in = input("Tangent");

    if (!tangent_in->link)
      attributes->add(ATTR_STD_GENERATED);
  }

  ShaderNode::attributes(shader, attributes);
}

void PrincipledBsdfNode::compile(SVMCompiler &compiler,
                                 ShaderInput *p_metallic,
                                 ShaderInput *p_subsurface,
                                 ShaderInput *p_subsurface_radius,
                                 ShaderInput *p_specular,
                                 ShaderInput *p_roughness,
                                 ShaderInput *p_specular_tint,
                                 ShaderInput *p_anisotropic,
                                 ShaderInput *p_sheen,
                                 ShaderInput *p_sheen_tint,
                                 ShaderInput *p_clearcoat,
                                 ShaderInput *p_clearcoat_roughness,
                                 ShaderInput *p_ior,
                                 ShaderInput *p_transmission,
                                 ShaderInput *p_anisotropic_rotation,
                                 ShaderInput *p_transmission_roughness)
{
  ShaderInput *base_color_in = input("Base Color");
  ShaderInput *subsurface_color_in = input("Subsurface Color");
  ShaderInput *normal_in = input("Normal");
  ShaderInput *clearcoat_normal_in = input("Clearcoat Normal");
  ShaderInput *tangent_in = input("Tangent");

  float3 weight = make_float3(1.0f, 1.0f, 1.0f);

  compiler.add_node(NODE_CLOSURE_SET_WEIGHT, weight);

  int normal_offset = compiler.stack_assign_if_linked(normal_in);
  int clearcoat_normal_offset = compiler.stack_assign_if_linked(clearcoat_normal_in);
  int tangent_offset = compiler.stack_assign_if_linked(tangent_in);
  int specular_offset = compiler.stack_assign(p_specular);
  int roughness_offset = compiler.stack_assign(p_roughness);
  int specular_tint_offset = compiler.stack_assign(p_specular_tint);
  int anisotropic_offset = compiler.stack_assign(p_anisotropic);
  int sheen_offset = compiler.stack_assign(p_sheen);
  int sheen_tint_offset = compiler.stack_assign(p_sheen_tint);
  int clearcoat_offset = compiler.stack_assign(p_clearcoat);
  int clearcoat_roughness_offset = compiler.stack_assign(p_clearcoat_roughness);
  int ior_offset = compiler.stack_assign(p_ior);
  int transmission_offset = compiler.stack_assign(p_transmission);
  int transmission_roughness_offset = compiler.stack_assign(p_transmission_roughness);
  int anisotropic_rotation_offset = compiler.stack_assign(p_anisotropic_rotation);
  int subsurface_radius_offset = compiler.stack_assign(p_subsurface_radius);

  compiler.add_node(NODE_CLOSURE_BSDF,
                    compiler.encode_uchar4(closure,
                                           compiler.stack_assign(p_metallic),
                                           compiler.stack_assign(p_subsurface),
                                           compiler.closure_mix_weight_offset()),
                    __float_as_int((p_metallic) ? get_float(p_metallic->socket_type) : 0.0f),
                    __float_as_int((p_subsurface) ? get_float(p_subsurface->socket_type) : 0.0f));

  compiler.add_node(
      normal_offset,
      tangent_offset,
      compiler.encode_uchar4(
          specular_offset, roughness_offset, specular_tint_offset, anisotropic_offset),
      compiler.encode_uchar4(
          sheen_offset, sheen_tint_offset, clearcoat_offset, clearcoat_roughness_offset));

  compiler.add_node(compiler.encode_uchar4(ior_offset,
                                           transmission_offset,
                                           anisotropic_rotation_offset,
                                           transmission_roughness_offset),
                    distribution,
                    subsurface_method,
                    SVM_STACK_INVALID);

  float3 bc_default = get_float3(base_color_in->socket_type);

  compiler.add_node(
      ((base_color_in->link) ? compiler.stack_assign(base_color_in) : SVM_STACK_INVALID),
      __float_as_int(bc_default.x),
      __float_as_int(bc_default.y),
      __float_as_int(bc_default.z));

  compiler.add_node(
      clearcoat_normal_offset, subsurface_radius_offset, SVM_STACK_INVALID, SVM_STACK_INVALID);

  float3 ss_default = get_float3(subsurface_color_in->socket_type);

  compiler.add_node(((subsurface_color_in->link) ? compiler.stack_assign(subsurface_color_in) :
                                                   SVM_STACK_INVALID),
                    __float_as_int(ss_default.x),
                    __float_as_int(ss_default.y),
                    __float_as_int(ss_default.z));
}

bool PrincipledBsdfNode::has_integrator_dependency()
{
  ShaderInput *roughness_input = input("Roughness");
  return !roughness_input->link && roughness <= 1e-4f;
}

void PrincipledBsdfNode::compile(SVMCompiler &compiler)
{
  compile(compiler,
          input("Metallic"),
          input("Subsurface"),
          input("Subsurface Radius"),
          input("Specular"),
          input("Roughness"),
          input("Specular Tint"),
          input("Anisotropic"),
          input("Sheen"),
          input("Sheen Tint"),
          input("Clearcoat"),
          input("Clearcoat Roughness"),
          input("IOR"),
          input("Transmission"),
          input("Anisotropic Rotation"),
          input("Transmission Roughness"));
}

void PrincipledBsdfNode::compile(OSLCompiler &compiler)
{
  compiler.parameter(this, "distribution");
  compiler.parameter(this, "subsurface_method");
  compiler.add(this, "node_principled_bsdf");
}

bool PrincipledBsdfNode::has_bssrdf_bump()
{
  return has_surface_bssrdf() && has_bump();
}

/* Translucent BSDF Closure */

NODE_DEFINE(TranslucentBsdfNode)
{
  NodeType *type = NodeType::add("translucent_bsdf", create, NodeType::SHADER);

  SOCKET_IN_COLOR(color, "Color", make_float3(0.8f, 0.8f, 0.8f));
  SOCKET_IN_NORMAL(normal, "Normal", make_float3(0.0f, 0.0f, 0.0f), SocketType::LINK_NORMAL);
  SOCKET_IN_FLOAT(surface_mix_weight, "SurfaceMixWeight", 0.0f, SocketType::SVM_INTERNAL);

  SOCKET_OUT_CLOSURE(BSDF, "BSDF");

  return type;
}

TranslucentBsdfNode::TranslucentBsdfNode() : BsdfNode(node_type)
{
  closure = CLOSURE_BSDF_TRANSLUCENT_ID;
}

void TranslucentBsdfNode::compile(SVMCompiler &compiler)
{
  BsdfNode::compile(compiler, NULL, NULL);
}

void TranslucentBsdfNode::compile(OSLCompiler &compiler)
{
  compiler.add(this, "node_translucent_bsdf");
}

/* Transparent BSDF Closure */

NODE_DEFINE(TransparentBsdfNode)
{
  NodeType *type = NodeType::add("transparent_bsdf", create, NodeType::SHADER);

  SOCKET_IN_COLOR(color, "Color", make_float3(1.0f, 1.0f, 1.0f));
  SOCKET_IN_FLOAT(surface_mix_weight, "SurfaceMixWeight", 0.0f, SocketType::SVM_INTERNAL);

  SOCKET_OUT_CLOSURE(BSDF, "BSDF");

  return type;
}

TransparentBsdfNode::TransparentBsdfNode() : BsdfNode(node_type)
{
  closure = CLOSURE_BSDF_TRANSPARENT_ID;
}

void TransparentBsdfNode::compile(SVMCompiler &compiler)
{
  BsdfNode::compile(compiler, NULL, NULL);
}

void TransparentBsdfNode::compile(OSLCompiler &compiler)
{
  compiler.add(this, "node_transparent_bsdf");
}

/* Subsurface Scattering Closure */

NODE_DEFINE(SubsurfaceScatteringNode)
{
  NodeType *type = NodeType::add("subsurface_scattering", create, NodeType::SHADER);

  SOCKET_IN_COLOR(color, "Color", make_float3(0.8f, 0.8f, 0.8f));
  SOCKET_IN_NORMAL(normal, "Normal", make_float3(0.0f, 0.0f, 0.0f), SocketType::LINK_NORMAL);
  SOCKET_IN_FLOAT(surface_mix_weight, "SurfaceMixWeight", 0.0f, SocketType::SVM_INTERNAL);

  static NodeEnum falloff_enum;
  falloff_enum.insert("cubic", CLOSURE_BSSRDF_CUBIC_ID);
  falloff_enum.insert("gaussian", CLOSURE_BSSRDF_GAUSSIAN_ID);
  falloff_enum.insert("burley", CLOSURE_BSSRDF_BURLEY_ID);
  falloff_enum.insert("random_walk", CLOSURE_BSSRDF_RANDOM_WALK_ID);
  SOCKET_ENUM(falloff, "Falloff", falloff_enum, CLOSURE_BSSRDF_BURLEY_ID);
  SOCKET_IN_FLOAT(scale, "Scale", 0.01f);
  SOCKET_IN_VECTOR(radius, "Radius", make_float3(0.1f, 0.1f, 0.1f));
  SOCKET_IN_FLOAT(sharpness, "Sharpness", 0.0f);
  SOCKET_IN_FLOAT(texture_blur, "Texture Blur", 1.0f);

  SOCKET_OUT_CLOSURE(BSSRDF, "BSSRDF");

  return type;
}

SubsurfaceScatteringNode::SubsurfaceScatteringNode() : BsdfNode(node_type)
{
  closure = falloff;
}

void SubsurfaceScatteringNode::compile(SVMCompiler &compiler)
{
  closure = falloff;
  BsdfNode::compile(
      compiler, input("Scale"), input("Texture Blur"), input("Radius"), input("Sharpness"));
}

void SubsurfaceScatteringNode::compile(OSLCompiler &compiler)
{
  closure = falloff;
  compiler.parameter(this, "falloff");
  compiler.add(this, "node_subsurface_scattering");
}

bool SubsurfaceScatteringNode::has_bssrdf_bump()
{
  /* detect if anything is plugged into the normal input besides the default */
  ShaderInput *normal_in = input("Normal");
  return (normal_in->link &&
          normal_in->link->parent->special_type != SHADER_SPECIAL_TYPE_GEOMETRY);
}

/* Emissive Closure */

NODE_DEFINE(EmissionNode)
{
  NodeType *type = NodeType::add("emission", create, NodeType::SHADER);

  SOCKET_IN_COLOR(color, "Color", make_float3(0.8f, 0.8f, 0.8f));
  SOCKET_IN_FLOAT(strength, "Strength", 10.0f);
  SOCKET_IN_FLOAT(surface_mix_weight, "SurfaceMixWeight", 0.0f, SocketType::SVM_INTERNAL);

  SOCKET_OUT_CLOSURE(emission, "Emission");

  return type;
}

EmissionNode::EmissionNode() : ShaderNode(node_type)
{
}

void EmissionNode::compile(SVMCompiler &compiler)
{
  ShaderInput *color_in = input("Color");
  ShaderInput *strength_in = input("Strength");

  if (color_in->link || strength_in->link) {
    compiler.add_node(
        NODE_EMISSION_WEIGHT, compiler.stack_assign(color_in), compiler.stack_assign(strength_in));
  }
  else
    compiler.add_node(NODE_CLOSURE_SET_WEIGHT, color * strength);

  compiler.add_node(NODE_CLOSURE_EMISSION, compiler.closure_mix_weight_offset());
}

void EmissionNode::compile(OSLCompiler &compiler)
{
  compiler.add(this, "node_emission");
}

void EmissionNode::constant_fold(const ConstantFolder &folder)
{
  ShaderInput *color_in = input("Color");
  ShaderInput *strength_in = input("Strength");

  if ((!color_in->link && color == make_float3(0.0f, 0.0f, 0.0f)) ||
      (!strength_in->link && strength == 0.0f)) {
    folder.discard();
  }
}

/* Background Closure */

NODE_DEFINE(BackgroundNode)
{
  NodeType *type = NodeType::add("background_shader", create, NodeType::SHADER);

  SOCKET_IN_COLOR(color, "Color", make_float3(0.8f, 0.8f, 0.8f));
  SOCKET_IN_FLOAT(strength, "Strength", 1.0f);
  SOCKET_IN_FLOAT(surface_mix_weight, "SurfaceMixWeight", 0.0f, SocketType::SVM_INTERNAL);

  SOCKET_OUT_CLOSURE(background, "Background");

  return type;
}

BackgroundNode::BackgroundNode() : ShaderNode(node_type)
{
}

void BackgroundNode::compile(SVMCompiler &compiler)
{
  ShaderInput *color_in = input("Color");
  ShaderInput *strength_in = input("Strength");

  if (color_in->link || strength_in->link) {
    compiler.add_node(
        NODE_EMISSION_WEIGHT, compiler.stack_assign(color_in), compiler.stack_assign(strength_in));
  }
  else
    compiler.add_node(NODE_CLOSURE_SET_WEIGHT, color * strength);

  compiler.add_node(NODE_CLOSURE_BACKGROUND, compiler.closure_mix_weight_offset());
}

void BackgroundNode::compile(OSLCompiler &compiler)
{
  compiler.add(this, "node_background");
}

void BackgroundNode::constant_fold(const ConstantFolder &folder)
{
  ShaderInput *color_in = input("Color");
  ShaderInput *strength_in = input("Strength");

  if ((!color_in->link && color == make_float3(0.0f, 0.0f, 0.0f)) ||
      (!strength_in->link && strength == 0.0f)) {
    folder.discard();
  }
}

/* Holdout Closure */

NODE_DEFINE(HoldoutNode)
{
  NodeType *type = NodeType::add("holdout", create, NodeType::SHADER);

  SOCKET_IN_FLOAT(surface_mix_weight, "SurfaceMixWeight", 0.0f, SocketType::SVM_INTERNAL);
  SOCKET_IN_FLOAT(volume_mix_weight, "VolumeMixWeight", 0.0f, SocketType::SVM_INTERNAL);

  SOCKET_OUT_CLOSURE(holdout, "Holdout");

  return type;
}

HoldoutNode::HoldoutNode() : ShaderNode(node_type)
{
}

void HoldoutNode::compile(SVMCompiler &compiler)
{
  float3 value = make_float3(1.0f, 1.0f, 1.0f);

  compiler.add_node(NODE_CLOSURE_SET_WEIGHT, value);
  compiler.add_node(NODE_CLOSURE_HOLDOUT, compiler.closure_mix_weight_offset());
}

void HoldoutNode::compile(OSLCompiler &compiler)
{
  compiler.add(this, "node_holdout");
}

/* Ambient Occlusion */

NODE_DEFINE(AmbientOcclusionNode)
{
  NodeType *type = NodeType::add("ambient_occlusion", create, NodeType::SHADER);

  SOCKET_INT(samples, "Samples", 16);

  SOCKET_IN_COLOR(color, "Color", make_float3(1.0f, 1.0f, 1.0f));
  SOCKET_IN_FLOAT(distance, "Distance", 1.0f);
  SOCKET_IN_NORMAL(normal, "Normal", make_float3(0.0f, 0.0f, 0.0f), SocketType::LINK_NORMAL);

  SOCKET_BOOLEAN(inside, "Inside", false);
  SOCKET_BOOLEAN(only_local, "Only Local", false);

  SOCKET_OUT_COLOR(color, "Color");
  SOCKET_OUT_FLOAT(ao, "AO");

  return type;
}

AmbientOcclusionNode::AmbientOcclusionNode() : ShaderNode(node_type)
{
}

void AmbientOcclusionNode::compile(SVMCompiler &compiler)
{
  ShaderInput *color_in = input("Color");
  ShaderInput *distance_in = input("Distance");
  ShaderInput *normal_in = input("Normal");
  ShaderOutput *color_out = output("Color");
  ShaderOutput *ao_out = output("AO");

  int flags = (inside ? NODE_AO_INSIDE : 0) | (only_local ? NODE_AO_ONLY_LOCAL : 0);

  if (!distance_in->link && distance == 0.0f) {
    flags |= NODE_AO_GLOBAL_RADIUS;
  }

  compiler.add_node(NODE_AMBIENT_OCCLUSION,
                    compiler.encode_uchar4(flags,
                                           compiler.stack_assign_if_linked(distance_in),
                                           compiler.stack_assign_if_linked(normal_in),
                                           compiler.stack_assign(ao_out)),
                    compiler.encode_uchar4(compiler.stack_assign(color_in),
                                           compiler.stack_assign(color_out),
                                           samples),
                    __float_as_uint(distance));
}

void AmbientOcclusionNode::compile(OSLCompiler &compiler)
{
  compiler.parameter(this, "samples");
  compiler.parameter(this, "inside");
  compiler.parameter(this, "only_local");
  compiler.add(this, "node_ambient_occlusion");
}

/* Volume Closure */

VolumeNode::VolumeNode(const NodeType *node_type) : ShaderNode(node_type)
{
  closure = CLOSURE_VOLUME_HENYEY_GREENSTEIN_ID;
}

void VolumeNode::compile(SVMCompiler &compiler, ShaderInput *param1, ShaderInput *param2)
{
  ShaderInput *color_in = input("Color");

  if (color_in->link)
    compiler.add_node(NODE_CLOSURE_WEIGHT, compiler.stack_assign(color_in));
  else
    compiler.add_node(NODE_CLOSURE_SET_WEIGHT, color);

  compiler.add_node(
      NODE_CLOSURE_VOLUME,
      compiler.encode_uchar4(closure,
                             (param1) ? compiler.stack_assign(param1) : SVM_STACK_INVALID,
                             (param2) ? compiler.stack_assign(param2) : SVM_STACK_INVALID,
                             compiler.closure_mix_weight_offset()),
      __float_as_int((param1) ? get_float(param1->socket_type) : 0.0f),
      __float_as_int((param2) ? get_float(param2->socket_type) : 0.0f));
}

void VolumeNode::compile(SVMCompiler &compiler)
{
  compile(compiler, NULL, NULL);
}

void VolumeNode::compile(OSLCompiler & /*compiler*/)
{
  assert(0);
}

/* Absorption Volume Closure */

NODE_DEFINE(AbsorptionVolumeNode)
{
  NodeType *type = NodeType::add("absorption_volume", create, NodeType::SHADER);

  SOCKET_IN_COLOR(color, "Color", make_float3(0.8f, 0.8f, 0.8f));
  SOCKET_IN_FLOAT(density, "Density", 1.0f);
  SOCKET_IN_FLOAT(volume_mix_weight, "VolumeMixWeight", 0.0f, SocketType::SVM_INTERNAL);

  SOCKET_OUT_CLOSURE(volume, "Volume");

  return type;
}

AbsorptionVolumeNode::AbsorptionVolumeNode() : VolumeNode(node_type)
{
  closure = CLOSURE_VOLUME_ABSORPTION_ID;
}

void AbsorptionVolumeNode::compile(SVMCompiler &compiler)
{
  VolumeNode::compile(compiler, input("Density"), NULL);
}

void AbsorptionVolumeNode::compile(OSLCompiler &compiler)
{
  compiler.add(this, "node_absorption_volume");
}

/* Scatter Volume Closure */

NODE_DEFINE(ScatterVolumeNode)
{
  NodeType *type = NodeType::add("scatter_volume", create, NodeType::SHADER);

  SOCKET_IN_COLOR(color, "Color", make_float3(0.8f, 0.8f, 0.8f));
  SOCKET_IN_FLOAT(density, "Density", 1.0f);
  SOCKET_IN_FLOAT(anisotropy, "Anisotropy", 0.0f);
  SOCKET_IN_FLOAT(volume_mix_weight, "VolumeMixWeight", 0.0f, SocketType::SVM_INTERNAL);

  SOCKET_OUT_CLOSURE(volume, "Volume");

  return type;
}

ScatterVolumeNode::ScatterVolumeNode() : VolumeNode(node_type)
{
  closure = CLOSURE_VOLUME_HENYEY_GREENSTEIN_ID;
}

void ScatterVolumeNode::compile(SVMCompiler &compiler)
{
  VolumeNode::compile(compiler, input("Density"), input("Anisotropy"));
}

void ScatterVolumeNode::compile(OSLCompiler &compiler)
{
  compiler.add(this, "node_scatter_volume");
}

/* Principled Volume Closure */

NODE_DEFINE(PrincipledVolumeNode)
{
  NodeType *type = NodeType::add("principled_volume", create, NodeType::SHADER);

  SOCKET_IN_STRING(density_attribute, "Density Attribute", ustring());
  SOCKET_IN_STRING(color_attribute, "Color Attribute", ustring());
  SOCKET_IN_STRING(temperature_attribute, "Temperature Attribute", ustring());

  SOCKET_IN_COLOR(color, "Color", make_float3(0.5f, 0.5f, 0.5f));
  SOCKET_IN_FLOAT(density, "Density", 1.0f);
  SOCKET_IN_FLOAT(anisotropy, "Anisotropy", 0.0f);
  SOCKET_IN_COLOR(absorption_color, "Absorption Color", make_float3(0.0f, 0.0f, 0.0f));
  SOCKET_IN_FLOAT(emission_strength, "Emission Strength", 0.0f);
  SOCKET_IN_COLOR(emission_color, "Emission Color", make_float3(1.0f, 1.0f, 1.0f));
  SOCKET_IN_FLOAT(blackbody_intensity, "Blackbody Intensity", 0.0f);
  SOCKET_IN_COLOR(blackbody_tint, "Blackbody Tint", make_float3(1.0f, 1.0f, 1.0f));
  SOCKET_IN_FLOAT(temperature, "Temperature", 1500.0f);
  SOCKET_IN_FLOAT(volume_mix_weight, "VolumeMixWeight", 0.0f, SocketType::SVM_INTERNAL);

  SOCKET_OUT_CLOSURE(volume, "Volume");

  return type;
}

PrincipledVolumeNode::PrincipledVolumeNode() : VolumeNode(node_type)
{
  closure = CLOSURE_VOLUME_HENYEY_GREENSTEIN_ID;
}

void PrincipledVolumeNode::attributes(Shader *shader, AttributeRequestSet *attributes)
{
  if (shader->has_volume) {
    ShaderInput *density_in = input("Density");
    ShaderInput *blackbody_in = input("Blackbody Intensity");

    if (density_in->link || density > 0.0f) {
      attributes->add_standard(density_attribute);
      attributes->add_standard(color_attribute);
    }

    if (blackbody_in->link || blackbody_intensity > 0.0f) {
      attributes->add_standard(temperature_attribute);
    }

    attributes->add(ATTR_STD_GENERATED_TRANSFORM);
  }

  ShaderNode::attributes(shader, attributes);
}

void PrincipledVolumeNode::compile(SVMCompiler &compiler)
{
  ShaderInput *color_in = input("Color");
  ShaderInput *density_in = input("Density");
  ShaderInput *anisotropy_in = input("Anisotropy");
  ShaderInput *absorption_color_in = input("Absorption Color");
  ShaderInput *emission_in = input("Emission Strength");
  ShaderInput *emission_color_in = input("Emission Color");
  ShaderInput *blackbody_in = input("Blackbody Intensity");
  ShaderInput *blackbody_tint_in = input("Blackbody Tint");
  ShaderInput *temperature_in = input("Temperature");

  if (color_in->link)
    compiler.add_node(NODE_CLOSURE_WEIGHT, compiler.stack_assign(color_in));
  else
    compiler.add_node(NODE_CLOSURE_SET_WEIGHT, color);

  compiler.add_node(NODE_PRINCIPLED_VOLUME,
                    compiler.encode_uchar4(compiler.stack_assign_if_linked(density_in),
                                           compiler.stack_assign_if_linked(anisotropy_in),
                                           compiler.stack_assign(absorption_color_in),
                                           compiler.closure_mix_weight_offset()),
                    compiler.encode_uchar4(compiler.stack_assign_if_linked(emission_in),
                                           compiler.stack_assign(emission_color_in),
                                           compiler.stack_assign_if_linked(blackbody_in),
                                           compiler.stack_assign(temperature_in)),
                    compiler.stack_assign(blackbody_tint_in));

  int attr_density = compiler.attribute_standard(density_attribute);
  int attr_color = compiler.attribute_standard(color_attribute);
  int attr_temperature = compiler.attribute_standard(temperature_attribute);

  compiler.add_node(__float_as_int(density),
                    __float_as_int(anisotropy),
                    __float_as_int(emission_strength),
                    __float_as_int(blackbody_intensity));

  compiler.add_node(attr_density, attr_color, attr_temperature);
}

void PrincipledVolumeNode::compile(OSLCompiler &compiler)
{
  if (Attribute::name_standard(density_attribute.c_str())) {
    density_attribute = ustring("geom:" + density_attribute.string());
  }
  if (Attribute::name_standard(color_attribute.c_str())) {
    color_attribute = ustring("geom:" + color_attribute.string());
  }
  if (Attribute::name_standard(temperature_attribute.c_str())) {
    temperature_attribute = ustring("geom:" + temperature_attribute.string());
  }

  compiler.add(this, "node_principled_volume");
}

/* Principled Hair BSDF Closure */

NODE_DEFINE(PrincipledHairBsdfNode)
{
  NodeType *type = NodeType::add("principled_hair_bsdf", create, NodeType::SHADER);

  /* Color parametrization specified as enum. */
  static NodeEnum parametrization_enum;
  parametrization_enum.insert("Direct coloring", NODE_PRINCIPLED_HAIR_REFLECTANCE);
  parametrization_enum.insert("Melanin concentration", NODE_PRINCIPLED_HAIR_PIGMENT_CONCENTRATION);
  parametrization_enum.insert("Absorption coefficient", NODE_PRINCIPLED_HAIR_DIRECT_ABSORPTION);
  SOCKET_ENUM(
      parametrization, "Parametrization", parametrization_enum, NODE_PRINCIPLED_HAIR_REFLECTANCE);

  /* Initialize sockets to their default values. */
  SOCKET_IN_COLOR(color, "Color", make_float3(0.017513f, 0.005763f, 0.002059f));
  SOCKET_IN_FLOAT(melanin, "Melanin", 0.8f);
  SOCKET_IN_FLOAT(melanin_redness, "Melanin Redness", 1.0f);
  SOCKET_IN_COLOR(tint, "Tint", make_float3(1.f, 1.f, 1.f));
  SOCKET_IN_VECTOR(absorption_coefficient,
                   "Absorption Coefficient",
                   make_float3(0.245531f, 0.52f, 1.365f),
                   SocketType::VECTOR);

  SOCKET_IN_FLOAT(offset, "Offset", 2.f * M_PI_F / 180.f);
  SOCKET_IN_FLOAT(roughness, "Roughness", 0.3f);
  SOCKET_IN_FLOAT(radial_roughness, "Radial Roughness", 0.3f);
  SOCKET_IN_FLOAT(coat, "Coat", 0.0f);
  SOCKET_IN_FLOAT(ior, "IOR", 1.55f);

  SOCKET_IN_FLOAT(random_roughness, "Random Roughness", 0.0f);
  SOCKET_IN_FLOAT(random_color, "Random Color", 0.0f);
  SOCKET_IN_FLOAT(random, "Random", 0.0f);

  SOCKET_IN_NORMAL(normal, "Normal", make_float3(0.0f, 0.0f, 0.0f), SocketType::LINK_NORMAL);
  SOCKET_IN_FLOAT(surface_mix_weight, "SurfaceMixWeight", 0.0f, SocketType::SVM_INTERNAL);

  SOCKET_OUT_CLOSURE(BSDF, "BSDF");

  return type;
}

PrincipledHairBsdfNode::PrincipledHairBsdfNode() : BsdfBaseNode(node_type)
{
  closure = CLOSURE_BSDF_HAIR_PRINCIPLED_ID;
}

/* Enable retrieving Hair Info -> Random if Random isn't linked. */
void PrincipledHairBsdfNode::attributes(Shader *shader, AttributeRequestSet *attributes)
{
  if (!input("Random")->link) {
    attributes->add(ATTR_STD_CURVE_RANDOM);
  }
  ShaderNode::attributes(shader, attributes);
}

/* Prepares the input data for the SVM shader. */
void PrincipledHairBsdfNode::compile(SVMCompiler &compiler)
{
  compiler.add_node(NODE_CLOSURE_SET_WEIGHT, make_float3(1.0f, 1.0f, 1.0f));

  ShaderInput *roughness_in = input("Roughness");
  ShaderInput *radial_roughness_in = input("Radial Roughness");
  ShaderInput *random_roughness_in = input("Random Roughness");
  ShaderInput *offset_in = input("Offset");
  ShaderInput *coat_in = input("Coat");
  ShaderInput *ior_in = input("IOR");
  ShaderInput *melanin_in = input("Melanin");
  ShaderInput *melanin_redness_in = input("Melanin Redness");
  ShaderInput *random_color_in = input("Random Color");

  int color_ofs = compiler.stack_assign(input("Color"));
  int tint_ofs = compiler.stack_assign(input("Tint"));
  int absorption_coefficient_ofs = compiler.stack_assign(input("Absorption Coefficient"));

  ShaderInput *random_in = input("Random");
  int attr_random = random_in->link ? SVM_STACK_INVALID :
                                      compiler.attribute(ATTR_STD_CURVE_RANDOM);

  /* Encode all parameters into data nodes. */
  compiler.add_node(NODE_CLOSURE_BSDF,
                    /* Socket IDs can be packed 4 at a time into a single data packet */
                    compiler.encode_uchar4(closure,
                                           compiler.stack_assign_if_linked(roughness_in),
                                           compiler.stack_assign_if_linked(radial_roughness_in),
                                           compiler.closure_mix_weight_offset()),
                    /* The rest are stored as unsigned integers */
                    __float_as_uint(roughness),
                    __float_as_uint(radial_roughness));

  compiler.add_node(compiler.stack_assign_if_linked(input("Normal")),
                    compiler.encode_uchar4(compiler.stack_assign_if_linked(offset_in),
                                           compiler.stack_assign_if_linked(ior_in),
                                           color_ofs,
                                           parametrization),
                    __float_as_uint(offset),
                    __float_as_uint(ior));

  compiler.add_node(compiler.encode_uchar4(compiler.stack_assign_if_linked(coat_in),
                                           compiler.stack_assign_if_linked(melanin_in),
                                           compiler.stack_assign_if_linked(melanin_redness_in),
                                           absorption_coefficient_ofs),
                    __float_as_uint(coat),
                    __float_as_uint(melanin),
                    __float_as_uint(melanin_redness));

  compiler.add_node(compiler.encode_uchar4(tint_ofs,
                                           compiler.stack_assign_if_linked(random_in),
                                           compiler.stack_assign_if_linked(random_color_in),
                                           compiler.stack_assign_if_linked(random_roughness_in)),
                    __float_as_uint(random),
                    __float_as_uint(random_color),
                    __float_as_uint(random_roughness));

  compiler.add_node(
      compiler.encode_uchar4(
          SVM_STACK_INVALID, SVM_STACK_INVALID, SVM_STACK_INVALID, SVM_STACK_INVALID),
      attr_random,
      SVM_STACK_INVALID,
      SVM_STACK_INVALID);
}

/* Prepares the input data for the OSL shader. */
void PrincipledHairBsdfNode::compile(OSLCompiler &compiler)
{
  compiler.parameter(this, "parametrization");
  compiler.add(this, "node_principled_hair_bsdf");
}

/* Hair BSDF Closure */

NODE_DEFINE(HairBsdfNode)
{
  NodeType *type = NodeType::add("hair_bsdf", create, NodeType::SHADER);

  SOCKET_IN_COLOR(color, "Color", make_float3(0.8f, 0.8f, 0.8f));
  SOCKET_IN_NORMAL(normal, "Normal", make_float3(0.0f, 0.0f, 0.0f), SocketType::LINK_NORMAL);
  SOCKET_IN_FLOAT(surface_mix_weight, "SurfaceMixWeight", 0.0f, SocketType::SVM_INTERNAL);

  static NodeEnum component_enum;
  component_enum.insert("reflection", CLOSURE_BSDF_HAIR_REFLECTION_ID);
  component_enum.insert("transmission", CLOSURE_BSDF_HAIR_TRANSMISSION_ID);
  SOCKET_ENUM(component, "Component", component_enum, CLOSURE_BSDF_HAIR_REFLECTION_ID);
  SOCKET_IN_FLOAT(offset, "Offset", 0.0f);
  SOCKET_IN_FLOAT(roughness_u, "RoughnessU", 0.2f);
  SOCKET_IN_FLOAT(roughness_v, "RoughnessV", 0.2f);
  SOCKET_IN_VECTOR(tangent, "Tangent", make_float3(0.0f, 0.0f, 0.0f));

  SOCKET_OUT_CLOSURE(BSDF, "BSDF");

  return type;
}

HairBsdfNode::HairBsdfNode() : BsdfNode(node_type)
{
  closure = CLOSURE_BSDF_HAIR_REFLECTION_ID;
}

void HairBsdfNode::compile(SVMCompiler &compiler)
{
  closure = component;

  BsdfNode::compile(compiler, input("RoughnessU"), input("RoughnessV"), input("Offset"));
}

void HairBsdfNode::compile(OSLCompiler &compiler)
{
  compiler.parameter(this, "component");
  compiler.add(this, "node_hair_bsdf");
}

/* Geometry */

NODE_DEFINE(GeometryNode)
{
  NodeType *type = NodeType::add("geometry", create, NodeType::SHADER);

  SOCKET_IN_NORMAL(normal_osl,
                   "NormalIn",
                   make_float3(0.0f, 0.0f, 0.0f),
                   SocketType::LINK_NORMAL | SocketType::OSL_INTERNAL);

  SOCKET_OUT_POINT(position, "Position");
  SOCKET_OUT_NORMAL(normal, "Normal");
  SOCKET_OUT_NORMAL(tangent, "Tangent");
  SOCKET_OUT_NORMAL(true_normal, "True Normal");
  SOCKET_OUT_VECTOR(incoming, "Incoming");
  SOCKET_OUT_POINT(parametric, "Parametric");
  SOCKET_OUT_FLOAT(backfacing, "Backfacing");
  SOCKET_OUT_FLOAT(pointiness, "Pointiness");

  return type;
}

GeometryNode::GeometryNode() : ShaderNode(node_type)
{
  special_type = SHADER_SPECIAL_TYPE_GEOMETRY;
}

void GeometryNode::attributes(Shader *shader, AttributeRequestSet *attributes)
{
  if (shader->has_surface) {
    if (!output("Tangent")->links.empty()) {
      attributes->add(ATTR_STD_GENERATED);
    }
    if (!output("Pointiness")->links.empty()) {
      attributes->add(ATTR_STD_POINTINESS);
    }
  }

  ShaderNode::attributes(shader, attributes);
}

void GeometryNode::compile(SVMCompiler &compiler)
{
  ShaderOutput *out;
  ShaderNodeType geom_node = NODE_GEOMETRY;
  ShaderNodeType attr_node = NODE_ATTR;

  if (bump == SHADER_BUMP_DX) {
    geom_node = NODE_GEOMETRY_BUMP_DX;
    attr_node = NODE_ATTR_BUMP_DX;
  }
  else if (bump == SHADER_BUMP_DY) {
    geom_node = NODE_GEOMETRY_BUMP_DY;
    attr_node = NODE_ATTR_BUMP_DY;
  }

  out = output("Position");
  if (!out->links.empty()) {
    compiler.add_node(geom_node, NODE_GEOM_P, compiler.stack_assign(out));
  }

  out = output("Normal");
  if (!out->links.empty()) {
    compiler.add_node(geom_node, NODE_GEOM_N, compiler.stack_assign(out));
  }

  out = output("Tangent");
  if (!out->links.empty()) {
    compiler.add_node(geom_node, NODE_GEOM_T, compiler.stack_assign(out));
  }

  out = output("True Normal");
  if (!out->links.empty()) {
    compiler.add_node(geom_node, NODE_GEOM_Ng, compiler.stack_assign(out));
  }

  out = output("Incoming");
  if (!out->links.empty()) {
    compiler.add_node(geom_node, NODE_GEOM_I, compiler.stack_assign(out));
  }

  out = output("Parametric");
  if (!out->links.empty()) {
    compiler.add_node(geom_node, NODE_GEOM_uv, compiler.stack_assign(out));
  }

  out = output("Backfacing");
  if (!out->links.empty()) {
    compiler.add_node(NODE_LIGHT_PATH, NODE_LP_backfacing, compiler.stack_assign(out));
  }

  out = output("Pointiness");
  if (!out->links.empty()) {
    if (compiler.output_type() != SHADER_TYPE_VOLUME) {
      compiler.add_node(
          attr_node, ATTR_STD_POINTINESS, compiler.stack_assign(out), NODE_ATTR_FLOAT);
    }
    else {
      compiler.add_node(NODE_VALUE_F, __float_as_int(0.0f), compiler.stack_assign(out));
    }
  }
}

void GeometryNode::compile(OSLCompiler &compiler)
{
  if (bump == SHADER_BUMP_DX)
    compiler.parameter("bump_offset", "dx");
  else if (bump == SHADER_BUMP_DY)
    compiler.parameter("bump_offset", "dy");
  else
    compiler.parameter("bump_offset", "center");

  compiler.add(this, "node_geometry");
}

int GeometryNode::get_group()
{
  ShaderOutput *out;
  int result = ShaderNode::get_group();

  /* Backfacing uses NODE_LIGHT_PATH */
  out = output("Backfacing");
  if (!out->links.empty()) {
    result = max(result, NODE_GROUP_LEVEL_1);
  }

  return result;
}

/* TextureCoordinate */

NODE_DEFINE(TextureCoordinateNode)
{
  NodeType *type = NodeType::add("texture_coordinate", create, NodeType::SHADER);

  SOCKET_BOOLEAN(from_dupli, "From Dupli", false);
  SOCKET_BOOLEAN(use_transform, "Use Transform", false);
  SOCKET_TRANSFORM(ob_tfm, "Object Transform", transform_identity());

  SOCKET_IN_NORMAL(normal_osl,
                   "NormalIn",
                   make_float3(0.0f, 0.0f, 0.0f),
                   SocketType::LINK_NORMAL | SocketType::OSL_INTERNAL);

  SOCKET_OUT_POINT(generated, "Generated");
  SOCKET_OUT_NORMAL(normal, "Normal");
  SOCKET_OUT_POINT(UV, "UV");
  SOCKET_OUT_POINT(object, "Object");
  SOCKET_OUT_POINT(camera, "Camera");
  SOCKET_OUT_POINT(window, "Window");
  SOCKET_OUT_NORMAL(reflection, "Reflection");

  return type;
}

TextureCoordinateNode::TextureCoordinateNode() : ShaderNode(node_type)
{
}

void TextureCoordinateNode::attributes(Shader *shader, AttributeRequestSet *attributes)
{
  if (shader->has_surface) {
    if (!from_dupli) {
      if (!output("Generated")->links.empty())
        attributes->add(ATTR_STD_GENERATED);
      if (!output("UV")->links.empty())
        attributes->add(ATTR_STD_UV);
    }
  }

  if (shader->has_volume) {
    if (!from_dupli) {
      if (!output("Generated")->links.empty()) {
        attributes->add(ATTR_STD_GENERATED_TRANSFORM);
      }
    }
  }

  ShaderNode::attributes(shader, attributes);
}

void TextureCoordinateNode::compile(SVMCompiler &compiler)
{
  ShaderOutput *out;
  ShaderNodeType texco_node = NODE_TEX_COORD;
  ShaderNodeType attr_node = NODE_ATTR;
  ShaderNodeType geom_node = NODE_GEOMETRY;

  if (bump == SHADER_BUMP_DX) {
    texco_node = NODE_TEX_COORD_BUMP_DX;
    attr_node = NODE_ATTR_BUMP_DX;
    geom_node = NODE_GEOMETRY_BUMP_DX;
  }
  else if (bump == SHADER_BUMP_DY) {
    texco_node = NODE_TEX_COORD_BUMP_DY;
    attr_node = NODE_ATTR_BUMP_DY;
    geom_node = NODE_GEOMETRY_BUMP_DY;
  }

  out = output("Generated");
  if (!out->links.empty()) {
    if (compiler.background) {
      compiler.add_node(geom_node, NODE_GEOM_P, compiler.stack_assign(out));
    }
    else {
      if (from_dupli) {
        compiler.add_node(texco_node, NODE_TEXCO_DUPLI_GENERATED, compiler.stack_assign(out));
      }
      else if (compiler.output_type() == SHADER_TYPE_VOLUME) {
        compiler.add_node(texco_node, NODE_TEXCO_VOLUME_GENERATED, compiler.stack_assign(out));
      }
      else {
        int attr = compiler.attribute(ATTR_STD_GENERATED);
        compiler.add_node(attr_node, attr, compiler.stack_assign(out), NODE_ATTR_FLOAT3);
      }
    }
  }

  out = output("Normal");
  if (!out->links.empty()) {
    compiler.add_node(texco_node, NODE_TEXCO_NORMAL, compiler.stack_assign(out));
  }

  out = output("UV");
  if (!out->links.empty()) {
    if (from_dupli) {
      compiler.add_node(texco_node, NODE_TEXCO_DUPLI_UV, compiler.stack_assign(out));
    }
    else {
      int attr = compiler.attribute(ATTR_STD_UV);
      compiler.add_node(attr_node, attr, compiler.stack_assign(out), NODE_ATTR_FLOAT3);
    }
  }

  out = output("Object");
  if (!out->links.empty()) {
    compiler.add_node(texco_node, NODE_TEXCO_OBJECT, compiler.stack_assign(out), use_transform);
    if (use_transform) {
      Transform ob_itfm = transform_inverse(ob_tfm);
      compiler.add_node(ob_itfm.x);
      compiler.add_node(ob_itfm.y);
      compiler.add_node(ob_itfm.z);
    }
  }

  out = output("Camera");
  if (!out->links.empty()) {
    compiler.add_node(texco_node, NODE_TEXCO_CAMERA, compiler.stack_assign(out));
  }

  out = output("Window");
  if (!out->links.empty()) {
    compiler.add_node(texco_node, NODE_TEXCO_WINDOW, compiler.stack_assign(out));
  }

  out = output("Reflection");
  if (!out->links.empty()) {
    if (compiler.background) {
      compiler.add_node(geom_node, NODE_GEOM_I, compiler.stack_assign(out));
    }
    else {
      compiler.add_node(texco_node, NODE_TEXCO_REFLECTION, compiler.stack_assign(out));
    }
  }
}

void TextureCoordinateNode::compile(OSLCompiler &compiler)
{
  if (bump == SHADER_BUMP_DX)
    compiler.parameter("bump_offset", "dx");
  else if (bump == SHADER_BUMP_DY)
    compiler.parameter("bump_offset", "dy");
  else
    compiler.parameter("bump_offset", "center");

  if (compiler.background)
    compiler.parameter("is_background", true);
  if (compiler.output_type() == SHADER_TYPE_VOLUME)
    compiler.parameter("is_volume", true);
  compiler.parameter(this, "use_transform");
  Transform ob_itfm = transform_inverse(ob_tfm);
  compiler.parameter("object_itfm", ob_itfm);

  compiler.parameter(this, "from_dupli");

  compiler.add(this, "node_texture_coordinate");
}

/* UV Map */

NODE_DEFINE(UVMapNode)
{
  NodeType *type = NodeType::add("uvmap", create, NodeType::SHADER);

  SOCKET_STRING(attribute, "attribute", ustring());
  SOCKET_IN_BOOLEAN(from_dupli, "from dupli", false);

  SOCKET_OUT_POINT(UV, "UV");

  return type;
}

UVMapNode::UVMapNode() : ShaderNode(node_type)
{
}

void UVMapNode::attributes(Shader *shader, AttributeRequestSet *attributes)
{
  if (shader->has_surface) {
    if (!from_dupli) {
      if (!output("UV")->links.empty()) {
        if (attribute != "")
          attributes->add(attribute);
        else
          attributes->add(ATTR_STD_UV);
      }
    }
  }

  ShaderNode::attributes(shader, attributes);
}

void UVMapNode::compile(SVMCompiler &compiler)
{
  ShaderOutput *out = output("UV");
  ShaderNodeType texco_node = NODE_TEX_COORD;
  ShaderNodeType attr_node = NODE_ATTR;
  int attr;

  if (bump == SHADER_BUMP_DX) {
    texco_node = NODE_TEX_COORD_BUMP_DX;
    attr_node = NODE_ATTR_BUMP_DX;
  }
  else if (bump == SHADER_BUMP_DY) {
    texco_node = NODE_TEX_COORD_BUMP_DY;
    attr_node = NODE_ATTR_BUMP_DY;
  }

  if (!out->links.empty()) {
    if (from_dupli) {
      compiler.add_node(texco_node, NODE_TEXCO_DUPLI_UV, compiler.stack_assign(out));
    }
    else {
      if (attribute != "")
        attr = compiler.attribute(attribute);
      else
        attr = compiler.attribute(ATTR_STD_UV);

      compiler.add_node(attr_node, attr, compiler.stack_assign(out), NODE_ATTR_FLOAT3);
    }
  }
}

void UVMapNode::compile(OSLCompiler &compiler)
{
  if (bump == SHADER_BUMP_DX)
    compiler.parameter("bump_offset", "dx");
  else if (bump == SHADER_BUMP_DY)
    compiler.parameter("bump_offset", "dy");
  else
    compiler.parameter("bump_offset", "center");

  compiler.parameter(this, "from_dupli");
  compiler.parameter(this, "attribute");
  compiler.add(this, "node_uv_map");
}

/* Light Path */

NODE_DEFINE(LightPathNode)
{
  NodeType *type = NodeType::add("light_path", create, NodeType::SHADER);

  SOCKET_OUT_FLOAT(is_camera_ray, "Is Camera Ray");
  SOCKET_OUT_FLOAT(is_shadow_ray, "Is Shadow Ray");
  SOCKET_OUT_FLOAT(is_diffuse_ray, "Is Diffuse Ray");
  SOCKET_OUT_FLOAT(is_glossy_ray, "Is Glossy Ray");
  SOCKET_OUT_FLOAT(is_singular_ray, "Is Singular Ray");
  SOCKET_OUT_FLOAT(is_reflection_ray, "Is Reflection Ray");
  SOCKET_OUT_FLOAT(is_transmission_ray, "Is Transmission Ray");
  SOCKET_OUT_FLOAT(is_volume_scatter_ray, "Is Volume Scatter Ray");
  SOCKET_OUT_FLOAT(ray_length, "Ray Length");
  SOCKET_OUT_FLOAT(ray_depth, "Ray Depth");
  SOCKET_OUT_FLOAT(diffuse_depth, "Diffuse Depth");
  SOCKET_OUT_FLOAT(glossy_depth, "Glossy Depth");
  SOCKET_OUT_FLOAT(transparent_depth, "Transparent Depth");
  SOCKET_OUT_FLOAT(transmission_depth, "Transmission Depth");

  return type;
}

LightPathNode::LightPathNode() : ShaderNode(node_type)
{
}

void LightPathNode::compile(SVMCompiler &compiler)
{
  ShaderOutput *out;

  out = output("Is Camera Ray");
  if (!out->links.empty()) {
    compiler.add_node(NODE_LIGHT_PATH, NODE_LP_camera, compiler.stack_assign(out));
  }

  out = output("Is Shadow Ray");
  if (!out->links.empty()) {
    compiler.add_node(NODE_LIGHT_PATH, NODE_LP_shadow, compiler.stack_assign(out));
  }

  out = output("Is Diffuse Ray");
  if (!out->links.empty()) {
    compiler.add_node(NODE_LIGHT_PATH, NODE_LP_diffuse, compiler.stack_assign(out));
  }

  out = output("Is Glossy Ray");
  if (!out->links.empty()) {
    compiler.add_node(NODE_LIGHT_PATH, NODE_LP_glossy, compiler.stack_assign(out));
  }

  out = output("Is Singular Ray");
  if (!out->links.empty()) {
    compiler.add_node(NODE_LIGHT_PATH, NODE_LP_singular, compiler.stack_assign(out));
  }

  out = output("Is Reflection Ray");
  if (!out->links.empty()) {
    compiler.add_node(NODE_LIGHT_PATH, NODE_LP_reflection, compiler.stack_assign(out));
  }

  out = output("Is Transmission Ray");
  if (!out->links.empty()) {
    compiler.add_node(NODE_LIGHT_PATH, NODE_LP_transmission, compiler.stack_assign(out));
  }

  out = output("Is Volume Scatter Ray");
  if (!out->links.empty()) {
    compiler.add_node(NODE_LIGHT_PATH, NODE_LP_volume_scatter, compiler.stack_assign(out));
  }

  out = output("Ray Length");
  if (!out->links.empty()) {
    compiler.add_node(NODE_LIGHT_PATH, NODE_LP_ray_length, compiler.stack_assign(out));
  }

  out = output("Ray Depth");
  if (!out->links.empty()) {
    compiler.add_node(NODE_LIGHT_PATH, NODE_LP_ray_depth, compiler.stack_assign(out));
  }

  out = output("Diffuse Depth");
  if (!out->links.empty()) {
    compiler.add_node(NODE_LIGHT_PATH, NODE_LP_ray_diffuse, compiler.stack_assign(out));
  }

  out = output("Glossy Depth");
  if (!out->links.empty()) {
    compiler.add_node(NODE_LIGHT_PATH, NODE_LP_ray_glossy, compiler.stack_assign(out));
  }

  out = output("Transparent Depth");
  if (!out->links.empty()) {
    compiler.add_node(NODE_LIGHT_PATH, NODE_LP_ray_transparent, compiler.stack_assign(out));
  }

  out = output("Transmission Depth");
  if (!out->links.empty()) {
    compiler.add_node(NODE_LIGHT_PATH, NODE_LP_ray_transmission, compiler.stack_assign(out));
  }
}

void LightPathNode::compile(OSLCompiler &compiler)
{
  compiler.add(this, "node_light_path");
}

/* Light Falloff */

NODE_DEFINE(LightFalloffNode)
{
  NodeType *type = NodeType::add("light_falloff", create, NodeType::SHADER);

  SOCKET_IN_FLOAT(strength, "Strength", 100.0f);
  SOCKET_IN_FLOAT(smooth, "Smooth", 0.0f);

  SOCKET_OUT_FLOAT(quadratic, "Quadratic");
  SOCKET_OUT_FLOAT(linear, "Linear");
  SOCKET_OUT_FLOAT(constant, "Constant");

  return type;
}

LightFalloffNode::LightFalloffNode() : ShaderNode(node_type)
{
}

void LightFalloffNode::compile(SVMCompiler &compiler)
{
  ShaderInput *strength_in = input("Strength");
  ShaderInput *smooth_in = input("Smooth");

  ShaderOutput *out = output("Quadratic");
  if (!out->links.empty()) {
    compiler.add_node(NODE_LIGHT_FALLOFF,
                      NODE_LIGHT_FALLOFF_QUADRATIC,
                      compiler.encode_uchar4(compiler.stack_assign(strength_in),
                                             compiler.stack_assign(smooth_in),
                                             compiler.stack_assign(out)));
  }

  out = output("Linear");
  if (!out->links.empty()) {
    compiler.add_node(NODE_LIGHT_FALLOFF,
                      NODE_LIGHT_FALLOFF_LINEAR,
                      compiler.encode_uchar4(compiler.stack_assign(strength_in),
                                             compiler.stack_assign(smooth_in),
                                             compiler.stack_assign(out)));
  }

  out = output("Constant");
  if (!out->links.empty()) {
    compiler.add_node(NODE_LIGHT_FALLOFF,
                      NODE_LIGHT_FALLOFF_CONSTANT,
                      compiler.encode_uchar4(compiler.stack_assign(strength_in),
                                             compiler.stack_assign(smooth_in),
                                             compiler.stack_assign(out)));
  }
}

void LightFalloffNode::compile(OSLCompiler &compiler)
{
  compiler.add(this, "node_light_falloff");
}

/* Object Info */

NODE_DEFINE(ObjectInfoNode)
{
  NodeType *type = NodeType::add("object_info", create, NodeType::SHADER);

  SOCKET_OUT_VECTOR(location, "Location");
  SOCKET_OUT_FLOAT(object_index, "Object Index");
  SOCKET_OUT_FLOAT(material_index, "Material Index");
  SOCKET_OUT_FLOAT(random, "Random");

  return type;
}

ObjectInfoNode::ObjectInfoNode() : ShaderNode(node_type)
{
}

void ObjectInfoNode::compile(SVMCompiler &compiler)
{
  ShaderOutput *out = output("Location");
  if (!out->links.empty()) {
    compiler.add_node(NODE_OBJECT_INFO, NODE_INFO_OB_LOCATION, compiler.stack_assign(out));
  }

  out = output("Object Index");
  if (!out->links.empty()) {
    compiler.add_node(NODE_OBJECT_INFO, NODE_INFO_OB_INDEX, compiler.stack_assign(out));
  }

  out = output("Material Index");
  if (!out->links.empty()) {
    compiler.add_node(NODE_OBJECT_INFO, NODE_INFO_MAT_INDEX, compiler.stack_assign(out));
  }

  out = output("Random");
  if (!out->links.empty()) {
    compiler.add_node(NODE_OBJECT_INFO, NODE_INFO_OB_RANDOM, compiler.stack_assign(out));
  }
}

void ObjectInfoNode::compile(OSLCompiler &compiler)
{
  compiler.add(this, "node_object_info");
}

/* Particle Info */

NODE_DEFINE(ParticleInfoNode)
{
  NodeType *type = NodeType::add("particle_info", create, NodeType::SHADER);

  SOCKET_OUT_FLOAT(index, "Index");
  SOCKET_OUT_FLOAT(random, "Random");
  SOCKET_OUT_FLOAT(age, "Age");
  SOCKET_OUT_FLOAT(lifetime, "Lifetime");
  SOCKET_OUT_POINT(location, "Location");
#if 0 /* not yet supported */
  SOCKET_OUT_QUATERNION(rotation, "Rotation");
#endif
  SOCKET_OUT_FLOAT(size, "Size");
  SOCKET_OUT_VECTOR(velocity, "Velocity");
  SOCKET_OUT_VECTOR(angular_velocity, "Angular Velocity");

  return type;
}

ParticleInfoNode::ParticleInfoNode() : ShaderNode(node_type)
{
}

void ParticleInfoNode::attributes(Shader *shader, AttributeRequestSet *attributes)
{
  if (!output("Index")->links.empty())
    attributes->add(ATTR_STD_PARTICLE);
  if (!output("Random")->links.empty())
    attributes->add(ATTR_STD_PARTICLE);
  if (!output("Age")->links.empty())
    attributes->add(ATTR_STD_PARTICLE);
  if (!output("Lifetime")->links.empty())
    attributes->add(ATTR_STD_PARTICLE);
  if (!output("Location")->links.empty())
    attributes->add(ATTR_STD_PARTICLE);
#if 0 /* not yet supported */
  if (!output("Rotation")->links.empty())
    attributes->add(ATTR_STD_PARTICLE);
#endif
  if (!output("Size")->links.empty())
    attributes->add(ATTR_STD_PARTICLE);
  if (!output("Velocity")->links.empty())
    attributes->add(ATTR_STD_PARTICLE);
  if (!output("Angular Velocity")->links.empty())
    attributes->add(ATTR_STD_PARTICLE);

  ShaderNode::attributes(shader, attributes);
}

void ParticleInfoNode::compile(SVMCompiler &compiler)
{
  ShaderOutput *out;

  out = output("Index");
  if (!out->links.empty()) {
    compiler.add_node(NODE_PARTICLE_INFO, NODE_INFO_PAR_INDEX, compiler.stack_assign(out));
  }

  out = output("Random");
  if (!out->links.empty()) {
    compiler.add_node(NODE_PARTICLE_INFO, NODE_INFO_PAR_RANDOM, compiler.stack_assign(out));
  }

  out = output("Age");
  if (!out->links.empty()) {
    compiler.add_node(NODE_PARTICLE_INFO, NODE_INFO_PAR_AGE, compiler.stack_assign(out));
  }

  out = output("Lifetime");
  if (!out->links.empty()) {
    compiler.add_node(NODE_PARTICLE_INFO, NODE_INFO_PAR_LIFETIME, compiler.stack_assign(out));
  }

  out = output("Location");
  if (!out->links.empty()) {
    compiler.add_node(NODE_PARTICLE_INFO, NODE_INFO_PAR_LOCATION, compiler.stack_assign(out));
  }

  /* quaternion data is not yet supported by Cycles */
#if 0
  out = output("Rotation");
  if (!out->links.empty()) {
    compiler.add_node(NODE_PARTICLE_INFO, NODE_INFO_PAR_ROTATION, compiler.stack_assign(out));
  }
#endif

  out = output("Size");
  if (!out->links.empty()) {
    compiler.add_node(NODE_PARTICLE_INFO, NODE_INFO_PAR_SIZE, compiler.stack_assign(out));
  }

  out = output("Velocity");
  if (!out->links.empty()) {
    compiler.add_node(NODE_PARTICLE_INFO, NODE_INFO_PAR_VELOCITY, compiler.stack_assign(out));
  }

  out = output("Angular Velocity");
  if (!out->links.empty()) {
    compiler.add_node(
        NODE_PARTICLE_INFO, NODE_INFO_PAR_ANGULAR_VELOCITY, compiler.stack_assign(out));
  }
}

void ParticleInfoNode::compile(OSLCompiler &compiler)
{
  compiler.add(this, "node_particle_info");
}

/* Hair Info */

NODE_DEFINE(HairInfoNode)
{
  NodeType *type = NodeType::add("hair_info", create, NodeType::SHADER);

  SOCKET_OUT_FLOAT(is_strand, "Is Strand");
  SOCKET_OUT_FLOAT(intercept, "Intercept");
  SOCKET_OUT_FLOAT(thickness, "Thickness");
  SOCKET_OUT_NORMAL(tangent_normal, "Tangent Normal");
#if 0 /*output for minimum hair width transparency - deactivated */
  SOCKET_OUT_FLOAT(fade, "Fade");
#endif
  SOCKET_OUT_FLOAT(index, "Random");

  return type;
}

HairInfoNode::HairInfoNode() : ShaderNode(node_type)
{
}

void HairInfoNode::attributes(Shader *shader, AttributeRequestSet *attributes)
{
  if (shader->has_surface) {
    ShaderOutput *intercept_out = output("Intercept");

    if (!intercept_out->links.empty())
      attributes->add(ATTR_STD_CURVE_INTERCEPT);

    if (!output("Random")->links.empty())
      attributes->add(ATTR_STD_CURVE_RANDOM);
  }

  ShaderNode::attributes(shader, attributes);
}

void HairInfoNode::compile(SVMCompiler &compiler)
{
  ShaderOutput *out;

  out = output("Is Strand");
  if (!out->links.empty()) {
    compiler.add_node(NODE_HAIR_INFO, NODE_INFO_CURVE_IS_STRAND, compiler.stack_assign(out));
  }

  out = output("Intercept");
  if (!out->links.empty()) {
    int attr = compiler.attribute(ATTR_STD_CURVE_INTERCEPT);
    compiler.add_node(NODE_ATTR, attr, compiler.stack_assign(out), NODE_ATTR_FLOAT);
  }

  out = output("Thickness");
  if (!out->links.empty()) {
    compiler.add_node(NODE_HAIR_INFO, NODE_INFO_CURVE_THICKNESS, compiler.stack_assign(out));
  }

  out = output("Tangent Normal");
  if (!out->links.empty()) {
    compiler.add_node(NODE_HAIR_INFO, NODE_INFO_CURVE_TANGENT_NORMAL, compiler.stack_assign(out));
  }

  /*out = output("Fade");
  if(!out->links.empty()) {
    compiler.add_node(NODE_HAIR_INFO, NODE_INFO_CURVE_FADE, compiler.stack_assign(out));
  }*/

  out = output("Random");
  if (!out->links.empty()) {
    int attr = compiler.attribute(ATTR_STD_CURVE_RANDOM);
    compiler.add_node(NODE_ATTR, attr, compiler.stack_assign(out), NODE_ATTR_FLOAT);
  }
}

void HairInfoNode::compile(OSLCompiler &compiler)
{
  compiler.add(this, "node_hair_info");
}

/* Value */

NODE_DEFINE(ValueNode)
{
  NodeType *type = NodeType::add("value", create, NodeType::SHADER);

  SOCKET_FLOAT(value, "Value", 0.0f);
  SOCKET_OUT_FLOAT(value, "Value");

  return type;
}

ValueNode::ValueNode() : ShaderNode(node_type)
{
}

void ValueNode::constant_fold(const ConstantFolder &folder)
{
  folder.make_constant(value);
}

void ValueNode::compile(SVMCompiler &compiler)
{
  ShaderOutput *val_out = output("Value");

  compiler.add_node(NODE_VALUE_F, __float_as_int(value), compiler.stack_assign(val_out));
}

void ValueNode::compile(OSLCompiler &compiler)
{
  compiler.parameter("value_value", value);
  compiler.add(this, "node_value");
}

/* Color */

NODE_DEFINE(ColorNode)
{
  NodeType *type = NodeType::add("color", create, NodeType::SHADER);

  SOCKET_COLOR(value, "Value", make_float3(0.0f, 0.0f, 0.0f));
  SOCKET_OUT_COLOR(color, "Color");

  return type;
}

ColorNode::ColorNode() : ShaderNode(node_type)
{
}

void ColorNode::constant_fold(const ConstantFolder &folder)
{
  folder.make_constant(value);
}

void ColorNode::compile(SVMCompiler &compiler)
{
  ShaderOutput *color_out = output("Color");

  if (!color_out->links.empty()) {
    compiler.add_node(NODE_VALUE_V, compiler.stack_assign(color_out));
    compiler.add_node(NODE_VALUE_V, value);
  }
}

void ColorNode::compile(OSLCompiler &compiler)
{
  compiler.parameter_color("color_value", value);

  compiler.add(this, "node_value");
}

/* Add Closure */

NODE_DEFINE(AddClosureNode)
{
  NodeType *type = NodeType::add("add_closure", create, NodeType::SHADER);

  SOCKET_IN_CLOSURE(closure1, "Closure1");
  SOCKET_IN_CLOSURE(closure2, "Closure2");
  SOCKET_OUT_CLOSURE(closure, "Closure");

  return type;
}

AddClosureNode::AddClosureNode() : ShaderNode(node_type)
{
  special_type = SHADER_SPECIAL_TYPE_COMBINE_CLOSURE;
}

void AddClosureNode::compile(SVMCompiler & /*compiler*/)
{
  /* handled in the SVM compiler */
}

void AddClosureNode::compile(OSLCompiler &compiler)
{
  compiler.add(this, "node_add_closure");
}

void AddClosureNode::constant_fold(const ConstantFolder &folder)
{
  ShaderInput *closure1_in = input("Closure1");
  ShaderInput *closure2_in = input("Closure2");

  /* remove useless add closures nodes */
  if (!closure1_in->link) {
    folder.bypass_or_discard(closure2_in);
  }
  else if (!closure2_in->link) {
    folder.bypass_or_discard(closure1_in);
  }
}

/* Mix Closure */

NODE_DEFINE(MixClosureNode)
{
  NodeType *type = NodeType::add("mix_closure", create, NodeType::SHADER);

  SOCKET_IN_FLOAT(fac, "Fac", 0.5f);
  SOCKET_IN_CLOSURE(closure1, "Closure1");
  SOCKET_IN_CLOSURE(closure2, "Closure2");

  SOCKET_OUT_CLOSURE(closure, "Closure");

  return type;
}

MixClosureNode::MixClosureNode() : ShaderNode(node_type)
{
  special_type = SHADER_SPECIAL_TYPE_COMBINE_CLOSURE;
}

void MixClosureNode::compile(SVMCompiler & /*compiler*/)
{
  /* handled in the SVM compiler */
}

void MixClosureNode::compile(OSLCompiler &compiler)
{
  compiler.add(this, "node_mix_closure");
}

void MixClosureNode::constant_fold(const ConstantFolder &folder)
{
  ShaderInput *fac_in = input("Fac");
  ShaderInput *closure1_in = input("Closure1");
  ShaderInput *closure2_in = input("Closure2");

  /* remove useless mix closures nodes */
  if (closure1_in->link == closure2_in->link) {
    folder.bypass_or_discard(closure1_in);
  }
  /* remove unused mix closure input when factor is 0.0 or 1.0
   * check for closure links and make sure factor link is disconnected */
  else if (!fac_in->link) {
    /* factor 0.0 */
    if (fac <= 0.0f) {
      folder.bypass_or_discard(closure1_in);
    }
    /* factor 1.0 */
    else if (fac >= 1.0f) {
      folder.bypass_or_discard(closure2_in);
    }
  }
}

/* Mix Closure */

NODE_DEFINE(MixClosureWeightNode)
{
  NodeType *type = NodeType::add("mix_closure_weight", create, NodeType::SHADER);

  SOCKET_IN_FLOAT(weight, "Weight", 1.0f);
  SOCKET_IN_FLOAT(fac, "Fac", 1.0f);

  SOCKET_OUT_FLOAT(weight1, "Weight1");
  SOCKET_OUT_FLOAT(weight2, "Weight2");

  return type;
}

MixClosureWeightNode::MixClosureWeightNode() : ShaderNode(node_type)
{
}

void MixClosureWeightNode::compile(SVMCompiler &compiler)
{
  ShaderInput *weight_in = input("Weight");
  ShaderInput *fac_in = input("Fac");
  ShaderOutput *weight1_out = output("Weight1");
  ShaderOutput *weight2_out = output("Weight2");

  compiler.add_node(NODE_MIX_CLOSURE,
                    compiler.encode_uchar4(compiler.stack_assign(fac_in),
                                           compiler.stack_assign(weight_in),
                                           compiler.stack_assign(weight1_out),
                                           compiler.stack_assign(weight2_out)));
}

void MixClosureWeightNode::compile(OSLCompiler & /*compiler*/)
{
  assert(0);
}

/* Invert */

NODE_DEFINE(InvertNode)
{
  NodeType *type = NodeType::add("invert", create, NodeType::SHADER);

  SOCKET_IN_FLOAT(fac, "Fac", 1.0f);
  SOCKET_IN_COLOR(color, "Color", make_float3(0.0f, 0.0f, 0.0f));

  SOCKET_OUT_COLOR(color, "Color");

  return type;
}

InvertNode::InvertNode() : ShaderNode(node_type)
{
}

void InvertNode::constant_fold(const ConstantFolder &folder)
{
  ShaderInput *fac_in = input("Fac");
  ShaderInput *color_in = input("Color");

  if (!fac_in->link) {
    /* evaluate fully constant node */
    if (!color_in->link) {
      folder.make_constant(interp(color, make_float3(1.0f, 1.0f, 1.0f) - color, fac));
    }
    /* remove no-op node */
    else if (fac == 0.0f) {
      folder.bypass(color_in->link);
    }
  }
}

void InvertNode::compile(SVMCompiler &compiler)
{
  ShaderInput *fac_in = input("Fac");
  ShaderInput *color_in = input("Color");
  ShaderOutput *color_out = output("Color");

  compiler.add_node(NODE_INVERT,
                    compiler.stack_assign(fac_in),
                    compiler.stack_assign(color_in),
                    compiler.stack_assign(color_out));
}

void InvertNode::compile(OSLCompiler &compiler)
{
  compiler.add(this, "node_invert");
}

/* Mix */

NODE_DEFINE(MixNode)
{
  NodeType *type = NodeType::add("mix", create, NodeType::SHADER);

  static NodeEnum type_enum;
  type_enum.insert("mix", NODE_MIX_BLEND);
  type_enum.insert("add", NODE_MIX_ADD);
  type_enum.insert("multiply", NODE_MIX_MUL);
  type_enum.insert("screen", NODE_MIX_SCREEN);
  type_enum.insert("overlay", NODE_MIX_OVERLAY);
  type_enum.insert("subtract", NODE_MIX_SUB);
  type_enum.insert("divide", NODE_MIX_DIV);
  type_enum.insert("difference", NODE_MIX_DIFF);
  type_enum.insert("darken", NODE_MIX_DARK);
  type_enum.insert("lighten", NODE_MIX_LIGHT);
  type_enum.insert("dodge", NODE_MIX_DODGE);
  type_enum.insert("burn", NODE_MIX_BURN);
  type_enum.insert("hue", NODE_MIX_HUE);
  type_enum.insert("saturation", NODE_MIX_SAT);
  type_enum.insert("value", NODE_MIX_VAL);
  type_enum.insert("color", NODE_MIX_COLOR);
  type_enum.insert("soft_light", NODE_MIX_SOFT);
  type_enum.insert("linear_light", NODE_MIX_LINEAR);
  SOCKET_ENUM(type, "Type", type_enum, NODE_MIX_BLEND);

  SOCKET_BOOLEAN(use_clamp, "Use Clamp", false);

  SOCKET_IN_FLOAT(fac, "Fac", 0.5f);
  SOCKET_IN_COLOR(color1, "Color1", make_float3(0.0f, 0.0f, 0.0f));
  SOCKET_IN_COLOR(color2, "Color2", make_float3(0.0f, 0.0f, 0.0f));

  SOCKET_OUT_COLOR(color, "Color");

  return type;
}

MixNode::MixNode() : ShaderNode(node_type)
{
}

void MixNode::compile(SVMCompiler &compiler)
{
  ShaderInput *fac_in = input("Fac");
  ShaderInput *color1_in = input("Color1");
  ShaderInput *color2_in = input("Color2");
  ShaderOutput *color_out = output("Color");

  compiler.add_node(NODE_MIX,
                    compiler.stack_assign(fac_in),
                    compiler.stack_assign(color1_in),
                    compiler.stack_assign(color2_in));
  compiler.add_node(NODE_MIX, type, compiler.stack_assign(color_out));

  if (use_clamp) {
    compiler.add_node(NODE_MIX, 0, compiler.stack_assign(color_out));
    compiler.add_node(NODE_MIX, NODE_MIX_CLAMP, compiler.stack_assign(color_out));
  }
}

void MixNode::compile(OSLCompiler &compiler)
{
  compiler.parameter(this, "type");
  compiler.parameter(this, "use_clamp");
  compiler.add(this, "node_mix");
}

void MixNode::constant_fold(const ConstantFolder &folder)
{
  if (folder.all_inputs_constant()) {
    folder.make_constant_clamp(svm_mix(type, fac, color1, color2), use_clamp);
  }
  else {
    folder.fold_mix(type, use_clamp);
  }
}

/* Combine RGB */

NODE_DEFINE(CombineRGBNode)
{
  NodeType *type = NodeType::add("combine_rgb", create, NodeType::SHADER);

  SOCKET_IN_FLOAT(r, "R", 0.0f);
  SOCKET_IN_FLOAT(g, "G", 0.0f);
  SOCKET_IN_FLOAT(b, "B", 0.0f);

  SOCKET_OUT_COLOR(image, "Image");

  return type;
}

CombineRGBNode::CombineRGBNode() : ShaderNode(node_type)
{
}

void CombineRGBNode::constant_fold(const ConstantFolder &folder)
{
  if (folder.all_inputs_constant()) {
    folder.make_constant(make_float3(r, g, b));
  }
}

void CombineRGBNode::compile(SVMCompiler &compiler)
{
  ShaderInput *red_in = input("R");
  ShaderInput *green_in = input("G");
  ShaderInput *blue_in = input("B");
  ShaderOutput *color_out = output("Image");

  compiler.add_node(
      NODE_COMBINE_VECTOR, compiler.stack_assign(red_in), 0, compiler.stack_assign(color_out));

  compiler.add_node(
      NODE_COMBINE_VECTOR, compiler.stack_assign(green_in), 1, compiler.stack_assign(color_out));

  compiler.add_node(
      NODE_COMBINE_VECTOR, compiler.stack_assign(blue_in), 2, compiler.stack_assign(color_out));
}

void CombineRGBNode::compile(OSLCompiler &compiler)
{
  compiler.add(this, "node_combine_rgb");
}

/* Combine XYZ */

NODE_DEFINE(CombineXYZNode)
{
  NodeType *type = NodeType::add("combine_xyz", create, NodeType::SHADER);

  SOCKET_IN_FLOAT(x, "X", 0.0f);
  SOCKET_IN_FLOAT(y, "Y", 0.0f);
  SOCKET_IN_FLOAT(z, "Z", 0.0f);

  SOCKET_OUT_VECTOR(vector, "Vector");

  return type;
}

CombineXYZNode::CombineXYZNode() : ShaderNode(node_type)
{
}

void CombineXYZNode::constant_fold(const ConstantFolder &folder)
{
  if (folder.all_inputs_constant()) {
    folder.make_constant(make_float3(x, y, z));
  }
}

void CombineXYZNode::compile(SVMCompiler &compiler)
{
  ShaderInput *x_in = input("X");
  ShaderInput *y_in = input("Y");
  ShaderInput *z_in = input("Z");
  ShaderOutput *vector_out = output("Vector");

  compiler.add_node(
      NODE_COMBINE_VECTOR, compiler.stack_assign(x_in), 0, compiler.stack_assign(vector_out));

  compiler.add_node(
      NODE_COMBINE_VECTOR, compiler.stack_assign(y_in), 1, compiler.stack_assign(vector_out));

  compiler.add_node(
      NODE_COMBINE_VECTOR, compiler.stack_assign(z_in), 2, compiler.stack_assign(vector_out));
}

void CombineXYZNode::compile(OSLCompiler &compiler)
{
  compiler.add(this, "node_combine_xyz");
}

/* Combine HSV */

NODE_DEFINE(CombineHSVNode)
{
  NodeType *type = NodeType::add("combine_hsv", create, NodeType::SHADER);

  SOCKET_IN_FLOAT(h, "H", 0.0f);
  SOCKET_IN_FLOAT(s, "S", 0.0f);
  SOCKET_IN_FLOAT(v, "V", 0.0f);

  SOCKET_OUT_COLOR(color, "Color");

  return type;
}

CombineHSVNode::CombineHSVNode() : ShaderNode(node_type)
{
}

void CombineHSVNode::constant_fold(const ConstantFolder &folder)
{
  if (folder.all_inputs_constant()) {
    folder.make_constant(hsv_to_rgb(make_float3(h, s, v)));
  }
}

void CombineHSVNode::compile(SVMCompiler &compiler)
{
  ShaderInput *hue_in = input("H");
  ShaderInput *saturation_in = input("S");
  ShaderInput *value_in = input("V");
  ShaderOutput *color_out = output("Color");

  compiler.add_node(NODE_COMBINE_HSV,
                    compiler.stack_assign(hue_in),
                    compiler.stack_assign(saturation_in),
                    compiler.stack_assign(value_in));
  compiler.add_node(NODE_COMBINE_HSV, compiler.stack_assign(color_out));
}

void CombineHSVNode::compile(OSLCompiler &compiler)
{
  compiler.add(this, "node_combine_hsv");
}

/* Gamma */

NODE_DEFINE(GammaNode)
{
  NodeType *type = NodeType::add("gamma", create, NodeType::SHADER);

  SOCKET_IN_COLOR(color, "Color", make_float3(0.0f, 0.0f, 0.0f));
  SOCKET_IN_FLOAT(gamma, "Gamma", 1.0f);
  SOCKET_OUT_COLOR(color, "Color");

  return type;
}

GammaNode::GammaNode() : ShaderNode(node_type)
{
}

void GammaNode::constant_fold(const ConstantFolder &folder)
{
  if (folder.all_inputs_constant()) {
    folder.make_constant(svm_math_gamma_color(color, gamma));
  }
  else {
    ShaderInput *color_in = input("Color");
    ShaderInput *gamma_in = input("Gamma");

    /* 1 ^ X == X ^ 0 == 1 */
    if (folder.is_one(color_in) || folder.is_zero(gamma_in)) {
      folder.make_one();
    }
    /* X ^ 1 == X */
    else if (folder.is_one(gamma_in)) {
      folder.try_bypass_or_make_constant(color_in, false);
    }
  }
}

void GammaNode::compile(SVMCompiler &compiler)
{
  ShaderInput *color_in = input("Color");
  ShaderInput *gamma_in = input("Gamma");
  ShaderOutput *color_out = output("Color");

  compiler.add_node(NODE_GAMMA,
                    compiler.stack_assign(gamma_in),
                    compiler.stack_assign(color_in),
                    compiler.stack_assign(color_out));
}

void GammaNode::compile(OSLCompiler &compiler)
{
  compiler.add(this, "node_gamma");
}

/* Bright Contrast */

NODE_DEFINE(BrightContrastNode)
{
  NodeType *type = NodeType::add("brightness_contrast", create, NodeType::SHADER);

  SOCKET_IN_COLOR(color, "Color", make_float3(0.0f, 0.0f, 0.0f));
  SOCKET_IN_FLOAT(bright, "Bright", 0.0f);
  SOCKET_IN_FLOAT(contrast, "Contrast", 0.0f);

  SOCKET_OUT_COLOR(color, "Color");

  return type;
}

BrightContrastNode::BrightContrastNode() : ShaderNode(node_type)
{
}

void BrightContrastNode::constant_fold(const ConstantFolder &folder)
{
  if (folder.all_inputs_constant()) {
    folder.make_constant(svm_brightness_contrast(color, bright, contrast));
  }
}

void BrightContrastNode::compile(SVMCompiler &compiler)
{
  ShaderInput *color_in = input("Color");
  ShaderInput *bright_in = input("Bright");
  ShaderInput *contrast_in = input("Contrast");
  ShaderOutput *color_out = output("Color");

  compiler.add_node(NODE_BRIGHTCONTRAST,
                    compiler.stack_assign(color_in),
                    compiler.stack_assign(color_out),
                    compiler.encode_uchar4(compiler.stack_assign(bright_in),
                                           compiler.stack_assign(contrast_in)));
}

void BrightContrastNode::compile(OSLCompiler &compiler)
{
  compiler.add(this, "node_brightness");
}

/* Separate RGB */

NODE_DEFINE(SeparateRGBNode)
{
  NodeType *type = NodeType::add("separate_rgb", create, NodeType::SHADER);

  SOCKET_IN_COLOR(color, "Image", make_float3(0.0f, 0.0f, 0.0f));

  SOCKET_OUT_FLOAT(r, "R");
  SOCKET_OUT_FLOAT(g, "G");
  SOCKET_OUT_FLOAT(b, "B");

  return type;
}

SeparateRGBNode::SeparateRGBNode() : ShaderNode(node_type)
{
}

void SeparateRGBNode::constant_fold(const ConstantFolder &folder)
{
  if (folder.all_inputs_constant()) {
    for (int channel = 0; channel < 3; channel++) {
      if (outputs[channel] == folder.output) {
        folder.make_constant(color[channel]);
        return;
      }
    }
  }
}

void SeparateRGBNode::compile(SVMCompiler &compiler)
{
  ShaderInput *color_in = input("Image");
  ShaderOutput *red_out = output("R");
  ShaderOutput *green_out = output("G");
  ShaderOutput *blue_out = output("B");

  compiler.add_node(
      NODE_SEPARATE_VECTOR, compiler.stack_assign(color_in), 0, compiler.stack_assign(red_out));

  compiler.add_node(
      NODE_SEPARATE_VECTOR, compiler.stack_assign(color_in), 1, compiler.stack_assign(green_out));

  compiler.add_node(
      NODE_SEPARATE_VECTOR, compiler.stack_assign(color_in), 2, compiler.stack_assign(blue_out));
}

void SeparateRGBNode::compile(OSLCompiler &compiler)
{
  compiler.add(this, "node_separate_rgb");
}

/* Separate XYZ */

NODE_DEFINE(SeparateXYZNode)
{
  NodeType *type = NodeType::add("separate_xyz", create, NodeType::SHADER);

  SOCKET_IN_COLOR(vector, "Vector", make_float3(0.0f, 0.0f, 0.0f));

  SOCKET_OUT_FLOAT(x, "X");
  SOCKET_OUT_FLOAT(y, "Y");
  SOCKET_OUT_FLOAT(z, "Z");

  return type;
}

SeparateXYZNode::SeparateXYZNode() : ShaderNode(node_type)
{
}

void SeparateXYZNode::constant_fold(const ConstantFolder &folder)
{
  if (folder.all_inputs_constant()) {
    for (int channel = 0; channel < 3; channel++) {
      if (outputs[channel] == folder.output) {
        folder.make_constant(vector[channel]);
        return;
      }
    }
  }
}

void SeparateXYZNode::compile(SVMCompiler &compiler)
{
  ShaderInput *vector_in = input("Vector");
  ShaderOutput *x_out = output("X");
  ShaderOutput *y_out = output("Y");
  ShaderOutput *z_out = output("Z");

  compiler.add_node(
      NODE_SEPARATE_VECTOR, compiler.stack_assign(vector_in), 0, compiler.stack_assign(x_out));

  compiler.add_node(
      NODE_SEPARATE_VECTOR, compiler.stack_assign(vector_in), 1, compiler.stack_assign(y_out));

  compiler.add_node(
      NODE_SEPARATE_VECTOR, compiler.stack_assign(vector_in), 2, compiler.stack_assign(z_out));
}

void SeparateXYZNode::compile(OSLCompiler &compiler)
{
  compiler.add(this, "node_separate_xyz");
}

/* Separate HSV */

NODE_DEFINE(SeparateHSVNode)
{
  NodeType *type = NodeType::add("separate_hsv", create, NodeType::SHADER);

  SOCKET_IN_COLOR(color, "Color", make_float3(0.0f, 0.0f, 0.0f));

  SOCKET_OUT_FLOAT(h, "H");
  SOCKET_OUT_FLOAT(s, "S");
  SOCKET_OUT_FLOAT(v, "V");

  return type;
}

SeparateHSVNode::SeparateHSVNode() : ShaderNode(node_type)
{
}

void SeparateHSVNode::constant_fold(const ConstantFolder &folder)
{
  if (folder.all_inputs_constant()) {
    float3 hsv = rgb_to_hsv(color);

    for (int channel = 0; channel < 3; channel++) {
      if (outputs[channel] == folder.output) {
        folder.make_constant(hsv[channel]);
        return;
      }
    }
  }
}

void SeparateHSVNode::compile(SVMCompiler &compiler)
{
  ShaderInput *color_in = input("Color");
  ShaderOutput *hue_out = output("H");
  ShaderOutput *saturation_out = output("S");
  ShaderOutput *value_out = output("V");

  compiler.add_node(NODE_SEPARATE_HSV,
                    compiler.stack_assign(color_in),
                    compiler.stack_assign(hue_out),
                    compiler.stack_assign(saturation_out));
  compiler.add_node(NODE_SEPARATE_HSV, compiler.stack_assign(value_out));
}

void SeparateHSVNode::compile(OSLCompiler &compiler)
{
  compiler.add(this, "node_separate_hsv");
}

/* Hue Saturation Value */

NODE_DEFINE(HSVNode)
{
  NodeType *type = NodeType::add("hsv", create, NodeType::SHADER);

  SOCKET_IN_FLOAT(hue, "Hue", 0.5f);
  SOCKET_IN_FLOAT(saturation, "Saturation", 1.0f);
  SOCKET_IN_FLOAT(value, "Value", 1.0f);
  SOCKET_IN_FLOAT(fac, "Fac", 1.0f);
  SOCKET_IN_COLOR(color, "Color", make_float3(0.0f, 0.0f, 0.0f));

  SOCKET_OUT_COLOR(color, "Color");

  return type;
}

HSVNode::HSVNode() : ShaderNode(node_type)
{
}

void HSVNode::compile(SVMCompiler &compiler)
{
  ShaderInput *hue_in = input("Hue");
  ShaderInput *saturation_in = input("Saturation");
  ShaderInput *value_in = input("Value");
  ShaderInput *fac_in = input("Fac");
  ShaderInput *color_in = input("Color");
  ShaderOutput *color_out = output("Color");

  compiler.add_node(NODE_HSV,
                    compiler.encode_uchar4(compiler.stack_assign(color_in),
                                           compiler.stack_assign(fac_in),
                                           compiler.stack_assign(color_out)),
                    compiler.encode_uchar4(compiler.stack_assign(hue_in),
                                           compiler.stack_assign(saturation_in),
                                           compiler.stack_assign(value_in)));
}

void HSVNode::compile(OSLCompiler &compiler)
{
  compiler.add(this, "node_hsv");
}

/* Attribute */

NODE_DEFINE(AttributeNode)
{
  NodeType *type = NodeType::add("attribute", create, NodeType::SHADER);

  SOCKET_STRING(attribute, "Attribute", ustring());

  SOCKET_OUT_COLOR(color, "Color");
  SOCKET_OUT_VECTOR(vector, "Vector");
  SOCKET_OUT_FLOAT(fac, "Fac");

  return type;
}

AttributeNode::AttributeNode() : ShaderNode(node_type)
{
}

void AttributeNode::attributes(Shader *shader, AttributeRequestSet *attributes)
{
  ShaderOutput *color_out = output("Color");
  ShaderOutput *vector_out = output("Vector");
  ShaderOutput *fac_out = output("Fac");

  if (!color_out->links.empty() || !vector_out->links.empty() || !fac_out->links.empty()) {
    attributes->add_standard(attribute);
  }

  if (shader->has_volume) {
    attributes->add(ATTR_STD_GENERATED_TRANSFORM);
  }

  ShaderNode::attributes(shader, attributes);
}

void AttributeNode::compile(SVMCompiler &compiler)
{
  ShaderOutput *color_out = output("Color");
  ShaderOutput *vector_out = output("Vector");
  ShaderOutput *fac_out = output("Fac");
  ShaderNodeType attr_node = NODE_ATTR;
  int attr = compiler.attribute_standard(attribute);

  if (bump == SHADER_BUMP_DX)
    attr_node = NODE_ATTR_BUMP_DX;
  else if (bump == SHADER_BUMP_DY)
    attr_node = NODE_ATTR_BUMP_DY;

  if (!color_out->links.empty() || !vector_out->links.empty()) {
    if (!color_out->links.empty()) {
      compiler.add_node(attr_node, attr, compiler.stack_assign(color_out), NODE_ATTR_FLOAT3);
    }
    if (!vector_out->links.empty()) {
      compiler.add_node(attr_node, attr, compiler.stack_assign(vector_out), NODE_ATTR_FLOAT3);
    }
  }

  if (!fac_out->links.empty()) {
    compiler.add_node(attr_node, attr, compiler.stack_assign(fac_out), NODE_ATTR_FLOAT);
  }
}

void AttributeNode::compile(OSLCompiler &compiler)
{
  if (bump == SHADER_BUMP_DX)
    compiler.parameter("bump_offset", "dx");
  else if (bump == SHADER_BUMP_DY)
    compiler.parameter("bump_offset", "dy");
  else
    compiler.parameter("bump_offset", "center");

  if (Attribute::name_standard(attribute.c_str()) != ATTR_STD_NONE)
    compiler.parameter("name", (string("geom:") + attribute.c_str()).c_str());
  else
    compiler.parameter("name", attribute.c_str());

  compiler.add(this, "node_attribute");
}

/* Camera */

NODE_DEFINE(CameraNode)
{
  NodeType *type = NodeType::add("camera_info", create, NodeType::SHADER);

  SOCKET_OUT_VECTOR(view_vector, "View Vector");
  SOCKET_OUT_FLOAT(view_z_depth, "View Z Depth");
  SOCKET_OUT_FLOAT(view_distance, "View Distance");

  return type;
}

CameraNode::CameraNode() : ShaderNode(node_type)
{
}

void CameraNode::compile(SVMCompiler &compiler)
{
  ShaderOutput *vector_out = output("View Vector");
  ShaderOutput *z_depth_out = output("View Z Depth");
  ShaderOutput *distance_out = output("View Distance");

  compiler.add_node(NODE_CAMERA,
                    compiler.stack_assign(vector_out),
                    compiler.stack_assign(z_depth_out),
                    compiler.stack_assign(distance_out));
}

void CameraNode::compile(OSLCompiler &compiler)
{
  compiler.add(this, "node_camera");
}

/* Fresnel */

NODE_DEFINE(FresnelNode)
{
  NodeType *type = NodeType::add("fresnel", create, NodeType::SHADER);

  SOCKET_IN_NORMAL(normal,
                   "Normal",
                   make_float3(0.0f, 0.0f, 0.0f),
                   SocketType::LINK_NORMAL | SocketType::OSL_INTERNAL);
  SOCKET_IN_FLOAT(IOR, "IOR", 1.45f);

  SOCKET_OUT_FLOAT(fac, "Fac");

  return type;
}

FresnelNode::FresnelNode() : ShaderNode(node_type)
{
}

void FresnelNode::compile(SVMCompiler &compiler)
{
  ShaderInput *normal_in = input("Normal");
  ShaderInput *IOR_in = input("IOR");
  ShaderOutput *fac_out = output("Fac");

  compiler.add_node(NODE_FRESNEL,
                    compiler.stack_assign(IOR_in),
                    __float_as_int(IOR),
                    compiler.encode_uchar4(compiler.stack_assign_if_linked(normal_in),
                                           compiler.stack_assign(fac_out)));
}

void FresnelNode::compile(OSLCompiler &compiler)
{
  compiler.add(this, "node_fresnel");
}

/* Layer Weight */

NODE_DEFINE(LayerWeightNode)
{
  NodeType *type = NodeType::add("layer_weight", create, NodeType::SHADER);

  SOCKET_IN_NORMAL(normal,
                   "Normal",
                   make_float3(0.0f, 0.0f, 0.0f),
                   SocketType::LINK_NORMAL | SocketType::OSL_INTERNAL);
  SOCKET_IN_FLOAT(blend, "Blend", 0.5f);

  SOCKET_OUT_FLOAT(fresnel, "Fresnel");
  SOCKET_OUT_FLOAT(facing, "Facing");

  return type;
}

LayerWeightNode::LayerWeightNode() : ShaderNode(node_type)
{
}

void LayerWeightNode::compile(SVMCompiler &compiler)
{
  ShaderInput *normal_in = input("Normal");
  ShaderInput *blend_in = input("Blend");
  ShaderOutput *fresnel_out = output("Fresnel");
  ShaderOutput *facing_out = output("Facing");

  if (!fresnel_out->links.empty()) {
    compiler.add_node(NODE_LAYER_WEIGHT,
                      compiler.stack_assign_if_linked(blend_in),
                      __float_as_int(blend),
                      compiler.encode_uchar4(NODE_LAYER_WEIGHT_FRESNEL,
                                             compiler.stack_assign_if_linked(normal_in),
                                             compiler.stack_assign(fresnel_out)));
  }

  if (!facing_out->links.empty()) {
    compiler.add_node(NODE_LAYER_WEIGHT,
                      compiler.stack_assign_if_linked(blend_in),
                      __float_as_int(blend),
                      compiler.encode_uchar4(NODE_LAYER_WEIGHT_FACING,
                                             compiler.stack_assign_if_linked(normal_in),
                                             compiler.stack_assign(facing_out)));
  }
}

void LayerWeightNode::compile(OSLCompiler &compiler)
{
  compiler.add(this, "node_layer_weight");
}

/* Wireframe */

NODE_DEFINE(WireframeNode)
{
  NodeType *type = NodeType::add("wireframe", create, NodeType::SHADER);

  SOCKET_BOOLEAN(use_pixel_size, "Use Pixel Size", false);
  SOCKET_IN_FLOAT(size, "Size", 0.01f);
  SOCKET_OUT_FLOAT(fac, "Fac");

  return type;
}

WireframeNode::WireframeNode() : ShaderNode(node_type)
{
}

void WireframeNode::compile(SVMCompiler &compiler)
{
  ShaderInput *size_in = input("Size");
  ShaderOutput *fac_out = output("Fac");
  NodeBumpOffset bump_offset = NODE_BUMP_OFFSET_CENTER;
  if (bump == SHADER_BUMP_DX) {
    bump_offset = NODE_BUMP_OFFSET_DX;
  }
  else if (bump == SHADER_BUMP_DY) {
    bump_offset = NODE_BUMP_OFFSET_DY;
  }
  compiler.add_node(NODE_WIREFRAME,
                    compiler.stack_assign(size_in),
                    compiler.stack_assign(fac_out),
                    compiler.encode_uchar4(use_pixel_size, bump_offset, 0, 0));
}

void WireframeNode::compile(OSLCompiler &compiler)
{
  if (bump == SHADER_BUMP_DX) {
    compiler.parameter("bump_offset", "dx");
  }
  else if (bump == SHADER_BUMP_DY) {
    compiler.parameter("bump_offset", "dy");
  }
  else {
    compiler.parameter("bump_offset", "center");
  }
  compiler.parameter(this, "use_pixel_size");
  compiler.add(this, "node_wireframe");
}

/* Wavelength */

NODE_DEFINE(WavelengthNode)
{
  NodeType *type = NodeType::add("wavelength", create, NodeType::SHADER);

  SOCKET_IN_FLOAT(wavelength, "Wavelength", 500.0f);
  SOCKET_OUT_COLOR(color, "Color");

  return type;
}

WavelengthNode::WavelengthNode() : ShaderNode(node_type)
{
}

void WavelengthNode::compile(SVMCompiler &compiler)
{
  ShaderInput *wavelength_in = input("Wavelength");
  ShaderOutput *color_out = output("Color");

  compiler.add_node(
      NODE_WAVELENGTH, compiler.stack_assign(wavelength_in), compiler.stack_assign(color_out));
}

void WavelengthNode::compile(OSLCompiler &compiler)
{
  compiler.add(this, "node_wavelength");
}

/* Blackbody */

NODE_DEFINE(BlackbodyNode)
{
  NodeType *type = NodeType::add("blackbody", create, NodeType::SHADER);

  SOCKET_IN_FLOAT(temperature, "Temperature", 1200.0f);
  SOCKET_OUT_COLOR(color, "Color");

  return type;
}

BlackbodyNode::BlackbodyNode() : ShaderNode(node_type)
{
}

void BlackbodyNode::constant_fold(const ConstantFolder &folder)
{
  if (folder.all_inputs_constant()) {
    folder.make_constant(svm_math_blackbody_color(temperature));
  }
}

void BlackbodyNode::compile(SVMCompiler &compiler)
{
  ShaderInput *temperature_in = input("Temperature");
  ShaderOutput *color_out = output("Color");

  compiler.add_node(
      NODE_BLACKBODY, compiler.stack_assign(temperature_in), compiler.stack_assign(color_out));
}

void BlackbodyNode::compile(OSLCompiler &compiler)
{
  compiler.add(this, "node_blackbody");
}

/* Output */

NODE_DEFINE(OutputNode)
{
  NodeType *type = NodeType::add("output", create, NodeType::SHADER);

  SOCKET_IN_CLOSURE(surface, "Surface");
  SOCKET_IN_CLOSURE(volume, "Volume");
  SOCKET_IN_VECTOR(displacement, "Displacement", make_float3(0.0f, 0.0f, 0.0f));
  SOCKET_IN_NORMAL(normal, "Normal", make_float3(0.0f, 0.0f, 0.0f));

  return type;
}

OutputNode::OutputNode() : ShaderNode(node_type)
{
  special_type = SHADER_SPECIAL_TYPE_OUTPUT;
}

void OutputNode::compile(SVMCompiler &compiler)
{
  if (compiler.output_type() == SHADER_TYPE_DISPLACEMENT) {
    ShaderInput *displacement_in = input("Displacement");

    if (displacement_in->link) {
      compiler.add_node(NODE_SET_DISPLACEMENT, compiler.stack_assign(displacement_in));
    }
  }
}

void OutputNode::compile(OSLCompiler &compiler)
{
  if (compiler.output_type() == SHADER_TYPE_SURFACE)
    compiler.add(this, "node_output_surface");
  else if (compiler.output_type() == SHADER_TYPE_VOLUME)
    compiler.add(this, "node_output_volume");
  else if (compiler.output_type() == SHADER_TYPE_DISPLACEMENT)
    compiler.add(this, "node_output_displacement");
}

/* Math */

NODE_DEFINE(MathNode)
{
  NodeType *type = NodeType::add("math", create, NodeType::SHADER);

  static NodeEnum type_enum;
  type_enum.insert("add", NODE_MATH_ADD);
  type_enum.insert("subtract", NODE_MATH_SUBTRACT);
  type_enum.insert("multiply", NODE_MATH_MULTIPLY);
  type_enum.insert("divide", NODE_MATH_DIVIDE);
  type_enum.insert("sine", NODE_MATH_SINE);
  type_enum.insert("cosine", NODE_MATH_COSINE);
  type_enum.insert("tangent", NODE_MATH_TANGENT);
  type_enum.insert("arcsine", NODE_MATH_ARCSINE);
  type_enum.insert("arccosine", NODE_MATH_ARCCOSINE);
  type_enum.insert("arctangent", NODE_MATH_ARCTANGENT);
  type_enum.insert("power", NODE_MATH_POWER);
  type_enum.insert("logarithm", NODE_MATH_LOGARITHM);
  type_enum.insert("minimum", NODE_MATH_MINIMUM);
  type_enum.insert("maximum", NODE_MATH_MAXIMUM);
  type_enum.insert("round", NODE_MATH_ROUND);
  type_enum.insert("less_than", NODE_MATH_LESS_THAN);
  type_enum.insert("greater_than", NODE_MATH_GREATER_THAN);
  type_enum.insert("modulo", NODE_MATH_MODULO);
  type_enum.insert("absolute", NODE_MATH_ABSOLUTE);
  type_enum.insert("arctan2", NODE_MATH_ARCTAN2);
  type_enum.insert("floor", NODE_MATH_FLOOR);
  type_enum.insert("ceil", NODE_MATH_CEIL);
  type_enum.insert("fract", NODE_MATH_FRACT);
  type_enum.insert("sqrt", NODE_MATH_SQRT);
  SOCKET_ENUM(type, "Type", type_enum, NODE_MATH_ADD);

  SOCKET_BOOLEAN(use_clamp, "Use Clamp", false);

  SOCKET_IN_FLOAT(value1, "Value1", 0.0f);
  SOCKET_IN_FLOAT(value2, "Value2", 0.0f);

  SOCKET_OUT_FLOAT(value, "Value");

  return type;
}

MathNode::MathNode() : ShaderNode(node_type)
{
}

void MathNode::constant_fold(const ConstantFolder &folder)
{
  if (folder.all_inputs_constant()) {
    folder.make_constant_clamp(svm_math(type, value1, value2), use_clamp);
  }
  else {
    folder.fold_math(type, use_clamp);
  }
}

void MathNode::compile(SVMCompiler &compiler)
{
  ShaderInput *value1_in = input("Value1");
  ShaderInput *value2_in = input("Value2");
  ShaderOutput *value_out = output("Value");

  compiler.add_node(
      NODE_MATH, type, compiler.stack_assign(value1_in), compiler.stack_assign(value2_in));
  compiler.add_node(NODE_MATH, compiler.stack_assign(value_out));

  if (use_clamp) {
    compiler.add_node(NODE_MATH, NODE_MATH_CLAMP, compiler.stack_assign(value_out));
    compiler.add_node(NODE_MATH, compiler.stack_assign(value_out));
  }
}

void MathNode::compile(OSLCompiler &compiler)
{
  compiler.parameter(this, "type");
  compiler.parameter(this, "use_clamp");
  compiler.add(this, "node_math");
}

/* VectorMath */

NODE_DEFINE(VectorMathNode)
{
  NodeType *type = NodeType::add("vector_math", create, NodeType::SHADER);

  static NodeEnum type_enum;
  type_enum.insert("add", NODE_VECTOR_MATH_ADD);
  type_enum.insert("subtract", NODE_VECTOR_MATH_SUBTRACT);
  type_enum.insert("average", NODE_VECTOR_MATH_AVERAGE);
  type_enum.insert("dot_product", NODE_VECTOR_MATH_DOT_PRODUCT);
  type_enum.insert("cross_product", NODE_VECTOR_MATH_CROSS_PRODUCT);
  type_enum.insert("normalize", NODE_VECTOR_MATH_NORMALIZE);
  SOCKET_ENUM(type, "Type", type_enum, NODE_VECTOR_MATH_ADD);

  SOCKET_IN_VECTOR(vector1, "Vector1", make_float3(0.0f, 0.0f, 0.0f));
  SOCKET_IN_VECTOR(vector2, "Vector2", make_float3(0.0f, 0.0f, 0.0f));

  SOCKET_OUT_FLOAT(value, "Value");
  SOCKET_OUT_VECTOR(vector, "Vector");

  return type;
}

VectorMathNode::VectorMathNode() : ShaderNode(node_type)
{
}

void VectorMathNode::constant_fold(const ConstantFolder &folder)
{
  float value;
  float3 vector;

  if (folder.all_inputs_constant()) {
    svm_vector_math(&value, &vector, type, vector1, vector2);

    if (folder.output == output("Value")) {
      folder.make_constant(value);
    }
    else if (folder.output == output("Vector")) {
      folder.make_constant(vector);
    }
  }
  else {
    folder.fold_vector_math(type);
  }
}

void VectorMathNode::compile(SVMCompiler &compiler)
{
  ShaderInput *vector1_in = input("Vector1");
  ShaderInput *vector2_in = input("Vector2");
  ShaderOutput *value_out = output("Value");
  ShaderOutput *vector_out = output("Vector");

  compiler.add_node(NODE_VECTOR_MATH,
                    type,
                    compiler.stack_assign(vector1_in),
                    compiler.stack_assign(vector2_in));
  compiler.add_node(
      NODE_VECTOR_MATH, compiler.stack_assign(value_out), compiler.stack_assign(vector_out));
}

void VectorMathNode::compile(OSLCompiler &compiler)
{
  compiler.parameter(this, "type");
  compiler.add(this, "node_vector_math");
}

/* VectorTransform */

NODE_DEFINE(VectorTransformNode)
{
  NodeType *type = NodeType::add("vector_transform", create, NodeType::SHADER);

  static NodeEnum type_enum;
  type_enum.insert("vector", NODE_VECTOR_TRANSFORM_TYPE_VECTOR);
  type_enum.insert("point", NODE_VECTOR_TRANSFORM_TYPE_POINT);
  type_enum.insert("normal", NODE_VECTOR_TRANSFORM_TYPE_NORMAL);
  SOCKET_ENUM(type, "Type", type_enum, NODE_VECTOR_TRANSFORM_TYPE_VECTOR);

  static NodeEnum space_enum;
  space_enum.insert("world", NODE_VECTOR_TRANSFORM_CONVERT_SPACE_WORLD);
  space_enum.insert("object", NODE_VECTOR_TRANSFORM_CONVERT_SPACE_OBJECT);
  space_enum.insert("camera", NODE_VECTOR_TRANSFORM_CONVERT_SPACE_CAMERA);
  SOCKET_ENUM(convert_from, "Convert From", space_enum, NODE_VECTOR_TRANSFORM_CONVERT_SPACE_WORLD);
  SOCKET_ENUM(convert_to, "Convert To", space_enum, NODE_VECTOR_TRANSFORM_CONVERT_SPACE_OBJECT);

  SOCKET_IN_VECTOR(vector, "Vector", make_float3(0.0f, 0.0f, 0.0f));
  SOCKET_OUT_VECTOR(vector, "Vector");

  return type;
}

VectorTransformNode::VectorTransformNode() : ShaderNode(node_type)
{
}

void VectorTransformNode::compile(SVMCompiler &compiler)
{
  ShaderInput *vector_in = input("Vector");
  ShaderOutput *vector_out = output("Vector");

  compiler.add_node(
      NODE_VECTOR_TRANSFORM,
      compiler.encode_uchar4(type, convert_from, convert_to),
      compiler.encode_uchar4(compiler.stack_assign(vector_in), compiler.stack_assign(vector_out)));
}

void VectorTransformNode::compile(OSLCompiler &compiler)
{
  compiler.parameter(this, "type");
  compiler.parameter(this, "convert_from");
  compiler.parameter(this, "convert_to");
  compiler.add(this, "node_vector_transform");
}

/* BumpNode */

NODE_DEFINE(BumpNode)
{
  NodeType *type = NodeType::add("bump", create, NodeType::SHADER);

  SOCKET_BOOLEAN(invert, "Invert", false);
  SOCKET_BOOLEAN(use_object_space, "UseObjectSpace", false);

  /* this input is used by the user, but after graph transform it is no longer
   * used and moved to sampler center/x/y instead */
  SOCKET_IN_FLOAT(height, "Height", 1.0f);

  SOCKET_IN_FLOAT(sample_center, "SampleCenter", 0.0f);
  SOCKET_IN_FLOAT(sample_x, "SampleX", 0.0f);
  SOCKET_IN_FLOAT(sample_y, "SampleY", 0.0f);
  SOCKET_IN_NORMAL(normal, "Normal", make_float3(0.0f, 0.0f, 0.0f), SocketType::LINK_NORMAL);
  SOCKET_IN_FLOAT(strength, "Strength", 1.0f);
  SOCKET_IN_FLOAT(distance, "Distance", 0.1f);

  SOCKET_OUT_NORMAL(normal, "Normal");

  return type;
}

BumpNode::BumpNode() : ShaderNode(node_type)
{
  special_type = SHADER_SPECIAL_TYPE_BUMP;
}

void BumpNode::compile(SVMCompiler &compiler)
{
  ShaderInput *center_in = input("SampleCenter");
  ShaderInput *dx_in = input("SampleX");
  ShaderInput *dy_in = input("SampleY");
  ShaderInput *normal_in = input("Normal");
  ShaderInput *strength_in = input("Strength");
  ShaderInput *distance_in = input("Distance");
  ShaderOutput *normal_out = output("Normal");

  /* pack all parameters in the node */
  compiler.add_node(NODE_SET_BUMP,
                    compiler.encode_uchar4(compiler.stack_assign_if_linked(normal_in),
                                           compiler.stack_assign(distance_in),
                                           invert,
                                           use_object_space),
                    compiler.encode_uchar4(compiler.stack_assign(center_in),
                                           compiler.stack_assign(dx_in),
                                           compiler.stack_assign(dy_in),
                                           compiler.stack_assign(strength_in)),
                    compiler.stack_assign(normal_out));
}

void BumpNode::compile(OSLCompiler &compiler)
{
  compiler.parameter(this, "invert");
  compiler.parameter(this, "use_object_space");
  compiler.add(this, "node_bump");
}

void BumpNode::constant_fold(const ConstantFolder &folder)
{
  ShaderInput *height_in = input("Height");
  ShaderInput *normal_in = input("Normal");

  if (height_in->link == NULL) {
    if (normal_in->link == NULL) {
      GeometryNode *geom = new GeometryNode();
      folder.graph->add(geom);
      folder.bypass(geom->output("Normal"));
    }
    else {
      folder.bypass(normal_in->link);
    }
  }

  /* TODO(sergey): Ignore bump with zero strength. */
}

/* Curve node */

CurvesNode::CurvesNode(const NodeType *node_type) : ShaderNode(node_type)
{
}

void CurvesNode::constant_fold(const ConstantFolder &folder, ShaderInput *value_in)
{
  ShaderInput *fac_in = input("Fac");

  /* evaluate fully constant node */
  if (folder.all_inputs_constant()) {
    if (curves.size() == 0) {
      return;
    }

    float3 pos = (value - make_float3(min_x, min_x, min_x)) / (max_x - min_x);
    float3 result;

    result[0] = rgb_ramp_lookup(curves.data(), pos[0], true, true, curves.size()).x;
    result[1] = rgb_ramp_lookup(curves.data(), pos[1], true, true, curves.size()).y;
    result[2] = rgb_ramp_lookup(curves.data(), pos[2], true, true, curves.size()).z;

    folder.make_constant(interp(value, result, fac));
  }
  /* remove no-op node */
  else if (!fac_in->link && fac == 0.0f) {
    /* link is not null because otherwise all inputs are constant */
    folder.bypass(value_in->link);
  }
}

void CurvesNode::compile(SVMCompiler &compiler,
                         int type,
                         ShaderInput *value_in,
                         ShaderOutput *value_out)
{
  if (curves.size() == 0)
    return;

  ShaderInput *fac_in = input("Fac");

  compiler.add_node(type,
                    compiler.encode_uchar4(compiler.stack_assign(fac_in),
                                           compiler.stack_assign(value_in),
                                           compiler.stack_assign(value_out)),
                    __float_as_int(min_x),
                    __float_as_int(max_x));

  compiler.add_node(curves.size());
  for (int i = 0; i < curves.size(); i++)
    compiler.add_node(float3_to_float4(curves[i]));
}

void CurvesNode::compile(OSLCompiler &compiler, const char *name)
{
  if (curves.size() == 0)
    return;

  compiler.parameter_color_array("ramp", curves);
  compiler.parameter(this, "min_x");
  compiler.parameter(this, "max_x");
  compiler.add(this, name);
}

void CurvesNode::compile(SVMCompiler & /*compiler*/)
{
  assert(0);
}

void CurvesNode::compile(OSLCompiler & /*compiler*/)
{
  assert(0);
}

/* RGBCurvesNode */

NODE_DEFINE(RGBCurvesNode)
{
  NodeType *type = NodeType::add("rgb_curves", create, NodeType::SHADER);

  SOCKET_COLOR_ARRAY(curves, "Curves", array<float3>());
  SOCKET_FLOAT(min_x, "Min X", 0.0f);
  SOCKET_FLOAT(max_x, "Max X", 1.0f);

  SOCKET_IN_FLOAT(fac, "Fac", 0.0f);
  SOCKET_IN_COLOR(value, "Color", make_float3(0.0f, 0.0f, 0.0f));

  SOCKET_OUT_COLOR(value, "Color");

  return type;
}

RGBCurvesNode::RGBCurvesNode() : CurvesNode(node_type)
{
}

void RGBCurvesNode::constant_fold(const ConstantFolder &folder)
{
  CurvesNode::constant_fold(folder, input("Color"));
}

void RGBCurvesNode::compile(SVMCompiler &compiler)
{
  CurvesNode::compile(compiler, NODE_RGB_CURVES, input("Color"), output("Color"));
}

void RGBCurvesNode::compile(OSLCompiler &compiler)
{
  CurvesNode::compile(compiler, "node_rgb_curves");
}

/* VectorCurvesNode */

NODE_DEFINE(VectorCurvesNode)
{
  NodeType *type = NodeType::add("vector_curves", create, NodeType::SHADER);

  SOCKET_VECTOR_ARRAY(curves, "Curves", array<float3>());
  SOCKET_FLOAT(min_x, "Min X", 0.0f);
  SOCKET_FLOAT(max_x, "Max X", 1.0f);

  SOCKET_IN_FLOAT(fac, "Fac", 0.0f);
  SOCKET_IN_VECTOR(value, "Vector", make_float3(0.0f, 0.0f, 0.0f));

  SOCKET_OUT_VECTOR(value, "Vector");

  return type;
}

VectorCurvesNode::VectorCurvesNode() : CurvesNode(node_type)
{
}

void VectorCurvesNode::constant_fold(const ConstantFolder &folder)
{
  CurvesNode::constant_fold(folder, input("Vector"));
}

void VectorCurvesNode::compile(SVMCompiler &compiler)
{
  CurvesNode::compile(compiler, NODE_VECTOR_CURVES, input("Vector"), output("Vector"));
}

void VectorCurvesNode::compile(OSLCompiler &compiler)
{
  CurvesNode::compile(compiler, "node_vector_curves");
}

/* RGBRampNode */

NODE_DEFINE(RGBRampNode)
{
  NodeType *type = NodeType::add("rgb_ramp", create, NodeType::SHADER);

  SOCKET_COLOR_ARRAY(ramp, "Ramp", array<float3>());
  SOCKET_FLOAT_ARRAY(ramp_alpha, "Ramp Alpha", array<float>());
  SOCKET_BOOLEAN(interpolate, "Interpolate", true);

  SOCKET_IN_FLOAT(fac, "Fac", 0.0f);

  SOCKET_OUT_COLOR(color, "Color");
  SOCKET_OUT_FLOAT(alpha, "Alpha");

  return type;
}

RGBRampNode::RGBRampNode() : ShaderNode(node_type)
{
}

void RGBRampNode::constant_fold(const ConstantFolder &folder)
{
  if (ramp.size() == 0 || ramp.size() != ramp_alpha.size())
    return;

  if (folder.all_inputs_constant()) {
    float f = clamp(fac, 0.0f, 1.0f) * (ramp.size() - 1);

    /* clamp int as well in case of NaN */
    int i = clamp((int)f, 0, ramp.size() - 1);
    float t = f - (float)i;

    bool use_lerp = interpolate && t > 0.0f;

    if (folder.output == output("Color")) {
      float3 color = rgb_ramp_lookup(ramp.data(), fac, use_lerp, false, ramp.size());
      folder.make_constant(color);
    }
    else if (folder.output == output("Alpha")) {
      float alpha = float_ramp_lookup(ramp_alpha.data(), fac, use_lerp, false, ramp_alpha.size());
      folder.make_constant(alpha);
    }
  }
}

void RGBRampNode::compile(SVMCompiler &compiler)
{
  if (ramp.size() == 0 || ramp.size() != ramp_alpha.size())
    return;

  ShaderInput *fac_in = input("Fac");
  ShaderOutput *color_out = output("Color");
  ShaderOutput *alpha_out = output("Alpha");

  compiler.add_node(NODE_RGB_RAMP,
                    compiler.encode_uchar4(compiler.stack_assign(fac_in),
                                           compiler.stack_assign_if_linked(color_out),
                                           compiler.stack_assign_if_linked(alpha_out)),
                    interpolate);

  compiler.add_node(ramp.size());
  for (int i = 0; i < ramp.size(); i++)
    compiler.add_node(make_float4(ramp[i].x, ramp[i].y, ramp[i].z, ramp_alpha[i]));
}

void RGBRampNode::compile(OSLCompiler &compiler)
{
  if (ramp.size() == 0 || ramp.size() != ramp_alpha.size())
    return;

  compiler.parameter_color_array("ramp_color", ramp);
  compiler.parameter_array("ramp_alpha", ramp_alpha.data(), ramp_alpha.size());
  compiler.parameter(this, "interpolate");

  compiler.add(this, "node_rgb_ramp");
}

/* Set Normal Node */

NODE_DEFINE(SetNormalNode)
{
  NodeType *type = NodeType::add("set_normal", create, NodeType::SHADER);

  SOCKET_IN_VECTOR(direction, "Direction", make_float3(0.0f, 0.0f, 0.0f));
  SOCKET_OUT_NORMAL(normal, "Normal");

  return type;
}

SetNormalNode::SetNormalNode() : ShaderNode(node_type)
{
}

void SetNormalNode::compile(SVMCompiler &compiler)
{
  ShaderInput *direction_in = input("Direction");
  ShaderOutput *normal_out = output("Normal");

  compiler.add_node(NODE_CLOSURE_SET_NORMAL,
                    compiler.stack_assign(direction_in),
                    compiler.stack_assign(normal_out));
}

void SetNormalNode::compile(OSLCompiler &compiler)
{
  compiler.add(this, "node_set_normal");
}

/* OSLNode */

OSLNode::OSLNode() : ShaderNode(new NodeType(NodeType::SHADER))
{
  special_type = SHADER_SPECIAL_TYPE_OSL;
}

OSLNode::~OSLNode()
{
  delete type;
}

ShaderNode *OSLNode::clone() const
{
  return OSLNode::create(this->inputs.size(), this);
}

OSLNode *OSLNode::create(size_t num_inputs, const OSLNode *from)
{
  /* allocate space for the node itself and parameters, aligned to 16 bytes
   * assuming that's the most parameter types need */
  size_t node_size = align_up(sizeof(OSLNode), 16);
  size_t inputs_size = align_up(SocketType::max_size(), 16) * num_inputs;

  char *node_memory = (char *)operator new(node_size + inputs_size);
  memset(node_memory, 0, node_size + inputs_size);

  if (!from) {
    return new (node_memory) OSLNode();
  }
  else {
    /* copy input default values and node type for cloning */
    memcpy(node_memory + node_size, (char *)from + node_size, inputs_size);

    OSLNode *node = new (node_memory) OSLNode(*from);
    node->type = new NodeType(*(from->type));
    return node;
  }
}

char *OSLNode::input_default_value()
{
  /* pointer to default value storage, which is the same as our actual value */
  size_t num_inputs = type->inputs.size();
  size_t inputs_size = align_up(SocketType::max_size(), 16) * num_inputs;
  return (char *)this + align_up(sizeof(OSLNode), 16) + inputs_size;
}

void OSLNode::add_input(ustring name, SocketType::Type socket_type)
{
  char *memory = input_default_value();
  size_t offset = memory - (char *)this;
  const_cast<NodeType *>(type)->register_input(
      name, name, socket_type, offset, memory, NULL, NULL, SocketType::LINKABLE);
}

void OSLNode::add_output(ustring name, SocketType::Type socket_type)
{
  const_cast<NodeType *>(type)->register_output(name, name, socket_type);
}

void OSLNode::compile(SVMCompiler &)
{
  /* doesn't work for SVM, obviously ... */
}

void OSLNode::compile(OSLCompiler &compiler)
{
  if (!filepath.empty())
    compiler.add(this, filepath.c_str(), true);
  else
    compiler.add(this, bytecode_hash.c_str(), false);
}

/* Normal Map */

NODE_DEFINE(NormalMapNode)
{
  NodeType *type = NodeType::add("normal_map", create, NodeType::SHADER);

  static NodeEnum space_enum;
  space_enum.insert("tangent", NODE_NORMAL_MAP_TANGENT);
  space_enum.insert("object", NODE_NORMAL_MAP_OBJECT);
  space_enum.insert("world", NODE_NORMAL_MAP_WORLD);
  space_enum.insert("blender_object", NODE_NORMAL_MAP_BLENDER_OBJECT);
  space_enum.insert("blender_world", NODE_NORMAL_MAP_BLENDER_WORLD);
  SOCKET_ENUM(space, "Space", space_enum, NODE_NORMAL_MAP_TANGENT);

  SOCKET_STRING(attribute, "Attribute", ustring());

  SOCKET_IN_NORMAL(normal_osl,
                   "NormalIn",
                   make_float3(0.0f, 0.0f, 0.0f),
                   SocketType::LINK_NORMAL | SocketType::OSL_INTERNAL);
  SOCKET_IN_FLOAT(strength, "Strength", 1.0f);
  SOCKET_IN_COLOR(color, "Color", make_float3(0.5f, 0.5f, 1.0f));

  SOCKET_OUT_NORMAL(normal, "Normal");

  return type;
}

NormalMapNode::NormalMapNode() : ShaderNode(node_type)
{
}

void NormalMapNode::attributes(Shader *shader, AttributeRequestSet *attributes)
{
  if (shader->has_surface && space == NODE_NORMAL_MAP_TANGENT) {
    if (attribute.empty()) {
      attributes->add(ATTR_STD_UV_TANGENT);
      attributes->add(ATTR_STD_UV_TANGENT_SIGN);
    }
    else {
      attributes->add(ustring((string(attribute.c_str()) + ".tangent").c_str()));
      attributes->add(ustring((string(attribute.c_str()) + ".tangent_sign").c_str()));
    }

    attributes->add(ATTR_STD_VERTEX_NORMAL);
  }

  ShaderNode::attributes(shader, attributes);
}

void NormalMapNode::compile(SVMCompiler &compiler)
{
  ShaderInput *color_in = input("Color");
  ShaderInput *strength_in = input("Strength");
  ShaderOutput *normal_out = output("Normal");
  int attr = 0, attr_sign = 0;

  if (space == NODE_NORMAL_MAP_TANGENT) {
    if (attribute.empty()) {
      attr = compiler.attribute(ATTR_STD_UV_TANGENT);
      attr_sign = compiler.attribute(ATTR_STD_UV_TANGENT_SIGN);
    }
    else {
      attr = compiler.attribute(ustring((string(attribute.c_str()) + ".tangent").c_str()));
      attr_sign = compiler.attribute(
          ustring((string(attribute.c_str()) + ".tangent_sign").c_str()));
    }
  }

  compiler.add_node(NODE_NORMAL_MAP,
                    compiler.encode_uchar4(compiler.stack_assign(color_in),
                                           compiler.stack_assign(strength_in),
                                           compiler.stack_assign(normal_out),
                                           space),
                    attr,
                    attr_sign);
}

void NormalMapNode::compile(OSLCompiler &compiler)
{
  if (space == NODE_NORMAL_MAP_TANGENT) {
    if (attribute.empty()) {
      compiler.parameter("attr_name", ustring("geom:tangent"));
      compiler.parameter("attr_sign_name", ustring("geom:tangent_sign"));
    }
    else {
      compiler.parameter("attr_name", ustring((string(attribute.c_str()) + ".tangent").c_str()));
      compiler.parameter("attr_sign_name",
                         ustring((string(attribute.c_str()) + ".tangent_sign").c_str()));
    }
  }

  compiler.parameter(this, "space");
  compiler.add(this, "node_normal_map");
}

/* Tangent */

NODE_DEFINE(TangentNode)
{
  NodeType *type = NodeType::add("tangent", create, NodeType::SHADER);

  static NodeEnum direction_type_enum;
  direction_type_enum.insert("radial", NODE_TANGENT_RADIAL);
  direction_type_enum.insert("uv_map", NODE_TANGENT_UVMAP);
  SOCKET_ENUM(direction_type, "Direction Type", direction_type_enum, NODE_TANGENT_RADIAL);

  static NodeEnum axis_enum;
  axis_enum.insert("x", NODE_TANGENT_AXIS_X);
  axis_enum.insert("y", NODE_TANGENT_AXIS_Y);
  axis_enum.insert("z", NODE_TANGENT_AXIS_Z);
  SOCKET_ENUM(axis, "Axis", axis_enum, NODE_TANGENT_AXIS_X);

  SOCKET_STRING(attribute, "Attribute", ustring());

  SOCKET_IN_NORMAL(normal_osl,
                   "NormalIn",
                   make_float3(0.0f, 0.0f, 0.0f),
                   SocketType::LINK_NORMAL | SocketType::OSL_INTERNAL);
  SOCKET_OUT_NORMAL(tangent, "Tangent");

  return type;
}

TangentNode::TangentNode() : ShaderNode(node_type)
{
}

void TangentNode::attributes(Shader *shader, AttributeRequestSet *attributes)
{
  if (shader->has_surface) {
    if (direction_type == NODE_TANGENT_UVMAP) {
      if (attribute.empty())
        attributes->add(ATTR_STD_UV_TANGENT);
      else
        attributes->add(ustring((string(attribute.c_str()) + ".tangent").c_str()));
    }
    else
      attributes->add(ATTR_STD_GENERATED);
  }

  ShaderNode::attributes(shader, attributes);
}

void TangentNode::compile(SVMCompiler &compiler)
{
  ShaderOutput *tangent_out = output("Tangent");
  int attr;

  if (direction_type == NODE_TANGENT_UVMAP) {
    if (attribute.empty())
      attr = compiler.attribute(ATTR_STD_UV_TANGENT);
    else
      attr = compiler.attribute(ustring((string(attribute.c_str()) + ".tangent").c_str()));
  }
  else
    attr = compiler.attribute(ATTR_STD_GENERATED);

  compiler.add_node(
      NODE_TANGENT,
      compiler.encode_uchar4(compiler.stack_assign(tangent_out), direction_type, axis),
      attr);
}

void TangentNode::compile(OSLCompiler &compiler)
{
  if (direction_type == NODE_TANGENT_UVMAP) {
    if (attribute.empty())
      compiler.parameter("attr_name", ustring("geom:tangent"));
    else
      compiler.parameter("attr_name", ustring((string(attribute.c_str()) + ".tangent").c_str()));
  }

  compiler.parameter(this, "direction_type");
  compiler.parameter(this, "axis");
  compiler.add(this, "node_tangent");
}

/* Bevel */

NODE_DEFINE(BevelNode)
{
  NodeType *type = NodeType::add("bevel", create, NodeType::SHADER);

  SOCKET_INT(samples, "Samples", 4);

  SOCKET_IN_FLOAT(radius, "Radius", 0.05f);
  SOCKET_IN_NORMAL(normal, "Normal", make_float3(0.0f, 0.0f, 0.0f), SocketType::LINK_NORMAL);

  SOCKET_OUT_NORMAL(bevel, "Normal");

  return type;
}

BevelNode::BevelNode() : ShaderNode(node_type)
{
}

void BevelNode::compile(SVMCompiler &compiler)
{
  ShaderInput *radius_in = input("Radius");
  ShaderInput *normal_in = input("Normal");
  ShaderOutput *normal_out = output("Normal");

  compiler.add_node(NODE_BEVEL,
                    compiler.encode_uchar4(samples,
                                           compiler.stack_assign(radius_in),
                                           compiler.stack_assign_if_linked(normal_in),
                                           compiler.stack_assign(normal_out)));
}

void BevelNode::compile(OSLCompiler &compiler)
{
  compiler.parameter(this, "samples");
  compiler.add(this, "node_bevel");
}

/* Displacement */

NODE_DEFINE(DisplacementNode)
{
  NodeType *type = NodeType::add("displacement", create, NodeType::SHADER);

  static NodeEnum space_enum;
  space_enum.insert("object", NODE_NORMAL_MAP_OBJECT);
  space_enum.insert("world", NODE_NORMAL_MAP_WORLD);

  SOCKET_ENUM(space, "Space", space_enum, NODE_NORMAL_MAP_OBJECT);

  SOCKET_IN_FLOAT(height, "Height", 0.0f);
  SOCKET_IN_FLOAT(midlevel, "Midlevel", 0.5f);
  SOCKET_IN_FLOAT(scale, "Scale", 1.0f);
  SOCKET_IN_NORMAL(normal, "Normal", make_float3(0.0f, 0.0f, 0.0f), SocketType::LINK_NORMAL);

  SOCKET_OUT_VECTOR(displacement, "Displacement");

  return type;
}

DisplacementNode::DisplacementNode() : ShaderNode(node_type)
{
}

void DisplacementNode::constant_fold(const ConstantFolder &folder)
{
  if (folder.all_inputs_constant()) {
    if ((height - midlevel == 0.0f) || (scale == 0.0f)) {
      folder.make_zero();
    }
  }
}

void DisplacementNode::compile(SVMCompiler &compiler)
{
  ShaderInput *height_in = input("Height");
  ShaderInput *midlevel_in = input("Midlevel");
  ShaderInput *scale_in = input("Scale");
  ShaderInput *normal_in = input("Normal");
  ShaderOutput *displacement_out = output("Displacement");

  compiler.add_node(NODE_DISPLACEMENT,
                    compiler.encode_uchar4(compiler.stack_assign(height_in),
                                           compiler.stack_assign(midlevel_in),
                                           compiler.stack_assign(scale_in),
                                           compiler.stack_assign_if_linked(normal_in)),
                    compiler.stack_assign(displacement_out),
                    space);
}

void DisplacementNode::compile(OSLCompiler &compiler)
{
  compiler.parameter(this, "space");
  compiler.add(this, "node_displacement");
}

/* Vector Displacement */

NODE_DEFINE(VectorDisplacementNode)
{
  NodeType *type = NodeType::add("vector_displacement", create, NodeType::SHADER);

  static NodeEnum space_enum;
  space_enum.insert("tangent", NODE_NORMAL_MAP_TANGENT);
  space_enum.insert("object", NODE_NORMAL_MAP_OBJECT);
  space_enum.insert("world", NODE_NORMAL_MAP_WORLD);

  SOCKET_ENUM(space, "Space", space_enum, NODE_NORMAL_MAP_TANGENT);
  SOCKET_STRING(attribute, "Attribute", ustring());

  SOCKET_IN_COLOR(vector, "Vector", make_float3(0.0f, 0.0f, 0.0f));
  SOCKET_IN_FLOAT(midlevel, "Midlevel", 0.0f);
  SOCKET_IN_FLOAT(scale, "Scale", 1.0f);

  SOCKET_OUT_VECTOR(displacement, "Displacement");

  return type;
}

VectorDisplacementNode::VectorDisplacementNode() : ShaderNode(node_type)
{
}

void VectorDisplacementNode::constant_fold(const ConstantFolder &folder)
{
  if (folder.all_inputs_constant()) {
    if ((vector == make_float3(0.0f, 0.0f, 0.0f) && midlevel == 0.0f) || (scale == 0.0f)) {
      folder.make_zero();
    }
  }
}

void VectorDisplacementNode::attributes(Shader *shader, AttributeRequestSet *attributes)
{
  if (shader->has_surface && space == NODE_NORMAL_MAP_TANGENT) {
    if (attribute.empty()) {
      attributes->add(ATTR_STD_UV_TANGENT);
      attributes->add(ATTR_STD_UV_TANGENT_SIGN);
    }
    else {
      attributes->add(ustring((string(attribute.c_str()) + ".tangent").c_str()));
      attributes->add(ustring((string(attribute.c_str()) + ".tangent_sign").c_str()));
    }

    attributes->add(ATTR_STD_VERTEX_NORMAL);
  }

  ShaderNode::attributes(shader, attributes);
}

void VectorDisplacementNode::compile(SVMCompiler &compiler)
{
  ShaderInput *vector_in = input("Vector");
  ShaderInput *midlevel_in = input("Midlevel");
  ShaderInput *scale_in = input("Scale");
  ShaderOutput *displacement_out = output("Displacement");
  int attr = 0, attr_sign = 0;

  if (space == NODE_NORMAL_MAP_TANGENT) {
    if (attribute.empty()) {
      attr = compiler.attribute(ATTR_STD_UV_TANGENT);
      attr_sign = compiler.attribute(ATTR_STD_UV_TANGENT_SIGN);
    }
    else {
      attr = compiler.attribute(ustring((string(attribute.c_str()) + ".tangent").c_str()));
      attr_sign = compiler.attribute(
          ustring((string(attribute.c_str()) + ".tangent_sign").c_str()));
    }
  }

  compiler.add_node(NODE_VECTOR_DISPLACEMENT,
                    compiler.encode_uchar4(compiler.stack_assign(vector_in),
                                           compiler.stack_assign(midlevel_in),
                                           compiler.stack_assign(scale_in),
                                           compiler.stack_assign(displacement_out)),
                    attr,
                    attr_sign);

  compiler.add_node(space);
}

void VectorDisplacementNode::compile(OSLCompiler &compiler)
{
  if (space == NODE_NORMAL_MAP_TANGENT) {
    if (attribute.empty()) {
      compiler.parameter("attr_name", ustring("geom:tangent"));
      compiler.parameter("attr_sign_name", ustring("geom:tangent_sign"));
    }
    else {
      compiler.parameter("attr_name", ustring((string(attribute.c_str()) + ".tangent").c_str()));
      compiler.parameter("attr_sign_name",
                         ustring((string(attribute.c_str()) + ".tangent_sign").c_str()));
    }
  }

  compiler.parameter(this, "space");
  compiler.add(this, "node_vector_displacement");
}

CCL_NAMESPACE_END<|MERGE_RESOLUTION|>--- conflicted
+++ resolved
@@ -261,21 +261,14 @@
 
 ImageTextureNode::~ImageTextureNode()
 {
-<<<<<<< HEAD
 	if(image_manager) {
 		image_manager->remove_image(filename.string(),
 		                            string(),
 		                            builtin_data,
 		                            interpolation,
 		                            extension,
-		                            use_alpha);
-	}
-=======
-  if (image_manager) {
-    image_manager->remove_image(
-        filename.string(), builtin_data, interpolation, extension, alpha_type, colorspace);
-  }
->>>>>>> 9620b8f6
+		                            alpha_type, colorspace);
+  }
 }
 
 ShaderNode *ImageTextureNode::clone() const
@@ -299,15 +292,14 @@
   }
 #endif
 
-<<<<<<< HEAD
-	ShaderNode::attributes(shader, attributes);
-}
-
-void ImageTextureNode::compile(SVMCompiler& compiler)
-{
-	ShaderInput *vector_in = input("Vector");
-	ShaderOutput *color_out = output("Color");
-	ShaderOutput *alpha_out = output("Alpha");
+  ShaderNode::attributes(shader, attributes);
+}
+
+void ImageTextureNode::compile(SVMCompiler &compiler)
+{
+  ShaderInput *vector_in = input("Vector");
+  ShaderOutput *color_out = output("Color");
+  ShaderOutput *alpha_out = output("Alpha");
 
 	image_manager = compiler.image_manager;
 	if(is_float == -1) {
@@ -319,128 +311,10 @@
 		                                0,
 		                                interpolation,
 		                                extension,
-		                                use_alpha,
+		                                alpha_type,
+                                    colorspace,
 		                                false,
 		                                0.0f,
-		                                metadata);
-		is_float = metadata.is_float;
-		is_linear = metadata.is_linear;
-	}
-
-	if(slot != -1) {
-		int srgb = (is_linear || color_space != NODE_COLOR_SPACE_COLOR)? 0: 1;
-		int vector_offset = tex_mapping.compile_begin(compiler, vector_in);
-
-		if(projection != NODE_IMAGE_PROJ_BOX) {
-			compiler.add_node(NODE_TEX_IMAGE,
-				slot,
-				compiler.encode_uchar4(
-					vector_offset,
-					compiler.stack_assign_if_linked(color_out),
-					compiler.stack_assign_if_linked(alpha_out),
-					srgb),
-				projection);
-		}
-		else {
-			compiler.add_node(NODE_TEX_IMAGE_BOX,
-				slot,
-				compiler.encode_uchar4(
-					vector_offset,
-					compiler.stack_assign_if_linked(color_out),
-					compiler.stack_assign_if_linked(alpha_out),
-					srgb),
-				__float_as_int(projection_blend));
-		}
-
-		tex_mapping.compile_end(compiler, vector_in, vector_offset);
-	}
-	else {
-		/* image not found */
-		if(!color_out->links.empty()) {
-			compiler.add_node(NODE_VALUE_V, compiler.stack_assign(color_out));
-			compiler.add_node(NODE_VALUE_V, make_float3(TEX_IMAGE_MISSING_R,
-			                                            TEX_IMAGE_MISSING_G,
-			                                            TEX_IMAGE_MISSING_B));
-		}
-		if(!alpha_out->links.empty())
-			compiler.add_node(NODE_VALUE_F, __float_as_int(TEX_IMAGE_MISSING_A), compiler.stack_assign(alpha_out));
-	}
-}
-
-void ImageTextureNode::compile(OSLCompiler& compiler)
-{
-	ShaderOutput *alpha_out = output("Alpha");
-
-	tex_mapping.compile(compiler);
-
-	image_manager = compiler.image_manager;
-	if(is_float == -1) {
-		ImageMetaData metadata;
-		if(builtin_data == NULL) {
-			image_manager->get_image_metadata(filename.string(), string(), NULL, metadata);
-		}
-		else {
-			slot = image_manager->add_image(filename.string(),
-			                                string(),
-			                                builtin_data,
-			                                animated,
-			                                0,
-			                                interpolation,
-			                                extension,
-			                                use_alpha,
-			                                false,
-			                                0.0f,
-			                                metadata);
-		}
-		is_float = metadata.is_float;
-		is_linear = metadata.is_linear;
-	}
-
-	if(slot == -1) {
-		compiler.parameter(this, "filename");
-	}
-	else {
-		/* TODO(sergey): It's not so simple to pass custom attribute
-		 * to the texture() function in order to make builtin images
-		 * support more clear. So we use special file name which is
-		 * "@i<slot_number>" and check whether file name matches this
-		 * mask in the OSLRenderServices::texture().
-		 */
-		compiler.parameter("filename", string_printf("@i%d", slot).c_str());
-	}
-	if(is_linear || color_space != NODE_COLOR_SPACE_COLOR)
-		compiler.parameter("color_space", "linear");
-	else
-		compiler.parameter("color_space", "sRGB");
-	compiler.parameter(this, "projection");
-	compiler.parameter(this, "projection_blend");
-	compiler.parameter("is_float", is_float);
-	compiler.parameter("use_alpha", !alpha_out->links.empty());
-	compiler.parameter(this, "interpolation");
-	compiler.parameter(this, "extension");
-
-	compiler.add(this, "node_image_texture");
-=======
-  ShaderNode::attributes(shader, attributes);
-}
-
-void ImageTextureNode::compile(SVMCompiler &compiler)
-{
-  ShaderInput *vector_in = input("Vector");
-  ShaderOutput *color_out = output("Color");
-  ShaderOutput *alpha_out = output("Alpha");
-
-  image_manager = compiler.image_manager;
-  if (is_float == -1) {
-    ImageMetaData metadata;
-    slot = image_manager->add_image(filename.string(),
-                                    builtin_data,
-                                    animated,
-                                    0,
-                                    interpolation,
-                                    extension,
-                                    alpha_type,
-                                    colorspace,
                                     metadata);
     is_float = metadata.is_float;
     compress_as_srgb = metadata.compress_as_srgb;
@@ -509,10 +383,11 @@
   if (is_float == -1) {
     ImageMetaData metadata;
     if (builtin_data == NULL) {
-      image_manager->get_image_metadata(filename.string(), NULL, colorspace, metadata);
+      image_manager->get_image_metadata(filename.string(), string(), NULL, colorspace, metadata);
     }
     else {
       slot = image_manager->add_image(filename.string(),
+			                                string(),
                                       builtin_data,
                                       animated,
                                       0,
@@ -520,6 +395,8 @@
                                       extension,
                                       alpha_type,
                                       colorspace,
+			                                false,
+			                                0.0f,
                                       metadata);
     }
     is_float = metadata.is_float;
@@ -549,7 +426,6 @@
   compiler.parameter(this, "extension");
 
   compiler.add(this, "node_image_texture");
->>>>>>> 9620b8f6
 }
 
 /* Environment Texture */
@@ -604,21 +480,14 @@
 
 EnvironmentTextureNode::~EnvironmentTextureNode()
 {
-<<<<<<< HEAD
 	if(image_manager) {
 		image_manager->remove_image(filename.string(),
 		                            string(),
 		                            builtin_data,
 		                            interpolation,
 		                            EXTENSION_REPEAT,
-		                            use_alpha);
-	}
-=======
-  if (image_manager) {
-    image_manager->remove_image(
-        filename.string(), builtin_data, interpolation, EXTENSION_REPEAT, alpha_type, colorspace);
-  }
->>>>>>> 9620b8f6
+		                            alpha_type, colorspace);
+  }
 }
 
 ShaderNode *EnvironmentTextureNode::clone() const
@@ -640,15 +509,14 @@
   }
 #endif
 
-<<<<<<< HEAD
-	ShaderNode::attributes(shader, attributes);
-}
-
-void EnvironmentTextureNode::compile(SVMCompiler& compiler)
-{
-	ShaderInput *vector_in = input("Vector");
-	ShaderOutput *color_out = output("Color");
-	ShaderOutput *alpha_out = output("Alpha");
+  ShaderNode::attributes(shader, attributes);
+}
+
+void EnvironmentTextureNode::compile(SVMCompiler &compiler)
+{
+  ShaderInput *vector_in = input("Vector");
+  ShaderOutput *color_out = output("Color");
+  ShaderOutput *alpha_out = output("Alpha");
 
 	image_manager = compiler.image_manager;
 	if(slot == -1) {
@@ -660,111 +528,10 @@
 		                                0,
 		                                interpolation,
 		                                EXTENSION_REPEAT,
-		                                use_alpha,
+		                                alpha_type,
+                                    colorspace,
 		                                false,
 		                                0.0f,
-		                                metadata);
-		is_float = metadata.is_float;
-		is_linear = metadata.is_linear;
-	}
-
-	if(slot != -1) {
-		int srgb = (is_linear || color_space != NODE_COLOR_SPACE_COLOR)? 0: 1;
-		int vector_offset = tex_mapping.compile_begin(compiler, vector_in);
-
-		compiler.add_node(NODE_TEX_ENVIRONMENT,
-			slot,
-			compiler.encode_uchar4(
-				vector_offset,
-				compiler.stack_assign_if_linked(color_out),
-				compiler.stack_assign_if_linked(alpha_out),
-				srgb),
-			projection);
-
-		tex_mapping.compile_end(compiler, vector_in, vector_offset);
-	}
-	else {
-		/* image not found */
-		if(!color_out->links.empty()) {
-			compiler.add_node(NODE_VALUE_V, compiler.stack_assign(color_out));
-			compiler.add_node(NODE_VALUE_V, make_float3(TEX_IMAGE_MISSING_R,
-			                                            TEX_IMAGE_MISSING_G,
-			                                            TEX_IMAGE_MISSING_B));
-		}
-		if(!alpha_out->links.empty())
-			compiler.add_node(NODE_VALUE_F, __float_as_int(TEX_IMAGE_MISSING_A), compiler.stack_assign(alpha_out));
-	}
-}
-
-void EnvironmentTextureNode::compile(OSLCompiler& compiler)
-{
-	ShaderOutput *alpha_out = output("Alpha");
-
-	tex_mapping.compile(compiler);
-
-	/* See comments in ImageTextureNode::compile about support
-	 * of builtin images.
-	 */
-	image_manager = compiler.image_manager;
-	if(is_float == -1) {
-		ImageMetaData metadata;
-		if(builtin_data == NULL) {
-			image_manager->get_image_metadata(filename.string(), string(), NULL, metadata);
-		}
-		else {
-			slot = image_manager->add_image(filename.string(),
-			                                string(),
-			                                builtin_data,
-			                                animated,
-			                                0,
-			                                interpolation,
-			                                EXTENSION_REPEAT,
-			                                use_alpha,
-			                                false,
-			                                0.0f,
-			                                metadata);
-		}
-		is_float = metadata.is_float;
-		is_linear = metadata.is_linear;
-	}
-
-	if(slot == -1) {
-		compiler.parameter(this, "filename");
-	}
-	else {
-		compiler.parameter("filename", string_printf("@i%d", slot).c_str());
-	}
-	compiler.parameter(this, "projection");
-	if(is_linear || color_space != NODE_COLOR_SPACE_COLOR)
-		compiler.parameter("color_space", "linear");
-	else
-		compiler.parameter("color_space", "sRGB");
-
-	compiler.parameter(this, "interpolation");
-	compiler.parameter("is_float", is_float);
-	compiler.parameter("use_alpha", !alpha_out->links.empty());
-	compiler.add(this, "node_environment_texture");
-=======
-  ShaderNode::attributes(shader, attributes);
-}
-
-void EnvironmentTextureNode::compile(SVMCompiler &compiler)
-{
-  ShaderInput *vector_in = input("Vector");
-  ShaderOutput *color_out = output("Color");
-  ShaderOutput *alpha_out = output("Alpha");
-
-  image_manager = compiler.image_manager;
-  if (slot == -1) {
-    ImageMetaData metadata;
-    slot = image_manager->add_image(filename.string(),
-                                    builtin_data,
-                                    animated,
-                                    0,
-                                    interpolation,
-                                    EXTENSION_REPEAT,
-                                    alpha_type,
-                                    colorspace,
                                     metadata);
     is_float = metadata.is_float;
     compress_as_srgb = metadata.compress_as_srgb;
@@ -814,10 +581,11 @@
   if (is_float == -1) {
     ImageMetaData metadata;
     if (builtin_data == NULL) {
-      image_manager->get_image_metadata(filename.string(), NULL, colorspace, metadata);
+      image_manager->get_image_metadata(filename.string(), string(), NULL, colorspace, metadata);
     }
     else {
       slot = image_manager->add_image(filename.string(),
+			                                string(),
                                       builtin_data,
                                       animated,
                                       0,
@@ -825,6 +593,8 @@
                                       EXTENSION_REPEAT,
                                       alpha_type,
                                       colorspace,
+			                                false,
+			                                0.0f,
                                       metadata);
     }
     is_float = metadata.is_float;
@@ -846,7 +616,6 @@
   compiler.parameter("ignore_alpha", alpha_type == IMAGE_ALPHA_IGNORE);
   compiler.parameter("is_float", is_float);
   compiler.add(this, "node_environment_texture");
->>>>>>> 9620b8f6
 }
 
 /* Sky Texture */
@@ -1756,25 +1525,15 @@
 
 PointDensityTextureNode::~PointDensityTextureNode()
 {
-<<<<<<< HEAD
 	if(image_manager) {
 		image_manager->remove_image(filename.string(),
 		                            string(),
 		                            builtin_data,
 		                            interpolation,
 		                            EXTENSION_CLIP,
-		                            true);
-	}
-=======
-  if (image_manager) {
-    image_manager->remove_image(filename.string(),
-                                builtin_data,
-                                interpolation,
-                                EXTENSION_CLIP,
-                                IMAGE_ALPHA_AUTO,
+		                            IMAGE_ALPHA_AUTO,
                                 ustring());
   }
->>>>>>> 9620b8f6
 }
 
 ShaderNode *PointDensityTextureNode::clone() const
@@ -1798,7 +1557,6 @@
 
 void PointDensityTextureNode::add_image()
 {
-<<<<<<< HEAD
 	if(slot == -1) {
 		ImageMetaData metadata;
 		slot = image_manager->add_image(filename.string(),
@@ -1807,91 +1565,10 @@
 		                                false, 0,
 		                                interpolation,
 		                                EXTENSION_CLIP,
-		                                true,
+		                                IMAGE_ALPHA_AUTO,
+                                    u_colorspace_raw,
 		                                false,
 		                                0.0f,
-		                                metadata);
-	}
-}
-
-void PointDensityTextureNode::compile(SVMCompiler& compiler)
-{
-	ShaderInput *vector_in = input("Vector");
-	ShaderOutput *density_out = output("Density");
-	ShaderOutput *color_out = output("Color");
-
-	const bool use_density = !density_out->links.empty();
-	const bool use_color = !color_out->links.empty();
-
-	image_manager = compiler.image_manager;
-
-	if(use_density || use_color) {
-		add_image();
-
-		if(slot != -1) {
-			compiler.stack_assign(vector_in);
-			compiler.add_node(NODE_TEX_VOXEL,
-			                  slot,
-			                  compiler.encode_uchar4(compiler.stack_assign(vector_in),
-			                                         compiler.stack_assign_if_linked(density_out),
-			                                         compiler.stack_assign_if_linked(color_out),
-			                                         space));
-			if(space == NODE_TEX_VOXEL_SPACE_WORLD) {
-				compiler.add_node(tfm.x);
-				compiler.add_node(tfm.y);
-				compiler.add_node(tfm.z);
-			}
-		}
-		else {
-			if(use_density) {
-				compiler.add_node(NODE_VALUE_F,
-				                  __float_as_int(0.0f),
-				                  compiler.stack_assign(density_out));
-			}
-			if(use_color) {
-				compiler.add_node(NODE_VALUE_V, compiler.stack_assign(color_out));
-				compiler.add_node(NODE_VALUE_V, make_float3(TEX_IMAGE_MISSING_R,
-				                                            TEX_IMAGE_MISSING_G,
-				                                            TEX_IMAGE_MISSING_B));
-			}
-		}
-	}
-}
-
-void PointDensityTextureNode::compile(OSLCompiler& compiler)
-{
-	ShaderOutput *density_out = output("Density");
-	ShaderOutput *color_out = output("Color");
-
-	const bool use_density = !density_out->links.empty();
-	const bool use_color = !color_out->links.empty();
-
-	image_manager = compiler.image_manager;
-
-	if(use_density || use_color) {
-		add_image();
-
-		if(slot != -1) {
-			compiler.parameter("filename", string_printf("@i%d", slot).c_str());
-		}
-		if(space == NODE_TEX_VOXEL_SPACE_WORLD) {
-			compiler.parameter("mapping", tfm);
-			compiler.parameter("use_mapping", 1);
-		}
-		compiler.parameter(this, "interpolation");
-		compiler.add(this, "node_voxel_texture");
-	}
-=======
-  if (slot == -1) {
-    ImageMetaData metadata;
-    slot = image_manager->add_image(filename.string(),
-                                    builtin_data,
-                                    false,
-                                    0,
-                                    interpolation,
-                                    EXTENSION_CLIP,
-                                    IMAGE_ALPHA_AUTO,
-                                    u_colorspace_raw,
                                     metadata);
   }
 }
@@ -1959,7 +1636,6 @@
     compiler.parameter(this, "interpolation");
     compiler.add(this, "node_voxel_texture");
   }
->>>>>>> 9620b8f6
 }
 
 /* Normal */
