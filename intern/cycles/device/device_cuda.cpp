--- conflicted
+++ resolved
@@ -660,660 +660,6 @@
       cuMemGetInfo(&free_after, &total);
     }
 #endif
-<<<<<<< HEAD
-	}
-
-	void init_host_memory()
-	{
-		/* Limit amount of host mapped memory, because allocating too much can
-		 * cause system instability. Leave at least half or 4 GB of system
-		 * memory free, whichever is smaller. */
-		size_t default_limit = 4 * 1024 * 1024 * 1024LL;
-		size_t system_ram = system_physical_ram();
-
-		if(system_ram > 0) {
-			if(system_ram / 2 > default_limit) {
-				map_host_limit = system_ram - default_limit;
-			}
-			else {
-				map_host_limit = system_ram / 2;
-			}
-		}
-		else {
-			VLOG(1) << "Mapped host memory disabled, failed to get system RAM";
-			map_host_limit = 0;
-		}
-
-		/* Amount of device memory to keep is free after texture memory
-		 * and working memory allocations respectively. We set the working
-		 * memory limit headroom lower so that some space is left after all
-		 * texture memory allocations. */
-		device_working_headroom = 32 * 1024 * 1024LL; // 32MB
-		device_texture_headroom = 128 * 1024 * 1024LL; // 128MB
-
-		VLOG(1) << "Mapped host memory limit set to "
-		        << string_human_readable_number(map_host_limit) << " bytes. ("
-		        << string_human_readable_size(map_host_limit) << ")";
-	}
-
-	void load_texture_info()
-	{
-		if(need_texture_info) {
-			texture_info.copy_to_device();
-			need_texture_info = false;
-		}
-	}
-
-	void move_textures_to_host(size_t size, bool for_texture)
-	{
-		/* Signal to reallocate textures in host memory only. */
-		move_texture_to_host = true;
-
-		while(size > 0) {
-			/* Find suitable memory allocation to move. */
-			device_memory *max_mem = NULL;
-			size_t max_size = 0;
-			bool max_is_image = false;
-
-			foreach(CUDAMemMap::value_type& pair, cuda_mem_map) {
-				device_memory& mem = *pair.first;
-				CUDAMem *cmem = &pair.second;
-
-				bool is_texture = (mem.type == MEM_TEXTURE) && (&mem != &texture_info);
-				bool is_image = is_texture && (mem.data_height > 1);
-
-				/* Can't move this type of memory. */
-				if(!is_texture || cmem->array) {
-					continue;
-				}
-
-				/* Already in host memory. */
-				if(cmem->map_host_pointer) {
-					continue;
-				}
-
-				/* For other textures, only move image textures. */
-				if(for_texture && !is_image) {
-					continue;
-				}
-
-				/* Try to move largest allocation, prefer moving images. */
-				if(is_image > max_is_image ||
-				   (is_image == max_is_image && mem.device_size > max_size)) {
-					max_is_image = is_image;
-					max_size = mem.device_size;
-					max_mem = &mem;
-				}
-			}
-
-			/* Move to host memory. This part is mutex protected since
-			 * multiple CUDA devices could be moving the memory. The
-			 * first one will do it, and the rest will adopt the pointer. */
-			if(max_mem) {
-				VLOG(1) << "Move memory from device to host: " << max_mem->name;
-
-				static thread_mutex move_mutex;
-				thread_scoped_lock lock(move_mutex);
-
-				/* Preserve the original device pointer, in case of multi device
-				 * we can't change it because the pointer mapping would break. */
-				device_ptr prev_pointer = max_mem->device_pointer;
-				size_t prev_size = max_mem->device_size;
-
-				tex_free(*max_mem);
-				tex_alloc(*max_mem);
-				size = (max_size >= size)? 0: size - max_size;
-
-				max_mem->device_pointer = prev_pointer;
-				max_mem->device_size = prev_size;
-			}
-			else {
-				break;
-			}
-		}
-
-		/* Update texture info array with new pointers. */
-		load_texture_info();
-
-		move_texture_to_host = false;
-	}
-
-	CUDAMem *generic_alloc(device_memory& mem, size_t pitch_padding = 0)
-	{
-		CUDAContextScope scope(this);
-
-		CUdeviceptr device_pointer = 0;
-		size_t size = mem.memory_size() + pitch_padding;
-
-		CUresult mem_alloc_result = CUDA_ERROR_OUT_OF_MEMORY;
-		const char *status = "";
-
-		/* First try allocating in device memory, respecting headroom. We make
-		 * an exception for texture info. It is small and frequently accessed,
-		 * so treat it as working memory.
-		 *
-		 * If there is not enough room for working memory, we will try to move
-		 * textures to host memory, assuming the performance impact would have
-		 * been worse for working memory. */
-		bool is_texture = (mem.type == MEM_TEXTURE) && (&mem != &texture_info);
-		bool is_image = is_texture && (mem.data_height > 1);
-
-		size_t headroom = (is_texture)? device_texture_headroom:
-		                                device_working_headroom;
-
-		size_t total = 0, free = 0;
-		cuMemGetInfo(&free, &total);
-
-		/* Move textures to host memory if needed. */
-		if(!move_texture_to_host && !is_image && (size + headroom) >= free) {
-			move_textures_to_host(size + headroom - free, is_texture);
-			cuMemGetInfo(&free, &total);
-		}
-
-		/* Allocate in device memory. */
-		if(!move_texture_to_host && (size + headroom) < free) {
-			mem_alloc_result = cuMemAlloc(&device_pointer, size);
-			if(mem_alloc_result == CUDA_SUCCESS) {
-				status = " in device memory";
-			}
-		}
-
-		/* Fall back to mapped host memory if needed and possible. */
-		void *map_host_pointer = 0;
-		bool free_map_host = false;
-
-		if(mem_alloc_result != CUDA_SUCCESS && can_map_host &&
-		   map_host_used + size < map_host_limit) {
-			if(mem.shared_pointer) {
-				/* Another device already allocated host memory. */
-				mem_alloc_result = CUDA_SUCCESS;
-				map_host_pointer = mem.shared_pointer;
-			}
-			else {
-				/* Allocate host memory ourselves. */
-				mem_alloc_result = cuMemHostAlloc(&map_host_pointer, size,
-				                                  CU_MEMHOSTALLOC_DEVICEMAP |
-				                                  CU_MEMHOSTALLOC_WRITECOMBINED);
-				mem.shared_pointer = map_host_pointer;
-				free_map_host = true;
-			}
-
-			if(mem_alloc_result == CUDA_SUCCESS) {
-				cuda_assert(cuMemHostGetDevicePointer_v2(&device_pointer, mem.shared_pointer, 0));
-				map_host_used += size;
-				status = " in host memory";
-
-				/* Replace host pointer with our host allocation. Only works if
-				 * CUDA memory layout is the same and has no pitch padding. Also
-				 * does not work if we move textures to host during a render,
-				 * since other devices might be using the memory. */
-				if(!move_texture_to_host && pitch_padding == 0 &&
-				   mem.host_pointer && mem.host_pointer != mem.shared_pointer) {
-					memcpy(mem.shared_pointer, mem.host_pointer, size);
-					mem.host_free();
-					mem.host_pointer = mem.shared_pointer;
-				}
-			}
-			else {
-				status = " failed, out of host memory";
-			}
-		}
-		else if(mem_alloc_result != CUDA_SUCCESS) {
-			status = " failed, out of device and host memory";
-		}
-
-		if(mem_alloc_result != CUDA_SUCCESS) {
-			cuda_assert(mem_alloc_result);
-		}
-
-		if(mem.name) {
-			VLOG(1) << "Buffer allocate: " << mem.name << ", "
-					<< string_human_readable_number(mem.memory_size()) << " bytes. ("
-					<< string_human_readable_size(mem.memory_size()) << ")"
-					<< status;
-		}
-
-		mem.device_pointer = (device_ptr)device_pointer;
-		mem.device_size = size;
-		stats.mem_alloc(size);
-
-		if(!mem.device_pointer) {
-			return NULL;
-		}
-
-		/* Insert into map of allocations. */
-		CUDAMem *cmem = &cuda_mem_map[&mem];
-		cmem->map_host_pointer = map_host_pointer;
-		cmem->free_map_host = free_map_host;
-		return cmem;
-	}
-
-	void generic_copy_to(device_memory& mem)
-	{
-		if(mem.host_pointer && mem.device_pointer) {
-			CUDAContextScope scope(this);
-
-			if(mem.host_pointer != mem.shared_pointer) {
-				cuda_assert(cuMemcpyHtoD(cuda_device_ptr(mem.device_pointer),
-				                         mem.host_pointer,
-				                         mem.memory_size()));
-			}
-		}
-	}
-
-	void generic_free(device_memory& mem)
-	{
-		if(mem.device_pointer) {
-			CUDAContextScope scope(this);
-			const CUDAMem& cmem = cuda_mem_map[&mem];
-
-			if(cmem.map_host_pointer) {
-				/* Free host memory. */
-				if(cmem.free_map_host) {
-					cuMemFreeHost(cmem.map_host_pointer);
-					if(mem.host_pointer == mem.shared_pointer) {
-						mem.host_pointer = 0;
-					}
-					mem.shared_pointer = 0;
-				}
-
-				map_host_used -= mem.device_size;
-			}
-			else {
-				/* Free device memory. */
-				cuMemFree(mem.device_pointer);
-			}
-
-			stats.mem_free(mem.device_size);
-			mem.device_pointer = 0;
-			mem.device_size = 0;
-
-			cuda_mem_map.erase(cuda_mem_map.find(&mem));
-		}
-	}
-
-	void mem_alloc(device_memory& mem)
-	{
-		if(mem.type == MEM_PIXELS && !background) {
-			pixels_alloc(mem);
-		}
-		else if(mem.type == MEM_TEXTURE) {
-			assert(!"mem_alloc not supported for textures.");
-		}
-		else {
-			generic_alloc(mem);
-		}
-	}
-
-	void mem_copy_to(device_memory& mem)
-	{
-		if(mem.type == MEM_PIXELS) {
-			assert(!"mem_copy_to not supported for pixels.");
-		}
-		else if(mem.type == MEM_TEXTURE) {
-			tex_free(mem);
-			tex_alloc(mem);
-		}
-		else {
-			if(!mem.device_pointer) {
-				generic_alloc(mem);
-			}
-
-			generic_copy_to(mem);
-		}
-	}
-
-	void mem_copy_from(device_memory& mem, int y, int w, int h, int elem)
-	{
-		if(mem.type == MEM_PIXELS && !background) {
-			pixels_copy_from(mem, y, w, h);
-		}
-		else if(mem.type == MEM_TEXTURE) {
-			assert(!"mem_copy_from not supported for textures.");
-		}
-		else {
-			CUDAContextScope scope(this);
-			size_t offset = elem*y*w;
-			size_t size = elem*w*h;
-
-			if(mem.host_pointer && mem.device_pointer) {
-				cuda_assert(cuMemcpyDtoH((uchar*)mem.host_pointer + offset,
-										 (CUdeviceptr)(mem.device_pointer + offset), size));
-			}
-			else if(mem.host_pointer) {
-				memset((char*)mem.host_pointer + offset, 0, size);
-			}
-		}
-	}
-
-	void mem_zero(device_memory& mem)
-	{
-		if(!mem.device_pointer) {
-			mem_alloc(mem);
-		}
-
-		if(mem.host_pointer) {
-			memset(mem.host_pointer, 0, mem.memory_size());
-		}
-
-		if(mem.device_pointer &&
-		   (!mem.host_pointer || mem.host_pointer != mem.shared_pointer)) {
-			CUDAContextScope scope(this);
-			cuda_assert(cuMemsetD8(cuda_device_ptr(mem.device_pointer), 0, mem.memory_size()));
-		}
-	}
-
-	void mem_free(device_memory& mem)
-	{
-		if(mem.type == MEM_PIXELS && !background) {
-			pixels_free(mem);
-		}
-		else if(mem.type == MEM_TEXTURE) {
-			tex_free(mem);
-		}
-		else {
-			generic_free(mem);
-		}
-	}
-
-	virtual device_ptr mem_alloc_sub_ptr(device_memory& mem, int offset, int /*size*/)
-	{
-		return (device_ptr) (((char*) mem.device_pointer) + mem.memory_elements_size(offset));
-	}
-
-	void const_copy_to(const char *name, void *host, size_t size)
-	{
-		CUDAContextScope scope(this);
-		CUdeviceptr mem;
-		size_t bytes;
-
-		cuda_assert(cuModuleGetGlobal(&mem, &bytes, cuModule, name));
-		//assert(bytes == size);
-		cuda_assert(cuMemcpyHtoD(mem, host, size));
-	}
-
-	void tex_alloc(device_memory& mem)
-	{
-		CUDAContextScope scope(this);
-
-		/* General variables for both architectures */
-		string bind_name = mem.name;
-		size_t dsize = datatype_size(mem.data_type);
-		size_t size = mem.memory_size();
-
-		CUaddress_mode address_mode = CU_TR_ADDRESS_MODE_WRAP;
-		switch(mem.extension) {
-			case EXTENSION_REPEAT:
-				address_mode = CU_TR_ADDRESS_MODE_WRAP;
-				break;
-			case EXTENSION_EXTEND:
-				address_mode = CU_TR_ADDRESS_MODE_CLAMP;
-				break;
-			case EXTENSION_CLIP:
-				address_mode = CU_TR_ADDRESS_MODE_BORDER;
-				break;
-			default:
-				assert(0);
-				break;
-		}
-
-		CUfilter_mode filter_mode;
-		if(mem.interpolation == INTERPOLATION_CLOSEST) {
-			filter_mode = CU_TR_FILTER_MODE_POINT;
-		}
-		else {
-			filter_mode = CU_TR_FILTER_MODE_LINEAR;
-		}
-
-		/* Data Storage */
-		if(mem.interpolation == INTERPOLATION_NONE) {
-			generic_alloc(mem);
-			generic_copy_to(mem);
-
-			CUdeviceptr cumem;
-			size_t cubytes;
-
-			cuda_assert(cuModuleGetGlobal(&cumem, &cubytes, cuModule, bind_name.c_str()));
-
-			if(cubytes == 8) {
-				/* 64 bit device pointer */
-				uint64_t ptr = mem.device_pointer;
-				cuda_assert(cuMemcpyHtoD(cumem, (void*)&ptr, cubytes));
-			}
-			else {
-				/* 32 bit device pointer */
-				uint32_t ptr = (uint32_t)mem.device_pointer;
-				cuda_assert(cuMemcpyHtoD(cumem, (void*)&ptr, cubytes));
-			}
-			return;
-		}
-
-		/* Image Texture Storage */
-		CUarray_format_enum format;
-		switch(mem.data_type) {
-			case TYPE_UCHAR: format = CU_AD_FORMAT_UNSIGNED_INT8; break;
-			case TYPE_UINT16: format = CU_AD_FORMAT_UNSIGNED_INT16; break;
-			case TYPE_UINT: format = CU_AD_FORMAT_UNSIGNED_INT32; break;
-			case TYPE_INT: format = CU_AD_FORMAT_SIGNED_INT32; break;
-			case TYPE_FLOAT: format = CU_AD_FORMAT_FLOAT; break;
-			case TYPE_HALF: format = CU_AD_FORMAT_HALF; break;
-			default: assert(0); return;
-		}
-
-		CUDAMem *cmem = NULL;
-		CUarray array_3d = NULL;
-		size_t src_pitch = mem.data_width * dsize * mem.data_elements;
-		size_t dst_pitch = src_pitch;
-
-		if(mem.data_depth > 1) {
-			/* 3D texture using array, there is no API for linear memory. */
-			CUDA_ARRAY3D_DESCRIPTOR desc;
-
-			desc.Width = mem.data_width;
-			desc.Height = mem.data_height;
-			desc.Depth = mem.data_depth;
-			desc.Format = format;
-			desc.NumChannels = mem.data_elements;
-			desc.Flags = 0;
-
-			VLOG(1) << "Array 3D allocate: " << mem.name << ", "
-			        << string_human_readable_number(mem.memory_size()) << " bytes. ("
-			        << string_human_readable_size(mem.memory_size()) << ")";
-
-			cuda_assert(cuArray3DCreate(&array_3d, &desc));
-
-			if(!array_3d) {
-				return;
-			}
-
-			CUDA_MEMCPY3D param;
-			memset(&param, 0, sizeof(param));
-			param.dstMemoryType = CU_MEMORYTYPE_ARRAY;
-			param.dstArray = array_3d;
-			param.srcMemoryType = CU_MEMORYTYPE_HOST;
-			param.srcHost = mem.host_pointer;
-			param.srcPitch = src_pitch;
-			param.WidthInBytes = param.srcPitch;
-			param.Height = mem.data_height;
-			param.Depth = mem.data_depth;
-
-			cuda_assert(cuMemcpy3D(&param));
-
-			mem.device_pointer = (device_ptr)array_3d;
-			mem.device_size = size;
-			stats.mem_alloc(size);
-
-			cmem = &cuda_mem_map[&mem];
-			cmem->texobject = 0;
-			cmem->array = array_3d;
-		}
-		else if(mem.data_height > 0) {
-			/* 2D texture, using pitch aligned linear memory. */
-			int alignment = 0;
-			cuda_assert(cuDeviceGetAttribute(&alignment, CU_DEVICE_ATTRIBUTE_TEXTURE_PITCH_ALIGNMENT, cuDevice));
-			dst_pitch = align_up(src_pitch, alignment);
-			size_t dst_size = dst_pitch * mem.data_height;
-
-			cmem = generic_alloc(mem, dst_size - mem.memory_size());
-			if(!cmem) {
-				return;
-			}
-
-			CUDA_MEMCPY2D param;
-			memset(&param, 0, sizeof(param));
-			param.dstMemoryType = CU_MEMORYTYPE_DEVICE;
-			param.dstDevice = mem.device_pointer;
-			param.dstPitch = dst_pitch;
-			param.srcMemoryType = CU_MEMORYTYPE_HOST;
-			param.srcHost = mem.host_pointer;
-			param.srcPitch = src_pitch;
-			param.WidthInBytes = param.srcPitch;
-			param.Height = mem.data_height;
-
-			cuda_assert(cuMemcpy2DUnaligned(&param));
-		}
-		else {
-			/* 1D texture, using linear memory. */
-			cmem = generic_alloc(mem);
-			if(!cmem) {
-				return;
-			}
-
-			cuda_assert(cuMemcpyHtoD(mem.device_pointer, mem.host_pointer, size));
-		}
-
-		/* Kepler+, bindless textures. */
-		int flat_slot = 0;
-		if(string_startswith(mem.name, "__tex_image")) {
-			int pos =  string(mem.name).rfind("_");
-			flat_slot = atoi(mem.name + pos + 1);
-		}
-		else {
-			assert(0);
-		}
-
-		CUDA_RESOURCE_DESC resDesc;
-		memset(&resDesc, 0, sizeof(resDesc));
-
-		if(array_3d) {
-			resDesc.resType = CU_RESOURCE_TYPE_ARRAY;
-			resDesc.res.array.hArray = array_3d;
-			resDesc.flags = 0;
-		}
-		else if(mem.data_height > 0) {
-			resDesc.resType = CU_RESOURCE_TYPE_PITCH2D;
-			resDesc.res.pitch2D.devPtr = mem.device_pointer;
-			resDesc.res.pitch2D.format = format;
-			resDesc.res.pitch2D.numChannels = mem.data_elements;
-			resDesc.res.pitch2D.height = mem.data_height;
-			resDesc.res.pitch2D.width = mem.data_width;
-			resDesc.res.pitch2D.pitchInBytes = dst_pitch;
-		}
-		else {
-			resDesc.resType = CU_RESOURCE_TYPE_LINEAR;
-			resDesc.res.linear.devPtr = mem.device_pointer;
-			resDesc.res.linear.format = format;
-			resDesc.res.linear.numChannels = mem.data_elements;
-			resDesc.res.linear.sizeInBytes = mem.device_size;
-		}
-
-		CUDA_TEXTURE_DESC texDesc;
-		memset(&texDesc, 0, sizeof(texDesc));
-		texDesc.addressMode[0] = address_mode;
-		texDesc.addressMode[1] = address_mode;
-		texDesc.addressMode[2] = address_mode;
-		texDesc.filterMode = filter_mode;
-		texDesc.flags = CU_TRSF_NORMALIZED_COORDINATES;
-
-		cuda_assert(cuTexObjectCreate(&cmem->texobject, &resDesc, &texDesc, NULL));
-
-		/* Resize once */
-		if(flat_slot >= texture_info.size()) {
-			/* Allocate some slots in advance, to reduce amount
-			 * of re-allocations. */
-			texture_info.resize(flat_slot + 128);
-		}
-
-		/* Set Mapping and tag that we need to (re-)upload to device */
-		TextureInfo& info = texture_info[flat_slot];
-		info.data = (uint64_t)cmem->texobject;
-		info.cl_buffer = 0;
-		info.interpolation = mem.interpolation;
-		info.extension = mem.extension;
-		info.width = mem.data_width;
-		info.height = mem.data_height;
-		info.depth = mem.data_depth;
-		info.sparse_info.offsets = 0;
-
-		/* If image is sparse, cache info needed for index calculation. */
-		if(mem.grid_info && mem.grid_type == IMAGE_GRID_TYPE_SPARSE_PAD) {
-			device_memory *sparse_mem = (device_memory*)mem.grid_info;
-			info.sparse_info.offsets = (uint64_t)sparse_mem->host_pointer;
-			info.sparse_info.tiled_w = (mem.dense_width / TILE_SIZE) +
-			                           (mem.dense_width % TILE_SIZE != 0);
-			info.sparse_info.tiled_h = (mem.dense_height / TILE_SIZE) +
-			                           (mem.dense_height % TILE_SIZE != 0);
-
-			VLOG(1) << "Allocate: " << sparse_mem->name << ", "
-			        << string_human_readable_number(sparse_mem->memory_size()) << " bytes. ("
-			        << string_human_readable_size(sparse_mem->memory_size()) << ")";
-
-			sparse_mem->device_pointer = (device_ptr)sparse_mem->host_pointer;
-			sparse_mem->device_size = sparse_mem->memory_size();
-			stats.mem_alloc(sparse_mem->device_size);
-		}
-
-		need_texture_info = true;
-	}
-
-	void tex_free(device_memory& mem)
-	{
-		if(mem.device_pointer) {
-			CUDAContextScope scope(this);
-			const CUDAMem& cmem = cuda_mem_map[&mem];
-
-			if(cmem.texobject) {
-				/* Free bindless texture. */
-				cuTexObjectDestroy(cmem.texobject);
-			}
-
-			if(cmem.array) {
-				/* Free array. */
-				cuArrayDestroy(cmem.array);
-				stats.mem_free(mem.device_size);
-				mem.device_pointer = 0;
-				mem.device_size = 0;
-
-				cuda_mem_map.erase(cuda_mem_map.find(&mem));
-			}
-			else {
-				generic_free(mem);
-			}
-		}
-
-		if(mem.grid_info && mem.grid_type == IMAGE_GRID_TYPE_SPARSE) {
-			device_memory *grid_info = (device_memory*)mem.grid_info;
-			if(grid_info->device_pointer) {
-				stats.mem_free(grid_info->device_size);
-				grid_info->device_pointer = 0;
-				grid_info->device_size = 0;
-			}
-		}
-	}
-
-#define CUDA_GET_BLOCKSIZE(func, w, h)                                                                          \
-			int threads_per_block;                                                                              \
-			cuda_assert(cuFuncGetAttribute(&threads_per_block, CU_FUNC_ATTRIBUTE_MAX_THREADS_PER_BLOCK, func)); \
-			int threads = (int)sqrt((float)threads_per_block);                                                  \
-			int xblocks = ((w) + threads - 1)/threads;                                                          \
-			int yblocks = ((h) + threads - 1)/threads;
-
-#define CUDA_LAUNCH_KERNEL(func, args)                      \
-			cuda_assert(cuLaunchKernel(func,                \
-			                           xblocks, yblocks, 1, \
-			                           threads, threads, 1, \
-			                           0, 0, args, 0));
-=======
   }
 
   void init_host_memory()
@@ -1895,17 +1241,37 @@
       texture_info.resize(flat_slot + 128);
     }
 
-    /* Set Mapping and tag that we need to (re-)upload to device */
-    TextureInfo &info = texture_info[flat_slot];
-    info.data = (uint64_t)cmem->texobject;
-    info.cl_buffer = 0;
-    info.interpolation = mem.interpolation;
-    info.extension = mem.extension;
-    info.width = mem.data_width;
-    info.height = mem.data_height;
-    info.depth = mem.data_depth;
-    need_texture_info = true;
-  }
+		/* Set Mapping and tag that we need to (re-)upload to device */
+		TextureInfo& info = texture_info[flat_slot];
+		info.data = (uint64_t)cmem->texobject;
+		info.cl_buffer = 0;
+		info.interpolation = mem.interpolation;
+		info.extension = mem.extension;
+		info.width = mem.data_width;
+		info.height = mem.data_height;
+		info.depth = mem.data_depth;
+		info.sparse_info.offsets = 0;
+
+		/* If image is sparse, cache info needed for index calculation. */
+		if(mem.grid_info && mem.grid_type == IMAGE_GRID_TYPE_SPARSE_PAD) {
+			device_memory *sparse_mem = (device_memory*)mem.grid_info;
+			info.sparse_info.offsets = (uint64_t)sparse_mem->host_pointer;
+			info.sparse_info.tiled_w = (mem.dense_width / TILE_SIZE) +
+			                           (mem.dense_width % TILE_SIZE != 0);
+			info.sparse_info.tiled_h = (mem.dense_height / TILE_SIZE) +
+			                           (mem.dense_height % TILE_SIZE != 0);
+
+			VLOG(1) << "Allocate: " << sparse_mem->name << ", "
+			        << string_human_readable_number(sparse_mem->memory_size()) << " bytes. ("
+			        << string_human_readable_size(sparse_mem->memory_size()) << ")";
+
+			sparse_mem->device_pointer = (device_ptr)sparse_mem->host_pointer;
+			sparse_mem->device_size = sparse_mem->memory_size();
+			stats.mem_alloc(sparse_mem->device_size);
+		}
+
+		need_texture_info = true;
+	}
 
   void tex_free(device_memory &mem)
   {
@@ -1925,13 +1291,22 @@
         mem.device_pointer = 0;
         mem.device_size = 0;
 
-        cuda_mem_map.erase(cuda_mem_map.find(&mem));
-      }
-      else {
-        generic_free(mem);
-      }
-    }
-  }
+				cuda_mem_map.erase(cuda_mem_map.find(&mem));
+			}
+			else {
+				generic_free(mem);
+			}
+		}
+
+		if(mem.grid_info && mem.grid_type == IMAGE_GRID_TYPE_SPARSE) {
+			device_memory *grid_info = (device_memory*)mem.grid_info;
+			if(grid_info->device_pointer) {
+				stats.mem_free(grid_info->device_size);
+				grid_info->device_pointer = 0;
+				grid_info->device_size = 0;
+			}
+		}
+	}
 
 #define CUDA_GET_BLOCKSIZE(func, w, h) \
   int threads_per_block; \
@@ -1943,7 +1318,6 @@
 
 #define CUDA_LAUNCH_KERNEL(func, args) \
   cuda_assert(cuLaunchKernel(func, xblocks, yblocks, 1, threads, threads, 1, 0, 0, args, 0));
->>>>>>> 9620b8f6
 
 /* Similar as above, but for 1-dimensional blocks. */
 #define CUDA_GET_BLOCKSIZE_1D(func, w, h) \
