/*
 * Copyright 2011-2016 Blender Foundation
 *
 * Licensed under the Apache License, Version 2.0 (the "License");
 * you may not use this file except in compliance with the License.
 * You may obtain a copy of the License at
 *
 * http://www.apache.org/licenses/LICENSE-2.0
 *
 * Unless required by applicable law or agreed to in writing, software
 * distributed under the License is distributed on an "AS IS" BASIS,
 * WITHOUT WARRANTIES OR CONDITIONS OF ANY KIND, either express or implied.
 * See the License for the specific language governing permissions and
 * limitations under the License.
 */

#ifndef __UTIL_TEXTURE_H__
#define __UTIL_TEXTURE_H__

CCL_NAMESPACE_BEGIN

/* Texture limits on devices. */
#define TEX_NUM_MAX (INT_MAX >> 4)

/* Color to use when textures are not found. */
#define TEX_IMAGE_MISSING_R 1
#define TEX_IMAGE_MISSING_G 0
#define TEX_IMAGE_MISSING_B 1
#define TEX_IMAGE_MISSING_A 1

/* Texture type. */
#define kernel_tex_type(tex) (tex & IMAGE_DATA_TYPE_MASK)

/* Interpolation types for textures
 * cuda also use texture space to store other objects */
typedef enum InterpolationType {
  INTERPOLATION_NONE = -1,
  INTERPOLATION_LINEAR = 0,
  INTERPOLATION_CLOSEST = 1,
  INTERPOLATION_CUBIC = 2,
  INTERPOLATION_SMART = 3,

  INTERPOLATION_NUM_TYPES,
} InterpolationType;

/* Texture types
 * Since we store the type in the lower bits of a flat index,
 * the shift and bit mask constant below need to be kept in sync. */
typedef enum ImageDataType {
  IMAGE_DATA_TYPE_FLOAT4 = 0,
  IMAGE_DATA_TYPE_BYTE4 = 1,
  IMAGE_DATA_TYPE_HALF4 = 2,
  IMAGE_DATA_TYPE_FLOAT = 3,
  IMAGE_DATA_TYPE_BYTE = 4,
  IMAGE_DATA_TYPE_HALF = 5,
  IMAGE_DATA_TYPE_USHORT4 = 6,
  IMAGE_DATA_TYPE_USHORT = 7,

  IMAGE_DATA_NUM_TYPES
} ImageDataType;

/* Alpha types
 * How to treat alpha in images. */
typedef enum ImageAlphaType {
  IMAGE_ALPHA_UNASSOCIATED = 0,
  IMAGE_ALPHA_ASSOCIATED = 1,
  IMAGE_ALPHA_CHANNEL_PACKED = 2,
  IMAGE_ALPHA_IGNORE = 3,
  IMAGE_ALPHA_AUTO = 4,

  IMAGE_ALPHA_NUM_TYPES,
} ImageAlphaType;

#define IMAGE_DATA_TYPE_SHIFT 3
#define IMAGE_DATA_TYPE_MASK 0x7

/* Texture Grid Types */
typedef enum ImageGridType {
	IMAGE_GRID_TYPE_DEFAULT,
	IMAGE_GRID_TYPE_SPARSE,
	IMAGE_GRID_TYPE_SPARSE_PAD,
	IMAGE_GRID_TYPE_OPENVDB,
} ImageGridType;

/* Extension types for textures.
 *
 * Defines how the image is extrapolated past its original bounds. */
typedef enum ExtensionType {
  /* Cause the image to repeat horizontally and vertically. */
  EXTENSION_REPEAT = 0,
  /* Extend by repeating edge pixels of the image. */
  EXTENSION_EXTEND = 1,
  /* Clip to image size and set exterior pixels as transparent. */
  EXTENSION_CLIP = 2,

  EXTENSION_NUM_TYPES,
} ExtensionType;

/* Sparse Texture Information.
 *
 * Data cached to use for converting dense coordinates to sparse. */
typedef struct SparseTextureInfo {
	/* Tile offsets for sparse volumes. */
	uint64_t offsets;
	/* Dim / TILE_SIZE */
	uint tiled_w, tiled_h;
	/* Dim % TILE_SIZE */
	uint remain_w, remain_h;
	/* Dim - (Dim % TILE_SIZE) */
	uint div_w, div_h;
} SparseTextureInfo;

typedef struct TextureInfo {
<<<<<<< HEAD
	/* Pointer, offset or texture depending on device. */
	uint64_t data;
	/* Buffer number for OpenCL. */
	uint cl_buffer;
	/* Interpolation and extension type. */
	uint interpolation, extension;
	/* Dimensions. */
	uint width, height, depth;
	/* Extra info for sparse textures. */
	SparseTextureInfo sparse_info;
=======
  /* Pointer, offset or texture depending on device. */
  uint64_t data;
  /* Buffer number for OpenCL. */
  uint cl_buffer;
  /* Interpolation and extension type. */
  uint interpolation, extension;
  /* Dimensions. */
  uint width, height, depth;
>>>>>>> 9620b8f6
} TextureInfo;

/* Sparse tile size and padding settings. */
#define TILE_SIZE 8
/* For bit operations instead of division/modulo of TILE_SIZE */
#define TILE_INDEX_SHIFT 3
#define TILE_INDEX_MASK 0x7

#define SPARSE_PAD 1
#define PADDED_TILE (TILE_SIZE + SPARSE_PAD * 2)

CCL_NAMESPACE_END

#endif /* __UTIL_TEXTURE_H__ */<|MERGE_RESOLUTION|>--- conflicted
+++ resolved
@@ -111,18 +111,6 @@
 } SparseTextureInfo;
 
 typedef struct TextureInfo {
-<<<<<<< HEAD
-	/* Pointer, offset or texture depending on device. */
-	uint64_t data;
-	/* Buffer number for OpenCL. */
-	uint cl_buffer;
-	/* Interpolation and extension type. */
-	uint interpolation, extension;
-	/* Dimensions. */
-	uint width, height, depth;
-	/* Extra info for sparse textures. */
-	SparseTextureInfo sparse_info;
-=======
   /* Pointer, offset or texture depending on device. */
   uint64_t data;
   /* Buffer number for OpenCL. */
@@ -131,7 +119,8 @@
   uint interpolation, extension;
   /* Dimensions. */
   uint width, height, depth;
->>>>>>> 9620b8f6
+	/* Extra info for sparse textures. */
+	SparseTextureInfo sparse_info;
 } TextureInfo;
 
 /* Sparse tile size and padding settings. */
