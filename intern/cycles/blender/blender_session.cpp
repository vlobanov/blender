/*
 * Copyright 2011-2013 Blender Foundation
 *
 * Licensed under the Apache License, Version 2.0 (the "License");
 * you may not use this file except in compliance with the License.
 * You may obtain a copy of the License at
 *
 * http://www.apache.org/licenses/LICENSE-2.0
 *
 * Unless required by applicable law or agreed to in writing, software
 * distributed under the License is distributed on an "AS IS" BASIS,
 * WITHOUT WARRANTIES OR CONDITIONS OF ANY KIND, either express or implied.
 * See the License for the specific language governing permissions and
 * limitations under the License.
 */

#include <stdlib.h>

#include "render/background.h"
#include "render/buffers.h"
#include "render/camera.h"
#include "device/device.h"
#include "render/integrator.h"
#include "render/film.h"
#include "render/light.h"
#include "render/mesh.h"
#include "render/object.h"
#include "render/scene.h"
#include "render/session.h"
#include "render/shader.h"

#include "util/util_color.h"
#include "util/util_foreach.h"
#include "util/util_function.h"
#include "util/util_hash.h"
#include "util/util_logging.h"
#include "util/util_progress.h"
#include "util/util_time.h"

#include "blender/blender_sync.h"
#include "blender/blender_session.h"
#include "blender/blender_util.h"

CCL_NAMESPACE_BEGIN

bool BlenderSession::headless = false;
int BlenderSession::num_resumable_chunks = 0;
int BlenderSession::current_resumable_chunk = 0;
int BlenderSession::start_resumable_chunk = 0;
int BlenderSession::end_resumable_chunk = 0;

BlenderSession::BlenderSession(BL::RenderEngine& b_engine,
                               BL::UserPreferences& b_userpref,
                               BL::BlendData& b_data,
                               BL::Scene& b_scene)
: b_engine(b_engine),
  b_userpref(b_userpref),
  b_data(b_data),
  b_render(b_engine.render()),
  b_scene(b_scene),
  b_v3d(PointerRNA_NULL),
  b_rv3d(PointerRNA_NULL),
  python_thread_state(NULL)
{
	/* offline render */

	width = render_resolution_x(b_render);
	height = render_resolution_y(b_render);

	background = true;
	last_redraw_time = 0.0;
	start_resize_time = 0.0;
	last_status_time = 0.0;
}

BlenderSession::BlenderSession(BL::RenderEngine& b_engine,
                               BL::UserPreferences& b_userpref,
                               BL::BlendData& b_data,
                               BL::Scene& b_scene,
                               BL::SpaceView3D& b_v3d,
                               BL::RegionView3D& b_rv3d,
                               int width, int height)
: b_engine(b_engine),
  b_userpref(b_userpref),
  b_data(b_data),
  b_render(b_scene.render()),
  b_scene(b_scene),
  b_v3d(b_v3d),
  b_rv3d(b_rv3d),
  width(width),
  height(height),
  python_thread_state(NULL)
{
	/* 3d view render */

	background = false;
	last_redraw_time = 0.0;
	start_resize_time = 0.0;
	last_status_time = 0.0;
}

BlenderSession::~BlenderSession()
{
	free_session();
}

void BlenderSession::create()
{
	create_session();

	if(b_v3d)
		session->start();
}

void BlenderSession::create_session()
{
	SessionParams session_params = BlenderSync::get_session_params(b_engine, b_userpref, b_scene, background);
	SceneParams scene_params = BlenderSync::get_scene_params(b_scene, background);
	bool session_pause = BlenderSync::get_session_pause(b_scene, background);

	/* reset status/progress */
	last_status = "";
	last_error = "";
	last_progress = -1.0f;
	start_resize_time = 0.0;

	/* create session */
	session = new Session(session_params);
	session->scene = scene;
	session->progress.set_update_callback(function_bind(&BlenderSession::tag_redraw, this));
	session->progress.set_cancel_callback(function_bind(&BlenderSession::test_cancel, this));
	session->set_pause(session_pause);

	/* create scene */
	scene = new Scene(scene_params, session->device);

	/* setup callbacks for builtin image support */
	scene->image_manager->builtin_image_info_cb = function_bind(&BlenderSession::builtin_image_info, this, _1, _2, _3, _4, _5, _6, _7, _8);
	scene->image_manager->builtin_image_pixels_cb = function_bind(&BlenderSession::builtin_image_pixels, this, _1, _2, _3, _4, _5);
	scene->image_manager->builtin_image_float_pixels_cb = function_bind(&BlenderSession::builtin_image_float_pixels, this, _1, _2, _3, _4, _5);

	session->scene = scene;

	/* create sync */
	sync = new BlenderSync(b_engine, b_data, b_scene, scene, !background, session->progress);
	BL::Object b_camera_override(b_engine.camera_override());
	if(b_v3d) {
		if(session_pause == false) {
			/* full data sync */
			sync->sync_view(b_v3d, b_rv3d, width, height);
			sync->sync_data(b_render,
			                b_v3d,
			                b_camera_override,
			                width, height,
			                &python_thread_state,
			                b_rlay_name.c_str());
		}
	}
	else {
		/* for final render we will do full data sync per render layer, only
		 * do some basic syncing here, no objects or materials for speed */
		sync->sync_render_layers(b_v3d, NULL);
		sync->sync_integrator();
		sync->sync_camera(b_render, b_camera_override, width, height, "");
	}

	/* set buffer parameters */
	BufferParams buffer_params = BlenderSync::get_buffer_params(b_render, b_v3d, b_rv3d, scene->camera, width, height);
	session->reset(buffer_params, session_params.samples);

	b_engine.use_highlight_tiles(session_params.progressive_refine == false);

	update_resumable_tile_manager(session_params.samples);
}

void BlenderSession::reset_session(BL::BlendData& b_data_, BL::Scene& b_scene_)
{
	b_data = b_data_;
	b_render = b_engine.render();
	b_scene = b_scene_;

	SessionParams session_params = BlenderSync::get_session_params(b_engine, b_userpref, b_scene, background);
	SceneParams scene_params = BlenderSync::get_scene_params(b_scene, background);

	width = render_resolution_x(b_render);
	height = render_resolution_y(b_render);

	if(scene->params.modified(scene_params) ||
	   session->params.modified(session_params) ||
	   !scene_params.persistent_data)
	{
		/* if scene or session parameters changed, it's easier to simply re-create
		 * them rather than trying to distinguish which settings need to be updated
		 */

		delete session;

		create_session();

		return;
	}

	session->progress.reset();
	scene->reset();

	session->tile_manager.set_tile_order(session_params.tile_order);

	/* peak memory usage should show current render peak, not peak for all renders
	 * made by this render session
	 */
	session->stats.mem_peak = session->stats.mem_used;

	/* sync object should be re-created */
	sync = new BlenderSync(b_engine, b_data, b_scene, scene, !background, session->progress);

	/* for final render we will do full data sync per render layer, only
	 * do some basic syncing here, no objects or materials for speed */
	BL::Object b_camera_override(b_engine.camera_override());
	sync->sync_render_layers(b_v3d, NULL);
	sync->sync_integrator();
	sync->sync_camera(b_render, b_camera_override, width, height, "");

	BL::SpaceView3D b_null_space_view3d(PointerRNA_NULL);
	BL::RegionView3D b_null_region_view3d(PointerRNA_NULL);
	BufferParams buffer_params = BlenderSync::get_buffer_params(b_render,
	                                                            b_null_space_view3d,
	                                                            b_null_region_view3d,
	                                                            scene->camera,
	                                                            width, height);
	session->reset(buffer_params, session_params.samples);

	b_engine.use_highlight_tiles(session_params.progressive_refine == false);

	/* reset time */
	start_resize_time = 0.0;
}

void BlenderSession::free_session()
{
	if(sync)
		delete sync;

	delete session;
}

static ShaderEvalType get_shader_type(const string& pass_type)
{
	const char *shader_type = pass_type.c_str();

	/* data passes */
	if(strcmp(shader_type, "NORMAL")==0)
		return SHADER_EVAL_NORMAL;
	else if(strcmp(shader_type, "UV")==0)
		return SHADER_EVAL_UV;
	else if(strcmp(shader_type, "DIFFUSE_COLOR")==0)
		return SHADER_EVAL_DIFFUSE_COLOR;
	else if(strcmp(shader_type, "GLOSSY_COLOR")==0)
		return SHADER_EVAL_GLOSSY_COLOR;
	else if(strcmp(shader_type, "TRANSMISSION_COLOR")==0)
		return SHADER_EVAL_TRANSMISSION_COLOR;
	else if(strcmp(shader_type, "SUBSURFACE_COLOR")==0)
		return SHADER_EVAL_SUBSURFACE_COLOR;
	else if(strcmp(shader_type, "EMIT")==0)
		return SHADER_EVAL_EMISSION;

	/* light passes */
	else if(strcmp(shader_type, "AO")==0)
		return SHADER_EVAL_AO;
	else if(strcmp(shader_type, "COMBINED")==0)
		return SHADER_EVAL_COMBINED;
	else if(strcmp(shader_type, "SHADOW")==0)
		return SHADER_EVAL_SHADOW;
	else if(strcmp(shader_type, "DIFFUSE")==0)
		return SHADER_EVAL_DIFFUSE;
	else if(strcmp(shader_type, "GLOSSY")==0)
		return SHADER_EVAL_GLOSSY;
	else if(strcmp(shader_type, "TRANSMISSION")==0)
		return SHADER_EVAL_TRANSMISSION;
	else if(strcmp(shader_type, "SUBSURFACE")==0)
		return SHADER_EVAL_SUBSURFACE;

	/* extra */
	else if(strcmp(shader_type, "ENVIRONMENT")==0)
		return SHADER_EVAL_ENVIRONMENT;

	else
		return SHADER_EVAL_BAKE;
}

static BL::RenderResult begin_render_result(BL::RenderEngine& b_engine,
                                            int x, int y,
                                            int w, int h,
                                            const char *layername,
                                            const char *viewname)
{
	return b_engine.begin_result(x, y, w, h, layername, viewname);
}

static void end_render_result(BL::RenderEngine& b_engine,
                              BL::RenderResult& b_rr,
                              bool cancel,
                              bool highlight,
                              bool do_merge_results)
{
	b_engine.end_result(b_rr, (int)cancel, (int) highlight, (int)do_merge_results);
}

void BlenderSession::do_write_update_render_tile(RenderTile& rtile, bool do_update_only, bool highlight)
{
	int x = rtile.x - session->tile_manager.params.full_x;
	int y = rtile.y - session->tile_manager.params.full_y;
	int w = rtile.w;
	int h = rtile.h;

	/* get render result */
	BL::RenderResult b_rr = begin_render_result(b_engine, x, y, w, h, b_rlay_name.c_str(), b_rview_name.c_str());

	/* can happen if the intersected rectangle gives 0 width or height */
	if(b_rr.ptr.data == NULL) {
		return;
	}

	BL::RenderResult::layers_iterator b_single_rlay;
	b_rr.layers.begin(b_single_rlay);

	/* layer will be missing if it was disabled in the UI */
	if(b_single_rlay == b_rr.layers.end())
		return;

	BL::RenderLayer b_rlay = *b_single_rlay;

	if(do_update_only) {
		/* Sample would be zero at initial tile update, which is only needed
		 * to tag tile form blender side as IN PROGRESS for proper highlight
		 * no buffers should be sent to blender yet. For denoise we also
		 * keep showing the noisy buffers until denoise is done. */
		bool merge = (rtile.sample != 0) && (rtile.task != RenderTile::DENOISE);

		if(merge) {
			update_render_result(b_rr, b_rlay, rtile);
		}

		end_render_result(b_engine, b_rr, true, highlight, merge);
	}
	else {
		/* Write final render result. */
		write_render_result(b_rr, b_rlay, rtile);
		end_render_result(b_engine, b_rr, false, false, true);
	}
}

void BlenderSession::write_render_tile(RenderTile& rtile)
{
	do_write_update_render_tile(rtile, false, false);
}

void BlenderSession::update_render_tile(RenderTile& rtile, bool highlight)
{
	/* use final write for preview renders, otherwise render result wouldn't be
	 * be updated in blender side
	 * would need to be investigated a bit further, but for now shall be fine
	 */
	if(!b_engine.is_preview())
		do_write_update_render_tile(rtile, true, highlight);
	else
		do_write_update_render_tile(rtile, false, false);
}

void BlenderSession::render()
{
	/* set callback to write out render results */
	session->write_render_tile_cb = function_bind(&BlenderSession::write_render_tile, this, _1);
	session->update_render_tile_cb = function_bind(&BlenderSession::update_render_tile, this, _1, _2);

	/* get buffer parameters */
	SessionParams session_params = BlenderSync::get_session_params(b_engine, b_userpref, b_scene, background);
	BufferParams buffer_params = BlenderSync::get_buffer_params(b_render, b_v3d, b_rv3d, scene->camera, width, height);

	/* render each layer */
	BL::RenderSettings r = b_scene.render();
	BL::RenderSettings::layers_iterator b_layer_iter;
	BL::RenderResult::views_iterator b_view_iter;

	/* We do some special meta attributes when we only have single layer. */
	const bool is_single_layer = (r.layers.length() == 1);

	for(r.layers.begin(b_layer_iter); b_layer_iter != r.layers.end(); ++b_layer_iter) {
		b_rlay_name = b_layer_iter->name();

		/* temporary render result to find needed passes and views */
		BL::RenderResult b_rr = begin_render_result(b_engine, 0, 0, 1, 1, b_rlay_name.c_str(), NULL);
		BL::RenderResult::layers_iterator b_single_rlay;
		b_rr.layers.begin(b_single_rlay);

		/* layer will be missing if it was disabled in the UI */
		if(b_single_rlay == b_rr.layers.end()) {
			end_render_result(b_engine, b_rr, true, true, false);
			continue;
		}

		BL::RenderLayer b_rlay = *b_single_rlay;

		sync->sync_film(b_rlay, *b_layer_iter, session_params);
		buffer_params.passes = scene->film->passes;

		PointerRNA crl = RNA_pointer_get(&b_layer_iter->ptr, "cycles");
<<<<<<< HEAD
		bool use_denoising = !session_params.progressive_refine && get_boolean(crl, "use_denoising");
=======
		bool use_denoising = get_boolean(crl, "use_denoising");
		buffer_params.denoising_data_pass = use_denoising;
>>>>>>> 2a87bd89
		session->tile_manager.schedule_denoising = use_denoising;
		session->params.use_denoising = use_denoising;
		session->params.denoising_radius = get_int(crl, "denoising_radius");
		session->params.denoising_strength = get_float(crl, "denoising_strength");
		session->params.denoising_feature_strength = get_float(crl, "denoising_feature_strength");
		session->params.denoising_relative_pca = get_boolean(crl, "denoising_relative_pca");

		scene->integrator->tag_update(scene);

		int view_index = 0;
		for(b_rr.views.begin(b_view_iter); b_view_iter != b_rr.views.end(); ++b_view_iter, ++view_index) {
			b_rview_name = b_view_iter->name();

			/* set the current view */
			b_engine.active_view_set(b_rview_name.c_str());

			/* update scene */
			BL::Object b_camera_override(b_engine.camera_override());
			sync->sync_camera(b_render, b_camera_override, width, height, b_rview_name.c_str());
			sync->sync_data(b_render,
			                b_v3d,
			                b_camera_override,
			                width, height,
			                &python_thread_state,
			                b_rlay_name.c_str());

			/* Make sure all views have different noise patterns. - hardcoded value just to make it random */
			if(view_index != 0) {
				scene->integrator->seed += hash_int_2d(scene->integrator->seed, hash_int(view_index * 0xdeadbeef));
				scene->integrator->tag_update(scene);
			}

			/* Update number of samples per layer. */
			int samples = sync->get_layer_samples();
			bool bound_samples = sync->get_layer_bound_samples();
			int effective_layer_samples;

			if(samples != 0 && (!bound_samples || (samples < session_params.samples)))
				effective_layer_samples = samples;
			else
				effective_layer_samples = session_params.samples;

			/* Update tile manager if we're doing resumable render. */
			update_resumable_tile_manager(effective_layer_samples);

			/* Update session itself. */
			session->reset(buffer_params, effective_layer_samples);

			/* render */
			session->start();
			session->wait();

			if(session->progress.get_cancel())
				break;
		}

		if(is_single_layer) {
			BL::RenderResult b_rr = b_engine.get_result();
			string num_aa_samples = string_printf("%d", session->params.samples);
			b_rr.stamp_data_add_field("Cycles Samples", num_aa_samples.c_str());
			/* TODO(sergey): Report whether we're doing resumable render
			 * and also start/end sample if so.
			 */
		}

		/* free result without merging */
		end_render_result(b_engine, b_rr, true, true, false);

		if(session->progress.get_cancel())
			break;
	}

	double total_time, render_time;
	session->progress.get_time(total_time, render_time);
	VLOG(1) << "Total render time: " << total_time;
	VLOG(1) << "Render time (without synchronization): " << render_time;

	/* clear callback */
	session->write_render_tile_cb = function_null;
	session->update_render_tile_cb = function_null;

	/* free all memory used (host and device), so we wouldn't leave render
	 * engine with extra memory allocated
	 */

	session->device_free();

	delete sync;
	sync = NULL;
}

static void populate_bake_data(BakeData *data, const
                               int object_id,
                               BL::BakePixel& pixel_array,
                               const int num_pixels)
{
	BL::BakePixel bp = pixel_array;

	int i;
	for(i = 0; i < num_pixels; i++) {
		if(bp.object_id() == object_id) {
			data->set(i, bp.primitive_id(), bp.uv(), bp.du_dx(), bp.du_dy(), bp.dv_dx(), bp.dv_dy());
		} else {
			data->set_null(i);
		}
		bp = bp.next();
	}
}

static int bake_pass_filter_get(const int pass_filter)
{
	int flag = BAKE_FILTER_NONE;

	if((pass_filter & BL::BakeSettings::pass_filter_DIRECT) != 0)
		flag |= BAKE_FILTER_DIRECT;
	if((pass_filter & BL::BakeSettings::pass_filter_INDIRECT) != 0)
		flag |= BAKE_FILTER_INDIRECT;
	if((pass_filter & BL::BakeSettings::pass_filter_COLOR) != 0)
		flag |= BAKE_FILTER_COLOR;

	if((pass_filter & BL::BakeSettings::pass_filter_DIFFUSE) != 0)
		flag |= BAKE_FILTER_DIFFUSE;
	if((pass_filter & BL::BakeSettings::pass_filter_GLOSSY) != 0)
		flag |= BAKE_FILTER_GLOSSY;
	if((pass_filter & BL::BakeSettings::pass_filter_TRANSMISSION) != 0)
		flag |= BAKE_FILTER_TRANSMISSION;
	if((pass_filter & BL::BakeSettings::pass_filter_SUBSURFACE) != 0)
		flag |= BAKE_FILTER_SUBSURFACE;

	if((pass_filter & BL::BakeSettings::pass_filter_EMIT) != 0)
		flag |= BAKE_FILTER_EMISSION;
	if((pass_filter & BL::BakeSettings::pass_filter_AO) != 0)
		flag |= BAKE_FILTER_AO;

	return flag;
}

void BlenderSession::bake(BL::Object& b_object,
                          const string& pass_type,
                          const int pass_filter,
                          const int object_id,
                          BL::BakePixel& pixel_array,
                          const size_t num_pixels,
                          const int /*depth*/,
                          float result[])
{
	ShaderEvalType shader_type = get_shader_type(pass_type);

	/* Set baking flag in advance, so kernel loading can check if we need
	 * any baking capabilities.
	 */
	scene->bake_manager->set_baking(true);

	/* ensure kernels are loaded before we do any scene updates */
	session->load_kernels();

	if(shader_type == SHADER_EVAL_UV) {
		/* force UV to be available */
		scene->film->passes.add(PASS_UV);
	}

	int bake_pass_filter = bake_pass_filter_get(pass_filter);
	bake_pass_filter = BakeManager::shader_type_to_pass_filter(shader_type, bake_pass_filter);

	/* force use_light_pass to be true if we bake more than just colors */
	if(bake_pass_filter & ~BAKE_FILTER_COLOR) {
		scene->film->passes.add(PASS_LIGHT);
	}

	/* create device and update scene */
	scene->film->tag_update(scene);
	scene->integrator->tag_update(scene);

	if(!session->progress.get_cancel()) {
		/* update scene */
		BL::Object b_camera_override(b_engine.camera_override());
		sync->sync_camera(b_render, b_camera_override, width, height, "");
		sync->sync_data(b_render,
						b_v3d,
						b_camera_override,
						width, height,
						&python_thread_state,
						b_rlay_name.c_str());
	}

	BakeData *bake_data = NULL;

	if(!session->progress.get_cancel()) {
		/* get buffer parameters */
		SessionParams session_params = BlenderSync::get_session_params(b_engine, b_userpref, b_scene, background);
		BufferParams buffer_params = BlenderSync::get_buffer_params(b_render, b_v3d, b_rv3d, scene->camera, width, height);

		scene->bake_manager->set_shader_limit((size_t)b_engine.tile_x(), (size_t)b_engine.tile_y());

		/* set number of samples */
		session->tile_manager.set_samples(session_params.samples);
		session->reset(buffer_params, session_params.samples);
		session->update_scene();

		/* find object index. todo: is arbitrary - copied from mesh_displace.cpp */
		size_t object_index = OBJECT_NONE;
		int tri_offset = 0;

		for(size_t i = 0; i < scene->objects.size(); i++) {
			if(strcmp(scene->objects[i]->name.c_str(), b_object.name().c_str()) == 0) {
				object_index = i;
				tri_offset = scene->objects[i]->mesh->tri_offset;
				break;
			}
		}

		int object = object_index;

		bake_data = scene->bake_manager->init(object, tri_offset, num_pixels);
		populate_bake_data(bake_data, object_id, pixel_array, num_pixels);

		/* set number of samples */
		session->tile_manager.set_samples(session_params.samples);
		session->reset(buffer_params, session_params.samples);
		session->update_scene();

		session->progress.set_update_callback(function_bind(&BlenderSession::update_bake_progress, this));
	}

	/* Perform bake. Check cancel to avoid crash with incomplete scene data. */
	if(!session->progress.get_cancel()) {
		scene->bake_manager->bake(scene->device, &scene->dscene, scene, session->progress, shader_type, bake_pass_filter, bake_data, result);
	}

	/* free all memory used (host and device), so we wouldn't leave render
	 * engine with extra memory allocated
	 */

	session->device_free();

	delete sync;
	sync = NULL;
}

void BlenderSession::do_write_update_render_result(BL::RenderResult& b_rr,
                                                   BL::RenderLayer& b_rlay,
                                                   RenderTile& rtile,
                                                   bool do_update_only)
{
	RenderBuffers *buffers = rtile.buffers;

	/* copy data from device */
	if(!buffers->copy_from_device())
		return;

	float exposure = scene->film->exposure;

	vector<float> pixels(rtile.w*rtile.h*4);

	/* Adjust absolute sample number to the range. */
	int sample = rtile.sample;
	const int range_start_sample = session->tile_manager.range_start_sample;
	if(range_start_sample != -1) {
		sample -= range_start_sample;
	}

	if(!do_update_only) {
		/* copy each pass */
		BL::RenderLayer::passes_iterator b_iter;

		for(b_rlay.passes.begin(b_iter); b_iter != b_rlay.passes.end(); ++b_iter) {
			BL::RenderPass b_pass(*b_iter);

			/* find matching pass type */
			PassType pass_type = BlenderSync::get_pass_type(b_pass);
			int components = b_pass.channels();

			bool read = false;
			if(pass_type != PASS_NONE) {
				/* copy pixels */
				read = buffers->get_pass_rect(pass_type, exposure, sample, components, &pixels[0]);
			}
			else if(b_pass.name().substr(0, 4) == "AOV ") {
				read = buffers->get_aov_rect(ustring(b_pass.name().substr(4)), exposure, sample, components, &pixels[0]);
			} else {
				int denoising_offset = BlenderSync::get_denoising_pass(b_pass);
				if(denoising_offset >= 0) {
					read = buffers->get_denoising_pass_rect(denoising_offset, exposure, sample, components, &pixels[0]);
				}
			}

			if(!read) {
				memset(&pixels[0], 0, pixels.size()*sizeof(float));
			}

			b_pass.rect(&pixels[0]);
		}
	}
	else {
		/* copy combined pass */
		BL::RenderPass b_combined_pass(b_rlay.passes.find_by_name("Combined", b_rview_name.c_str()));
		if(buffers->get_pass_rect(PASS_COMBINED, exposure, sample, 4, &pixels[0]))
			b_combined_pass.rect(&pixels[0]);
	}

	/* tag result as updated */
	b_engine.update_result(b_rr);
}

void BlenderSession::write_render_result(BL::RenderResult& b_rr,
                                         BL::RenderLayer& b_rlay,
                                         RenderTile& rtile)
{
	do_write_update_render_result(b_rr, b_rlay, rtile, false);
}

void BlenderSession::update_render_result(BL::RenderResult& b_rr,
                                          BL::RenderLayer& b_rlay,
                                          RenderTile& rtile)
{
	do_write_update_render_result(b_rr, b_rlay, rtile, true);
}

void BlenderSession::synchronize()
{
	/* only used for viewport render */
	if(!b_v3d)
		return;

	/* on session/scene parameter changes, we recreate session entirely */
	SessionParams session_params = BlenderSync::get_session_params(b_engine, b_userpref, b_scene, background);
	SceneParams scene_params = BlenderSync::get_scene_params(b_scene, background);
	bool session_pause = BlenderSync::get_session_pause(b_scene, background);

	if(session->params.modified(session_params) ||
	   scene->params.modified(scene_params))
	{
		free_session();
		create_session();
		session->start();
		return;
	}

	/* increase samples, but never decrease */
	session->set_samples(session_params.samples);
	session->set_pause(session_pause);

	/* copy recalc flags, outside of mutex so we can decide to do the real
	 * synchronization at a later time to not block on running updates */
	sync->sync_recalc();

	/* don't do synchronization if on pause */
	if(session_pause) {
		tag_update();
		return;
	}

	/* try to acquire mutex. if we don't want to or can't, come back later */
	if(!session->ready_to_reset() || !session->scene->mutex.try_lock()) {
		tag_update();
		return;
	}

	/* data and camera synchronize */
	BL::Object b_camera_override(b_engine.camera_override());
	sync->sync_data(b_render,
	                b_v3d,
	                b_camera_override,
	                width, height,
	                &python_thread_state,
	                b_rlay_name.c_str());

	if(b_rv3d)
		sync->sync_view(b_v3d, b_rv3d, width, height);
	else
		sync->sync_camera(b_render, b_camera_override, width, height, "");

	/* unlock */
	session->scene->mutex.unlock();

	/* reset if needed */
	if(scene->need_reset()) {
		BufferParams buffer_params = BlenderSync::get_buffer_params(b_render, b_v3d, b_rv3d, scene->camera, width, height);
		session->reset(buffer_params, session_params.samples);

		/* reset time */
		start_resize_time = 0.0;
	}
}

bool BlenderSession::draw(int w, int h)
{
	/* pause in redraw in case update is not being called due to final render */
	session->set_pause(BlenderSync::get_session_pause(b_scene, background));

	/* before drawing, we verify camera and viewport size changes, because
	 * we do not get update callbacks for those, we must detect them here */
	if(session->ready_to_reset()) {
		bool reset = false;

		/* if dimensions changed, reset */
		if(width != w || height != h) {
			if(start_resize_time == 0.0) {
				/* don't react immediately to resizes to avoid flickery resizing
				 * of the viewport, and some window managers changing the window
				 * size temporarily on unminimize */
				start_resize_time = time_dt();
				tag_redraw();
			}
			else if(time_dt() - start_resize_time < 0.2) {
				tag_redraw();
			}
			else {
				width = w;
				height = h;
				reset = true;
			}
		}

		/* try to acquire mutex. if we can't, come back later */
		if(!session->scene->mutex.try_lock()) {
			tag_update();
		}
		else {
			/* update camera from 3d view */

			sync->sync_view(b_v3d, b_rv3d, width, height);

			if(scene->camera->need_update)
				reset = true;

			session->scene->mutex.unlock();
		}

		/* reset if requested */
		if(reset) {
			SessionParams session_params = BlenderSync::get_session_params(b_engine, b_userpref, b_scene, background);
			BufferParams buffer_params = BlenderSync::get_buffer_params(b_render, b_v3d, b_rv3d, scene->camera, width, height);
			bool session_pause = BlenderSync::get_session_pause(b_scene, background);

			if(session_pause == false) {
				session->reset(buffer_params, session_params.samples);
				start_resize_time = 0.0;
			}
		}
	}
	else {
		tag_update();
	}

	/* update status and progress for 3d view draw */
	update_status_progress();

	/* draw */
	BufferParams buffer_params = BlenderSync::get_buffer_params(b_render, b_v3d, b_rv3d, scene->camera, width, height);
	DeviceDrawParams draw_params;

	if(session->params.display_buffer_linear) {
		draw_params.bind_display_space_shader_cb = function_bind(&BL::RenderEngine::bind_display_space_shader, &b_engine, b_scene);
		draw_params.unbind_display_space_shader_cb = function_bind(&BL::RenderEngine::unbind_display_space_shader, &b_engine);
	}

	return !session->draw(buffer_params, draw_params);
}

void BlenderSession::get_status(string& status, string& substatus)
{
	session->progress.get_status(status, substatus);
}

void BlenderSession::get_progress(float& progress, double& total_time, double& render_time)
{
	session->progress.get_time(total_time, render_time);
	progress = session->progress.get_progress();
}

void BlenderSession::update_bake_progress()
{
	float progress = session->progress.get_progress();

	if(progress != last_progress) {
		b_engine.update_progress(progress);
		last_progress = progress;
	}
}

void BlenderSession::update_status_progress()
{
	string timestatus, status, substatus;
	string scene = "";
	float progress;
	double total_time, remaining_time = 0, render_time;
	char time_str[128];
	float mem_used = (float)session->stats.mem_used / 1024.0f / 1024.0f;
	float mem_peak = (float)session->stats.mem_peak / 1024.0f / 1024.0f;

	get_status(status, substatus);
	get_progress(progress, total_time, render_time);

	if(progress > 0)
		remaining_time = (1.0 - (double)progress) * (render_time / (double)progress);

	if(background) {
		scene += " | " + b_scene.name();
		if(b_rlay_name != "")
			scene += ", "  + b_rlay_name;

		if(b_rview_name != "")
			scene += ", " + b_rview_name;
	}
	else {
		BLI_timecode_string_from_time_simple(time_str, sizeof(time_str), total_time);
		timestatus = "Time:" + string(time_str) + " | ";
	}

	if(remaining_time > 0) {
		BLI_timecode_string_from_time_simple(time_str, sizeof(time_str), remaining_time);
		timestatus += "Remaining:" + string(time_str) + " | ";
	}

	timestatus += string_printf("Mem:%.2fM, Peak:%.2fM", (double)mem_used, (double)mem_peak);

	if(status.size() > 0)
		status = " | " + status;
	if(substatus.size() > 0)
		status += " | " + substatus;

	double current_time = time_dt();
	/* When rendering in a window, redraw the status at least once per second to keep the elapsed and remaining time up-to-date.
	 * For headless rendering, only report when something significant changes to keep the console output readable. */
	if(status != last_status || (!headless && (current_time - last_status_time) > 1.0)) {
		b_engine.update_stats("", (timestatus + scene + status).c_str());
		b_engine.update_memory_stats(mem_used, mem_peak);
		last_status = status;
		last_status_time = current_time;
	}
	if(progress != last_progress) {
		b_engine.update_progress(progress);
		last_progress = progress;
	}

	if(session->progress.get_error()) {
		string error = session->progress.get_error_message();
		if(error != last_error) {
			/* TODO(sergey): Currently C++ RNA API doesn't let us to
			 * use mnemonic name for the variable. Would be nice to
			 * have this figured out.
			 *
			 * For until then, 1 << 5 means RPT_ERROR.
			 */
			b_engine.report(1 << 5, error.c_str());
			b_engine.error_set(error.c_str());
			last_error = error;
		}
	}
}

void BlenderSession::tag_update()
{
	/* tell blender that we want to get another update callback */
	b_engine.tag_update();
}

void BlenderSession::tag_redraw()
{
	if(background) {
		/* update stats and progress, only for background here because
		 * in 3d view we do it in draw for thread safety reasons */
		update_status_progress();

		/* offline render, redraw if timeout passed */
		if(time_dt() - last_redraw_time > 1.0) {
			b_engine.tag_redraw();
			last_redraw_time = time_dt();
		}
	}
	else {
		/* tell blender that we want to redraw */
		b_engine.tag_redraw();
	}
}

void BlenderSession::test_cancel()
{
	/* test if we need to cancel rendering */
	if(background)
		if(b_engine.test_break())
			session->progress.set_cancel("Cancelled");
}

/* builtin image file name is actually an image datablock name with
 * absolute sequence frame number concatenated via '@' character
 *
 * this function splits frame from builtin name
 */
int BlenderSession::builtin_image_frame(const string &builtin_name)
{
	int last = builtin_name.find_last_of('@');
	return atoi(builtin_name.substr(last + 1, builtin_name.size() - last - 1).c_str());
}

void BlenderSession::builtin_image_info(const string &builtin_name,
                                        void *builtin_data,
                                        bool &is_float,
                                        int &width,
                                        int &height,
                                        int &depth,
                                        int &channels,
                                        bool& free_cache)
{
	/* empty image */
	is_float = false;
	width = 1;
	height = 1;
	depth = 0;
	channels = 0;
	free_cache = false;

	if(!builtin_data)
		return;

	/* recover ID pointer */
	PointerRNA ptr;
	RNA_id_pointer_create((ID*)builtin_data, &ptr);
	BL::ID b_id(ptr);

	if(b_id.is_a(&RNA_Image)) {
		/* image data */
		BL::Image b_image(b_id);

		free_cache = !b_image.has_data();
		is_float = b_image.is_float();
		width = b_image.size()[0];
		height = b_image.size()[1];
		depth = 1;
		channels = b_image.channels();
	}
	else if(b_id.is_a(&RNA_Object)) {
		/* smoke volume data */
		BL::Object b_ob(b_id);
		BL::SmokeDomainSettings b_domain = object_smoke_domain_find(b_ob);

		is_float = true;
		depth = 1;
		channels = 1;

		if(!b_domain)
			return;

		if(builtin_name == Attribute::standard_name(ATTR_STD_VOLUME_DENSITY) ||
		   builtin_name == Attribute::standard_name(ATTR_STD_VOLUME_FLAME) ||
		   builtin_name == Attribute::standard_name(ATTR_STD_VOLUME_HEAT))
			channels = 1;
		else if(builtin_name == Attribute::standard_name(ATTR_STD_VOLUME_COLOR))
			channels = 4;
		else if(builtin_name == Attribute::standard_name(ATTR_STD_VOLUME_VELOCITY))
			channels = 3;
		else
			return;

		int3 resolution = get_int3(b_domain.domain_resolution());
		int amplify = (b_domain.use_high_resolution())? b_domain.amplify() + 1: 1;

		/* Velocity and heat data is always low-resolution. */
		if(builtin_name == Attribute::standard_name(ATTR_STD_VOLUME_VELOCITY) ||
		   builtin_name == Attribute::standard_name(ATTR_STD_VOLUME_HEAT))
		{
			amplify = 1;
		}

		width = resolution.x * amplify;
		height = resolution.y * amplify;
		depth = resolution.z * amplify;
	}
	else {
		/* TODO(sergey): Check we're indeed in shader node tree. */
		PointerRNA ptr;
		RNA_pointer_create(NULL, &RNA_Node, builtin_data, &ptr);
		BL::Node b_node(ptr);
		if(b_node.is_a(&RNA_ShaderNodeTexPointDensity)) {
			BL::ShaderNodeTexPointDensity b_point_density_node(b_node);
			channels = 4;
			width = height = depth = b_point_density_node.resolution();
			is_float = true;
		}
	}
}

bool BlenderSession::builtin_image_pixels(const string &builtin_name,
                                          void *builtin_data,
                                          unsigned char *pixels,
                                          const size_t pixels_size,
                                          const bool free_cache)
{
	if(!builtin_data) {
		return false;
	}

	const int frame = builtin_image_frame(builtin_name);

	PointerRNA ptr;
	RNA_id_pointer_create((ID*)builtin_data, &ptr);
	BL::Image b_image(ptr);

	const int width = b_image.size()[0];
	const int height = b_image.size()[1];
	const int channels = b_image.channels();

	unsigned char *image_pixels = image_get_pixels_for_frame(b_image, frame);
	const size_t num_pixels = ((size_t)width) * height;

	if(image_pixels && num_pixels * channels == pixels_size) {
		memcpy(pixels, image_pixels, pixels_size * sizeof(unsigned char));
	}
	else {
		if(channels == 1) {
			memset(pixels, 0, pixels_size * sizeof(unsigned char));
		}
		else {
			const size_t num_pixels_safe = pixels_size / channels;
			unsigned char *cp = pixels;
			for(size_t i = 0; i < num_pixels_safe; i++, cp += channels) {
				cp[0] = 255;
				cp[1] = 0;
				cp[2] = 255;
				if(channels == 4) {
					cp[3] = 255;
				}
			}
		}
	}

	if(image_pixels) {
		MEM_freeN(image_pixels);
	}

	/* Free image buffers to save memory during render. */
	if(free_cache) {
		b_image.buffers_free();
	}

	/* Premultiply, byte images are always straight for Blender. */
	unsigned char *cp = pixels;
	for(size_t i = 0; i < num_pixels; i++, cp += channels) {
		cp[0] = (cp[0] * cp[3]) >> 8;
		cp[1] = (cp[1] * cp[3]) >> 8;
		cp[2] = (cp[2] * cp[3]) >> 8;
	}
	return true;
}

bool BlenderSession::builtin_image_float_pixels(const string &builtin_name,
                                                void *builtin_data,
                                                float *pixels,
                                                const size_t pixels_size,
                                                const bool free_cache)
{
	if(!builtin_data) {
		return false;
	}

	PointerRNA ptr;
	RNA_id_pointer_create((ID*)builtin_data, &ptr);
	BL::ID b_id(ptr);

	if(b_id.is_a(&RNA_Image)) {
		/* image data */
		BL::Image b_image(b_id);
		int frame = builtin_image_frame(builtin_name);

		const int width = b_image.size()[0];
		const int height = b_image.size()[1];
		const int channels = b_image.channels();

		float *image_pixels;
		image_pixels = image_get_float_pixels_for_frame(b_image, frame);
		const size_t num_pixels = ((size_t)width) * height;

		if(image_pixels && num_pixels * channels == pixels_size) {
			memcpy(pixels, image_pixels, pixels_size * sizeof(float));
		}
		else {
			if(channels == 1) {
				memset(pixels, 0, num_pixels * sizeof(float));
			}
			else {
				const size_t num_pixels_safe = pixels_size / channels;
				float *fp = pixels;
				for(int i = 0; i < num_pixels_safe; i++, fp += channels) {
					fp[0] = 1.0f;
					fp[1] = 0.0f;
					fp[2] = 1.0f;
					if(channels == 4) {
						fp[3] = 1.0f;
					}
				}
			}
		}

		if(image_pixels) {
			MEM_freeN(image_pixels);
		}

		/* Free image buffers to save memory during render. */
		if(free_cache) {
			b_image.buffers_free();
		}

		return true;
	}
	else if(b_id.is_a(&RNA_Object)) {
		/* smoke volume data */
		BL::Object b_ob(b_id);
		BL::SmokeDomainSettings b_domain = object_smoke_domain_find(b_ob);

		if(!b_domain) {
			return false;
		}

		int3 resolution = get_int3(b_domain.domain_resolution());
		int length, amplify = (b_domain.use_high_resolution())? b_domain.amplify() + 1: 1;

		/* Velocity and heat data is always low-resolution. */
		if(builtin_name == Attribute::standard_name(ATTR_STD_VOLUME_VELOCITY) ||
		   builtin_name == Attribute::standard_name(ATTR_STD_VOLUME_HEAT))
		{
			amplify = 1;
		}

		const int width = resolution.x * amplify;
		const int height = resolution.y * amplify;
		const int depth = resolution.z * amplify;
		const size_t num_pixels = ((size_t)width) * height * depth;

		if(builtin_name == Attribute::standard_name(ATTR_STD_VOLUME_DENSITY)) {
			SmokeDomainSettings_density_grid_get_length(&b_domain.ptr, &length);
			if(length == num_pixels) {
				SmokeDomainSettings_density_grid_get(&b_domain.ptr, pixels);
				return true;
			}
		}
		else if(builtin_name == Attribute::standard_name(ATTR_STD_VOLUME_FLAME)) {
			/* this is in range 0..1, and interpreted by the OpenGL smoke viewer
			 * as 1500..3000 K with the first part faded to zero density */
			SmokeDomainSettings_flame_grid_get_length(&b_domain.ptr, &length);
			if(length == num_pixels) {
				SmokeDomainSettings_flame_grid_get(&b_domain.ptr, pixels);
				return true;
			}
		}
		else if(builtin_name == Attribute::standard_name(ATTR_STD_VOLUME_COLOR)) {
			/* the RGB is "premultiplied" by density for better interpolation results */
			SmokeDomainSettings_color_grid_get_length(&b_domain.ptr, &length);
			if(length == num_pixels*4) {
				SmokeDomainSettings_color_grid_get(&b_domain.ptr, pixels);
				return true;
			}
		}
		else if(builtin_name == Attribute::standard_name(ATTR_STD_VOLUME_VELOCITY)) {
			SmokeDomainSettings_velocity_grid_get_length(&b_domain.ptr, &length);
			if(length == num_pixels*3) {
				SmokeDomainSettings_velocity_grid_get(&b_domain.ptr, pixels);
				return true;
			}
		}
		else if(builtin_name == Attribute::standard_name(ATTR_STD_VOLUME_HEAT)) {
			SmokeDomainSettings_heat_grid_get_length(&b_domain.ptr, &length);
			if(length == num_pixels) {
				SmokeDomainSettings_heat_grid_get(&b_domain.ptr, pixels);
				return true;
			}
		}
		else {
			fprintf(stderr,
			        "Cycles error: unknown volume attribute %s, skipping\n",
			        builtin_name.c_str());
			pixels[0] = 0.0f;
			return false;
		}

		fprintf(stderr, "Cycles error: unexpected smoke volume resolution, skipping\n");
	}
	else {
		/* TODO(sergey): Check we're indeed in shader node tree. */
		PointerRNA ptr;
		RNA_pointer_create(NULL, &RNA_Node, builtin_data, &ptr);
		BL::Node b_node(ptr);
		if(b_node.is_a(&RNA_ShaderNodeTexPointDensity)) {
			BL::ShaderNodeTexPointDensity b_point_density_node(b_node);
			int length;
			int settings = background ? 1 : 0;  /* 1 - render settings, 0 - vewport settings. */
			b_point_density_node.calc_point_density(b_scene, settings, &length, &pixels);
		}
	}

	return false;
}

void BlenderSession::update_resumable_tile_manager(int num_samples)
{
	const int num_resumable_chunks = BlenderSession::num_resumable_chunks,
	          current_resumable_chunk = BlenderSession::current_resumable_chunk;
	if(num_resumable_chunks == 0) {
		return;
	}

	const int num_samples_per_chunk = (int)ceilf((float)num_samples / num_resumable_chunks);

	int range_start_sample, range_num_samples;
	if(current_resumable_chunk != 0) {
		/* Single chunk rendering. */
		range_start_sample = num_samples_per_chunk * (current_resumable_chunk - 1);
		range_num_samples = num_samples_per_chunk;
	}
	else {
		/* Ranged-chunks. */
		const int num_chunks = end_resumable_chunk - start_resumable_chunk + 1;
		range_start_sample = num_samples_per_chunk * (start_resumable_chunk - 1);
		range_num_samples = num_chunks * num_samples_per_chunk;
	}
	/* Make sure we don't overshoot. */
	if(range_start_sample + range_num_samples > num_samples) {
		range_num_samples = num_samples - range_num_samples;
	}

	VLOG(1) << "Samples range start is " << range_start_sample << ", "
	        << "number of samples to render is " << range_num_samples;

	scene->integrator->start_sample = range_start_sample;
	scene->integrator->tag_update(scene);

	session->tile_manager.range_start_sample = range_start_sample;
	session->tile_manager.range_num_samples = range_num_samples;
}

CCL_NAMESPACE_END<|MERGE_RESOLUTION|>--- conflicted
+++ resolved
@@ -404,12 +404,8 @@
 		buffer_params.passes = scene->film->passes;
 
 		PointerRNA crl = RNA_pointer_get(&b_layer_iter->ptr, "cycles");
-<<<<<<< HEAD
-		bool use_denoising = !session_params.progressive_refine && get_boolean(crl, "use_denoising");
-=======
+
 		bool use_denoising = get_boolean(crl, "use_denoising");
-		buffer_params.denoising_data_pass = use_denoising;
->>>>>>> 2a87bd89
 		session->tile_manager.schedule_denoising = use_denoising;
 		session->params.use_denoising = use_denoising;
 		session->params.denoising_radius = get_int(crl, "denoising_radius");
