--- conflicted
+++ resolved
@@ -571,11 +571,7 @@
 	 */
 	attr_create_vertex_color(scene, mesh, b_mesh, nverts);
 	attr_create_uv_map(scene, mesh, b_mesh, nverts);
-<<<<<<< HEAD
-	attr_create_pointiness(scene, mesh, b_mesh);
 	attr_create_vertex_properties(scene, mesh, b_mesh);
-=======
->>>>>>> ea2fc5b9
 
 	/* for volume objects, create a matrix to transform from object space to
 	 * mesh texture space. this does not work with deformations but that can
