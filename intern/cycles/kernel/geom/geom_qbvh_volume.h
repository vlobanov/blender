/*
 * Adapted from code Copyright 2009-2010 NVIDIA Corporation,
 * and code copyright 2009-2012 Intel Corporation
 *
 * Modifications Copyright 2011-2014, Blender Foundation.
 *
 * Licensed under the Apache License, Version 2.0 (the "License");
 * you may not use this file except in compliance with the License.
 * You may obtain a copy of the License at
 *
 * http://www.apache.org/licenses/LICENSE-2.0
 *
 * Unless required by applicable law or agreed to in writing, software
 * distributed under the License is distributed on an "AS IS" BASIS,
 * WITHOUT WARRANTIES OR CONDITIONS OF ANY KIND, either express or implied.
 * See the License for the specific language governing permissions and
 * limitations under the License.
 */

/* This is a template BVH traversal function for volumes, where
 * various features can be enabled/disabled. This way we can compile optimized
 * versions for each case without new features slowing things down.
 *
 * BVH_INSTANCING: object instancing
 * BVH_MOTION: motion blur rendering
 *
 */

ccl_device bool BVH_FUNCTION_FULL_NAME(QBVH)(KernelGlobals *kg,
                                             const Ray *ray,
                                             Intersection *isect,
                                             const uint visibility)
{
	/* TODO(sergey):
	 * - Test if pushing distance on the stack helps.
	 * - Likely and unlikely for if() statements.
	 * - Test restrict attribute for pointers.
	 */

	/* Traversal stack in CUDA thread-local memory. */
	QBVHStackItem traversalStack[BVH_QSTACK_SIZE];
	traversalStack[0].addr = ENTRYPOINT_SENTINEL;

	/* Traversal variables in registers. */
	int stackPtr = 0;
	int nodeAddr = kernel_data.bvh.root;

	/* Ray parameters in registers. */
	float3 P = ray->P;
	float3 dir = bvh_clamp_direction(ray->D);
	float3 idir = bvh_inverse_direction(dir);
	int object = OBJECT_NONE;

#if BVH_FEATURE(BVH_MOTION)
	Transform ob_itfm;
#endif

#ifndef __KERNEL_SSE41__
	if(!isfinite(P.x)) {
		return false;
	}
#endif

	isect->t = ray->t;
	isect->u = 0.0f;
	isect->v = 0.0f;
	isect->prim = PRIM_NONE;
	isect->object = OBJECT_NONE;

	ssef tnear(0.0f), tfar(ray->t);
	sse3f idir4(ssef(idir.x), ssef(idir.y), ssef(idir.z));

#ifdef __KERNEL_AVX2__
	float3 P_idir = P*idir;
	sse3f P_idir4 = sse3f(P_idir.x, P_idir.y, P_idir.z);
#else
	sse3f org = sse3f(ssef(P.x), ssef(P.y), ssef(P.z));
#endif

	/* Offsets to select the side that becomes the lower or upper bound. */
	int near_x, near_y, near_z;
	int far_x, far_y, far_z;

	if(idir.x >= 0.0f) { near_x = 0; far_x = 1; } else { near_x = 1; far_x = 0; }
	if(idir.y >= 0.0f) { near_y = 2; far_y = 3; } else { near_y = 3; far_y = 2; }
	if(idir.z >= 0.0f) { near_z = 4; far_z = 5; } else { near_z = 5; far_z = 4; }

	IsectPrecalc isect_precalc;
	triangle_intersect_precalc(dir, &isect_precalc);

	/* Traversal loop. */
	do {
		do {
			/* Traverse internal nodes. */
			while(nodeAddr >= 0 && nodeAddr != ENTRYPOINT_SENTINEL) {
				ssef dist;
				int traverseChild = qbvh_node_intersect(kg,
				                                        tnear,
				                                        tfar,
#ifdef __KERNEL_AVX2__
				                                        P_idir4,
#else
				                                        org,
#endif
				                                        idir4,
				                                        near_x, near_y, near_z,
				                                        far_x, far_y, far_z,
				                                        nodeAddr,
				                                        &dist);

				if(traverseChild != 0) {
					float4 cnodes = kernel_tex_fetch(__bvh_nodes, nodeAddr*BVH_QNODE_SIZE+6);

					/* One child is hit, continue with that child. */
					int r = __bscf(traverseChild);
					if(traverseChild == 0) {
						nodeAddr = __float_as_int(cnodes[r]);
						continue;
					}

					/* Two children are hit, push far child, and continue with
					 * closer child.
					 */
					int c0 = __float_as_int(cnodes[r]);
					float d0 = ((float*)&dist)[r];
					r = __bscf(traverseChild);
					int c1 = __float_as_int(cnodes[r]);
					float d1 = ((float*)&dist)[r];
					if(traverseChild == 0) {
						if(d1 < d0) {
							nodeAddr = c1;
							++stackPtr;
							kernel_assert(stackPtr < BVH_QSTACK_SIZE);
							traversalStack[stackPtr].addr = c0;
							traversalStack[stackPtr].dist = d0;
							continue;
						}
						else {
							nodeAddr = c0;
							++stackPtr;
							kernel_assert(stackPtr < BVH_QSTACK_SIZE);
							traversalStack[stackPtr].addr = c1;
							traversalStack[stackPtr].dist = d1;
							continue;
						}
					}

					/* Here starts the slow path for 3 or 4 hit children. We push
					 * all nodes onto the stack to sort them there.
					 */
					++stackPtr;
					kernel_assert(stackPtr < BVH_QSTACK_SIZE);
					traversalStack[stackPtr].addr = c1;
					traversalStack[stackPtr].dist = d1;
					++stackPtr;
					kernel_assert(stackPtr < BVH_QSTACK_SIZE);
					traversalStack[stackPtr].addr = c0;
					traversalStack[stackPtr].dist = d0;

					/* Three children are hit, push all onto stack and sort 3
					 * stack items, continue with closest child.
					 */
					r = __bscf(traverseChild);
					int c2 = __float_as_int(cnodes[r]);
					float d2 = ((float*)&dist)[r];
					if(traverseChild == 0) {
						++stackPtr;
						kernel_assert(stackPtr < BVH_QSTACK_SIZE);
						traversalStack[stackPtr].addr = c2;
						traversalStack[stackPtr].dist = d2;
						qbvh_stack_sort(&traversalStack[stackPtr],
						                &traversalStack[stackPtr - 1],
						                &traversalStack[stackPtr - 2]);
						nodeAddr = traversalStack[stackPtr].addr;
						--stackPtr;
						continue;
					}

					/* Four children are hit, push all onto stack and sort 4
					 * stack items, continue with closest child.
					 */
					r = __bscf(traverseChild);
					int c3 = __float_as_int(cnodes[r]);
					float d3 = ((float*)&dist)[r];
					++stackPtr;
					kernel_assert(stackPtr < BVH_QSTACK_SIZE);
					traversalStack[stackPtr].addr = c3;
					traversalStack[stackPtr].dist = d3;
					++stackPtr;
					kernel_assert(stackPtr < BVH_QSTACK_SIZE);
					traversalStack[stackPtr].addr = c2;
					traversalStack[stackPtr].dist = d2;
					qbvh_stack_sort(&traversalStack[stackPtr],
					                &traversalStack[stackPtr - 1],
					                &traversalStack[stackPtr - 2],
					                &traversalStack[stackPtr - 3]);
				}

				nodeAddr = traversalStack[stackPtr].addr;
				--stackPtr;
			}

			/* If node is leaf, fetch triangle list. */
			if(nodeAddr < 0) {
				float4 leaf = kernel_tex_fetch(__bvh_leaf_nodes, (-nodeAddr-1)*BVH_QNODE_LEAF_SIZE);
				int primAddr = __float_as_int(leaf.x);

#if BVH_FEATURE(BVH_INSTANCING)
				if(primAddr >= 0) {
#endif
					int primAddr2 = __float_as_int(leaf.y);
					const uint type = __float_as_int(leaf.w);
					const uint p_type = type & PRIMITIVE_ALL;

					/* Pop. */
					nodeAddr = traversalStack[stackPtr].addr;
					--stackPtr;

					/* Primitive intersection. */
					switch(p_type) {
						case PRIMITIVE_TRIANGLE: {
							for(; primAddr < primAddr2; primAddr++) {
								kernel_assert(kernel_tex_fetch(__prim_type, primAddr) == type);
								/* Only primitives from volume object. */
								uint tri_object = (object == OBJECT_NONE)? kernel_tex_fetch(__prim_object, primAddr): object;
								int object_flag = kernel_tex_fetch(__object_flag, tri_object);
								if((object_flag & SD_OBJECT_HAS_VOLUME) == 0) {
									continue;
								}
								/* Intersect ray against primitive. */
								triangle_intersect(kg, &isect_precalc, isect, P, visibility, object, primAddr);
							}
							break;
						}
#if BVH_FEATURE(BVH_MOTION)
						case PRIMITIVE_MOTION_TRIANGLE: {
							for(; primAddr < primAddr2; primAddr++) {
								kernel_assert(kernel_tex_fetch(__prim_type, primAddr) == type);
								/* Only primitives from volume object. */
								uint tri_object = (object == OBJECT_NONE)? kernel_tex_fetch(__prim_object, primAddr): object;
								int object_flag = kernel_tex_fetch(__object_flag, tri_object);
								if((object_flag & SD_OBJECT_HAS_VOLUME) == 0) {
									continue;
								}
								/* Intersect ray against primitive. */
								motion_triangle_intersect(kg, isect, P, dir, ray->time, visibility, object, primAddr);
							}
							break;
						}
#endif
<<<<<<< HEAD
#if BVH_FEATURE(BVH_HAIR)
						case PRIMITIVE_CURVE:
						case PRIMITIVE_MOTION_CURVE: {
							for(; primAddr < primAddr2; primAddr++) {
								kernel_assert(kernel_tex_fetch(__prim_type, primAddr) == type);
								/* Only primitives from volume object. */
								uint tri_object = (object == OBJECT_NONE)? kernel_tex_fetch(__prim_object, primAddr): object;
								int object_flag = kernel_tex_fetch(__object_flag, tri_object);
								if((object_flag & SD_OBJECT_HAS_VOLUME) == 0) {
									continue;
								}
								/* Intersect ray against primitive. */
								if(kernel_data.curve.curveflags & CURVE_KN_INTERPOLATE)
									bvh_cardinal_curve_intersect(kg, isect, P, dir, visibility, object, primAddr, ray->time, type, NULL, 0, 0);
								else
									bvh_curve_intersect(kg, isect, P, dir, visibility, object, primAddr, ray->time, type, NULL, 0, 0);
							}
							break;
						}
#endif
						case PRIMITIVE_SUBPATCH: {
							for(; primAddr < primAddr2; primAddr++) {
								kernel_assert(kernel_tex_fetch(__prim_type, primAddr) == type);
								/* Only primitives from volume object. */
								uint tri_object = (object == OBJECT_NONE)? kernel_tex_fetch(__prim_object, primAddr): object;
								int object_flag = kernel_tex_fetch(__object_flag, tri_object);
								if((object_flag & SD_OBJECT_HAS_VOLUME) == 0) {
									continue;
								}
								/* Intersect ray against primitive. */
								subpatch_intersect(kg, &isect_precalc, isect, P, dir, visibility, object, primAddr);
							}
							break;
						}
=======
>>>>>>> b1ef786a
					}
				}
#if BVH_FEATURE(BVH_INSTANCING)
				else {
					/* Instance push. */
					object = kernel_tex_fetch(__prim_object, -primAddr-1);
					int object_flag = kernel_tex_fetch(__object_flag, object);

					if(object_flag & SD_OBJECT_HAS_VOLUME) {

#  if BVH_FEATURE(BVH_MOTION)
						bvh_instance_motion_push(kg, object, ray, &P, &dir, &idir, &isect->t, &ob_itfm);
#  else
						bvh_instance_push(kg, object, ray, &P, &dir, &idir, &isect->t);
#  endif

						if(idir.x >= 0.0f) { near_x = 0; far_x = 1; } else { near_x = 1; far_x = 0; }
						if(idir.y >= 0.0f) { near_y = 2; far_y = 3; } else { near_y = 3; far_y = 2; }
						if(idir.z >= 0.0f) { near_z = 4; far_z = 5; } else { near_z = 5; far_z = 4; }
						tfar = ssef(isect->t);
						idir4 = sse3f(ssef(idir.x), ssef(idir.y), ssef(idir.z));
#  ifdef __KERNEL_AVX2__
						P_idir = P*idir;
						P_idir4 = sse3f(P_idir.x, P_idir.y, P_idir.z);
#  else
						org = sse3f(ssef(P.x), ssef(P.y), ssef(P.z));
#  endif
						triangle_intersect_precalc(dir, &isect_precalc);

						++stackPtr;
						kernel_assert(stackPtr < BVH_QSTACK_SIZE);
						traversalStack[stackPtr].addr = ENTRYPOINT_SENTINEL;

						nodeAddr = kernel_tex_fetch(__object_node, object);
					}
					else {
						/* Pop. */
						object = OBJECT_NONE;
						nodeAddr = traversalStack[stackPtr].addr;
						--stackPtr;
					}
				}
			}
#endif  /* FEATURE(BVH_INSTANCING) */
		} while(nodeAddr != ENTRYPOINT_SENTINEL);

#if BVH_FEATURE(BVH_INSTANCING)
		if(stackPtr >= 0) {
			kernel_assert(object != OBJECT_NONE);

			/* Instance pop. */
#  if BVH_FEATURE(BVH_MOTION)
			bvh_instance_motion_pop(kg, object, ray, &P, &dir, &idir, &isect->t, &ob_itfm);
#  else
			bvh_instance_pop(kg, object, ray, &P, &dir, &idir, &isect->t);
#  endif

			if(idir.x >= 0.0f) { near_x = 0; far_x = 1; } else { near_x = 1; far_x = 0; }
			if(idir.y >= 0.0f) { near_y = 2; far_y = 3; } else { near_y = 3; far_y = 2; }
			if(idir.z >= 0.0f) { near_z = 4; far_z = 5; } else { near_z = 5; far_z = 4; }
			tfar = ssef(isect->t);
			idir4 = sse3f(ssef(idir.x), ssef(idir.y), ssef(idir.z));
#  ifdef __KERNEL_AVX2__
			P_idir = P*idir;
			P_idir4 = sse3f(P_idir.x, P_idir.y, P_idir.z);
#  else
			org = sse3f(ssef(P.x), ssef(P.y), ssef(P.z));
#  endif
			triangle_intersect_precalc(dir, &isect_precalc);

			object = OBJECT_NONE;
			nodeAddr = traversalStack[stackPtr].addr;
			--stackPtr;
		}
#endif  /* FEATURE(BVH_INSTANCING) */
	} while(nodeAddr != ENTRYPOINT_SENTINEL);

	return (isect->prim != PRIM_NONE);
}<|MERGE_RESOLUTION|>--- conflicted
+++ resolved
@@ -248,27 +248,6 @@
 							break;
 						}
 #endif
-<<<<<<< HEAD
-#if BVH_FEATURE(BVH_HAIR)
-						case PRIMITIVE_CURVE:
-						case PRIMITIVE_MOTION_CURVE: {
-							for(; primAddr < primAddr2; primAddr++) {
-								kernel_assert(kernel_tex_fetch(__prim_type, primAddr) == type);
-								/* Only primitives from volume object. */
-								uint tri_object = (object == OBJECT_NONE)? kernel_tex_fetch(__prim_object, primAddr): object;
-								int object_flag = kernel_tex_fetch(__object_flag, tri_object);
-								if((object_flag & SD_OBJECT_HAS_VOLUME) == 0) {
-									continue;
-								}
-								/* Intersect ray against primitive. */
-								if(kernel_data.curve.curveflags & CURVE_KN_INTERPOLATE)
-									bvh_cardinal_curve_intersect(kg, isect, P, dir, visibility, object, primAddr, ray->time, type, NULL, 0, 0);
-								else
-									bvh_curve_intersect(kg, isect, P, dir, visibility, object, primAddr, ray->time, type, NULL, 0, 0);
-							}
-							break;
-						}
-#endif
 						case PRIMITIVE_SUBPATCH: {
 							for(; primAddr < primAddr2; primAddr++) {
 								kernel_assert(kernel_tex_fetch(__prim_type, primAddr) == type);
@@ -283,8 +262,6 @@
 							}
 							break;
 						}
-=======
->>>>>>> b1ef786a
 					}
 				}
 #if BVH_FEATURE(BVH_INSTANCING)
