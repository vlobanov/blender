/*
 * Copyright 2011-2013 Blender Foundation
 *
 * Licensed under the Apache License, Version 2.0 (the "License");
 * you may not use this file except in compliance with the License.
 * You may obtain a copy of the License at
 *
 * http://www.apache.org/licenses/LICENSE-2.0
 *
 * Unless required by applicable law or agreed to in writing, software
 * distributed under the License is distributed on an "AS IS" BASIS,
 * WITHOUT WARRANTIES OR CONDITIONS OF ANY KIND, either express or implied.
 * See the License for the specific language governing permissions and
 * limitations under the License.
 */

/* Primitive Utilities
 *
 * Generic functions to look up mesh, curve and volume primitive attributes for
 * shading and render passes. */

CCL_NAMESPACE_BEGIN

/* Generic primitive attribute reading functions */

ccl_device_inline float primitive_attribute_float(KernelGlobals *kg,
                                                  const ShaderData *sd,
                                                  const AttributeDescriptor desc,
                                                  float *dx, float *dy)
{
	if(ccl_fetch(sd, type) & PRIMITIVE_ALL_TRIANGLE) {
		if(subd_triangle_patch(kg, sd) == ~0)
			return triangle_attribute_float(kg, sd, desc, dx, dy);
		else
			return subd_triangle_attribute_float(kg, sd, desc, dx, dy);
	}
#ifdef __HAIR__
	else if(ccl_fetch(sd, type) & PRIMITIVE_ALL_CURVE) {
		return curve_attribute_float(kg, sd, desc, dx, dy);
	}
#endif
#ifdef __VOLUME__
	else if(ccl_fetch(sd, object) != OBJECT_NONE && desc.element == ATTR_ELEMENT_VOXEL) {
		return volume_attribute_float(kg, sd, desc, dx, dy);
	}
#endif
	else {
		if(dx) *dx = 0.0f;
		if(dy) *dy = 0.0f;
		return 0.0f;
	}
}

ccl_device_inline float3 primitive_attribute_float3(KernelGlobals *kg,
                                                    const ShaderData *sd,
                                                    const AttributeDescriptor desc,
                                                    float3 *dx, float3 *dy)
{
	if(ccl_fetch(sd, type) & PRIMITIVE_ALL_TRIANGLE) {
		if(subd_triangle_patch(kg, sd) == ~0)
			return triangle_attribute_float3(kg, sd, desc, dx, dy);
		else
			return subd_triangle_attribute_float3(kg, sd, desc, dx, dy);
	}
#ifdef __HAIR__
	else if(ccl_fetch(sd, type) & PRIMITIVE_ALL_CURVE) {
		return curve_attribute_float3(kg, sd, desc, dx, dy);
	}
#endif
#ifdef __VOLUME__
	else if(ccl_fetch(sd, object) != OBJECT_NONE && desc.element == ATTR_ELEMENT_VOXEL) {
		return volume_attribute_float3(kg, sd, desc, dx, dy);
	}
#endif
	else {
		if(dx) *dx = make_float3(0.0f, 0.0f, 0.0f);
		if(dy) *dy = make_float3(0.0f, 0.0f, 0.0f);
		return make_float3(0.0f, 0.0f, 0.0f);
	}
}

/* Default UV coordinate */

ccl_device_inline float3 primitive_uv(KernelGlobals *kg, ShaderData *sd)
{
	const AttributeDescriptor desc = find_attribute(kg, sd, ATTR_STD_UV);

	if(desc.offset == ATTR_STD_NOT_FOUND)
		return make_float3(0.0f, 0.0f, 0.0f);

	float3 uv = primitive_attribute_float3(kg, sd, desc, NULL, NULL);
	uv.z = 1.0f;
	return uv;
}

/* Ptex coordinates */

ccl_device bool primitive_ptex(KernelGlobals *kg, ShaderData *sd, float2 *uv, int *face_id)
{
	/* storing ptex data as attributes is not memory efficient but simple for tests */
	const AttributeDescriptor desc_face_id = find_attribute(kg, sd, ATTR_STD_PTEX_FACE_ID);
	const AttributeDescriptor desc_uv = find_attribute(kg, sd, ATTR_STD_PTEX_UV);

	if(desc_face_id.offset == ATTR_STD_NOT_FOUND || desc_uv.offset == ATTR_STD_NOT_FOUND)
		return false;

	float3 uv3 = primitive_attribute_float3(kg, sd, desc_uv, NULL, NULL);
	float face_id_f = primitive_attribute_float(kg, sd, desc_face_id, NULL, NULL);

	*uv = make_float2(uv3.x, uv3.y);
	*face_id = (int)face_id_f;

	return true;
}

/* Surface tangent */

ccl_device float3 primitive_tangent(KernelGlobals *kg, ShaderData *sd)
{
#ifdef __HAIR__
	if(ccl_fetch(sd, type) & PRIMITIVE_ALL_CURVE)
#  ifdef __DPDU__
		return normalize(ccl_fetch(sd, dPdu));
#  else
		return make_float3(0.0f, 0.0f, 0.0f);
#  endif
#endif

	/* try to create spherical tangent from generated coordinates */
	const AttributeDescriptor desc = find_attribute(kg, sd, ATTR_STD_GENERATED);

	if(desc.offset != ATTR_STD_NOT_FOUND) {
		float3 data = primitive_attribute_float3(kg, sd, desc, NULL, NULL);
		data = make_float3(-(data.y - 0.5f), (data.x - 0.5f), 0.0f);
		object_normal_transform(kg, sd, &data);
		return cross(ccl_fetch(sd, N), normalize(cross(data, ccl_fetch(sd, N))));
	}
	else {
		/* otherwise use surface derivatives */
#ifdef __DPDU__
		return normalize(ccl_fetch(sd, dPdu));
#else
		return make_float3(0.0f, 0.0f, 0.0f);
#endif
	}
}

/* Motion vector for motion pass */

ccl_device_inline float4 primitive_motion_vector(KernelGlobals *kg, ShaderData *sd)
{
	/* center position */
	float3 center;

#ifdef __HAIR__
	bool is_curve_primitive = ccl_fetch(sd, type) & PRIMITIVE_ALL_CURVE;
	if(is_curve_primitive) {
		center = curve_motion_center_location(kg, sd);

<<<<<<< HEAD
		if(!(ccl_fetch(sd, object_flag) & SD_OBJECT_TRANSFORM_APPLIED))
=======
		if(!(ccl_fetch(sd, object_flag) & SD_OBJECT_TRANSFORM_APPLIED)) {
>>>>>>> 21f37678
			object_position_transform(kg, sd, &center);
		}
	}
	else
#endif
		center = ccl_fetch(sd, P);

	float3 motion_pre = center, motion_post = center;

	/* deformation motion */
	AttributeDescriptor desc = find_attribute(kg, sd, ATTR_STD_MOTION_VERTEX_POSITION);

	if(desc.offset != ATTR_STD_NOT_FOUND) {
		/* get motion info */
		int numverts, numkeys;
		object_motion_info(kg, ccl_fetch(sd, object), NULL, &numverts, &numkeys);

		/* lookup attributes */
		motion_pre = primitive_attribute_float3(kg, sd, desc, NULL, NULL);

		desc.offset += (ccl_fetch(sd, type) & PRIMITIVE_ALL_TRIANGLE)? numverts: numkeys;
		motion_post = primitive_attribute_float3(kg, sd, desc, NULL, NULL);

#ifdef __HAIR__
<<<<<<< HEAD
		if (is_curve_primitive && (ccl_fetch(sd, object_flag) & SD_OBJECT_OBJECT_HAS_VERTEX_MOTION) == 0) {
=======
		if(is_curve_primitive && (ccl_fetch(sd, object_flag) & SD_OBJECT_HAS_VERTEX_MOTION) == 0) {
>>>>>>> 21f37678
			object_position_transform(kg, sd, &motion_pre);
			object_position_transform(kg, sd, &motion_post);
		}
#endif
	}

	/* object motion. note that depending on the mesh having motion vectors, this
	 * transformation was set match the world/object space of motion_pre/post */
	Transform tfm;
	
	tfm = object_fetch_vector_transform(kg, ccl_fetch(sd, object), OBJECT_VECTOR_MOTION_PRE);
	motion_pre = transform_point(&tfm, motion_pre);

	tfm = object_fetch_vector_transform(kg, ccl_fetch(sd, object), OBJECT_VECTOR_MOTION_POST);
	motion_post = transform_point(&tfm, motion_post);

	float3 motion_center;

	/* camera motion, for perspective/orthographic motion.pre/post will be a
	 * world-to-raster matrix, for panorama it's world-to-camera */
	if(kernel_data.cam.type != CAMERA_PANORAMA) {
		tfm = kernel_data.cam.worldtoraster;
		motion_center = transform_perspective(&tfm, center);

		tfm = kernel_data.cam.motion.pre;
		motion_pre = transform_perspective(&tfm, motion_pre);

		tfm = kernel_data.cam.motion.post;
		motion_post = transform_perspective(&tfm, motion_post);
	}
	else {
		tfm = kernel_data.cam.worldtocamera;
		motion_center = normalize(transform_point(&tfm, center));
		motion_center = float2_to_float3(direction_to_panorama(kg, motion_center));
		motion_center.x *= kernel_data.cam.width;
		motion_center.y *= kernel_data.cam.height;

		tfm = kernel_data.cam.motion.pre;
		motion_pre = normalize(transform_point(&tfm, motion_pre));
		motion_pre = float2_to_float3(direction_to_panorama(kg, motion_pre));
		motion_pre.x *= kernel_data.cam.width;
		motion_pre.y *= kernel_data.cam.height;

		tfm = kernel_data.cam.motion.post;
		motion_post = normalize(transform_point(&tfm, motion_post));
		motion_post = float2_to_float3(direction_to_panorama(kg, motion_post));
		motion_post.x *= kernel_data.cam.width;
		motion_post.y *= kernel_data.cam.height;
	}

	motion_pre = motion_pre - motion_center;
	motion_post = motion_center - motion_post;

	return make_float4(motion_pre.x, motion_pre.y, motion_post.x, motion_post.y);
}

CCL_NAMESPACE_END
<|MERGE_RESOLUTION|>--- conflicted
+++ resolved
@@ -157,11 +157,7 @@
 	if(is_curve_primitive) {
 		center = curve_motion_center_location(kg, sd);
 
-<<<<<<< HEAD
-		if(!(ccl_fetch(sd, object_flag) & SD_OBJECT_TRANSFORM_APPLIED))
-=======
-		if(!(ccl_fetch(sd, object_flag) & SD_OBJECT_TRANSFORM_APPLIED)) {
->>>>>>> 21f37678
+		if (!(ccl_fetch(sd, object_flag) & SD_OBJECT_TRANSFORM_APPLIED)) {
 			object_position_transform(kg, sd, &center);
 		}
 	}
@@ -186,11 +182,7 @@
 		motion_post = primitive_attribute_float3(kg, sd, desc, NULL, NULL);
 
 #ifdef __HAIR__
-<<<<<<< HEAD
 		if (is_curve_primitive && (ccl_fetch(sd, object_flag) & SD_OBJECT_OBJECT_HAS_VERTEX_MOTION) == 0) {
-=======
-		if(is_curve_primitive && (ccl_fetch(sd, object_flag) & SD_OBJECT_HAS_VERTEX_MOTION) == 0) {
->>>>>>> 21f37678
 			object_position_transform(kg, sd, &motion_pre);
 			object_position_transform(kg, sd, &motion_post);
 		}
