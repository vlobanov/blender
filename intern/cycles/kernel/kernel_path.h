--- conflicted
+++ resolved
@@ -46,7 +46,7 @@
 #include "kernel_path_common.h"
 #include "kernel_path_surface.h"
 #include "kernel_path_volume.h"
-#include "kernel_path_subsurface.h"
+//#include "kernel_path_subsurface.h"
 
 #ifdef __KERNEL_DEBUG__
 #  include "kernel_debug.h"
@@ -84,15 +84,9 @@
 		light_ray.D = ao_D;
 		light_ray.t = kernel_data.background.ao_distance;
 #ifdef __OBJECT_MOTION__
-<<<<<<< HEAD
 		light_ray.time = ccl_fetch(sd, time);
 #endif
 		light_ray.dP = ccl_fetch(sd, dP);
-=======
-		light_ray.time = sd->time;
-#endif  /* __OBJECT_MOTION__ */
-		light_ray.dP = sd->dP;
->>>>>>> d6a6417e
 		light_ray.dD = differential3_zero();
 
         state->flag |= PATH_RAY_AO;
@@ -442,7 +436,6 @@
 	}
 }
 
-<<<<<<< HEAD
 #ifdef __SUBSURFACE__
 #  ifndef __KERNEL_CUDA__
 ccl_device
@@ -611,8 +604,6 @@
 }
 
 #endif  /* __SUBSURFACE__ */
-=======
->>>>>>> d6a6417e
 
 ccl_device_inline float4 kernel_path_integrate(KernelGlobals *kg,
                                                RNG *rng,
