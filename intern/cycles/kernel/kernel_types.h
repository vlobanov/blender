/*
 * Copyright 2011-2013 Blender Foundation
 *
 * Licensed under the Apache License, Version 2.0 (the "License");
 * you may not use this file except in compliance with the License.
 * You may obtain a copy of the License at
 *
 * http://www.apache.org/licenses/LICENSE-2.0
 *
 * Unless required by applicable law or agreed to in writing, software
 * distributed under the License is distributed on an "AS IS" BASIS,
 * WITHOUT WARRANTIES OR CONDITIONS OF ANY KIND, either express or implied.
 * See the License for the specific language governing permissions and
 * limitations under the License.
 */

#ifndef __KERNEL_TYPES_H__
#define __KERNEL_TYPES_H__

#include "kernel/kernel_math.h"
#include "kernel/svm/svm_types.h"
#include "util/util_static_assert.h"

#ifndef __KERNEL_GPU__
#  define __KERNEL_CPU__
#endif

#if defined(__KERNEL_CPU__) && defined(WITH_EMBREE)
#include "embree2/rtcore.h"
#include "embree2/rtcore_scene.h"
#endif

/* TODO(sergey): This is only to make it possible to include this header
 * from outside of the kernel. but this could be done somewhat cleaner?
 */
#ifndef ccl_addr_space
#  define ccl_addr_space
#endif

CCL_NAMESPACE_BEGIN

/* constants */
#define OBJECT_SIZE 		12
#define OBJECT_VECTOR_SIZE	6
#define LIGHT_SIZE		13
#define FILTER_TABLE_SIZE	1024
#define RAMP_TABLE_SIZE		256
#define SHUTTER_TABLE_SIZE		256
#define PARTICLE_SIZE 		5
#define SHADER_SIZE		13

#define BSSRDF_MIN_RADIUS			1e-8f
#define BSSRDF_MAX_HITS				4

#define BECKMANN_TABLE_SIZE		256

#define SHADER_NONE				(~0)
#define OBJECT_NONE				(~0)
#define PRIM_NONE				(~0)
#define LAMP_NONE				(~0)

#define VOLUME_STACK_SIZE		16

#define WORK_POOL_SIZE_GPU 64
#define WORK_POOL_SIZE_CPU 1
#ifdef __KERNEL_GPU__
#  define WORK_POOL_SIZE WORK_POOL_SIZE_GPU
#else
#  define WORK_POOL_SIZE WORK_POOL_SIZE_CPU
#endif

/* device capabilities */
#ifdef __KERNEL_CPU__
#  ifdef __KERNEL_SSE2__
#    define __QBVH__
#  endif
#  define __KERNEL_SHADING__
#  define __KERNEL_ADV_SHADING__
#  ifndef __SPLIT_KERNEL__
#    define __BRANCHED_PATH__
#  endif
#  ifdef WITH_OSL
#    define __OSL__
#  endif
#  define __SUBSURFACE__
#  define __CMJ__
#  define __VOLUME__
#  define __VOLUME_SCATTER__
#  define __SHADOW_RECORD_ALL__
<<<<<<< HEAD
#  define __VOLUME_RECORD_ALL__
#  ifdef WITH_EMBREE
#    define __EMBREE__
=======
#  ifndef __SPLIT_KERNEL__
#    define __VOLUME_DECOUPLED__
#    define __VOLUME_RECORD_ALL__
>>>>>>> 40d45967
#  endif
#endif  /* __KERNEL_CPU__ */

#ifdef __KERNEL_CUDA__
#  define __KERNEL_SHADING__
#  define __KERNEL_ADV_SHADING__
#  define __VOLUME__
#  define __VOLUME_SCATTER__
#  define __SUBSURFACE__
#  define __SHADOW_RECORD_ALL__
#  ifndef __SPLIT_KERNEL__
#    define __BRANCHED_PATH__
#    define __CMJ__
#  endif
#endif  /* __KERNEL_CUDA__ */

#ifdef __KERNEL_OPENCL__

/* keep __KERNEL_ADV_SHADING__ in sync with opencl_kernel_use_advanced_shading! */

#  ifdef __KERNEL_OPENCL_NVIDIA__
#    define __KERNEL_SHADING__
#    define __KERNEL_ADV_SHADING__
#    define __SUBSURFACE__
#    define __VOLUME__
#    define __VOLUME_SCATTER__
#    define __SHADOW_RECORD_ALL__
#    ifdef __KERNEL_EXPERIMENTAL__
#      define __CMJ__
#    endif
#  endif  /* __KERNEL_OPENCL_NVIDIA__ */

#  ifdef __KERNEL_OPENCL_APPLE__
#    define __KERNEL_SHADING__
#    define __KERNEL_ADV_SHADING__
/* TODO(sergey): Currently experimental section is ignored here,
 * this is because megakernel in device_opencl does not support
 * custom cflags depending on the scene features.
 */
#    ifdef __KERNEL_EXPERIMENTAL__
#      define __CMJ__
#    endif
#  endif  /* __KERNEL_OPENCL_NVIDIA__ */

#  ifdef __KERNEL_OPENCL_AMD__
#    define __CL_USE_NATIVE__
#    define __KERNEL_SHADING__
#    define __KERNEL_ADV_SHADING__
#    define __SUBSURFACE__
#    define __VOLUME__
#    define __VOLUME_SCATTER__
#    define __SHADOW_RECORD_ALL__
#  endif  /* __KERNEL_OPENCL_AMD__ */

#  ifdef __KERNEL_OPENCL_INTEL_CPU__
#    define __CL_USE_NATIVE__
#    define __KERNEL_SHADING__
#    define __KERNEL_ADV_SHADING__
#    ifdef __KERNEL_EXPERIMENTAL__
#      define __CMJ__
#    endif
#  endif  /* __KERNEL_OPENCL_INTEL_CPU__ */

#endif  /* __KERNEL_OPENCL__ */

/* kernel features */
#define __SOBOL__
#define __INSTANCING__
#define __DPDU__
#define __UV__
#define __BACKGROUND__
#define __CAUSTICS_TRICKS__
#define __VISIBILITY_FLAG__
#define __RAY_DIFFERENTIALS__
#define __CAMERA_CLIPPING__
#define __INTERSECTION_REFINE__
#define __CLAMP_SAMPLE__
#define __PATCH_EVAL__
#define __SHADOW_TRICKS__

#ifdef __KERNEL_SHADING__
#  define __SVM__
#  define __EMISSION__
#  define __TEXTURES__
#  define __EXTRA_NODES__
#  define __HOLDOUT__
#endif

#ifdef __KERNEL_ADV_SHADING__
#  define __MULTI_CLOSURE__
#  define __TRANSPARENT_SHADOWS__
#  define __PASSES__
#  define __BACKGROUND_MIS__
#  define __LAMP_MIS__
#  define __AO__
#  define __CAMERA_MOTION__
#  define __OBJECT_MOTION__
#  define __HAIR__
#  define __BAKING__
#endif

#ifdef WITH_CYCLES_DEBUG
#  define __KERNEL_DEBUG__
#endif

/* Scene-based selective features compilation. */
#ifdef __NO_CAMERA_MOTION__
#  undef __CAMERA_MOTION__
#endif
#ifdef __NO_OBJECT_MOTION__
#  undef __OBJECT_MOTION__
#endif
#ifdef __NO_HAIR__
#  undef __HAIR__
#endif
#ifdef __NO_VOLUME__
#  undef __VOLUME__
#  undef __VOLUME_SCATTER__
#endif
#ifdef __NO_SUBSURFACE__
#  undef __SUBSURFACE__
#endif
#ifdef __NO_BAKING__
#  undef __BAKING__
#endif
#ifdef __NO_BRANCHED_PATH__
#  undef __BRANCHED_PATH__
#endif
#ifdef __NO_PATCH_EVAL__
#  undef __PATCH_EVAL__
#endif
#ifdef __NO_TRANSPARENT__
#  undef __TRANSPARENT_SHADOWS__
#endif
#ifdef __NO_SHADOW_TRICKS__
#undef __SHADOW_TRICKS__
#endif

/* Random Numbers */

typedef uint RNG;

/* Shader Evaluation */

typedef enum ShaderEvalType {
	SHADER_EVAL_DISPLACE,
	SHADER_EVAL_BACKGROUND,
	/* bake types */
	SHADER_EVAL_BAKE, /* no real shade, it's used in the code to
	                   * differentiate the type of shader eval from the above
	                   */
	/* data passes */
	SHADER_EVAL_NORMAL,
	SHADER_EVAL_UV,
	SHADER_EVAL_DIFFUSE_COLOR,
	SHADER_EVAL_GLOSSY_COLOR,
	SHADER_EVAL_TRANSMISSION_COLOR,
	SHADER_EVAL_SUBSURFACE_COLOR,
	SHADER_EVAL_EMISSION,

	/* light passes */
	SHADER_EVAL_AO,
	SHADER_EVAL_COMBINED,
	SHADER_EVAL_SHADOW,
	SHADER_EVAL_DIFFUSE,
	SHADER_EVAL_GLOSSY,
	SHADER_EVAL_TRANSMISSION,
	SHADER_EVAL_SUBSURFACE,

	/* extra */
	SHADER_EVAL_ENVIRONMENT,
} ShaderEvalType;

/* Path Tracing
 * note we need to keep the u/v pairs at even values */

enum PathTraceDimension {
	PRNG_FILTER_U = 0,
	PRNG_FILTER_V = 1,
	PRNG_LENS_U = 2,
	PRNG_LENS_V = 3,
#ifdef __CAMERA_MOTION__
	PRNG_TIME = 4,
	PRNG_UNUSED_0 = 5,
	PRNG_UNUSED_1 = 6,	/* for some reason (6, 7) is a bad sobol pattern */
	PRNG_UNUSED_2 = 7,  /* with a low number of samples (< 64) */
#endif
	PRNG_BASE_NUM = 8,

	PRNG_BSDF_U = 0,
	PRNG_BSDF_V = 1,
	PRNG_BSDF = 2,
	PRNG_LIGHT = 3,
	PRNG_LIGHT_U = 4,
	PRNG_LIGHT_V = 5,
	PRNG_LIGHT_TERMINATE = 6,
	PRNG_TERMINATE = 7,

#ifdef __VOLUME__
	PRNG_PHASE_U = 8,
	PRNG_PHASE_V = 9,
	PRNG_PHASE = 10,
	PRNG_SCATTER_DISTANCE = 11,
#endif

	PRNG_BOUNCE_NUM = 12,
};

enum SamplingPattern {
	SAMPLING_PATTERN_SOBOL = 0,
	SAMPLING_PATTERN_CMJ = 1,

	SAMPLING_NUM_PATTERNS,
};

/* these flags values correspond to raytypes in osl.cpp, so keep them in sync! */

enum PathRayFlag {
	PATH_RAY_CAMERA = 1,
	PATH_RAY_REFLECT = 2,
	PATH_RAY_TRANSMIT = 4,
	PATH_RAY_DIFFUSE = 8,
	PATH_RAY_GLOSSY = 16,
	PATH_RAY_SINGULAR = 32,
	PATH_RAY_TRANSPARENT = 64,

	PATH_RAY_SHADOW_OPAQUE = 128,
	PATH_RAY_SHADOW_TRANSPARENT = 256,
	PATH_RAY_SHADOW = (PATH_RAY_SHADOW_OPAQUE | PATH_RAY_SHADOW_TRANSPARENT),

	PATH_RAY_CURVE = 512, /* visibility flag to define curve segments */
	PATH_RAY_VOLUME_SCATTER = 1024, /* volume scattering */
	PATH_RAY_AO = 2048,

	/* Special flag to tag unaligned BVH nodes. */
	PATH_RAY_NODE_UNALIGNED = 4096,

	PATH_RAY_ALL_VISIBILITY = (1|2|4|8|16|32|64|128|256|512|1024|2048|4096),

	PATH_RAY_MIS_SKIP = 8192,
	PATH_RAY_DIFFUSE_ANCESTOR = 16384,
	PATH_RAY_SINGLE_PASS_DONE = 32768,
	PATH_RAY_SHADOW_CATCHER_ONLY = 65536,
	PATH_RAY_SHADOW_CATCHER = 131072,
};

/* Closure Label */

typedef enum ClosureLabel {
	LABEL_NONE = 0,
	LABEL_TRANSMIT = 1,
	LABEL_REFLECT = 2,
	LABEL_DIFFUSE = 4,
	LABEL_GLOSSY = 8,
	LABEL_SINGULAR = 16,
	LABEL_TRANSPARENT = 32,
	LABEL_VOLUME_SCATTER = 64,
} ClosureLabel;

/* Render Passes */

typedef enum PassType {
	PASS_NONE = 0,
	PASS_COMBINED = (1 << 0),
	PASS_DEPTH = (1 << 1),
	PASS_NORMAL = (1 << 2),
	PASS_UV = (1 << 3),
	PASS_OBJECT_ID = (1 << 4),
	PASS_MATERIAL_ID = (1 << 5),
	PASS_DIFFUSE_COLOR = (1 << 6),
	PASS_GLOSSY_COLOR = (1 << 7),
	PASS_TRANSMISSION_COLOR = (1 << 8),
	PASS_DIFFUSE_INDIRECT = (1 << 9),
	PASS_GLOSSY_INDIRECT = (1 << 10),
	PASS_TRANSMISSION_INDIRECT = (1 << 11),
	PASS_DIFFUSE_DIRECT = (1 << 12),
	PASS_GLOSSY_DIRECT = (1 << 13),
	PASS_TRANSMISSION_DIRECT = (1 << 14),
	PASS_EMISSION = (1 << 15),
	PASS_BACKGROUND = (1 << 16),
	PASS_AO = (1 << 17),
	PASS_SHADOW = (1 << 18),
	PASS_MOTION = (1 << 19),
	PASS_MOTION_WEIGHT = (1 << 20),
	PASS_MIST = (1 << 21),
	PASS_SUBSURFACE_DIRECT = (1 << 22),
	PASS_SUBSURFACE_INDIRECT = (1 << 23),
	PASS_SUBSURFACE_COLOR = (1 << 24),
	PASS_LIGHT = (1 << 25), /* no real pass, used to force use_light_pass */
#ifdef __KERNEL_DEBUG__
	PASS_BVH_TRAVERSED_NODES = (1 << 26),
	PASS_BVH_TRAVERSED_INSTANCES = (1 << 27),
	PASS_BVH_INTERSECTIONS = (1 << 28),
	PASS_RAY_BOUNCES = (1 << 29),
#endif
} PassType;

#define PASS_ALL (~0)

typedef enum BakePassFilter {
	BAKE_FILTER_NONE = 0,
	BAKE_FILTER_DIRECT = (1 << 0),
	BAKE_FILTER_INDIRECT = (1 << 1),
	BAKE_FILTER_COLOR = (1 << 2),
	BAKE_FILTER_DIFFUSE = (1 << 3),
	BAKE_FILTER_GLOSSY = (1 << 4),
	BAKE_FILTER_TRANSMISSION = (1 << 5),
	BAKE_FILTER_SUBSURFACE = (1 << 6),
	BAKE_FILTER_EMISSION = (1 << 7),
	BAKE_FILTER_AO = (1 << 8),
} BakePassFilter;

typedef enum BakePassFilterCombos {
	BAKE_FILTER_COMBINED = (
	    BAKE_FILTER_DIRECT |
	    BAKE_FILTER_INDIRECT |
	    BAKE_FILTER_DIFFUSE |
	    BAKE_FILTER_GLOSSY |
	    BAKE_FILTER_TRANSMISSION |
	    BAKE_FILTER_SUBSURFACE |
	    BAKE_FILTER_EMISSION |
	    BAKE_FILTER_AO),
	BAKE_FILTER_DIFFUSE_DIRECT = (BAKE_FILTER_DIRECT | BAKE_FILTER_DIFFUSE),
	BAKE_FILTER_GLOSSY_DIRECT = (BAKE_FILTER_DIRECT | BAKE_FILTER_GLOSSY),
	BAKE_FILTER_TRANSMISSION_DIRECT = (BAKE_FILTER_DIRECT | BAKE_FILTER_TRANSMISSION),
	BAKE_FILTER_SUBSURFACE_DIRECT = (BAKE_FILTER_DIRECT | BAKE_FILTER_SUBSURFACE),
	BAKE_FILTER_DIFFUSE_INDIRECT = (BAKE_FILTER_INDIRECT | BAKE_FILTER_DIFFUSE),
	BAKE_FILTER_GLOSSY_INDIRECT = (BAKE_FILTER_INDIRECT | BAKE_FILTER_GLOSSY),
	BAKE_FILTER_TRANSMISSION_INDIRECT = (BAKE_FILTER_INDIRECT | BAKE_FILTER_TRANSMISSION),
	BAKE_FILTER_SUBSURFACE_INDIRECT = (BAKE_FILTER_INDIRECT | BAKE_FILTER_SUBSURFACE),
} BakePassFilterCombos;

typedef ccl_addr_space struct PathRadiance {
#ifdef __PASSES__
	int use_light_pass;
#endif

	float3 emission;
#ifdef __PASSES__
	float3 background;
	float3 ao;

	float3 indirect;
	float3 direct_throughput;
	float3 direct_emission;

	float3 color_diffuse;
	float3 color_glossy;
	float3 color_transmission;
	float3 color_subsurface;
	float3 color_scatter;

	float3 direct_diffuse;
	float3 direct_glossy;
	float3 direct_transmission;
	float3 direct_subsurface;
	float3 direct_scatter;

	float3 indirect_diffuse;
	float3 indirect_glossy;
	float3 indirect_transmission;
	float3 indirect_subsurface;
	float3 indirect_scatter;

	float3 path_diffuse;
	float3 path_glossy;
	float3 path_transmission;
	float3 path_subsurface;
	float3 path_scatter;

	float4 shadow;
	float mist;
#endif

#ifdef __SHADOW_TRICKS__
	/* Total light reachable across the path, ignoring shadow blocked queries. */
	float3 path_total;
	/* Total light reachable across the path with shadow blocked queries
	 * applied here.
	 *
	 * Dividing this figure by path_total will give estimate of shadow pass.
	 */
	float3 path_total_shaded;

	/* Color of the background on which shadow is alpha-overed. */
	float3 shadow_color;
#endif
} PathRadiance;

typedef struct BsdfEval {
#ifdef __PASSES__
	int use_light_pass;
#endif

	float3 diffuse;
#ifdef __PASSES__
	float3 glossy;
	float3 transmission;
	float3 transparent;
	float3 subsurface;
	float3 scatter;
#endif
#ifdef __SHADOW_TRICKS__
	float3 sum_no_mis;
#endif
} BsdfEval;

/* Shader Flag */

typedef enum ShaderFlag {
	SHADER_SMOOTH_NORMAL = (1 << 31),
	SHADER_CAST_SHADOW = (1 << 30),
	SHADER_AREA_LIGHT = (1 << 29),
	SHADER_USE_MIS = (1 << 28),
	SHADER_EXCLUDE_DIFFUSE = (1 << 27),
	SHADER_EXCLUDE_GLOSSY = (1 << 26),
	SHADER_EXCLUDE_TRANSMIT = (1 << 25),
	SHADER_EXCLUDE_CAMERA = (1 << 24),
	SHADER_EXCLUDE_SCATTER = (1 << 23),
	SHADER_EXCLUDE_ANY = (SHADER_EXCLUDE_DIFFUSE|SHADER_EXCLUDE_GLOSSY|SHADER_EXCLUDE_TRANSMIT|SHADER_EXCLUDE_CAMERA|SHADER_EXCLUDE_SCATTER),

	SHADER_MASK = ~(SHADER_SMOOTH_NORMAL|SHADER_CAST_SHADOW|SHADER_AREA_LIGHT|SHADER_USE_MIS|SHADER_EXCLUDE_ANY)
} ShaderFlag;

/* Light Type */

typedef enum LightType {
	LIGHT_POINT,
	LIGHT_DISTANT,
	LIGHT_BACKGROUND,
	LIGHT_AREA,
	LIGHT_SPOT,
	LIGHT_TRIANGLE
} LightType;

/* Camera Type */

enum CameraType {
	CAMERA_PERSPECTIVE,
	CAMERA_ORTHOGRAPHIC,
	CAMERA_PANORAMA
};

/* Panorama Type */

enum PanoramaType {
	PANORAMA_EQUIRECTANGULAR = 0,
	PANORAMA_FISHEYE_EQUIDISTANT = 1,
	PANORAMA_FISHEYE_EQUISOLID = 2,
	PANORAMA_MIRRORBALL = 3,

	PANORAMA_NUM_TYPES,
};

/* Differential */

typedef struct differential3 {
	float3 dx;
	float3 dy;
} differential3;

typedef struct differential {
	float dx;
	float dy;
} differential;

/* Ray */

typedef struct Ray {
/* TODO(sergey): This is only needed because current AMD
 * compiler has hard time building the kernel with this
 * reshuffle. And at the same time reshuffle will cause
 * less optimal CPU code in certain places.
 *
 * We'll get rid of this nasty exception once AMD compiler
 * is fixed.
 */
#ifndef __KERNEL_OPENCL_AMD__
	float3 P;		/* origin */
	float3 D;		/* direction */

	float t;		/* length of the ray */
	float time;		/* time (for motion blur) */
#else
	float t;		/* length of the ray */
	float time;		/* time (for motion blur) */
	float3 P;		/* origin */
	float3 D;		/* direction */
#endif

#ifdef __RAY_DIFFERENTIALS__
	differential3 dP;
	differential3 dD;
#endif
} Ray;

/* Intersection */

typedef struct Intersection {
	float t, u, v;
	int prim;
	int object;
	int type;

#ifdef __KERNEL_DEBUG__
	int num_traversed_nodes;
	int num_traversed_instances;
	int num_intersections;
#endif
} Intersection;

/* Primitives */

typedef enum PrimitiveType {
	PRIMITIVE_NONE            = 0,
	PRIMITIVE_TRIANGLE        = (1 << 0),
	PRIMITIVE_MOTION_TRIANGLE = (1 << 1),
	PRIMITIVE_CURVE           = (1 << 2),
	PRIMITIVE_MOTION_CURVE    = (1 << 3),
	/* Lamp primitive is not included below on purpose,
	 * since it is no real traceable primitive.
	 */
	PRIMITIVE_LAMP            = (1 << 4),

	PRIMITIVE_ALL_TRIANGLE = (PRIMITIVE_TRIANGLE|PRIMITIVE_MOTION_TRIANGLE),
	PRIMITIVE_ALL_CURVE = (PRIMITIVE_CURVE|PRIMITIVE_MOTION_CURVE),
	PRIMITIVE_ALL_MOTION = (PRIMITIVE_MOTION_TRIANGLE|PRIMITIVE_MOTION_CURVE),
	PRIMITIVE_ALL = (PRIMITIVE_ALL_TRIANGLE|PRIMITIVE_ALL_CURVE),

	/* Total number of different traceable primitives.
	 * NOTE: This is an actual value, not a bitflag.
	 */
	PRIMITIVE_NUM_TOTAL = 4,
} PrimitiveType;

#define PRIMITIVE_PACK_SEGMENT(type, segment) ((segment << PRIMITIVE_NUM_TOTAL) | (type))
#define PRIMITIVE_UNPACK_SEGMENT(type) (type >> PRIMITIVE_NUM_TOTAL)

/* Attributes */

typedef enum AttributePrimitive {
	ATTR_PRIM_TRIANGLE = 0,
	ATTR_PRIM_CURVE,
	ATTR_PRIM_SUBD,

	ATTR_PRIM_TYPES
} AttributePrimitive;

typedef enum AttributeElement {
	ATTR_ELEMENT_NONE,
	ATTR_ELEMENT_OBJECT,
	ATTR_ELEMENT_MESH,
	ATTR_ELEMENT_FACE,
	ATTR_ELEMENT_VERTEX,
	ATTR_ELEMENT_VERTEX_MOTION,
	ATTR_ELEMENT_CORNER,
	ATTR_ELEMENT_CORNER_BYTE,
	ATTR_ELEMENT_CURVE,
	ATTR_ELEMENT_CURVE_KEY,
	ATTR_ELEMENT_CURVE_KEY_MOTION,
	ATTR_ELEMENT_VOXEL
} AttributeElement;

typedef enum AttributeStandard {
	ATTR_STD_NONE = 0,
	ATTR_STD_VERTEX_NORMAL,
	ATTR_STD_FACE_NORMAL,
	ATTR_STD_UV,
	ATTR_STD_UV_TANGENT,
	ATTR_STD_UV_TANGENT_SIGN,
	ATTR_STD_GENERATED,
	ATTR_STD_GENERATED_TRANSFORM,
	ATTR_STD_POSITION_UNDEFORMED,
	ATTR_STD_POSITION_UNDISPLACED,
	ATTR_STD_MOTION_VERTEX_POSITION,
	ATTR_STD_MOTION_VERTEX_NORMAL,
	ATTR_STD_PARTICLE,
	ATTR_STD_CURVE_INTERCEPT,
	ATTR_STD_PTEX_FACE_ID,
	ATTR_STD_PTEX_UV,
	ATTR_STD_VOLUME_DENSITY,
	ATTR_STD_VOLUME_COLOR,
	ATTR_STD_VOLUME_FLAME,
	ATTR_STD_VOLUME_HEAT,
	ATTR_STD_VOLUME_VELOCITY,
	ATTR_STD_POINTINESS,
	ATTR_STD_NUM,

	ATTR_STD_NOT_FOUND = ~0
} AttributeStandard;

typedef enum AttributeFlag {
	ATTR_FINAL_SIZE = (1 << 0),
	ATTR_SUBDIVIDED = (1 << 1),
} AttributeFlag;

typedef struct AttributeDescriptor {
	AttributeElement element;
	NodeAttributeType type;
	uint flags; /* see enum AttributeFlag */
	int offset;
} AttributeDescriptor;

/* Closure data */

#ifdef __MULTI_CLOSURE__
#  ifndef __MAX_CLOSURE__
#     define MAX_CLOSURE 64
#  else
#    define MAX_CLOSURE __MAX_CLOSURE__
#  endif
#else
#  define MAX_CLOSURE 1
#endif

/* This struct is the base class for all closures. The common members are
 * duplicated in all derived classes since we don't have C++ in the kernel
 * yet, and because it lets us lay out the members to minimize padding. The
 * weight member is located at the beginning of the struct for this reason.
 *
 * ShaderClosure has a fixed size, and any extra space must be allocated
 * with closure_alloc_extra().
 *
 * We pad the struct to 80 bytes and ensure it is aligned to 16 bytes, which
 * we assume to be the maximum required alignment for any struct. */

#define SHADER_CLOSURE_BASE \
	float3 weight; \
	ClosureType type; \
	float sample_weight \

typedef ccl_addr_space struct ccl_align(16) ShaderClosure {
	SHADER_CLOSURE_BASE;

	float data[14]; /* pad to 80 bytes */
} ShaderClosure;

/* Shader Context
 *
 * For OSL we recycle a fixed number of contexts for speed */

typedef enum ShaderContext {
	SHADER_CONTEXT_MAIN = 0,
	SHADER_CONTEXT_INDIRECT = 1,
	SHADER_CONTEXT_EMISSION = 2,
	SHADER_CONTEXT_SHADOW = 3,
	SHADER_CONTEXT_SSS = 4,
	SHADER_CONTEXT_VOLUME = 5,
	SHADER_CONTEXT_NUM = 6
} ShaderContext;

/* Shader Data
 *
 * Main shader state at a point on the surface or in a volume. All coordinates
 * are in world space.
 */

enum ShaderDataRuntimeFlag {
	/* runtime flags */
	SD_RUNTIME_BACKFACING		= (1 << 0),   /* backside of surface? */
	SD_RUNTIME_EMISSION			= (1 << 1),   /* have emissive closure? */
	SD_RUNTIME_BSDF				= (1 << 2),   /* have bsdf closure? */
	SD_RUNTIME_BSDF_HAS_EVAL	= (1 << 3),   /* have non-singular bsdf closure? */
	SD_RUNTIME_BSSRDF			= (1 << 4),   /* have bssrdf */
	SD_RUNTIME_HOLDOUT			= (1 << 5),   /* have holdout closure? */
	SD_RUNTIME_ABSORPTION		= (1 << 6),   /* have volume absorption closure? */
	SD_RUNTIME_SCATTER			= (1 << 7),   /* have volume phase closure? */
	SD_RUNTIME_AO				= (1 << 8),   /* have ao closure? */
	SD_RUNTIME_TRANSPARENT		= (1 << 9),   /* have transparent closure? */
	SD_RUNTIME_BSDF_NEEDS_LCG   = (1 << 10),

	SD_RUNTIME_CLOSURE_FLAGS = (SD_RUNTIME_BACKFACING | SD_RUNTIME_EMISSION | SD_RUNTIME_BSDF | 
								SD_RUNTIME_BSDF_HAS_EVAL | SD_RUNTIME_BSSRDF | SD_RUNTIME_HOLDOUT | 
								SD_RUNTIME_ABSORPTION | SD_RUNTIME_SCATTER | SD_RUNTIME_AO | SD_RUNTIME_TRANSPARENT |
								SD_RUNTIME_BSDF_NEEDS_LCG)
};

enum ShaderDataShaderFlag {

	/* shader flags */
	SD_SHADER_USE_MIS					  = (1 << 0),  /* direct light sample */
	SD_SHADER_HAS_TRANSPARENT_SHADOW	  = (1 << 1),  /* has transparent shadow */
	SD_SHADER_HAS_VOLUME				  = (1 << 2),  /* has volume shader */
	SD_SHADER_HAS_ONLY_VOLUME			  = (1 << 3),  /* has only volume shader, no surface */
	SD_SHADER_HETEROGENEOUS_VOLUME		  = (1 << 4),  /* has heterogeneous volume */
	SD_SHADER_HAS_BSSRDF_BUMP			  = (1 << 5),  /* bssrdf normal uses bump */
	SD_SHADER_VOLUME_EQUIANGULAR		  = (1 << 6),  /* use equiangular sampling */
	SD_SHADER_VOLUME_MIS				  = (1 << 7),  /* use multiple importance sampling */
	SD_SHADER_VOLUME_CUBIC				  = (1 << 8),  /* use cubic interpolation for voxels */
	SD_SHADER_HAS_BUMP					  = (1 << 9),  /* has data connected to the displacement input */
	SD_SHADER_HAS_DISPLACEMENT			  = (1 << 10), /* has true displacement */
	SD_SHADER_HAS_CONSTANT_EMISSION		  = (1 << 11), /* has constant emission (value stored in __shader_flag) */
	SD_SHADER_USE_UNIFORM_ALPHA			  = (1 << 12), /* uses a uniform alpha instead of evaluating shaders */
	SD_SHADER_USE_UNIFORM_ALPHA_SELF_ONLY = (1 << 13), /* uniform alpha only affect shading self */
	SD_SHADER_OVERRIDE_SAMPLES			  = (1 << 14), /* override samples */
	SD_SHADER_OVERRIDE_BOUNCES			  = (1 << 15), /* override bounces*/

	SD_SHADER_FLAGS = (SD_SHADER_USE_MIS | SD_SHADER_HAS_TRANSPARENT_SHADOW | SD_SHADER_HAS_VOLUME |
					   SD_SHADER_HAS_ONLY_VOLUME | SD_SHADER_HETEROGENEOUS_VOLUME |
					   SD_SHADER_HAS_BSSRDF_BUMP | SD_SHADER_VOLUME_EQUIANGULAR | SD_SHADER_VOLUME_MIS |
					   SD_SHADER_VOLUME_CUBIC | SD_SHADER_HAS_BUMP | SD_SHADER_HAS_DISPLACEMENT | 
					   SD_SHADER_HAS_CONSTANT_EMISSION | SD_SHADER_USE_UNIFORM_ALPHA |
					   SD_SHADER_USE_UNIFORM_ALPHA_SELF_ONLY | SD_SHADER_OVERRIDE_SAMPLES | SD_SHADER_OVERRIDE_BOUNCES)
};

enum ShaderDataObjectFlag {
	/* object flags */
	SD_OBJECT_HOLDOUT_MASK             = (1 << 0),  /* holdout for camera rays */
	SD_OBJECT_OBJECT_MOTION			   = (1 << 1),  /* has object motion blur */
	SD_OBJECT_TRANSFORM_APPLIED		   = (1 << 2),  /* vertices have transform applied */
	SD_OBJECT_NEGATIVE_SCALE_APPLIED   = (1 << 3),  /* vertices have negative scale applied */
	SD_OBJECT_OBJECT_HAS_VOLUME		   = (1 << 4),  /* object has a volume shader */
	SD_OBJECT_OBJECT_INTERSECTS_VOLUME = (1 << 5),  /* object intersects AABB of an object with volume shader */
	SD_OBJECT_OBJECT_HAS_VERTEX_MOTION = (1 << 6),  /* has position for motion vertices */
	SD_OBJECT_OBJECT_SHADOW_CATCHER	   = (1 << 7),  /* object is used to catch shadows */

	SD_OBJECT_FLAGS = (SD_OBJECT_HOLDOUT_MASK | SD_OBJECT_OBJECT_MOTION | SD_OBJECT_TRANSFORM_APPLIED |
					   SD_OBJECT_NEGATIVE_SCALE_APPLIED | SD_OBJECT_OBJECT_HAS_VOLUME | SD_OBJECT_OBJECT_INTERSECTS_VOLUME |
					   SD_OBJECT_OBJECT_HAS_VERTEX_MOTION | SD_OBJECT_OBJECT_SHADOW_CATCHER)

};

//#ifdef __SPLIT_KERNEL__
//#  define SD_THREAD (get_global_id(1) * get_global_size(0) + get_global_id(0))
//#  if !defined(__SPLIT_KERNEL_SOA__)
///* ShaderData is stored as an Array-of-Structures */
//#    define ccl_soa_member(type, name) type soa_##name
//#    define ccl_fetch(s, t) (s[SD_THREAD].soa_##t)
//#    define ccl_fetch_array(s, t, index) (&s[SD_THREAD].soa_##t[index])
//#  else
///* ShaderData is stored as an Structure-of-Arrays */
//#    define SD_GLOBAL_SIZE (get_global_size(0) * get_global_size(1))
//#    define SD_FIELD_SIZE(t) sizeof(((struct ShaderData*)0)->t)
//#    define SD_OFFSETOF(t) ((char*)(&((struct ShaderData*)0)->t) - (char*)0)
//#    define ccl_soa_member(type, name) type soa_##name
//#    define ccl_fetch(s, t) (((ShaderData*)((ccl_addr_space char*)s + SD_GLOBAL_SIZE * SD_OFFSETOF(soa_##t) +  SD_FIELD_SIZE(soa_##t) * SD_THREAD - SD_OFFSETOF(soa_##t)))->soa_##t)
//#    define ccl_fetch_array(s, t, index) (&ccl_fetch(s, t)[index])
//#  endif
//#else
#  define ccl_soa_member(type, name) type name
#  define ccl_fetch(s, t) (s->t)
#  define ccl_fetch_array(s, t, index) (&s->t[index])
//#endif

typedef ccl_addr_space struct ShaderData {
	/* position */
	float3 P;
	/* smooth normal for shading */
	float3 N;
	/* true geometric normal */
	float3 Ng;
	/* view/incoming direction */
	float3 I;
	/* shader id */
	ccl_soa_member(int, shader);

	/* booleans describing shader, see ShaderDataRuntimeFlag, 
	 * ShaderDataShaderFlag, ShaderDataObjecyFlag */
	ccl_soa_member(int, runtime_flag);
	ccl_soa_member(int, shader_flag);
	ccl_soa_member(int, object_flag);

	/* alpha overrides */
	ccl_soa_member(float, ao_alpha);
	ccl_soa_member(float, shadow_alpha);

	/* Sampling overrides */
	ccl_soa_member(int, diffuse_samples);
	ccl_soa_member(int, glossy_samples);
	ccl_soa_member(int, transmission_samples);

	/* Bounce overrides */
	ccl_soa_member(int, diffuse_bounces);
	ccl_soa_member(int, glossy_bounces);
	ccl_soa_member(int, transmission_bounces);

	/* primitive id if there is one, ~0 otherwise */
	ccl_soa_member(int, prim);

	/* combined type and curve segment for hair */
	ccl_soa_member(int, type);

	/* parametric coordinates
	 * - barycentric weights for triangles */
	ccl_soa_member(float, u);
	ccl_soa_member(float, v);
	/* object id if there is one, ~0 otherwise */
	int object;

	/* motion blur sample time */
	ccl_soa_member(float, time);

	/* length of the ray being shaded */
	ccl_soa_member(float, ray_length);

#ifdef __RAY_DIFFERENTIALS__
	/* differential of P. these are orthogonal to Ng, not N */
	differential3 dP;
	/* differential of I */
	differential3 dI;
	/* differential of u, v */
	differential du;
	differential dv;
#endif
#ifdef __DPDU__
	/* differential of P w.r.t. parametric coordinates. note that dPdu is
	 * not readily suitable as a tangent for shading on triangles. */
	float3 dPdu;
	float3 dPdv;
#endif

#ifdef __OBJECT_MOTION__
	/* object <-> world space transformations, cached to avoid
	 * re-interpolating them constantly for shading */
	Transform ob_tfm;
	Transform ob_itfm;
#endif

	/* Closure data, we store a fixed array of closures */
	struct ShaderClosure closure[MAX_CLOSURE];
	int num_closure;
	int num_closure_extra;
	float randb_closure;
	float3 svm_closure_weight;

	/* LCG state for closures that require additional random numbers. */
	uint lcg_state;

	/* ray start position, only set for backgrounds */
	float3 ray_P;
	differential3 ray_dP;

#ifdef __OSL__
	struct KernelGlobals *osl_globals;
	struct PathState *osl_path_state;
#endif
} ShaderData;

/* Path State */

#ifdef __VOLUME__
typedef struct VolumeStack {
	int object;
	int shader;
} VolumeStack;
#endif

typedef struct PathState {
	/* see enum PathRayFlag */
	int flag;

	/* random number generator state */
	int rng_offset;    		/* dimension offset */
	int sample;        		/* path sample number */
	int num_samples;		/* total number of times this path will be sampled */

	/* bounce counting */
	int bounce;
	int diffuse_bounce;
	int glossy_bounce;
	int transmission_bounce;
	int transparent_bounce;

	/* multiple importance sampling */
	float min_ray_pdf; /* smallest bounce pdf over entire path up to now */
	float ray_pdf;     /* last bounce pdf */
#ifdef __LAMP_MIS__
	float ray_t;       /* accumulated distance through transparent surfaces */
#endif

	/* volume rendering */
#ifdef __VOLUME__
	int volume_bounce;
	RNG rng_congruential;
	VolumeStack volume_stack[VOLUME_STACK_SIZE];
#endif

#ifdef __SHADOW_TRICKS__
	int catcher_object;
#endif
} PathState;

/* Subsurface */

/* Struct to gather multiple SSS hits. */
typedef struct SubsurfaceIntersection
{
	Ray ray;
	float3 weight[BSSRDF_MAX_HITS];

	int num_hits;
	struct Intersection hits[BSSRDF_MAX_HITS];
	float3 Ng[BSSRDF_MAX_HITS];
} SubsurfaceIntersection;

/* Struct to gather SSS indirect rays and delay tracing them. */
typedef struct SubsurfaceIndirectRays
{
	bool need_update_volume_stack;
	bool tracing;
	PathState state[BSSRDF_MAX_HITS];
	struct PathRadiance direct_L;

	int num_rays;
	struct Ray rays[BSSRDF_MAX_HITS];
	float3 throughputs[BSSRDF_MAX_HITS];
	struct PathRadiance L[BSSRDF_MAX_HITS];
} SubsurfaceIndirectRays;

/* Constant Kernel Data
 *
 * These structs are passed from CPU to various devices, and the struct layout
 * must match exactly. Structs are padded to ensure 16 byte alignment, and we
 * do not use float3 because its size may not be the same on all devices. */

typedef struct KernelCamera {
	/* type */
	int type;

	/* panorama */
	int panorama_type;
	float fisheye_fov;
	float fisheye_lens;
	float4 equirectangular_range;

	/* stereo */
	float interocular_offset;
	float convergence_distance;
	float pole_merge_angle_from;
	float pole_merge_angle_to;

	/* matrices */
	Transform cameratoworld;
	Transform rastertocamera;

	/* differentials */
	float4 dx;
	float4 dy;

	/* depth of field */
	float aperturesize;
	float blades;
	float bladesrotation;
	float focaldistance;

	/* motion blur */
	float shuttertime;
	int have_motion, have_perspective_motion;

	/* clipping */
	float nearclip;
	float cliplength;

	/* sensor size */
	float sensorwidth;
	float sensorheight;

	/* render size */
	float width, height;
	int resolution;

	/* anamorphic lens bokeh */
	float inv_aperture_ratio;

	int is_inside_volume;

	/* more matrices */
	Transform screentoworld;
	Transform rastertoworld;
	/* work around cuda sm 2.0 crash, this seems to
	 * cross some limit in combination with motion 
	 * Transform ndctoworld; */
	Transform worldtoscreen;
	Transform worldtoraster;
	Transform worldtondc;
	Transform worldtocamera;

	MotionTransform motion;

	/* Denotes changes in the projective matrix, namely in rastertocamera.
	 * Used for camera zoom motion blur,
	 */
	PerspectiveMotionTransform perspective_motion;

	int shutter_table_offset;

	/* Rolling shutter */
	int rolling_shutter_type;
	float rolling_shutter_duration;

	int pad;
} KernelCamera;
static_assert_align(KernelCamera, 16);

typedef struct KernelFilm {
	float exposure;
	int pass_flag;
	int pass_stride;
	int use_light_pass;

	int pass_combined;
	int pass_depth;
	int pass_normal;
	int pass_motion;

	int pass_motion_weight;
	int pass_uv;
	int pass_object_id;
	int pass_material_id;

	int pass_diffuse_color;
	int pass_glossy_color;
	int pass_transmission_color;
	int pass_subsurface_color;
	
	int pass_diffuse_indirect;
	int pass_glossy_indirect;
	int pass_transmission_indirect;
	int pass_subsurface_indirect;
	
	int pass_diffuse_direct;
	int pass_glossy_direct;
	int pass_transmission_direct;
	int pass_subsurface_direct;
	
	int pass_emission;
	int pass_background;
	int pass_ao;
	float pass_alpha_threshold;

	int pass_shadow;
	float pass_shadow_scale;
	int filter_table_offset;
	int pass_pad2;

	int pass_mist;
	float mist_start;
	float mist_inv_depth;
	float mist_falloff;

#ifdef __KERNEL_DEBUG__
	int pass_bvh_traversed_nodes;
	int pass_bvh_traversed_instances;
	int pass_bvh_intersections;
	int pass_ray_bounces;
#endif
} KernelFilm;
static_assert_align(KernelFilm, 16);

typedef struct KernelBackground {
	/* only shader index */
	int surface_shader;
	int volume_shader;
	int transparent;
	int pad;

	/* ambient occlusion */
	float ao_factor;
	float ao_distance;
	float ao_pad1, ao_pad2;
} KernelBackground;
static_assert_align(KernelBackground, 16);

typedef struct KernelIntegrator {
	/* emission */
	int use_direct_light;
	int use_ambient_occlusion;
	int num_distribution;
	int num_all_lights;
	float pdf_triangles;
	float pdf_lights;
	float inv_pdf_lights;
	int pdf_background_res;

	/* light portals */
	float portal_pdf;
	int num_portals;
	int portal_offset;

	/* bounces */
	int min_bounce;
	int max_bounce;

	int max_diffuse_bounce;
	int max_glossy_bounce;
	int max_transmission_bounce;
	int max_volume_bounce;

	int ao_bounces;

	/* transparent */
	int transparent_min_bounce;
	int transparent_max_bounce;
	int transparent_shadows;

	/* caustics */
	int caustics_reflective;
	int caustics_refractive;
	float filter_glossy;

	/* seed */
	int seed;

	/* clamp */
	float sample_clamp_direct;
	float sample_clamp_indirect;

	/* branched path */
	int branched;
	int diffuse_samples;
	int glossy_samples;
	int transmission_samples;
	int ao_samples;
	int mesh_light_samples;
	int subsurface_samples;
	int sample_all_lights_direct;
	int sample_all_lights_indirect;

	/* mis */
	int use_lamp_mis;

	/* sampler */
	int sampling_pattern;
	int aa_samples;

	/* volume render */
	int use_volumes;
	int volume_max_steps;
	float volume_step_size;
	int volume_samples;

	float light_inv_rr_threshold;

	int start_sample;
	int pad1, pad2, pad3;
} KernelIntegrator;
static_assert_align(KernelIntegrator, 16);

typedef struct KernelBVH {
	/* root node */
	int root;
	int attributes_map_stride;
	int have_motion;
	int have_curves;
	int have_instancing;
	int use_qbvh;
<<<<<<< HEAD
#ifdef __EMBREE__
	RTCScene scene;
#else
	int pad1, pad2;
#endif
=======
	int use_bvh_steps;
	int pad1;
>>>>>>> 40d45967
} KernelBVH;
static_assert_align(KernelBVH, 16);

typedef enum CurveFlag {
	/* runtime flags */
	CURVE_KN_BACKFACING = 1,				/* backside of cylinder? */
	CURVE_KN_ENCLOSEFILTER = 2,				/* don't consider strands surrounding start point? */
	CURVE_KN_INTERPOLATE = 4,				/* render as a curve? */
	CURVE_KN_ACCURATE = 8,					/* use accurate intersections test? */
	CURVE_KN_INTERSECTCORRECTION = 16,		/* correct for width after determing closest midpoint? */
	CURVE_KN_TRUETANGENTGNORMAL = 32,		/* use tangent normal for geometry? */
	CURVE_KN_RIBBONS = 64,					/* use flat curve ribbons */
} CurveFlag;

typedef struct KernelCurves {
	int curveflags;
	int subdivisions;

	float minimum_width;
	float maximum_width;
} KernelCurves;
static_assert_align(KernelCurves, 16);

typedef struct KernelTables {
	int beckmann_offset;
	int pad1, pad2, pad3;
} KernelTables;
static_assert_align(KernelTables, 16);

typedef struct KernelData {
	KernelCamera cam;
	KernelFilm film;
	KernelBackground background;
	KernelIntegrator integrator;
	KernelBVH bvh;
	KernelCurves curve;
	KernelTables tables;
} KernelData;
static_assert_align(KernelData, 16);

#ifdef __KERNEL_DEBUG__
/* NOTE: This is a runtime-only struct, alignment is not
 * really important here.
 */
typedef ccl_addr_space struct DebugData {
	int num_bvh_traversed_nodes;
	int num_bvh_traversed_instances;
	int num_bvh_intersections;
	int num_ray_bounces;
} DebugData;
#endif

/* Declarations required for split kernel */

/* Macro for queues */
/* Value marking queue's empty slot */
#define QUEUE_EMPTY_SLOT -1

/*
 * Queue 1 - Active rays
 * Queue 2 - Background queue
 * Queue 3 - Shadow ray cast kernel - AO
 * Queeu 4 - Shadow ray cast kernel - direct lighting
 */
#define NUM_QUEUES 4

/* Queue names */
enum QueueNumber {
	/* All active rays and regenerated rays are enqueued here. */
	QUEUE_ACTIVE_AND_REGENERATED_RAYS = 0,

	/* All
	 * 1. Background-hit rays,
	 * 2. Rays that has exited path-iteration but needs to update output buffer
	 * 3. Rays to be regenerated
	 * are enqueued here.
	 */
	QUEUE_HITBG_BUFF_UPDATE_TOREGEN_RAYS = 1,

	/* All rays for which a shadow ray should be cast to determine radiance
	 * contribution for AO are enqueued here.
	 */
	QUEUE_SHADOW_RAY_CAST_AO_RAYS = 2,

	/* All rays for which a shadow ray should be cast to determine radiance
	 * contributing for direct lighting are enqueued here.
	 */
	QUEUE_SHADOW_RAY_CAST_DL_RAYS = 3,
};

/* We use RAY_STATE_MASK to get ray_state (enums 0 to 5) */
#define RAY_STATE_MASK 0x007
#define RAY_FLAG_MASK 0x0F8
enum RayState {
	RAY_INVALID = 0,
	/* Denotes ray is actively involved in path-iteration. */
	RAY_ACTIVE,
	/* Denotes ray has completed processing all samples and is inactive. */
	RAY_INACTIVE,
	/* Denoted ray has exited path-iteration and needs to update output buffer. */
	RAY_UPDATE_BUFFER,
	/* Donotes ray has hit background */
	RAY_HIT_BACKGROUND,
	/* Denotes ray has to be regenerated */
	RAY_TO_REGENERATE,
	/* Denotes ray has been regenerated */
	RAY_REGENERATED,
	/* Flag's ray has to execute shadow blocked function in AO part */
	RAY_SHADOW_RAY_CAST_AO = 16,
	/* Flag's ray has to execute shadow blocked function in direct lighting part. */
	RAY_SHADOW_RAY_CAST_DL = 32,
};

#define ASSIGN_RAY_STATE(ray_state, ray_index, state) (ray_state[ray_index] = ((ray_state[ray_index] & RAY_FLAG_MASK) | state))
#define IS_STATE(ray_state, ray_index, state) ((ray_state[ray_index] & RAY_STATE_MASK) == state)
#define ADD_RAY_FLAG(ray_state, ray_index, flag) (ray_state[ray_index] = (ray_state[ray_index] | flag))
#define REMOVE_RAY_FLAG(ray_state, ray_index, flag) (ray_state[ray_index] = (ray_state[ray_index] & (~flag)))
#define IS_FLAG(ray_state, ray_index, flag) (ray_state[ray_index] & flag)

/* Patches */

#define PATCH_MAX_CONTROL_VERTS 16

/* Patch map node flags */

#define PATCH_MAP_NODE_IS_SET (1 << 30)
#define PATCH_MAP_NODE_IS_LEAF (1u << 31)
#define PATCH_MAP_NODE_INDEX_MASK (~(PATCH_MAP_NODE_IS_SET | PATCH_MAP_NODE_IS_LEAF))

CCL_NAMESPACE_END

#endif /*  __KERNEL_TYPES_H__ */
<|MERGE_RESOLUTION|>--- conflicted
+++ resolved
@@ -86,16 +86,13 @@
 #  define __CMJ__
 #  define __VOLUME__
 #  define __VOLUME_SCATTER__
-#  define __SHADOW_RECORD_ALL__
-<<<<<<< HEAD
 #  define __VOLUME_RECORD_ALL__
 #  ifdef WITH_EMBREE
 #    define __EMBREE__
-=======
+#  endif
 #  ifndef __SPLIT_KERNEL__
 #    define __VOLUME_DECOUPLED__
 #    define __VOLUME_RECORD_ALL__
->>>>>>> 40d45967
 #  endif
 #endif  /* __KERNEL_CPU__ */
 
@@ -1242,16 +1239,12 @@
 	int have_curves;
 	int have_instancing;
 	int use_qbvh;
-<<<<<<< HEAD
+	int use_bvh_steps;
+	int pad1;
 #ifdef __EMBREE__
 	RTCScene scene;
-#else
-	int pad1, pad2;
-#endif
-=======
-	int use_bvh_steps;
-	int pad1;
->>>>>>> 40d45967
+	int pad2, pad3;
+#endif
 } KernelBVH;
 static_assert_align(KernelBVH, 16);
 
