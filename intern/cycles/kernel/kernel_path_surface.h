/*
 * Copyright 2011-2013 Blender Foundation
 *
 * Licensed under the Apache License, Version 2.0 (the "License");
 * you may not use this file except in compliance with the License.
 * You may obtain a copy of the License at
 *
 * http://www.apache.org/licenses/LICENSE-2.0
 *
 * Unless required by applicable law or agreed to in writing, software
 * distributed under the License is distributed on an "AS IS" BASIS,
 * WITHOUT WARRANTIES OR CONDITIONS OF ANY KIND, either express or implied.
 * See the License for the specific language governing permissions and
 * limitations under the License.
 */

CCL_NAMESPACE_BEGIN

#if defined(__BRANCHED_PATH__) || defined(__SUBSURFACE__) || defined(__SHADOW_TRICKS__)
/* branched path tracing: connect path directly to position on one or more lights and add it to L */
<<<<<<< HEAD
ccl_device_noinline void kernel_branched_path_surface_connect_light(KernelGlobals *kg, RNG *rng,
	ShaderData *sd, ShaderData *emission_sd, PathState *state, float3 throughput,
	float num_samples_adjust, PathRadiance *L, int sample_all_lights, uint light_linking, uint shadow_linking)
=======
ccl_device_noinline void kernel_branched_path_surface_connect_light(
        KernelGlobals *kg,
        RNG *rng,
        ShaderData *sd,
        ShaderData *emission_sd,
        ccl_addr_space PathState *state,
        float3 throughput,
        float num_samples_adjust,
        PathRadiance *L,
        int sample_all_lights)
>>>>>>> d7f5520f
{
#ifdef __EMISSION__
	/* sample illumination from lights to find path contribution */
	if(!(ccl_fetch(sd, runtime_flag) & SD_RUNTIME_BSDF_HAS_EVAL))
		return;

	Ray light_ray;
	BsdfEval L_light;
	bool is_lamp;

#  ifdef __OBJECT_MOTION__
	light_ray.time = sd->time;
#  endif

	if(sample_all_lights) {
		/* lamp sampling */
		for(int i = 0; i < kernel_data.integrator.num_all_lights; i++) {
			if(UNLIKELY(light_select_reached_max_bounces(kg, i, state->bounce)))
				continue;

            if (!light_in_light_linking(kg, i, light_linking))
                continue;

			int num_samples = ceil_to_int(num_samples_adjust*light_select_num_samples(kg, i));
			float num_samples_inv = num_samples_adjust/(num_samples*kernel_data.integrator.num_all_lights);
			RNG lamp_rng = cmj_hash(*rng, i);

			for(int j = 0; j < num_samples; j++) {
				float light_u, light_v;
				path_branched_rng_2D(kg, &lamp_rng, state, j, num_samples, PRNG_LIGHT_U, &light_u, &light_v);
				float terminate = path_branched_rng_light_termination(kg, &lamp_rng, state, j, num_samples);

				LightSample ls;
				if(lamp_light_sample(kg, i, light_u, light_v, sd->P, &ls)) {
					/* The sampling probability returned by lamp_light_sample assumes that all lights were sampled.
					 * However, this code only samples lamps, so if the scene also had mesh lights, the real probability is twice as high. */
					if(kernel_data.integrator.pdf_triangles != 0.0f)
						ls.pdf *= 2.0f;

					if(direct_emission(kg, sd, emission_sd, &ls, state, &light_ray, &L_light, &is_lamp, terminate)) {
						/* trace shadow ray */
						float3 shadow;

						if (!shadow_blocked(kg, emission_sd, state, &light_ray, &shadow, shadow_linking)) {
							/* accumulate */
							path_radiance_accum_light(L, throughput*num_samples_inv, &L_light, shadow, num_samples_inv, state->bounce, is_lamp);
						}
						else {
							path_radiance_accum_total_light(L, throughput*num_samples_inv, &L_light);
						}
					}
				}
			}
		}

		/* mesh light sampling */
		if(kernel_data.integrator.pdf_triangles != 0.0f) {
			int num_samples = ceil_to_int(num_samples_adjust*kernel_data.integrator.mesh_light_samples);
			float num_samples_inv = num_samples_adjust/num_samples;

			for(int j = 0; j < num_samples; j++) {
				float light_t = path_branched_rng_1D(kg, rng, state, j, num_samples, PRNG_LIGHT);
				float light_u, light_v;
				path_branched_rng_2D(kg, rng, state, j, num_samples, PRNG_LIGHT_U, &light_u, &light_v);
				float terminate = path_branched_rng_light_termination(kg, rng, state, j, num_samples);

				/* only sample triangle lights */
				if(kernel_data.integrator.num_all_lights)
					light_t = 0.5f*light_t;

				LightSample ls;
				if(light_sample(kg, light_t, light_u, light_v, ccl_fetch(sd, time), ccl_fetch(sd, P), state->bounce, light_linking, &ls)) {
					/* Same as above, probability needs to be corrected since the sampling was forced to select a mesh light. */
					if(kernel_data.integrator.num_all_lights)
						ls.pdf *= 2.0f;

					if(direct_emission(kg, sd, emission_sd, &ls, state, &light_ray, &L_light, &is_lamp, terminate)) {
						/* trace shadow ray */
						float3 shadow;

						if (!shadow_blocked(kg, emission_sd, state, &light_ray, &shadow, shadow_linking)) {
							/* accumulate */
							path_radiance_accum_light(L, throughput*num_samples_inv, &L_light, shadow, num_samples_inv, state->bounce, is_lamp);
						}
						else {
							path_radiance_accum_total_light(L, throughput*num_samples_inv, &L_light);
						}
					}
				}
			}
		}
	}
	else {
		/* sample one light at random */
		float light_t = path_state_rng_1D(kg, rng, state, PRNG_LIGHT);
		float light_u, light_v;
		path_state_rng_2D(kg, rng, state, PRNG_LIGHT_U, &light_u, &light_v);
		float terminate = path_state_rng_light_termination(kg, rng, state);

		LightSample ls;
		if(light_sample(kg, light_t, light_u, light_v, ccl_fetch(sd, time), ccl_fetch(sd, P), state->bounce, light_linking, &ls)) {
			/* sample random light */
			if(direct_emission(kg, sd, emission_sd, &ls, state, &light_ray, &L_light, &is_lamp, terminate)) {
				/* trace shadow ray */
				float3 shadow;

				if (!shadow_blocked(kg, emission_sd, state, &light_ray, &shadow, shadow_linking)) {
					/* accumulate */
					path_radiance_accum_light(L, throughput*num_samples_adjust, &L_light, shadow, num_samples_adjust, state->bounce, is_lamp);
				}
				else {
					path_radiance_accum_total_light(L, throughput*num_samples_adjust, &L_light);
				}
			}
		}
	}
#endif
}

/* branched path tracing: bounce off or through surface to with new direction stored in ray */
ccl_device bool kernel_branched_path_surface_bounce(
        KernelGlobals *kg,
        RNG *rng,
        ShaderData *sd,
        const ShaderClosure *sc,
        int sample,
        int num_samples,
        ccl_addr_space float3 *throughput,
        ccl_addr_space PathState *state,
        PathRadiance *L,
        Ray *ray)
{
	/* sample BSDF */
	float bsdf_pdf;
	BsdfEval bsdf_eval;
	float3 bsdf_omega_in;
	differential3 bsdf_domega_in;
	float bsdf_u, bsdf_v;
	path_branched_rng_2D(kg, rng, state, sample, num_samples, PRNG_BSDF_U, &bsdf_u, &bsdf_v);
	int label;

	label = shader_bsdf_sample_closure(kg, sd, sc, bsdf_u, bsdf_v, &bsdf_eval,
		&bsdf_omega_in, &bsdf_domega_in, &bsdf_pdf);

	if(bsdf_pdf == 0.0f || bsdf_eval_is_zero(&bsdf_eval))
		return false;

	/* modify throughput */
	path_radiance_bsdf_bounce(L, throughput, &bsdf_eval, bsdf_pdf, state->bounce, label);

	/* modify path state */
	path_state_next(kg, state, label);

	/* setup ray */
	ray->P = ray_offset(sd->P, (label & LABEL_TRANSMIT)? -sd->Ng: sd->Ng);
	ray->D = normalize(bsdf_omega_in);
	ray->t = FLT_MAX;
#ifdef __RAY_DIFFERENTIALS__
	ray->dP = sd->dP;
	ray->dD = bsdf_domega_in;
#endif
#ifdef __OBJECT_MOTION__
	ray->time = sd->time;
#endif

#ifdef __VOLUME__
	/* enter/exit volume */
	if(label & LABEL_TRANSMIT)
		kernel_volume_stack_enter_exit(kg, sd, state->volume_stack);
#endif

	/* branch RNG state */
	path_state_branch(state, sample, num_samples);

	/* set MIS state */
	state->min_ray_pdf = fminf(bsdf_pdf, FLT_MAX);
	state->ray_pdf = bsdf_pdf;
#ifdef __LAMP_MIS__
	state->ray_t = 0.0f;
#endif

	return true;
}

#endif

/* path tracing: connect path directly to position on a light and add it to L */
<<<<<<< HEAD
ccl_device_inline void kernel_path_surface_connect_light(KernelGlobals *kg,
														 ccl_addr_space RNG *rng,
														 ShaderData *sd, 
														 ShaderData *emission_sd, 
														 float3 throughput, 
														 ccl_addr_space PathState *state,
														 PathRadiance *L, 
														 uint light_linking, 
														 uint shadow_linking)
=======
ccl_device_inline void kernel_path_surface_connect_light(KernelGlobals *kg, RNG *rng,
	ShaderData *sd, ShaderData *emission_sd, float3 throughput, ccl_addr_space PathState *state,
	PathRadiance *L)
>>>>>>> d7f5520f
{
#ifdef __EMISSION__
	if(!(kernel_data.integrator.use_direct_light && (ccl_fetch(sd, runtime_flag) & SD_RUNTIME_BSDF_HAS_EVAL)))
		return;

#ifdef __SHADOW_TRICKS__
	if(state->flag & PATH_RAY_SHADOW_CATCHER) {
		kernel_branched_path_surface_connect_light(kg,
		                                           rng,
		                                           sd,
		                                           emission_sd,
		                                           state,
		                                           throughput,
		                                           1.0f,
		                                           L,
		                                           1);
		return;
	}
#endif

	/* sample illumination from lights to find path contribution */
	float light_t = path_state_rng_1D(kg, rng, state, PRNG_LIGHT);
	float light_u, light_v;
	path_state_rng_2D(kg, rng, state, PRNG_LIGHT_U, &light_u, &light_v);

	Ray light_ray;
	BsdfEval L_light;
	bool is_lamp;

#ifdef __OBJECT_MOTION__
	light_ray.time = sd->time;
#endif

	LightSample ls;
	if(light_sample(kg, light_t, light_u, light_v, ccl_fetch(sd, time), ccl_fetch(sd, P), state->bounce, light_linking, &ls)) {
		float terminate = path_state_rng_light_termination(kg, rng, state);
		if(direct_emission(kg, sd, emission_sd, &ls, state, &light_ray, &L_light, &is_lamp, terminate)) {
			/* trace shadow ray */
			float3 shadow;

			if (!shadow_blocked(kg, emission_sd, state, &light_ray, &shadow, shadow_linking)) {
				/* accumulate */
				path_radiance_accum_light(L, throughput, &L_light, shadow, 1.0f, state->bounce, is_lamp);
			}
			else {
				path_radiance_accum_total_light(L, throughput, &L_light);
			}
		}
	}
#endif
}

/* path tracing: bounce off or through surface to with new direction stored in ray */
ccl_device bool kernel_path_surface_bounce(KernelGlobals *kg,
                                           RNG *rng,
                                           ShaderData *sd,
                                           ccl_addr_space float3 *throughput,
                                           ccl_addr_space PathState *state,
                                           PathRadiance *L,
                                           ccl_addr_space Ray *ray)
{
	/* no BSDF? we can stop here */
	if(ccl_fetch(sd, runtime_flag) & SD_RUNTIME_BSDF) {
		/* sample BSDF */
		float bsdf_pdf;
		BsdfEval bsdf_eval;
		float3 bsdf_omega_in;
		differential3 bsdf_domega_in;
		float bsdf_u, bsdf_v;
		path_state_rng_2D(kg, rng, state, PRNG_BSDF_U, &bsdf_u, &bsdf_v);
		int label;

		label = shader_bsdf_sample(kg, sd, bsdf_u, bsdf_v, &bsdf_eval,
			&bsdf_omega_in, &bsdf_domega_in, &bsdf_pdf);

		if(bsdf_pdf == 0.0f || bsdf_eval_is_zero(&bsdf_eval))
			return false;

		/* modify throughput */
		path_radiance_bsdf_bounce(L, throughput, &bsdf_eval, bsdf_pdf, state->bounce, label);

		/* set labels */
		if(!(label & LABEL_TRANSPARENT)) {
			state->ray_pdf = bsdf_pdf;
#ifdef __LAMP_MIS__
			state->ray_t = 0.0f;
#endif
			state->min_ray_pdf = fminf(bsdf_pdf, state->min_ray_pdf);
		}

		/* update path state */
		path_state_next(kg, state, label);

		/* setup ray */
		ray->P = ray_offset(sd->P, (label & LABEL_TRANSMIT)? -sd->Ng: sd->Ng);
		ray->D = normalize(bsdf_omega_in);

		if(state->bounce == 0)
			ray->t -= sd->ray_length; /* clipping works through transparent */
		else
			ray->t = FLT_MAX;

#ifdef __RAY_DIFFERENTIALS__
		ray->dP = sd->dP;
		ray->dD = bsdf_domega_in;
#endif

#ifdef __VOLUME__
		/* enter/exit volume */
		if(label & LABEL_TRANSMIT)
			kernel_volume_stack_enter_exit(kg, sd, state->volume_stack);
#endif
		return true;
	}
#ifdef __VOLUME__
	else if(ccl_fetch(sd, shader_flag) & SD_SHADER_HAS_ONLY_VOLUME) {
		/* no surface shader but have a volume shader? act transparent */

		/* update path state, count as transparent */
		path_state_next(kg, state, LABEL_TRANSPARENT);

		if(state->bounce == 0)
			ray->t -= sd->ray_length; /* clipping works through transparent */
		else
			ray->t = FLT_MAX;

		/* setup ray position, direction stays unchanged */
		ray->P = ray_offset(sd->P, -sd->Ng);
#ifdef __RAY_DIFFERENTIALS__
		ray->dP = sd->dP;
#endif

		/* enter/exit volume */
		kernel_volume_stack_enter_exit(kg, sd, state->volume_stack);
		return true;
	}
#endif
	else {
		/* no bsdf or volume? */
		return false;
	}
}

CCL_NAMESPACE_END
<|MERGE_RESOLUTION|>--- conflicted
+++ resolved
@@ -18,22 +18,9 @@
 
 #if defined(__BRANCHED_PATH__) || defined(__SUBSURFACE__) || defined(__SHADOW_TRICKS__)
 /* branched path tracing: connect path directly to position on one or more lights and add it to L */
-<<<<<<< HEAD
 ccl_device_noinline void kernel_branched_path_surface_connect_light(KernelGlobals *kg, RNG *rng,
 	ShaderData *sd, ShaderData *emission_sd, PathState *state, float3 throughput,
 	float num_samples_adjust, PathRadiance *L, int sample_all_lights, uint light_linking, uint shadow_linking)
-=======
-ccl_device_noinline void kernel_branched_path_surface_connect_light(
-        KernelGlobals *kg,
-        RNG *rng,
-        ShaderData *sd,
-        ShaderData *emission_sd,
-        ccl_addr_space PathState *state,
-        float3 throughput,
-        float num_samples_adjust,
-        PathRadiance *L,
-        int sample_all_lights)
->>>>>>> d7f5520f
 {
 #ifdef __EMISSION__
 	/* sample illumination from lights to find path contribution */
@@ -221,7 +208,6 @@
 #endif
 
 /* path tracing: connect path directly to position on a light and add it to L */
-<<<<<<< HEAD
 ccl_device_inline void kernel_path_surface_connect_light(KernelGlobals *kg,
 														 ccl_addr_space RNG *rng,
 														 ShaderData *sd, 
@@ -231,11 +217,6 @@
 														 PathRadiance *L, 
 														 uint light_linking, 
 														 uint shadow_linking)
-=======
-ccl_device_inline void kernel_path_surface_connect_light(KernelGlobals *kg, RNG *rng,
-	ShaderData *sd, ShaderData *emission_sd, float3 throughput, ccl_addr_space PathState *state,
-	PathRadiance *L)
->>>>>>> d7f5520f
 {
 #ifdef __EMISSION__
 	if(!(kernel_data.integrator.use_direct_light && (ccl_fetch(sd, runtime_flag) & SD_RUNTIME_BSDF_HAS_EVAL)))
@@ -251,7 +232,9 @@
 		                                           throughput,
 		                                           1.0f,
 		                                           L,
-		                                           1);
+		                                           1,
+												   0x0000000,
+												   0x0000000);
 		return;
 	}
 #endif
