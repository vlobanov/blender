--- conflicted
+++ resolved
@@ -50,38 +50,16 @@
 	if(IS_STATE(ray_state, ray_index, RAY_ACTIVE)) {
 		ccl_global PathState *state = &kernel_split_state.path_state[ray_index];
 
-<<<<<<< HEAD
-#ifndef __BRANCHED_PATH__
-		float rbsdf = path_state_rng_1D_for_decision(kg, &rng, state, PRNG_BSDF);
-		shader_eval_surface(kg, &kernel_split_state.sd[ray_index], &rng, state, rbsdf, state->flag, SHADER_CONTEXT_MAIN, NULL, 0);
-#else
-		ShaderContext ctx = SHADER_CONTEXT_MAIN;
-		float rbsdf = 0.0f;
-
-		if(!kernel_data.integrator.branched || IS_FLAG(ray_state, ray_index, RAY_BRANCHED_INDIRECT)) {
-			rbsdf = path_state_rng_1D_for_decision(kg, &rng, state, PRNG_BSDF);
-
-=======
-		shader_eval_surface(kg, &kernel_split_state.sd[ray_index], state, state->flag);
+		shader_eval_surface(kg, &kernel_split_state.sd[ray_index], state, state->flag, NULL);
 #ifdef __BRANCHED_PATH__
 		if(kernel_data.integrator.branched) {
 			shader_merge_closures(&kernel_split_state.sd[ray_index]);
->>>>>>> 2a87bd89
 		}
 		else
 #endif
 		{
 			shader_prepare_closures(&kernel_split_state.sd[ray_index], state);
 		}
-<<<<<<< HEAD
-
-		shader_eval_surface(kg, &kernel_split_state.sd[ray_index], &rng, state, rbsdf, state->flag, ctx, NULL, 0);
-		shader_merge_closures(&kernel_split_state.sd[ray_index]);
-#endif  /* __BRANCHED_PATH__ */
-
-		kernel_split_state.rng[ray_index] = rng;
-=======
->>>>>>> 2a87bd89
 	}
 }
 
