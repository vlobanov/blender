/*
 * Copyright 2011-2015 Blender Foundation
 *
 * Licensed under the Apache License, Version 2.0 (the "License");
 * you may not use this file except in compliance with the License.
 * You may obtain a copy of the License at
 *
 * http://www.apache.org/licenses/LICENSE-2.0
 *
 * Unless required by applicable law or agreed to in writing, software
 * distributed under the License is distributed on an "AS IS" BASIS,
 * WITHOUT WARRANTIES OR CONDITIONS OF ANY KIND, either express or implied.
 * See the License for the specific language governing permissions and
 * limitations under the License.
 */

CCL_NAMESPACE_BEGIN

/* This kernel takes care of scene_intersect function.
 *
 * This kernel changes the ray_state of RAY_REGENERATED rays to RAY_ACTIVE.
 * This kernel processes rays of ray state RAY_ACTIVE
 * This kernel determines the rays that have hit the background and changes
 * their ray state to RAY_HIT_BACKGROUND.
 */
ccl_device void kernel_scene_intersect(KernelGlobals *kg)
{
	/* Fetch use_queues_flag */
	char local_use_queues_flag = *kernel_split_params.use_queues_flag;
	ccl_barrier(CCL_LOCAL_MEM_FENCE);

	int ray_index = ccl_global_id(1) * ccl_global_size(0) + ccl_global_id(0);
	if(local_use_queues_flag) {
		ray_index = get_ray_index(kg, ray_index,
		                          QUEUE_ACTIVE_AND_REGENERATED_RAYS,
		                          kernel_split_state.queue_data,
		                          kernel_split_params.queue_size,
		                          0);

		if(ray_index == QUEUE_EMPTY_SLOT) {
			return;
		}
	}

	/* All regenerated rays become active here */
	if(IS_STATE(kernel_split_state.ray_state, ray_index, RAY_REGENERATED)) {
#ifdef __BRANCHED_PATH__
		if(kernel_split_state.branched_state[ray_index].waiting_on_shared_samples) {
			kernel_split_path_end(kg, ray_index);
		}
		else
#endif  /* __BRANCHED_PATH__ */
		{
			ASSIGN_RAY_STATE(kernel_split_state.ray_state, ray_index, RAY_ACTIVE);
		}
	}

	if(!IS_STATE(kernel_split_state.ray_state, ray_index, RAY_ACTIVE)) {
		return;
	}

#ifdef __KERNEL_DEBUG__
	DebugData *debug_data = &kernel_split_state.debug_data[ray_index];
#endif
	Intersection isect;
	PathState state = kernel_split_state.path_state[ray_index];
	Ray ray = kernel_split_state.ray[ray_index];

	/* intersect scene */
	uint visibility = path_state_ray_visibility(kg, &state);

	if(state.bounce > kernel_data.integrator.ao_bounces) {
		visibility = PATH_RAY_SHADOW;
		ray.t = kernel_data.background.ao_distance;
	}

#ifdef __HAIR__
	float difl = 0.0f, extmax = 0.0f;
	uint lcg_state = 0;
	RNG rng = kernel_split_state.rng[ray_index];

	if(kernel_data.bvh.have_curves) {
		if((kernel_data.cam.resolution == 1) && (state.flag & PATH_RAY_CAMERA)) {
			float3 pixdiff = ray.dD.dx + ray.dD.dy;
			/*pixdiff = pixdiff - dot(pixdiff, ray.D)*ray.D;*/
			difl = kernel_data.curve.minimum_width * len(pixdiff) * 0.5f;
		}

		extmax = kernel_data.curve.maximum_width;
		lcg_state = lcg_state_init(&rng, state.rng_offset, state.sample, 0x51633e2d);
	}

<<<<<<< HEAD
	bool hit = scene_intersect(kg, ray, visibility, isect, &lcg_state, difl, extmax);
#else
	bool hit = scene_intersect(kg, ray, visibility, isect, NULL, 0.0f, 0.0f);
=======
	bool hit = scene_intersect(kg, ray, visibility, &isect, &lcg_state, difl, extmax);
#else
	bool hit = scene_intersect(kg, ray, visibility, &isect, NULL, 0.0f, 0.0f);
>>>>>>> 5e9132b3
#endif
	kernel_split_state.isect[ray_index] = isect;

#ifdef __KERNEL_DEBUG__
	if(state.flag & PATH_RAY_CAMERA) {
<<<<<<< HEAD
		debug_data->num_bvh_traversed_nodes += isect->num_traversed_nodes;
		debug_data->num_bvh_traversed_instances += isect->num_traversed_instances;
		debug_data->num_bvh_intersections += isect->num_intersections;
=======
		debug_data->num_bvh_traversed_nodes += isect.num_traversed_nodes;
		debug_data->num_bvh_traversed_instances += isect.num_traversed_instances;
		debug_data->num_bvh_intersections += isect.num_intersections;
>>>>>>> 5e9132b3
	}
	debug_data->num_ray_bounces++;
#endif

	if(!hit) {
		/* Change the state of rays that hit the background;
		 * These rays undergo special processing in the
		 * background_bufferUpdate kernel.
		 */
		ASSIGN_RAY_STATE(kernel_split_state.ray_state, ray_index, RAY_HIT_BACKGROUND);
	}
}

CCL_NAMESPACE_END<|MERGE_RESOLUTION|>--- conflicted
+++ resolved
@@ -90,29 +90,17 @@
 		lcg_state = lcg_state_init(&rng, state.rng_offset, state.sample, 0x51633e2d);
 	}
 
-<<<<<<< HEAD
-	bool hit = scene_intersect(kg, ray, visibility, isect, &lcg_state, difl, extmax);
-#else
-	bool hit = scene_intersect(kg, ray, visibility, isect, NULL, 0.0f, 0.0f);
-=======
 	bool hit = scene_intersect(kg, ray, visibility, &isect, &lcg_state, difl, extmax);
 #else
 	bool hit = scene_intersect(kg, ray, visibility, &isect, NULL, 0.0f, 0.0f);
->>>>>>> 5e9132b3
 #endif
 	kernel_split_state.isect[ray_index] = isect;
 
 #ifdef __KERNEL_DEBUG__
 	if(state.flag & PATH_RAY_CAMERA) {
-<<<<<<< HEAD
-		debug_data->num_bvh_traversed_nodes += isect->num_traversed_nodes;
-		debug_data->num_bvh_traversed_instances += isect->num_traversed_instances;
-		debug_data->num_bvh_intersections += isect->num_intersections;
-=======
 		debug_data->num_bvh_traversed_nodes += isect.num_traversed_nodes;
 		debug_data->num_bvh_traversed_instances += isect.num_traversed_instances;
 		debug_data->num_bvh_intersections += isect.num_intersections;
->>>>>>> 5e9132b3
 	}
 	debug_data->num_ray_bounces++;
 #endif
