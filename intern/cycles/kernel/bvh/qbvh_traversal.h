--- conflicted
+++ resolved
@@ -384,18 +384,9 @@
 						case PRIMITIVE_CURVE:
 						case PRIMITIVE_MOTION_CURVE: {
 							for(; prim_addr < prim_addr2; prim_addr++) {
-<<<<<<< HEAD
-								BVH_DEBUG_NEXT_STEP();
-								kernel_assert(kernel_tex_fetch(__prim_type, prim_addr) == type);
-
-                                if (!object_in_shadow_linking(kg,visibility,object,prim_addr,shadow_linking))
-                                    continue;
-
-=======
 								BVH_DEBUG_NEXT_INTERSECTION();
 								const uint curve_type = kernel_tex_fetch(__prim_type, prim_addr);
 								kernel_assert((curve_type & PRIMITIVE_ALL) == (type & PRIMITIVE_ALL));
->>>>>>> 21f37678
 								bool hit;
 								if(kernel_data.curve.curveflags & CURVE_KN_INTERPOLATE) {
 									hit = bvh_cardinal_curve_intersect(kg,
