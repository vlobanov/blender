/*
 * Copyright 2011-2013 Blender Foundation
 *
 * Licensed under the Apache License, Version 2.0 (the "License");
 * you may not use this file except in compliance with the License.
 * You may obtain a copy of the License at
 *
 * http://www.apache.org/licenses/LICENSE-2.0
 *
 * Unless required by applicable law or agreed to in writing, software
 * distributed under the License is distributed on an "AS IS" BASIS,
 * WITHOUT WARRANTIES OR CONDITIONS OF ANY KIND, either express or implied.
 * See the License for the specific language governing permissions and
 * limitations under the License.
 */

/* BVH
 *
 * Bounding volume hierarchy for ray tracing. We compile different variations
 * of the same BVH traversal function for faster rendering when some types of
 * primitives are not needed, using #includes to work around the lack of
 * C++ templates in OpenCL.
 *
 * Originally based on "Understanding the Efficiency of Ray Traversal on GPUs",
 * the code has been extended and modified to support more primitives and work
 * with CPU/CUDA/OpenCL. */

CCL_NAMESPACE_BEGIN

#include "kernel/bvh/bvh_types.h"

/* Common QBVH functions. */
#ifdef __QBVH__
#  include "kernel/bvh/qbvh_nodes.h"
#endif

/* Regular BVH traversal */

#include "kernel/bvh/bvh_nodes.h"

#define BVH_FUNCTION_NAME bvh_intersect
#define BVH_FUNCTION_FEATURES 0
#include "kernel/bvh/bvh_traversal.h"

#if defined(__INSTANCING__)
#  define BVH_FUNCTION_NAME bvh_intersect_instancing
#  define BVH_FUNCTION_FEATURES BVH_INSTANCING
#  include "kernel/bvh/bvh_traversal.h"
#endif

#if defined(__HAIR__)
#  define BVH_FUNCTION_NAME bvh_intersect_hair
#  define BVH_FUNCTION_FEATURES BVH_INSTANCING|BVH_HAIR|BVH_HAIR_MINIMUM_WIDTH
#  include "kernel/bvh/bvh_traversal.h"
#endif

#if defined(__OBJECT_MOTION__)
#  define BVH_FUNCTION_NAME bvh_intersect_motion
#  define BVH_FUNCTION_FEATURES BVH_INSTANCING|BVH_MOTION
#  include "kernel/bvh/bvh_traversal.h"
#endif

#if defined(__HAIR__) && defined(__OBJECT_MOTION__)
#  define BVH_FUNCTION_NAME bvh_intersect_hair_motion
#  define BVH_FUNCTION_FEATURES BVH_INSTANCING|BVH_HAIR|BVH_HAIR_MINIMUM_WIDTH|BVH_MOTION
#  include "kernel/bvh/bvh_traversal.h"
#endif

/* Subsurface scattering BVH traversal */

#if defined(__SUBSURFACE__)
#  define BVH_FUNCTION_NAME bvh_intersect_subsurface
#  define BVH_FUNCTION_FEATURES BVH_HAIR
#  include "kernel/bvh/bvh_subsurface.h"

#  if defined(__OBJECT_MOTION__)
#    define BVH_FUNCTION_NAME bvh_intersect_subsurface_motion
#    define BVH_FUNCTION_FEATURES BVH_MOTION|BVH_HAIR
#    include "kernel/bvh/bvh_subsurface.h"
#  endif
#endif  /* __SUBSURFACE__ */

/* Volume BVH traversal */

#if defined(__VOLUME__)
#  define BVH_FUNCTION_NAME bvh_intersect_volume
#  define BVH_FUNCTION_FEATURES BVH_HAIR
#  include "kernel/bvh/bvh_volume.h"

#  if defined(__INSTANCING__)
#    define BVH_FUNCTION_NAME bvh_intersect_volume_instancing
#    define BVH_FUNCTION_FEATURES BVH_INSTANCING|BVH_HAIR
#    include "kernel/bvh/bvh_volume.h"
#  endif

#  if defined(__OBJECT_MOTION__)
#    define BVH_FUNCTION_NAME bvh_intersect_volume_motion
#    define BVH_FUNCTION_FEATURES BVH_INSTANCING|BVH_MOTION|BVH_HAIR
#    include "kernel/bvh/bvh_volume.h"
#  endif
#endif  /* __VOLUME__ */

/* Record all intersections - Shadow BVH traversal */

#if defined(__SHADOW_RECORD_ALL__)
#  define BVH_FUNCTION_NAME bvh_intersect_shadow_all
#  define BVH_FUNCTION_FEATURES 0
#  include "kernel/bvh/bvh_shadow_all.h"

#  if defined(__INSTANCING__)
#    define BVH_FUNCTION_NAME bvh_intersect_shadow_all_instancing
#    define BVH_FUNCTION_FEATURES BVH_INSTANCING
#    include "kernel/bvh/bvh_shadow_all.h"
#  endif

#  if defined(__HAIR__)
#    define BVH_FUNCTION_NAME bvh_intersect_shadow_all_hair
#    define BVH_FUNCTION_FEATURES BVH_INSTANCING|BVH_HAIR
#    include "kernel/bvh/bvh_shadow_all.h"
#  endif

#  if defined(__OBJECT_MOTION__)
#    define BVH_FUNCTION_NAME bvh_intersect_shadow_all_motion
#    define BVH_FUNCTION_FEATURES BVH_INSTANCING|BVH_MOTION
#    include "kernel/bvh/bvh_shadow_all.h"
#  endif

#  if defined(__HAIR__) && defined(__OBJECT_MOTION__)
#    define BVH_FUNCTION_NAME bvh_intersect_shadow_all_hair_motion
#    define BVH_FUNCTION_FEATURES BVH_INSTANCING|BVH_HAIR|BVH_MOTION
#    include "kernel/bvh/bvh_shadow_all.h"
#  endif
#endif  /* __SHADOW_RECORD_ALL__ */

/* Record all intersections - Volume BVH traversal  */

#if defined(__VOLUME_RECORD_ALL__)
#  define BVH_FUNCTION_NAME bvh_intersect_volume_all
#  define BVH_FUNCTION_FEATURES BVH_HAIR
#  include "kernel/bvh/bvh_volume_all.h"

#  if defined(__INSTANCING__)
#    define BVH_FUNCTION_NAME bvh_intersect_volume_all_instancing
#    define BVH_FUNCTION_FEATURES BVH_INSTANCING|BVH_HAIR
#    include "kernel/bvh/bvh_volume_all.h"
#  endif

#  if defined(__OBJECT_MOTION__)
#    define BVH_FUNCTION_NAME bvh_intersect_volume_all_motion
#    define BVH_FUNCTION_FEATURES BVH_INSTANCING|BVH_MOTION|BVH_HAIR
#    include "kernel/bvh/bvh_volume_all.h"
#  endif
#endif  /* __VOLUME_RECORD_ALL__ */

#undef BVH_FEATURE
#undef BVH_NAME_JOIN
#undef BVH_NAME_EVAL
#undef BVH_FUNCTION_FULL_NAME

/* Note: ray is passed by value to work around a possible CUDA compiler bug. */
ccl_device_intersect bool scene_intersect(KernelGlobals *kg,
                                          const Ray ray,
                                          const uint visibility,
                                          Intersection *isect,
                                          uint *lcg_state,
                                          float difl,
                                          float extmax,
                                          uint shadow_linking)
{
#ifdef __OBJECT_MOTION__
	if(kernel_data.bvh.have_motion) {
#  ifdef __HAIR__
		if(kernel_data.bvh.have_curves)
			return bvh_intersect_hair_motion(kg, &ray, isect, visibility, lcg_state, difl, extmax, shadow_linking);
#  endif /* __HAIR__ */

		return bvh_intersect_motion(kg, &ray, isect, visibility, shadow_linking);
	}
#endif /* __OBJECT_MOTION__ */

#ifdef __HAIR__
	if(kernel_data.bvh.have_curves)
		return bvh_intersect_hair(kg, &ray, isect, visibility, lcg_state, difl, extmax, shadow_linking);
#endif /* __HAIR__ */

#ifdef __KERNEL_CPU__

#  ifdef __INSTANCING__
	if(kernel_data.bvh.have_instancing)
		return bvh_intersect_instancing(kg, &ray, isect, visibility, shadow_linking);
#  endif /* __INSTANCING__ */

	return bvh_intersect(kg, &ray, isect, visibility, shadow_linking);
#else /* __KERNEL_CPU__ */

#  ifdef __INSTANCING__
	return bvh_intersect_instancing(kg, &ray, isect, visibility, shadow_linking);
#  else
	return bvh_intersect(kg, &ray, isect, visibility, shadow_linking);
#  endif /* __INSTANCING__ */

#endif /* __KERNEL_CPU__ */
}

#ifdef __SUBSURFACE__
/* Note: ray is passed by value to work around a possible CUDA compiler bug. */
ccl_device_intersect void scene_intersect_subsurface(KernelGlobals *kg,
                                                     const Ray ray,
                                                     SubsurfaceIntersection *ss_isect,
                                                     int subsurface_object,
                                                     uint *lcg_state,
                                                     int max_hits,
                                                     uint shadow_linking)
{
#ifdef __OBJECT_MOTION__
	if(kernel_data.bvh.have_motion) {
		return bvh_intersect_subsurface_motion(kg,
		                                       &ray,
		                                       ss_isect,
		                                       subsurface_object,
		                                       lcg_state,
		                                       max_hits,
                                               shadow_linking);
	}
#endif /* __OBJECT_MOTION__ */
	return bvh_intersect_subsurface(kg,
	                                &ray,
	                                ss_isect,
	                                subsurface_object,
	                                lcg_state,
	                                max_hits,
                                    shadow_linking);
}
#endif

#ifdef __SHADOW_RECORD_ALL__
<<<<<<< HEAD
ccl_device_intersect bool scene_intersect_shadow_all(KernelGlobals *kg, const Ray *ray, Intersection *isect, uint max_hits, uint *num_hits, uint shadow_linking)
=======
ccl_device_intersect bool scene_intersect_shadow_all(KernelGlobals *kg,
                                                     const Ray *ray,
                                                     Intersection *isect,
                                                     int skip_object,
                                                     uint max_hits,
                                                     uint *num_hits)
>>>>>>> d7f5520f
{
#  ifdef __OBJECT_MOTION__
	if(kernel_data.bvh.have_motion) {
#    ifdef __HAIR__
<<<<<<< HEAD
		if(kernel_data.bvh.have_curves)
			return bvh_intersect_shadow_all_hair_motion(kg, ray, isect, max_hits, num_hits, shadow_linking);
#    endif /* __HAIR__ */

		return bvh_intersect_shadow_all_motion(kg, ray, isect, max_hits, num_hits, shadow_linking);
=======
		if(kernel_data.bvh.have_curves) {
			return bvh_intersect_shadow_all_hair_motion(kg,
			                                            ray,
			                                            isect,
			                                            skip_object,
			                                            max_hits,
			                                            num_hits);
		}
#    endif /* __HAIR__ */

		return bvh_intersect_shadow_all_motion(kg,
		                                       ray,
		                                       isect,
		                                       skip_object,
		                                       max_hits,
		                                       num_hits);
>>>>>>> d7f5520f
	}
#  endif /* __OBJECT_MOTION__ */

#  ifdef __HAIR__
<<<<<<< HEAD
	if(kernel_data.bvh.have_curves)
		return bvh_intersect_shadow_all_hair(kg, ray, isect, max_hits, num_hits, shadow_linking);
#  endif /* __HAIR__ */

#  ifdef __INSTANCING__
	if(kernel_data.bvh.have_instancing)
		return bvh_intersect_shadow_all_instancing(kg, ray, isect, max_hits, num_hits, shadow_linking);
#  endif /* __INSTANCING__ */

	return bvh_intersect_shadow_all(kg, ray, isect, max_hits, num_hits, shadow_linking);
=======
	if(kernel_data.bvh.have_curves) {
		return bvh_intersect_shadow_all_hair(kg,
		                                     ray,
		                                     isect,
		                                     skip_object,
		                                     max_hits,
		                                     num_hits);
	}
#  endif /* __HAIR__ */

#  ifdef __INSTANCING__
	if(kernel_data.bvh.have_instancing) {
		return bvh_intersect_shadow_all_instancing(kg,
		                                           ray,
		                                           isect,
		                                           skip_object,
		                                           max_hits,
		                                           num_hits);
	}
#  endif /* __INSTANCING__ */

	return bvh_intersect_shadow_all(kg,
	                                ray,
	                                isect,
	                                skip_object,
	                                max_hits,
	                                num_hits);
>>>>>>> d7f5520f
}
#endif  /* __SHADOW_RECORD_ALL__ */

#ifdef __VOLUME__
ccl_device_intersect bool scene_intersect_volume(KernelGlobals *kg,
                                                 const Ray *ray,
                                                 Intersection *isect,
                                                 const uint visibility,
                                                 uint shadow_linking)
{
#  ifdef __OBJECT_MOTION__
	if(kernel_data.bvh.have_motion) {
		return bvh_intersect_volume_motion(kg, ray, isect, visibility, shadow_linking);
	}
#  endif /* __OBJECT_MOTION__ */
#  ifdef __KERNEL_CPU__
#    ifdef __INSTANCING__
	if(kernel_data.bvh.have_instancing)
		return bvh_intersect_volume_instancing(kg, ray, isect, visibility, shadow_linking);
#    endif /* __INSTANCING__ */
	return bvh_intersect_volume(kg, ray, isect, visibility, shadow_linking);
#  else /* __KERNEL_CPU__ */
#    ifdef __INSTANCING__
	return bvh_intersect_volume_instancing(kg, ray, isect, visibility, shadow_linking);
#    else
	return bvh_intersect_volume(kg, ray, isect, visibility, shadow_linking);
#    endif /* __INSTANCING__ */
#  endif /* __KERNEL_CPU__ */
}
#endif  /* __VOLUME__ */

#ifdef __VOLUME_RECORD_ALL__
ccl_device_intersect uint scene_intersect_volume_all(KernelGlobals *kg,
                                                     const Ray *ray,
                                                     Intersection *isect,
                                                     const uint max_hits,
                                                     const uint visibility,
                                                     uint shadow_linking)
{
#  ifdef __OBJECT_MOTION__
	if(kernel_data.bvh.have_motion) {
		return bvh_intersect_volume_all_motion(kg, ray, isect, max_hits, visibility, shadow_linking);
	}
#  endif /* __OBJECT_MOTION__ */
#  ifdef __INSTANCING__
	if(kernel_data.bvh.have_instancing)
		return bvh_intersect_volume_all_instancing(kg, ray, isect, max_hits, visibility, shadow_linking);
#  endif /* __INSTANCING__ */
	return bvh_intersect_volume_all(kg, ray, isect, max_hits, visibility, shadow_linking);
}
#endif  /* __VOLUME_RECORD_ALL__ */


/* Ray offset to avoid self intersection.
 *
 * This function should be used to compute a modified ray start position for
 * rays leaving from a surface. */

ccl_device_inline float3 ray_offset(float3 P, float3 Ng)
{
#ifdef __INTERSECTION_REFINE__
	const float epsilon_f = 1e-5f;
	/* ideally this should match epsilon_f, but instancing and motion blur
	 * precision makes it problematic */
	const float epsilon_test = 1.0f;
	const int epsilon_i = 32;

	float3 res;

	/* x component */
	if(fabsf(P.x) < epsilon_test) {
		res.x = P.x + Ng.x*epsilon_f;
	}
	else {
		uint ix = __float_as_uint(P.x);
		ix += ((ix ^ __float_as_uint(Ng.x)) >> 31)? -epsilon_i: epsilon_i;
		res.x = __uint_as_float(ix);
	}

	/* y component */
	if(fabsf(P.y) < epsilon_test) {
		res.y = P.y + Ng.y*epsilon_f;
	}
	else {
		uint iy = __float_as_uint(P.y);
		iy += ((iy ^ __float_as_uint(Ng.y)) >> 31)? -epsilon_i: epsilon_i;
		res.y = __uint_as_float(iy);
	}

	/* z component */
	if(fabsf(P.z) < epsilon_test) {
		res.z = P.z + Ng.z*epsilon_f;
	}
	else {
		uint iz = __float_as_uint(P.z);
		iz += ((iz ^ __float_as_uint(Ng.z)) >> 31)? -epsilon_i: epsilon_i;
		res.z = __uint_as_float(iz);
	}

	return res;
#else
	const float epsilon_f = 1e-4f;
	return P + epsilon_f*Ng;
#endif
}

#if defined(__VOLUME_RECORD_ALL__) || (defined(__SHADOW_RECORD_ALL__) /*&& defined(__KERNEL_CPU__)*/)
/* ToDo: Move to another file? */
ccl_device int intersections_compare(const void *a, const void *b)
{
	const Intersection *isect_a = (const Intersection*)a;
	const Intersection *isect_b = (const Intersection*)b;

	if(isect_a->t < isect_b->t)
		return -1;
	else if(isect_a->t > isect_b->t)
		return 1;
	else
		return 0;
}
#endif

#if defined(__SHADOW_RECORD_ALL__)
ccl_device_inline void sort_intersections(Intersection *hits, uint num_hits)
{
#ifdef __KERNEL_GPU__
	/* Use bubble sort which has more friendly memory pattern on GPU. */
	bool swapped;
	do {
		swapped = false;
		for(int j = 0; j < num_hits - 1; ++j) {
			if(hits[j].t > hits[j + 1].t) {
				struct Intersection tmp = hits[j];
				hits[j] = hits[j + 1];
				hits[j + 1] = tmp;
				swapped = true;
			}
		}
		--num_hits;
	} while(swapped);
#else
	qsort(hits, num_hits, sizeof(Intersection), intersections_compare);
#endif
}
#endif  /* __SHADOW_RECORD_ALL__ | __VOLUME_RECORD_ALL__ */

CCL_NAMESPACE_END<|MERGE_RESOLUTION|>--- conflicted
+++ resolved
@@ -234,49 +234,20 @@
 #endif
 
 #ifdef __SHADOW_RECORD_ALL__
-<<<<<<< HEAD
 ccl_device_intersect bool scene_intersect_shadow_all(KernelGlobals *kg, const Ray *ray, Intersection *isect, uint max_hits, uint *num_hits, uint shadow_linking)
-=======
-ccl_device_intersect bool scene_intersect_shadow_all(KernelGlobals *kg,
-                                                     const Ray *ray,
-                                                     Intersection *isect,
-                                                     int skip_object,
-                                                     uint max_hits,
-                                                     uint *num_hits)
->>>>>>> d7f5520f
 {
 #  ifdef __OBJECT_MOTION__
 	if(kernel_data.bvh.have_motion) {
 #    ifdef __HAIR__
-<<<<<<< HEAD
 		if(kernel_data.bvh.have_curves)
 			return bvh_intersect_shadow_all_hair_motion(kg, ray, isect, max_hits, num_hits, shadow_linking);
 #    endif /* __HAIR__ */
 
 		return bvh_intersect_shadow_all_motion(kg, ray, isect, max_hits, num_hits, shadow_linking);
-=======
-		if(kernel_data.bvh.have_curves) {
-			return bvh_intersect_shadow_all_hair_motion(kg,
-			                                            ray,
-			                                            isect,
-			                                            skip_object,
-			                                            max_hits,
-			                                            num_hits);
-		}
-#    endif /* __HAIR__ */
-
-		return bvh_intersect_shadow_all_motion(kg,
-		                                       ray,
-		                                       isect,
-		                                       skip_object,
-		                                       max_hits,
-		                                       num_hits);
->>>>>>> d7f5520f
 	}
 #  endif /* __OBJECT_MOTION__ */
 
 #  ifdef __HAIR__
-<<<<<<< HEAD
 	if(kernel_data.bvh.have_curves)
 		return bvh_intersect_shadow_all_hair(kg, ray, isect, max_hits, num_hits, shadow_linking);
 #  endif /* __HAIR__ */
@@ -287,35 +258,6 @@
 #  endif /* __INSTANCING__ */
 
 	return bvh_intersect_shadow_all(kg, ray, isect, max_hits, num_hits, shadow_linking);
-=======
-	if(kernel_data.bvh.have_curves) {
-		return bvh_intersect_shadow_all_hair(kg,
-		                                     ray,
-		                                     isect,
-		                                     skip_object,
-		                                     max_hits,
-		                                     num_hits);
-	}
-#  endif /* __HAIR__ */
-
-#  ifdef __INSTANCING__
-	if(kernel_data.bvh.have_instancing) {
-		return bvh_intersect_shadow_all_instancing(kg,
-		                                           ray,
-		                                           isect,
-		                                           skip_object,
-		                                           max_hits,
-		                                           num_hits);
-	}
-#  endif /* __INSTANCING__ */
-
-	return bvh_intersect_shadow_all(kg,
-	                                ray,
-	                                isect,
-	                                skip_object,
-	                                max_hits,
-	                                num_hits);
->>>>>>> d7f5520f
 }
 #endif  /* __SHADOW_RECORD_ALL__ */
 
