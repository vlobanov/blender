/*
 * Copyright 2011-2013 Blender Foundation
 *
 * Licensed under the Apache License, Version 2.0 (the "License");
 * you may not use this file except in compliance with the License.
 * You may obtain a copy of the License at
 *
 * http://www.apache.org/licenses/LICENSE-2.0
 *
 * Unless required by applicable law or agreed to in writing, software
 * distributed under the License is distributed on an "AS IS" BASIS,
 * WITHOUT WARRANTIES OR CONDITIONS OF ANY KIND, either express or implied.
 * See the License for the specific language governing permissions and
 * limitations under the License.
 */

CCL_NAMESPACE_BEGIN

/* Direction Emission */
ccl_device_noinline float3 direct_emissive_eval(KernelGlobals *kg,
                                                ShaderData *emission_sd,
                                                LightSample *ls,
                                                ccl_addr_space PathState *state,
                                                float3 I,
                                                differential3 dI,
                                                float t,
                                                float time)
{
	/* setup shading at emitter */
	float3 eval;

	int shader_flag = kernel_tex_fetch(__shader_flag, (ls->shader & SHADER_MASK)*SHADER_SIZE);

#ifdef __BACKGROUND_MIS__
	if(ls->type == LIGHT_BACKGROUND) {
		Ray ray;
		ray.D = ls->D;
		ray.P = ls->P;
		ray.t = 1.0f;
		ray.time = time;
		ray.dP = differential3_zero();
		ray.dD = dI;

		shader_setup_from_background(kg, emission_sd, &ray);

		path_state_modify_bounce(state, true);
<<<<<<< HEAD
		eval = shader_eval_background(kg, emission_sd, state, 0, SHADER_CONTEXT_EMISSION, NULL, 0);
=======
		eval = shader_eval_background(kg, emission_sd, state, 0);
>>>>>>> 2a87bd89
		path_state_modify_bounce(state, false);
	}
	else
#endif
	if(shader_flag & SD_HAS_CONSTANT_EMISSION)
	{
		eval.x = __int_as_float(kernel_tex_fetch(__shader_flag, (ls->shader & SHADER_MASK)*SHADER_SIZE + 2));
		eval.y = __int_as_float(kernel_tex_fetch(__shader_flag, (ls->shader & SHADER_MASK)*SHADER_SIZE + 3));
		eval.z = __int_as_float(kernel_tex_fetch(__shader_flag, (ls->shader & SHADER_MASK)*SHADER_SIZE + 4));
		if((ls->prim != PRIM_NONE) && dot(ls->Ng, I) < 0.0f) {
			ls->Ng = -ls->Ng;
		}
	}
	else
	{
		shader_setup_from_sample(kg, emission_sd,
		                         ls->P, ls->Ng, I,
		                         ls->shader, ls->object, ls->prim,
		                         ls->u, ls->v, t, time, false, ls->lamp);

		ls->Ng = emission_sd->Ng;

		/* no path flag, we're evaluating this for all closures. that's weak but
		 * we'd have to do multiple evaluations otherwise */
		path_state_modify_bounce(state, true);
<<<<<<< HEAD
		shader_eval_surface(kg, emission_sd, NULL, state, 0.0f, 0, SHADER_CONTEXT_EMISSION, NULL, 0);
=======
		shader_eval_surface(kg, emission_sd, state, 0);
>>>>>>> 2a87bd89
		path_state_modify_bounce(state, false);

		/* evaluate emissive closure */
		if(emission_sd->flag & SD_EMISSION)
			eval = shader_emissive_eval(kg, emission_sd);
		else
			eval = make_float3(0.0f, 0.0f, 0.0f);
	}
	
	eval *= ls->eval_fac;

	return eval;
}

ccl_device_noinline bool direct_emission(KernelGlobals *kg,
                                         ShaderData *sd,
                                         ShaderData *emission_sd,
                                         LightSample *ls,
                                         ccl_addr_space PathState *state,
                                         Ray *ray,
                                         BsdfEval *eval,
                                         bool *is_lamp,
                                         float rand_terminate)
{
	if(ls->pdf == 0.0f)
		return false;

	/* todo: implement */
	differential3 dD = differential3_zero();

	/* evaluate closure */

	float3 light_eval = direct_emissive_eval(kg,
	                                         emission_sd,
	                                         ls,
	                                         state,
	                                         -ls->D,
	                                         dD,
	                                         ls->t,
	                                         sd->time);

	if(is_zero(light_eval))
		return false;

	/* evaluate BSDF at shading point */

#ifdef __VOLUME__
	if(sd->prim != PRIM_NONE)
		shader_bsdf_eval(kg, sd, ls->D, eval, ls->pdf, ls->shader & SHADER_USE_MIS);
	else {
		float bsdf_pdf;
		shader_volume_phase_eval(kg, sd, ls->D, eval, &bsdf_pdf);
		if(ls->shader & SHADER_USE_MIS) {
			/* Multiple importance sampling. */
			float mis_weight = power_heuristic(ls->pdf, bsdf_pdf);
			light_eval *= mis_weight;
		}
	}
#else
	shader_bsdf_eval(kg, sd, ls->D, eval, ls->pdf, ls->shader & SHADER_USE_MIS);
#endif

	bsdf_eval_mul3(eval, light_eval/ls->pdf);

#ifdef __PASSES__
	/* use visibility flag to skip lights */
	if(ls->shader & SHADER_EXCLUDE_ANY) {
		if(ls->shader & SHADER_EXCLUDE_DIFFUSE) {
			eval->diffuse = make_float3(0.0f, 0.0f, 0.0f);
			eval->subsurface = make_float3(0.0f, 0.0f, 0.0f);
		}
		if(ls->shader & SHADER_EXCLUDE_GLOSSY)
			eval->glossy = make_float3(0.0f, 0.0f, 0.0f);
		if(ls->shader & SHADER_EXCLUDE_TRANSMIT)
			eval->transmission = make_float3(0.0f, 0.0f, 0.0f);
		if(ls->shader & SHADER_EXCLUDE_SCATTER)
			eval->scatter = make_float3(0.0f, 0.0f, 0.0f);
	}
#endif

	if(bsdf_eval_is_zero(eval))
		return false;

	if(kernel_data.integrator.light_inv_rr_threshold > 0.0f
#ifdef __SHADOW_TRICKS__
	   && (state->flag & PATH_RAY_SHADOW_CATCHER) == 0
#endif
	  )
	{
		float probability = max3(fabs(bsdf_eval_sum(eval))) * kernel_data.integrator.light_inv_rr_threshold;
		if(probability < 1.0f) {
			if(rand_terminate >= probability) {
				return false;
			}
			bsdf_eval_mul(eval, 1.0f / probability);
		}
	}

	if(ls->shader & SHADER_CAST_SHADOW) {
		/* setup ray */
		bool transmit = (dot(sd->Ng, ls->D) < 0.0f);
		ray->P = ray_offset(sd->P, (transmit)? -sd->Ng: sd->Ng);

		if(ls->t == FLT_MAX) {
			/* distant light */
			ray->D = ls->D;
			ray->t = ls->t;
		}
		else {
			/* other lights, avoid self-intersection */
			ray->D = ray_offset(ls->P, ls->Ng) - ray->P;
			ray->D = normalize_len(ray->D, &ray->t);
		}

		ray->dP = sd->dP;
		ray->dD = differential3_zero();
	}
	else {
		/* signal to not cast shadow ray */
		ray->t = 0.0f;
	}

	/* return if it's a lamp for shadow pass */
	*is_lamp = (ls->prim == PRIM_NONE && ls->type != LIGHT_BACKGROUND);

	return true;
}

/* Indirect Primitive Emission */

ccl_device_noinline float3 indirect_primitive_emission(KernelGlobals *kg, ShaderData *sd, float t, int path_flag, float bsdf_pdf)
{
	/* evaluate emissive closure */
	float3 L = shader_emissive_eval(kg, sd);

#ifdef __HAIR__
	if(!(path_flag & PATH_RAY_MIS_SKIP) && (sd->flag & SD_USE_MIS) && (sd->type & PRIMITIVE_ALL_TRIANGLE))
#else
	if(!(path_flag & PATH_RAY_MIS_SKIP) && (sd->flag & SD_USE_MIS))
#endif
	{
		/* multiple importance sampling, get triangle light pdf,
		 * and compute weight with respect to BSDF pdf */
		float pdf = triangle_light_pdf(kg, sd, t);
		float mis_weight = power_heuristic(bsdf_pdf, pdf);

		return L*mis_weight;
	}

	return L;
}

/* Indirect Lamp Emission */

ccl_device_noinline bool indirect_lamp_emission(KernelGlobals *kg,
                                                ShaderData *emission_sd,
                                                ccl_addr_space PathState *state,
                                                Ray *ray,
                                                float3 *emission)
{
	bool hit_lamp = false;

	*emission = make_float3(0.0f, 0.0f, 0.0f);

	for(int lamp = 0; lamp < kernel_data.integrator.num_all_lights; lamp++) {
		LightSample ls;

		if(!lamp_light_eval(kg, lamp, ray->P, ray->D, ray->t, &ls))
			continue;

#ifdef __PASSES__
		/* use visibility flag to skip lights */
		if(ls.shader & SHADER_EXCLUDE_ANY) {
			if(((ls.shader & SHADER_EXCLUDE_DIFFUSE) && (state->flag & PATH_RAY_DIFFUSE)) ||
			   ((ls.shader & SHADER_EXCLUDE_GLOSSY) &&
			    ((state->flag & (PATH_RAY_GLOSSY|PATH_RAY_REFLECT)) == (PATH_RAY_GLOSSY|PATH_RAY_REFLECT))) ||
			   ((ls.shader & SHADER_EXCLUDE_TRANSMIT) && (state->flag & PATH_RAY_TRANSMIT)) ||
			   ((ls.shader & SHADER_EXCLUDE_SCATTER) && (state->flag & PATH_RAY_VOLUME_SCATTER)))
				continue;
		}
#endif

		float3 L = direct_emissive_eval(kg,
		                                emission_sd,
		                                &ls,
		                                state,
		                                -ray->D,
		                                ray->dD,
		                                ls.t,
		                                ray->time);

#ifdef __VOLUME__
		if(state->volume_stack[0].shader != SHADER_NONE) {
			/* shadow attenuation */
			Ray volume_ray = *ray;
			volume_ray.t = ls.t;
			float3 volume_tp = make_float3(1.0f, 1.0f, 1.0f);
			kernel_volume_shadow(kg, emission_sd, state, &volume_ray, &volume_tp);
			L *= volume_tp;
		}
#endif

		if(!(state->flag & PATH_RAY_MIS_SKIP)) {
			/* multiple importance sampling, get regular light pdf,
			 * and compute weight with respect to BSDF pdf */
			float mis_weight = power_heuristic(state->ray_pdf, ls.pdf);
			L *= mis_weight;
		}

		*emission += L;
		hit_lamp = true;
	}

	return hit_lamp;
}

/* Indirect Background */

ccl_device_noinline float3 indirect_background(KernelGlobals *kg,
                                               ShaderData *emission_sd,
                                               ccl_addr_space PathState *state,
                                               ccl_addr_space Ray *ray,
                                               ccl_global float *buffer,
                                               int sample)
{
#ifdef __BACKGROUND__
	int shader = kernel_data.background.surface_shader;

	/* use visibility flag to skip lights */
	if(shader & SHADER_EXCLUDE_ANY) {
		if(((shader & SHADER_EXCLUDE_DIFFUSE) && (state->flag & PATH_RAY_DIFFUSE)) ||
		   ((shader & SHADER_EXCLUDE_GLOSSY) &&
		    ((state->flag & (PATH_RAY_GLOSSY|PATH_RAY_REFLECT)) == (PATH_RAY_GLOSSY|PATH_RAY_REFLECT))) ||
		   ((shader & SHADER_EXCLUDE_TRANSMIT) && (state->flag & PATH_RAY_TRANSMIT)) ||
		   ((shader & SHADER_EXCLUDE_CAMERA) && (state->flag & PATH_RAY_CAMERA)) ||
		   ((shader & SHADER_EXCLUDE_SCATTER) && (state->flag & PATH_RAY_VOLUME_SCATTER)))
			return make_float3(0.0f, 0.0f, 0.0f);
	}

	/* evaluate background closure */
#  ifdef __SPLIT_KERNEL__
	Ray priv_ray = *ray;
	shader_setup_from_background(kg, emission_sd, &priv_ray);
#  else
	shader_setup_from_background(kg, emission_sd, ray);
#  endif

	path_state_modify_bounce(state, true);
<<<<<<< HEAD
	float3 L = shader_eval_background(kg, emission_sd, state, state->flag, SHADER_CONTEXT_EMISSION, buffer, sample);
=======
	float3 L = shader_eval_background(kg, emission_sd, state, state->flag);
>>>>>>> 2a87bd89
	path_state_modify_bounce(state, false);

#ifdef __BACKGROUND_MIS__
	/* check if background light exists or if we should skip pdf */
	int res = kernel_data.integrator.pdf_background_res;

	if(!(state->flag & PATH_RAY_MIS_SKIP) && res) {
		/* multiple importance sampling, get background light pdf for ray
		 * direction, and compute weight with respect to BSDF pdf */
		float pdf = background_light_pdf(kg, ray->P, ray->D);
		float mis_weight = power_heuristic(state->ray_pdf, pdf);

		return L*mis_weight;
	}
#endif

	return L;
#else
	return make_float3(0.8f, 0.8f, 0.8f);
#endif
}

CCL_NAMESPACE_END
<|MERGE_RESOLUTION|>--- conflicted
+++ resolved
@@ -44,11 +44,7 @@
 		shader_setup_from_background(kg, emission_sd, &ray);
 
 		path_state_modify_bounce(state, true);
-<<<<<<< HEAD
-		eval = shader_eval_background(kg, emission_sd, state, 0, SHADER_CONTEXT_EMISSION, NULL, 0);
-=======
-		eval = shader_eval_background(kg, emission_sd, state, 0);
->>>>>>> 2a87bd89
+		eval = shader_eval_background(kg, emission_sd, state, 0, NULL);
 		path_state_modify_bounce(state, false);
 	}
 	else
@@ -74,11 +70,7 @@
 		/* no path flag, we're evaluating this for all closures. that's weak but
 		 * we'd have to do multiple evaluations otherwise */
 		path_state_modify_bounce(state, true);
-<<<<<<< HEAD
-		shader_eval_surface(kg, emission_sd, NULL, state, 0.0f, 0, SHADER_CONTEXT_EMISSION, NULL, 0);
-=======
-		shader_eval_surface(kg, emission_sd, state, 0);
->>>>>>> 2a87bd89
+		shader_eval_surface(kg, emission_sd, state, 0, NULL);
 		path_state_modify_bounce(state, false);
 
 		/* evaluate emissive closure */
@@ -301,8 +293,7 @@
                                                ShaderData *emission_sd,
                                                ccl_addr_space PathState *state,
                                                ccl_addr_space Ray *ray,
-                                               ccl_global float *buffer,
-                                               int sample)
+                                               ccl_global float *buffer)
 {
 #ifdef __BACKGROUND__
 	int shader = kernel_data.background.surface_shader;
@@ -327,11 +318,7 @@
 #  endif
 
 	path_state_modify_bounce(state, true);
-<<<<<<< HEAD
-	float3 L = shader_eval_background(kg, emission_sd, state, state->flag, SHADER_CONTEXT_EMISSION, buffer, sample);
-=======
-	float3 L = shader_eval_background(kg, emission_sd, state, state->flag);
->>>>>>> 2a87bd89
+	float3 L = shader_eval_background(kg, emission_sd, state, state->flag, buffer);
 	path_state_modify_bounce(state, false);
 
 #ifdef __BACKGROUND_MIS__
