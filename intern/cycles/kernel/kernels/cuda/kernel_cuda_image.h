--- conflicted
+++ resolved
@@ -179,10 +179,9 @@
 ccl_device float4 kernel_tex_image_interp_3d(
     KernelGlobals *kg, int id, float x, float y, float z, InterpolationType interp)
 {
-<<<<<<< HEAD
-	const TextureInfo& info = kernel_tex_fetch(__texture_info, id);
-	CUtexObject tex = (CUtexObject)info.data;
-	uint interpolation = (interp == INTERPOLATION_NONE)? info.interpolation: interp;
+  const TextureInfo &info = kernel_tex_fetch(__texture_info, id);
+  CUtexObject tex = (CUtexObject)info.data;
+  uint interpolation = (interp == INTERPOLATION_NONE) ? info.interpolation : interp;
 
 	if(info.sparse_info.offsets) {
 		if(!sparse_coordinates(&info.sparse_info, x, y, z)) {
@@ -206,33 +205,6 @@
 	else {
 		float f;
 
-		if(interpolation == INTERPOLATION_CUBIC) {
-			f = kernel_tex_image_interp_bicubic_3d<float>(info, tex, x, y, z);
-		}
-		else {
-			f = tex3D<float>(tex, x, y, z);
-		}
-
-		return make_float4(f, f, f, 1.0f);
-	}
-=======
-  const TextureInfo &info = kernel_tex_fetch(__texture_info, id);
-  CUtexObject tex = (CUtexObject)info.data;
-  uint interpolation = (interp == INTERPOLATION_NONE) ? info.interpolation : interp;
-
-  const int texture_type = kernel_tex_type(id);
-  if (texture_type == IMAGE_DATA_TYPE_FLOAT4 || texture_type == IMAGE_DATA_TYPE_BYTE4 ||
-      texture_type == IMAGE_DATA_TYPE_HALF4 || texture_type == IMAGE_DATA_TYPE_USHORT4) {
-    if (interpolation == INTERPOLATION_CUBIC) {
-      return kernel_tex_image_interp_bicubic_3d<float4>(info, tex, x, y, z);
-    }
-    else {
-      return tex3D<float4>(tex, x, y, z);
-    }
-  }
-  else {
-    float f;
-
     if (interpolation == INTERPOLATION_CUBIC) {
       f = kernel_tex_image_interp_bicubic_3d<float>(info, tex, x, y, z);
     }
@@ -242,5 +214,4 @@
 
     return make_float4(f, f, f, 1.0f);
   }
->>>>>>> 9620b8f6
 }