/*
 * Copyright 2016 Blender Foundation
 *
 * Licensed under the Apache License, Version 2.0 (the "License");
 * you may not use this file except in compliance with the License.
 * You may obtain a copy of the License at
 *
 * http://www.apache.org/licenses/LICENSE-2.0
 *
 * Unless required by applicable law or agreed to in writing, software
 * distributed under the License is distributed on an "AS IS" BASIS,
 * WITHOUT WARRANTIES OR CONDITIONS OF ANY KIND, either express or implied.
 * See the License for the specific language governing permissions and
 * limitations under the License.
 */

/* For OpenCL we do manual lookup and interpolation. */

ccl_device_inline ccl_global TextureInfo *kernel_tex_info(KernelGlobals *kg, uint id)
{
  const uint tex_offset = id
#define KERNEL_TEX(type, name) +1
#include "kernel/kernel_textures.h"
      ;

  return &((ccl_global TextureInfo *)kg->buffers[0])[tex_offset];
}

#define tex_fetch(type, info, index) \
  ((ccl_global type *)(kg->buffers[info->cl_buffer] + info->data))[(index)]

ccl_device_inline int svm_image_texture_wrap_periodic(int x, int width)
{
  x %= width;
  if (x < 0)
    x += width;
  return x;
}

ccl_device_inline int svm_image_texture_wrap_clamp(int x, int width)
{
  return clamp(x, 0, width - 1);
}

ccl_device_inline float4 svm_image_texture_read(KernelGlobals *kg,
                                                const ccl_global TextureInfo *info,
                                                int id,
                                                int offset)
{
  const int texture_type = kernel_tex_type(id);

  /* Float4 */
  if (texture_type == IMAGE_DATA_TYPE_FLOAT4) {
    return tex_fetch(float4, info, offset);
  }
  /* Byte4 */
  else if (texture_type == IMAGE_DATA_TYPE_BYTE4) {
    uchar4 r = tex_fetch(uchar4, info, offset);
    float f = 1.0f / 255.0f;
    return make_float4(r.x * f, r.y * f, r.z * f, r.w * f);
  }
  /* Ushort4 */
  else if (texture_type == IMAGE_DATA_TYPE_USHORT4) {
    ushort4 r = tex_fetch(ushort4, info, offset);
    float f = 1.0f / 65535.f;
    return make_float4(r.x * f, r.y * f, r.z * f, r.w * f);
  }
  /* Float */
  else if (texture_type == IMAGE_DATA_TYPE_FLOAT) {
    float f = tex_fetch(float, info, offset);
    return make_float4(f, f, f, 1.0f);
  }
  /* UShort */
  else if (texture_type == IMAGE_DATA_TYPE_USHORT) {
    ushort r = tex_fetch(ushort, info, offset);
    float f = r * (1.0f / 65535.0f);
    return make_float4(f, f, f, 1.0f);
  }
  /* Byte */
#ifdef cl_khr_fp16
  /* half and half4 are optional in OpenCL */
  else if (texture_type == IMAGE_DATA_TYPE_HALF) {
    float f = tex_fetch(half, info, offset);
    return make_float4(f, f, f, 1.0f);
  }
  else if (texture_type == IMAGE_DATA_TYPE_HALF4) {
    half4 r = tex_fetch(half4, info, offset);
    return make_float4(r.x, r.y, r.z, r.w);
  }
#endif
  else {
    uchar r = tex_fetch(uchar, info, offset);
    float f = r * (1.0f / 255.0f);
    return make_float4(f, f, f, 1.0f);
  }
}

/* Calculates the index for sparse volume textures. */
ccl_device_inline float4 svm_image_texture_read(KernelGlobals *kg,
                                                const ccl_global SparseTextureInfo *s_info,
                                                const int *offsets,
                                                int id, int x, int y, int z)
{
	int tile_start = offsets[(x >> TILE_INDEX_SHIFT) + s_info->tiled_w
	                 * ((y >> TILE_INDEX_SHIFT) + (z >> TILE_INDEX_SHIFT) * s_info->tiled_h)];
	if(tile_start < 0) {
		return make_float4(0.0f);
	}
	int index = tile_start + (x & TILE_INDEX_MASK)
	            + ((x > s_info.div_w) ? s_info.remain_w : TILE_SIZE)
		        * ((y & TILE_INDEX_MASK) + (z & TILE_INDEX_MASK)
		           * ((y > s_info.div_h) ? s_info.remain_h : TILE_SIZE));
	return svm_image_texture_read(kg, info, id, index);
}

ccl_device_inline float4 svm_image_texture_read_2d(KernelGlobals *kg, int id, int x, int y)
{
  const ccl_global TextureInfo *info = kernel_tex_info(kg, id);

  /* Wrap */
  if (info->extension == EXTENSION_REPEAT) {
    x = svm_image_texture_wrap_periodic(x, info->width);
    y = svm_image_texture_wrap_periodic(y, info->height);
  }
  else {
    x = svm_image_texture_wrap_clamp(x, info->width);
    y = svm_image_texture_wrap_clamp(y, info->height);
  }

  int offset = x + info->width * y;
  return svm_image_texture_read(kg, info, id, offset);
}

ccl_device_inline float4 svm_image_texture_read_3d(KernelGlobals *kg, int id, int x, int y, int z)
{
<<<<<<< HEAD
	const ccl_global TextureInfo *info = kernel_tex_info(kg, id);

	/* Wrap */
	if(info->extension == EXTENSION_REPEAT) {
		x = svm_image_texture_wrap_periodic(x, info->width);
		y = svm_image_texture_wrap_periodic(y, info->height);
		z = svm_image_texture_wrap_periodic(z, info->depth);
	}
	else {
		x = svm_image_texture_wrap_clamp(x, info->width);
		y = svm_image_texture_wrap_clamp(y, info->height);
		z = svm_image_texture_wrap_clamp(z, info->depth);
	}

	if(info->sparse_info.offsets) {
		const int *offsets = (const int*)info->sparse_info.offsets
		return svm_image_texture_read(kg, info->sparse_info, offsets, id, x, y, z);
	}

	int offset = x + info->width * y + info->width * info->height * z;
	return svm_image_texture_read(kg, info, id, offset);
=======
  const ccl_global TextureInfo *info = kernel_tex_info(kg, id);

  /* Wrap */
  if (info->extension == EXTENSION_REPEAT) {
    x = svm_image_texture_wrap_periodic(x, info->width);
    y = svm_image_texture_wrap_periodic(y, info->height);
    z = svm_image_texture_wrap_periodic(z, info->depth);
  }
  else {
    x = svm_image_texture_wrap_clamp(x, info->width);
    y = svm_image_texture_wrap_clamp(y, info->height);
    z = svm_image_texture_wrap_clamp(z, info->depth);
  }

  int offset = x + info->width * y + info->width * info->height * z;
  return svm_image_texture_read(kg, info, id, offset);
>>>>>>> 9620b8f6
}

ccl_device_inline float svm_image_texture_frac(float x, int *ix)
{
  int i = float_to_int(x) - ((x < 0.0f) ? 1 : 0);
  *ix = i;
  return x - (float)i;
}

#define SET_CUBIC_SPLINE_WEIGHTS(u, t) \
  { \
    u[0] = (((-1.0f / 6.0f) * t + 0.5f) * t - 0.5f) * t + (1.0f / 6.0f); \
    u[1] = ((0.5f * t - 1.0f) * t) * t + (2.0f / 3.0f); \
    u[2] = ((-0.5f * t + 0.5f) * t + 0.5f) * t + (1.0f / 6.0f); \
    u[3] = (1.0f / 6.0f) * t * t * t; \
  } \
  (void)0

ccl_device float4 kernel_tex_image_interp(KernelGlobals *kg, int id, float x, float y)
{
  const ccl_global TextureInfo *info = kernel_tex_info(kg, id);

  if (info->extension == EXTENSION_CLIP) {
    if (x < 0.0f || y < 0.0f || x > 1.0f || y > 1.0f) {
      return make_float4(0.0f, 0.0f, 0.0f, 0.0f);
    }
  }

  if (info->interpolation == INTERPOLATION_CLOSEST) {
    /* Closest interpolation. */
    int ix, iy;
    svm_image_texture_frac(x * info->width, &ix);
    svm_image_texture_frac(y * info->height, &iy);

    return svm_image_texture_read_2d(kg, id, ix, iy);
  }
  else if (info->interpolation == INTERPOLATION_LINEAR) {
    /* Bilinear interpolation. */
    int ix, iy;
    float tx = svm_image_texture_frac(x * info->width - 0.5f, &ix);
    float ty = svm_image_texture_frac(y * info->height - 0.5f, &iy);

    float4 r;
    r = (1.0f - ty) * (1.0f - tx) * svm_image_texture_read_2d(kg, id, ix, iy);
    r += (1.0f - ty) * tx * svm_image_texture_read_2d(kg, id, ix + 1, iy);
    r += ty * (1.0f - tx) * svm_image_texture_read_2d(kg, id, ix, iy + 1);
    r += ty * tx * svm_image_texture_read_2d(kg, id, ix + 1, iy + 1);
    return r;
  }
  else {
    /* Bicubic interpolation. */
    int ix, iy;
    float tx = svm_image_texture_frac(x * info->width - 0.5f, &ix);
    float ty = svm_image_texture_frac(y * info->height - 0.5f, &iy);

    float u[4], v[4];
    SET_CUBIC_SPLINE_WEIGHTS(u, tx);
    SET_CUBIC_SPLINE_WEIGHTS(v, ty);

    float4 r = make_float4(0.0f, 0.0f, 0.0f, 0.0f);

    for (int y = 0; y < 4; y++) {
      for (int x = 0; x < 4; x++) {
        float weight = u[x] * v[y];
        r += weight * svm_image_texture_read_2d(kg, id, ix + x - 1, iy + y - 1);
      }
    }
    return r;
  }
}

ccl_device float4
kernel_tex_image_interp_3d(KernelGlobals *kg, int id, float x, float y, float z, int interp)
{
  const ccl_global TextureInfo *info = kernel_tex_info(kg, id);

  if (info->extension == EXTENSION_CLIP) {
    if (x < 0.0f || y < 0.0f || z < 0.0f || x > 1.0f || y > 1.0f || z > 1.0f) {
      return make_float4(0.0f, 0.0f, 0.0f, 0.0f);
    }
  }

  uint interpolation = (interp == INTERPOLATION_NONE) ? info->interpolation : interp;

  if (interpolation == INTERPOLATION_CLOSEST) {
    /* Closest interpolation. */
    int ix, iy, iz;
    svm_image_texture_frac(x * info->width, &ix);
    svm_image_texture_frac(y * info->height, &iy);
    svm_image_texture_frac(z * info->depth, &iz);

    return svm_image_texture_read_3d(kg, id, ix, iy, iz);
  }
  else if (interpolation == INTERPOLATION_LINEAR) {
    /* Bilinear interpolation. */
    int ix, iy, iz;
    float tx = svm_image_texture_frac(x * info->width - 0.5f, &ix);
    float ty = svm_image_texture_frac(y * info->height - 0.5f, &iy);
    float tz = svm_image_texture_frac(z * info->depth - 0.5f, &iz);

    float4 r;
    r = (1.0f - tz) * (1.0f - ty) * (1.0f - tx) * svm_image_texture_read_3d(kg, id, ix, iy, iz);
    r += (1.0f - tz) * (1.0f - ty) * tx * svm_image_texture_read_3d(kg, id, ix + 1, iy, iz);
    r += (1.0f - tz) * ty * (1.0f - tx) * svm_image_texture_read_3d(kg, id, ix, iy + 1, iz);
    r += (1.0f - tz) * ty * tx * svm_image_texture_read_3d(kg, id, ix + 1, iy + 1, iz);

    r += tz * (1.0f - ty) * (1.0f - tx) * svm_image_texture_read_3d(kg, id, ix, iy, iz + 1);
    r += tz * (1.0f - ty) * tx * svm_image_texture_read_3d(kg, id, ix + 1, iy, iz + 1);
    r += tz * ty * (1.0f - tx) * svm_image_texture_read_3d(kg, id, ix, iy + 1, iz + 1);
    r += tz * ty * tx * svm_image_texture_read_3d(kg, id, ix + 1, iy + 1, iz + 1);
    return r;
  }
  else {
    /* Bicubic interpolation. */
    int ix, iy, iz;
    float tx = svm_image_texture_frac(x * info->width - 0.5f, &ix);
    float ty = svm_image_texture_frac(y * info->height - 0.5f, &iy);
    float tz = svm_image_texture_frac(z * info->depth - 0.5f, &iz);

    float u[4], v[4], w[4];
    SET_CUBIC_SPLINE_WEIGHTS(u, tx);
    SET_CUBIC_SPLINE_WEIGHTS(v, ty);
    SET_CUBIC_SPLINE_WEIGHTS(w, tz);

    float4 r = make_float4(0.0f, 0.0f, 0.0f, 0.0f);

    for (int z = 0; z < 4; z++) {
      for (int y = 0; y < 4; y++) {
        for (int x = 0; x < 4; x++) {
          float weight = u[x] * v[y] * w[z];
          r += weight * svm_image_texture_read_3d(kg, id, ix + x - 1, iy + y - 1, iz + z - 1);
        }
      }
    }
    return r;
  }
}

#undef SET_CUBIC_SPLINE_WEIGHTS<|MERGE_RESOLUTION|>--- conflicted
+++ resolved
@@ -133,29 +133,6 @@
 
 ccl_device_inline float4 svm_image_texture_read_3d(KernelGlobals *kg, int id, int x, int y, int z)
 {
-<<<<<<< HEAD
-	const ccl_global TextureInfo *info = kernel_tex_info(kg, id);
-
-	/* Wrap */
-	if(info->extension == EXTENSION_REPEAT) {
-		x = svm_image_texture_wrap_periodic(x, info->width);
-		y = svm_image_texture_wrap_periodic(y, info->height);
-		z = svm_image_texture_wrap_periodic(z, info->depth);
-	}
-	else {
-		x = svm_image_texture_wrap_clamp(x, info->width);
-		y = svm_image_texture_wrap_clamp(y, info->height);
-		z = svm_image_texture_wrap_clamp(z, info->depth);
-	}
-
-	if(info->sparse_info.offsets) {
-		const int *offsets = (const int*)info->sparse_info.offsets
-		return svm_image_texture_read(kg, info->sparse_info, offsets, id, x, y, z);
-	}
-
-	int offset = x + info->width * y + info->width * info->height * z;
-	return svm_image_texture_read(kg, info, id, offset);
-=======
   const ccl_global TextureInfo *info = kernel_tex_info(kg, id);
 
   /* Wrap */
@@ -170,9 +147,13 @@
     z = svm_image_texture_wrap_clamp(z, info->depth);
   }
 
-  int offset = x + info->width * y + info->width * info->height * z;
-  return svm_image_texture_read(kg, info, id, offset);
->>>>>>> 9620b8f6
+  if(info->sparse_info.offsets) {
+		const int *offsets = (const int*)info->sparse_info.offsets
+		return svm_image_texture_read(kg, info->sparse_info, offsets, id, x, y, z);
+	}
+
+	int offset = x + info->width * y + info->width * info->height * z;
+	return svm_image_texture_read(kg, info, id, offset);
 }
 
 ccl_device_inline float svm_image_texture_frac(float x, int *ix)
