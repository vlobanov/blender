/*
 * Copyright 2011-2016 Blender Foundation
 *
 * Licensed under the Apache License, Version 2.0 (the "License");
 * you may not use this file except in compliance with the License.
 * You may obtain a copy of the License at
 *
 * http://www.apache.org/licenses/LICENSE-2.0
 *
 * Unless required by applicable law or agreed to in writing, software
 * distributed under the License is distributed on an "AS IS" BASIS,
 * WITHOUT WARRANTIES OR CONDITIONS OF ANY KIND, either express or implied.
 * See the License for the specific language governing permissions and
 * limitations under the License.
 */

#ifndef __KERNEL_CPU_IMAGE_H__
#define __KERNEL_CPU_IMAGE_H__

CCL_NAMESPACE_BEGIN

template<typename T> struct TextureInterpolator {
#define SET_CUBIC_SPLINE_WEIGHTS(u, t) \
  { \
    u[0] = (((-1.0f / 6.0f) * t + 0.5f) * t - 0.5f) * t + (1.0f / 6.0f); \
    u[1] = ((0.5f * t - 1.0f) * t) * t + (2.0f / 3.0f); \
    u[2] = ((-0.5f * t + 0.5f) * t + 0.5f) * t + (1.0f / 6.0f); \
    u[3] = (1.0f / 6.0f) * t * t * t; \
  } \
  (void)0

  static ccl_always_inline float4 read(float4 r)
  {
    return r;
  }

  static ccl_always_inline float4 read(uchar4 r)
  {
    float f = 1.0f / 255.0f;
    return make_float4(r.x * f, r.y * f, r.z * f, r.w * f);
  }

  static ccl_always_inline float4 read(uchar r)
  {
    float f = r * (1.0f / 255.0f);
    return make_float4(f, f, f, 1.0f);
  }

  static ccl_always_inline float4 read(float r)
  {
    /* TODO(dingto): Optimize this, so interpolation
     * happens on float instead of float4 */
    return make_float4(r, r, r, 1.0f);
  }

  static ccl_always_inline float4 read(half4 r)
  {
    return half4_to_float4(r);
  }

  static ccl_always_inline float4 read(half r)
  {
    float f = half_to_float(r);
    return make_float4(f, f, f, 1.0f);
  }

  static ccl_always_inline float4 read(uint16_t r)
  {
    float f = r * (1.0f / 65535.0f);
    return make_float4(f, f, f, 1.0f);
  }

  static ccl_always_inline float4 read(ushort4 r)
  {
    float f = 1.0f / 65535.0f;
    return make_float4(r.x * f, r.y * f, r.z * f, r.w * f);
  }

  static ccl_always_inline float4 read(const T *data, int x, int y, int width, int height)
  {
    if (x < 0 || y < 0 || x >= width || y >= height) {
      return make_float4(0.0f, 0.0f, 0.0f, 0.0f);
    }
    return read(data[y * width + x]);
  }

const inline int compute_index_here(const int *offsets,
                               const int x, const int y, const int z,
                               const int width, const int height, const int depth)
{
	/* Get coordinates of voxel's tile in tiled image space and coordinates of
	 * voxel in tile space. */
	int tix = x >> TILE_INDEX_SHIFT, itix = x & TILE_INDEX_MASK,
	    tiy = y >> TILE_INDEX_SHIFT, itiy = y & TILE_INDEX_MASK,
	    tiz = z >> TILE_INDEX_SHIFT, itiz = z & TILE_INDEX_MASK;
	/* Get flat index of voxel's tile. */
	int tile = compute_index(tix, tiy, tiz,
	                         get_tile_res(width),
	                         get_tile_res(height),
	                         get_tile_res(depth));
	if(tile < 0) {
		return -1;
	}
	/* Get flat index (in image space) of the first voxel of the target tile. */
	int tile_start = offsets[tile];
	if (tile_start < 0) {
		return -1;
	}
	/* If the tile is the last tile in a direction and the end is truncated, we
	 * have to recalulate itiN with the truncated length. */
	int remainder_w = width & TILE_INDEX_MASK, remainder_h = height & TILE_INDEX_MASK;
	int itiw = (x >= width - remainder_w) ? remainder_w : TILE_SIZE;
	int itih = (y >= height - remainder_h) ? remainder_h : TILE_SIZE;
	/* Get flat index of voxel in tile space. */
	int in_tile_index = compute_index(itix, itiy, itiz, itiw, itih);
	return tile_start + in_tile_index;
}

	/* Sparse grid voxel access. */
	static ccl_always_inline float4 read_data(const T *data,
	                                          const SparseTextureInfo s_info,
	                                          const int *offsets,
	                                          int x, int y, int z)
	{
		int tile_start = offsets[(x >> TILE_INDEX_SHIFT)
		                 + s_info.tiled_w
		                 * ((y >> TILE_INDEX_SHIFT)
		                    + (z >> TILE_INDEX_SHIFT)
		                    * s_info.tiled_h)];
		if(tile_start < 0) {
			return make_float4(0.0f);
		}
    int index = tile_start + (x & TILE_INDEX_MASK) +
                ((x >= s_info.div_w) ? s_info.remain_w : TILE_SIZE) *
                    ((y & TILE_INDEX_MASK) +
                     (z & TILE_INDEX_MASK) * ((y >= s_info.div_h) ? s_info.remain_h : TILE_SIZE));
    if (index > s_info.data_size) {
<<<<<<< HEAD
      printf("DANGER index > s_info.data_size");
=======
      printf("OVERHIDD");
>>>>>>> 985009e5
			return make_float4(0.0f);
    }
		return read(data[index]);
	}

	static ccl_always_inline float4 read_data(const T *data,
	                                          const SparseTextureInfo s_info,
	                                          const int *offsets,
	                                          int index,
	                                          int width, int height, int /*depth*/)
	{
		int x = index % width;
		int y = (index / width) % height;
		int z = index / (width * height);
		return read_data(data, s_info, offsets, x, y, z);
	}

	static ccl_always_inline int wrap_periodic(int x, int width)
	{
		x %= width;
		if(x < 0)
			x += width;
		return x;
	}

  static ccl_always_inline int wrap_clamp(int x, int width)
  {
    return clamp(x, 0, width - 1);
  }

  static ccl_always_inline float frac(float x, int *ix)
  {
    int i = float_to_int(x) - ((x < 0.0f) ? 1 : 0);
    *ix = i;
    return x - (float)i;
  }

  /* ********  2D interpolation ******** */

  static ccl_always_inline float4 interp_closest(const TextureInfo &info, float x, float y)
  {
    const T *data = (const T *)info.data;
    const int width = info.width;
    const int height = info.height;
    int ix, iy;
    frac(x * (float)width, &ix);
    frac(y * (float)height, &iy);
    switch (info.extension) {
      case EXTENSION_REPEAT:
        ix = wrap_periodic(ix, width);
        iy = wrap_periodic(iy, height);
        break;
      case EXTENSION_CLIP:
        if (x < 0.0f || y < 0.0f || x > 1.0f || y > 1.0f) {
          return make_float4(0.0f, 0.0f, 0.0f, 0.0f);
        }
        ATTR_FALLTHROUGH;
      case EXTENSION_EXTEND:
        ix = wrap_clamp(ix, width);
        iy = wrap_clamp(iy, height);
        break;
      default:
        kernel_assert(0);
        return make_float4(0.0f, 0.0f, 0.0f, 0.0f);
    }
    return read(data[ix + iy * width]);
  }

  static ccl_always_inline float4 interp_linear(const TextureInfo &info, float x, float y)
  {
    const T *data = (const T *)info.data;
    const int width = info.width;
    const int height = info.height;
    int ix, iy, nix, niy;
    const float tx = frac(x * (float)width - 0.5f, &ix);
    const float ty = frac(y * (float)height - 0.5f, &iy);
    switch (info.extension) {
      case EXTENSION_REPEAT:
        ix = wrap_periodic(ix, width);
        iy = wrap_periodic(iy, height);
        nix = wrap_periodic(ix + 1, width);
        niy = wrap_periodic(iy + 1, height);
        break;
      case EXTENSION_CLIP:
        nix = ix + 1;
        niy = iy + 1;
        break;
      case EXTENSION_EXTEND:
        nix = wrap_clamp(ix + 1, width);
        niy = wrap_clamp(iy + 1, height);
        ix = wrap_clamp(ix, width);
        iy = wrap_clamp(iy, height);
        break;
      default:
        kernel_assert(0);
        return make_float4(0.0f, 0.0f, 0.0f, 0.0f);
    }
    return (1.0f - ty) * (1.0f - tx) * read(data, ix, iy, width, height) +
           (1.0f - ty) * tx * read(data, nix, iy, width, height) +
           ty * (1.0f - tx) * read(data, ix, niy, width, height) +
           ty * tx * read(data, nix, niy, width, height);
  }

  static ccl_always_inline float4 interp_cubic(const TextureInfo &info, float x, float y)
  {
    const T *data = (const T *)info.data;
    const int width = info.width;
    const int height = info.height;
    int ix, iy, nix, niy;
    const float tx = frac(x * (float)width - 0.5f, &ix);
    const float ty = frac(y * (float)height - 0.5f, &iy);
    int pix, piy, nnix, nniy;
    switch (info.extension) {
      case EXTENSION_REPEAT:
        ix = wrap_periodic(ix, width);
        iy = wrap_periodic(iy, height);
        pix = wrap_periodic(ix - 1, width);
        piy = wrap_periodic(iy - 1, height);
        nix = wrap_periodic(ix + 1, width);
        niy = wrap_periodic(iy + 1, height);
        nnix = wrap_periodic(ix + 2, width);
        nniy = wrap_periodic(iy + 2, height);
        break;
      case EXTENSION_CLIP:
        pix = ix - 1;
        piy = iy - 1;
        nix = ix + 1;
        niy = iy + 1;
        nnix = ix + 2;
        nniy = iy + 2;
        break;
      case EXTENSION_EXTEND:
        pix = wrap_clamp(ix - 1, width);
        piy = wrap_clamp(iy - 1, height);
        nix = wrap_clamp(ix + 1, width);
        niy = wrap_clamp(iy + 1, height);
        nnix = wrap_clamp(ix + 2, width);
        nniy = wrap_clamp(iy + 2, height);
        ix = wrap_clamp(ix, width);
        iy = wrap_clamp(iy, height);
        break;
      default:
        kernel_assert(0);
        return make_float4(0.0f, 0.0f, 0.0f, 0.0f);
    }
    const int xc[4] = {pix, ix, nix, nnix};
    const int yc[4] = {piy, iy, niy, nniy};
    float u[4], v[4];
    /* Some helper macro to keep code reasonable size,
     * let compiler to inline all the matrix multiplications.
     */
#define DATA(x, y) (read(data, xc[x], yc[y], width, height))
#define TERM(col) \
  (v[col] * \
   (u[0] * DATA(0, col) + u[1] * DATA(1, col) + u[2] * DATA(2, col) + u[3] * DATA(3, col)))

    SET_CUBIC_SPLINE_WEIGHTS(u, tx);
    SET_CUBIC_SPLINE_WEIGHTS(v, ty);

    /* Actual interpolation. */
    return TERM(0) + TERM(1) + TERM(2) + TERM(3);
#undef TERM
#undef DATA
  }

  static ccl_always_inline float4 interp(const TextureInfo &info, float x, float y)
  {
    if (UNLIKELY(!info.data)) {
      return make_float4(0.0f, 0.0f, 0.0f, 0.0f);
    }
    switch (info.interpolation) {
      case INTERPOLATION_CLOSEST:
        return interp_closest(info, x, y);
      case INTERPOLATION_LINEAR:
        return interp_linear(info, x, y);
      default:
        return interp_cubic(info, x, y);
    }
  }

  /* ********  3D interpolation ******** */

  static ccl_always_inline float4 interp_3d_closest(const TextureInfo &info,
                                                    float x,
                                                    float y,
                                                    float z)
  {
    int width = info.width;
    int height = info.height;
    int depth = info.depth;
    int ix, iy, iz;

    frac(x * (float)width, &ix);
    frac(y * (float)height, &iy);
    frac(z * (float)depth, &iz);

    switch (info.extension) {
      case EXTENSION_REPEAT:
        ix = wrap_periodic(ix, width);
        iy = wrap_periodic(iy, height);
        iz = wrap_periodic(iz, depth);
        break;
      case EXTENSION_CLIP:
        if (x < 0.0f || y < 0.0f || z < 0.0f || x > 1.0f || y > 1.0f || z > 1.0f) {
          return make_float4(0.0f, 0.0f, 0.0f, 0.0f);
        }
        ATTR_FALLTHROUGH;
      case EXTENSION_EXTEND:
        ix = wrap_clamp(ix, width);
        iy = wrap_clamp(iy, height);
        iz = wrap_clamp(iz, depth);
        break;
      default:
        kernel_assert(0);
        return make_float4(0.0f, 0.0f, 0.0f, 0.0f);
    }

		const T *data = (const T*)info.data;
		const SparseTextureInfo s_info = info.sparse_info;

		if(UNLIKELY(s_info.offsets)) {
			const int *offsets = (const int*)s_info.offsets;
			return read_data(data, s_info, offsets, ix, iy, iz);
		}
		return read(data[ix + width * (iy + iz * height)]);
	}

  static ccl_always_inline float4 interp_3d_linear(const TextureInfo &info,
                                                   float x,
                                                   float y,
                                                   float z)
  {
    int width = info.width;
    int height = info.height;
    int depth = info.depth;
    int ix, iy, iz;
    int nix, niy, niz;

    float tx = frac(x * (float)width - 0.5f, &ix);
    float ty = frac(y * (float)height - 0.5f, &iy);
    float tz = frac(z * (float)depth - 0.5f, &iz);

    switch (info.extension) {
      case EXTENSION_REPEAT:
        ix = wrap_periodic(ix, width);
        iy = wrap_periodic(iy, height);
        iz = wrap_periodic(iz, depth);

        nix = wrap_periodic(ix + 1, width);
        niy = wrap_periodic(iy + 1, height);
        niz = wrap_periodic(iz + 1, depth);
        break;
      case EXTENSION_CLIP:
        if (x < 0.0f || y < 0.0f || z < 0.0f || x > 1.0f || y > 1.0f || z > 1.0f) {
          return make_float4(0.0f, 0.0f, 0.0f, 0.0f);
        }
        ATTR_FALLTHROUGH;
      case EXTENSION_EXTEND:
        nix = wrap_clamp(ix + 1, width);
        niy = wrap_clamp(iy + 1, height);
        niz = wrap_clamp(iz + 1, depth);

        ix = wrap_clamp(ix, width);
        iy = wrap_clamp(iy, height);
        iz = wrap_clamp(iz, depth);
        break;
      default:
        kernel_assert(0);
        return make_float4(0.0f, 0.0f, 0.0f, 0.0f);
    }

		float4 r;
		const T *data = (const T*)info.data;
		const SparseTextureInfo s_info = info.sparse_info;

		if(UNLIKELY(s_info.offsets)) {
			const int *offsets = (const int*)s_info.offsets;
			r  = (1.0f - tz)*(1.0f - ty)*(1.0f - tx) * read_data(data, s_info, offsets, ix,  iy,  iz);
			r += (1.0f - tz)*(1.0f - ty)*tx          * read_data(data, s_info, offsets, nix, iy,  iz);
			r += (1.0f - tz)*ty*(1.0f - tx)          * read_data(data, s_info, offsets, ix,  niy, iz);
			r += (1.0f - tz)*ty*tx                   * read_data(data, s_info, offsets, nix, niy, iz);
			r += tz*(1.0f - ty)*(1.0f - tx)          * read_data(data, s_info, offsets, ix,  iy,  niz);
			r += tz*(1.0f - ty)*tx                   * read_data(data, s_info, offsets, nix, iy,  niz);
			r += tz*ty*(1.0f - tx)                   * read_data(data, s_info, offsets, ix,  niy, niz);
			r += tz*ty*tx                            * read_data(data, s_info, offsets, nix, niy, niz);
		}
		else {
			r  = (1.0f - tz)*(1.0f - ty)*(1.0f - tx) * read(data[ix  + width * (iy  + iz  * height)]);
			r += (1.0f - tz)*(1.0f - ty)*tx          * read(data[nix + width * (iy  + iz  * height)]);
			r += (1.0f - tz)*ty*(1.0f - tx)          * read(data[ix  + width * (niy + iz  * height)]);
			r += (1.0f - tz)*ty*tx                   * read(data[nix + width * (niy + iz  * height)]);
			r += tz*(1.0f - ty)*(1.0f - tx)          * read(data[ix  + width * (iy  + niz * height)]);
			r += tz*(1.0f - ty)*tx                   * read(data[nix + width * (iy  + niz * height)]);
			r += tz*ty*(1.0f - tx)                   * read(data[ix  + width * (niy + niz * height)]);
			r += tz*ty*tx                            * read(data[nix + width * (niy + niz * height)]);
		}

    return r;
  }

  /* TODO(sergey): For some unspeakable reason both GCC-6 and Clang-3.9 are
   * causing stack overflow issue in this function unless it is inlined.
   *
   * Only happens for AVX2 kernel and global __KERNEL_SSE__ vectorization
   * enabled.
   */
#if defined(__GNUC__) || defined(__clang__)
  static ccl_always_inline
#else
  static ccl_never_inline
#endif
      float4
      interp_3d_tricubic(const TextureInfo &info, float x, float y, float z)
  {
    int width = info.width;
    int height = info.height;
    int depth = info.depth;
    int ix, iy, iz;
    int nix, niy, niz;
    /* Tricubic b-spline interpolation. */
    const float tx = frac(x * (float)width - 0.5f, &ix);
    const float ty = frac(y * (float)height - 0.5f, &iy);
    const float tz = frac(z * (float)depth - 0.5f, &iz);
    int pix, piy, piz, nnix, nniy, nniz;

    switch (info.extension) {
      case EXTENSION_REPEAT:
        ix = wrap_periodic(ix, width);
        iy = wrap_periodic(iy, height);
        iz = wrap_periodic(iz, depth);

        pix = wrap_periodic(ix - 1, width);
        piy = wrap_periodic(iy - 1, height);
        piz = wrap_periodic(iz - 1, depth);

        nix = wrap_periodic(ix + 1, width);
        niy = wrap_periodic(iy + 1, height);
        niz = wrap_periodic(iz + 1, depth);

        nnix = wrap_periodic(ix + 2, width);
        nniy = wrap_periodic(iy + 2, height);
        nniz = wrap_periodic(iz + 2, depth);
        break;
      case EXTENSION_CLIP:
        if (x < 0.0f || y < 0.0f || z < 0.0f || x > 1.0f || y > 1.0f || z > 1.0f) {
          return make_float4(0.0f, 0.0f, 0.0f, 0.0f);
        }
        ATTR_FALLTHROUGH;
      case EXTENSION_EXTEND:
        pix = wrap_clamp(ix - 1, width);
        piy = wrap_clamp(iy - 1, height);
        piz = wrap_clamp(iz - 1, depth);

        nix = wrap_clamp(ix + 1, width);
        niy = wrap_clamp(iy + 1, height);
        niz = wrap_clamp(iz + 1, depth);

        nnix = wrap_clamp(ix + 2, width);
        nniy = wrap_clamp(iy + 2, height);
        nniz = wrap_clamp(iz + 2, depth);

        ix = wrap_clamp(ix, width);
        iy = wrap_clamp(iy, height);
        iz = wrap_clamp(iz, depth);
        break;
      default:
        kernel_assert(0);
        return make_float4(0.0f, 0.0f, 0.0f, 0.0f);
    }

    const int xc[4] = {pix, ix, nix, nnix};
    const int yc[4] = {width * piy, width * iy, width * niy, width * nniy};
    const int zc[4] = {
        width * height * piz, width * height * iz, width * height * niz, width * height * nniz};
    float u[4], v[4], w[4];

		/* Some helper macro to keep code reasonable size,
		 * let compiler to inline all the matrix multiplications.
		 */
#define DATA(x, y, z) (UNLIKELY(s_info.offsets) ? \
		read_data(data, s_info, offsets, xc[x] + yc[y] + zc[z], width, height, depth) : \
		read(data[xc[x] + yc[y] + zc[z]]))
#define COL_TERM(col, row) \
  (v[col] * (u[0] * DATA(0, col, row) + u[1] * DATA(1, col, row) + u[2] * DATA(2, col, row) + \
             u[3] * DATA(3, col, row)))
#define ROW_TERM(row) \
  (w[row] * (COL_TERM(0, row) + COL_TERM(1, row) + COL_TERM(2, row) + COL_TERM(3, row)))

    SET_CUBIC_SPLINE_WEIGHTS(u, tx);
    SET_CUBIC_SPLINE_WEIGHTS(v, ty);
    SET_CUBIC_SPLINE_WEIGHTS(w, tz);

		/* Actual interpolation. */
		const T *data = (const T*)info.data;
		const SparseTextureInfo s_info = info.sparse_info;
		const int *offsets = (const int*)s_info.offsets;
		return ROW_TERM(0) + ROW_TERM(1) + ROW_TERM(2) + ROW_TERM(3);

#undef COL_TERM
#undef ROW_TERM
#undef DATA
  }

  static ccl_always_inline float4
  interp_3d(const TextureInfo &info, float x, float y, float z, InterpolationType interp)
  {
    if (UNLIKELY(!info.data))
      return make_float4(0.0f, 0.0f, 0.0f, 0.0f);

		switch((interp == INTERPOLATION_NONE)? info.interpolation: interp) {
			case INTERPOLATION_CUBIC:
				return interp_3d_tricubic(info, x, y, z);
			case INTERPOLATION_LINEAR:
				return interp_3d_linear(info, x, y, z);
			default:
				return interp_3d_closest(info, x, y, z);
		}
	}
#undef SET_CUBIC_SPLINE_WEIGHTS
};

ccl_device float4 kernel_tex_image_interp(KernelGlobals *kg, int id, float x, float y)
{
  const TextureInfo &info = kernel_tex_fetch(__texture_info, id);

  switch (kernel_tex_type(id)) {
    case IMAGE_DATA_TYPE_HALF:
      return TextureInterpolator<half>::interp(info, x, y);
    case IMAGE_DATA_TYPE_BYTE:
      return TextureInterpolator<uchar>::interp(info, x, y);
    case IMAGE_DATA_TYPE_USHORT:
      return TextureInterpolator<uint16_t>::interp(info, x, y);
    case IMAGE_DATA_TYPE_FLOAT:
      return TextureInterpolator<float>::interp(info, x, y);
    case IMAGE_DATA_TYPE_HALF4:
      return TextureInterpolator<half4>::interp(info, x, y);
    case IMAGE_DATA_TYPE_BYTE4:
      return TextureInterpolator<uchar4>::interp(info, x, y);
    case IMAGE_DATA_TYPE_USHORT4:
      return TextureInterpolator<ushort4>::interp(info, x, y);
    case IMAGE_DATA_TYPE_FLOAT4:
      return TextureInterpolator<float4>::interp(info, x, y);
    default:
      assert(0);
      return make_float4(
          TEX_IMAGE_MISSING_R, TEX_IMAGE_MISSING_G, TEX_IMAGE_MISSING_B, TEX_IMAGE_MISSING_A);
  }
}

ccl_device float4 kernel_tex_image_interp_3d(
    KernelGlobals *kg, int id, float x, float y, float z, InterpolationType interp)
{
  const TextureInfo &info = kernel_tex_fetch(__texture_info, id);

  switch (kernel_tex_type(id)) {
    case IMAGE_DATA_TYPE_HALF:
      return TextureInterpolator<half>::interp_3d(info, x, y, z, interp);
    case IMAGE_DATA_TYPE_BYTE:
      return TextureInterpolator<uchar>::interp_3d(info, x, y, z, interp);
    case IMAGE_DATA_TYPE_USHORT:
      return TextureInterpolator<uint16_t>::interp_3d(info, x, y, z, interp);
    case IMAGE_DATA_TYPE_FLOAT:
      return TextureInterpolator<float>::interp_3d(info, x, y, z, interp);
    case IMAGE_DATA_TYPE_HALF4:
      return TextureInterpolator<half4>::interp_3d(info, x, y, z, interp);
    case IMAGE_DATA_TYPE_BYTE4:
      return TextureInterpolator<uchar4>::interp_3d(info, x, y, z, interp);
    case IMAGE_DATA_TYPE_USHORT4:
      return TextureInterpolator<ushort4>::interp_3d(info, x, y, z, interp);
    case IMAGE_DATA_TYPE_FLOAT4:
      return TextureInterpolator<float4>::interp_3d(info, x, y, z, interp);
    default:
      assert(0);
      return make_float4(
          TEX_IMAGE_MISSING_R, TEX_IMAGE_MISSING_G, TEX_IMAGE_MISSING_B, TEX_IMAGE_MISSING_A);
  }
}

CCL_NAMESPACE_END

#endif  // __KERNEL_CPU_IMAGE_H__<|MERGE_RESOLUTION|>--- conflicted
+++ resolved
@@ -135,12 +135,8 @@
                     ((y & TILE_INDEX_MASK) +
                      (z & TILE_INDEX_MASK) * ((y >= s_info.div_h) ? s_info.remain_h : TILE_SIZE));
     if (index > s_info.data_size) {
-<<<<<<< HEAD
       printf("DANGER index > s_info.data_size");
-=======
-      printf("OVERHIDD");
->>>>>>> 985009e5
-			return make_float4(0.0f);
+	  return make_float4(0.0f);
     }
 		return read(data[index]);
 	}
