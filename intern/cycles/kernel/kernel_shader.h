--- conflicted
+++ resolved
@@ -964,13 +964,9 @@
 
 /* Surface Evaluation */
 
-<<<<<<< HEAD
-ccl_device void shader_eval_surface(KernelGlobals *kg, ShaderData *sd, RNG *rng,
-	ccl_addr_space PathState *state, float randb, int path_flag, ShaderContext ctx, ccl_global float *buffer, int sample)
-=======
 ccl_device void shader_eval_surface(KernelGlobals *kg, ShaderData *sd,
-	ccl_addr_space PathState *state, int path_flag)
->>>>>>> 2a87bd89
+	ccl_addr_space PathState *state, int path_flag,
+	ccl_global float *buffer)
 {
 	sd->num_closure = 0;
 	sd->num_closure_extra = 0;
@@ -982,7 +978,7 @@
 #endif
 	{
 #ifdef __SVM__
-		svm_eval_nodes(kg, sd, state, SHADER_TYPE_SURFACE, path_flag, buffer, sample);
+		svm_eval_nodes(kg, sd, state, SHADER_TYPE_SURFACE, path_flag, buffer);
 #else
 		DiffuseBsdf *bsdf = (DiffuseBsdf*)bsdf_alloc(sd,
 		                                             sizeof(DiffuseBsdf),
@@ -1000,11 +996,7 @@
 /* Background Evaluation */
 
 ccl_device float3 shader_eval_background(KernelGlobals *kg, ShaderData *sd,
-<<<<<<< HEAD
-	ccl_addr_space PathState *state, int path_flag, ShaderContext ctx, ccl_global float *buffer, int sample)
-=======
-	ccl_addr_space PathState *state, int path_flag)
->>>>>>> 2a87bd89
+	ccl_addr_space PathState *state, int path_flag, ccl_global float *buffer)
 {
 	sd->num_closure = 0;
 	sd->num_closure_extra = 0;
@@ -1017,7 +1009,7 @@
 	else
 #  endif  /* __OSL__ */
 	{
-		svm_eval_nodes(kg, sd, state, SHADER_TYPE_SURFACE, path_flag, buffer, sample);
+		svm_eval_nodes(kg, sd, state, SHADER_TYPE_SURFACE, path_flag, buffer);
 	}
 
 	float3 eval = make_float3(0.0f, 0.0f, 0.0f);
@@ -1190,7 +1182,7 @@
 		else
 #  endif
 		{
-			svm_eval_nodes(kg, sd, state, SHADER_TYPE_VOLUME, path_flag, NULL, 0);
+			svm_eval_nodes(kg, sd, state, SHADER_TYPE_VOLUME, path_flag, NULL);
 		}
 #endif
 
@@ -1217,7 +1209,7 @@
 	else
 #  endif
 	{
-		svm_eval_nodes(kg, sd, state, SHADER_TYPE_DISPLACEMENT, 0, NULL, 0);
+		svm_eval_nodes(kg, sd, state, SHADER_TYPE_DISPLACEMENT, 0, NULL);
 	}
 #endif
 }
@@ -1247,13 +1239,9 @@
 }
 #endif  /* __TRANSPARENT_SHADOWS__ */
 
-<<<<<<< HEAD
 ccl_device float shader_cryptomatte_id(KernelGlobals *kg, int shader)
 {
 	return __int_as_float(kernel_tex_fetch(__shader_flag, (shader & SHADER_MASK) * SHADER_SIZE + 5));
 }
 
-CCL_NAMESPACE_END
-=======
-CCL_NAMESPACE_END
->>>>>>> 2a87bd89
+CCL_NAMESPACE_END