--- conflicted
+++ resolved
@@ -75,12 +75,9 @@
 
 if(WITH_OPENVDB)
   add_subdirectory(openvdb)
-<<<<<<< HEAD
 endif()
 
 if(WITH_QEX)
-        add_definitions(-DWITH_QEX)
-        add_subdirectory(qex)
-=======
->>>>>>> 58a1eb9a
+  add_definitions(-DWITH_QEX)
+  add_subdirectory(qex)
 endif()