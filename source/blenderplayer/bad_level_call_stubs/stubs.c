--- conflicted
+++ resolved
@@ -369,13 +369,10 @@
 void uiTemplateReportsBanner(struct uiLayout *layout, struct bContext *C, struct wmOperator *op){}
 void uiTemplateWaveform(struct uiLayout *layout, struct PointerRNA *ptr, char *propname, int expand){}
 void uiTemplateVectorscope(struct uiLayout *_self, struct PointerRNA *data, char* property, int expand){}
-<<<<<<< HEAD
+void uiTemplateKeymapItemProperties(struct uiLayout *layout, struct PointerRNA *ptr){}
 void uiTemplateMovieClip(struct uiLayout *layout, struct bContext *C, struct PointerRNA *ptr, const char *propname, int compact){}
 void uiTemplateTrack(struct uiLayout *layout, struct PointerRNA *ptr, const char *propname){}
 void uiTemplateMarker(struct uiLayout *layout, struct PointerRNA *ptr, const char *propname, PointerRNA *userptr, PointerRNA *trackptr, int compact){}
-=======
-void uiTemplateKeymapItemProperties(struct uiLayout *layout, struct PointerRNA *ptr){}
->>>>>>> cc43a5bb
 
 /* rna render */
 struct RenderResult *RE_engine_begin_result(struct RenderEngine *engine, int x, int y, int w, int h){return (struct RenderResult *) NULL;}
