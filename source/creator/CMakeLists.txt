# ***** BEGIN GPL LICENSE BLOCK *****
#
# This program is free software; you can redistribute it and/or
# modify it under the terms of the GNU General Public License
# as published by the Free Software Foundation; either version 2
# of the License, or (at your option) any later version.
#
# This program is distributed in the hope that it will be useful,
# but WITHOUT ANY WARRANTY; without even the implied warranty of
# MERCHANTABILITY or FITNESS FOR A PARTICULAR PURPOSE.  See the
# GNU General Public License for more details.
#
# You should have received a copy of the GNU General Public License
# along with this program; if not, write to the Free Software Foundation,
# Inc., 51 Franklin Street, Fifth Floor, Boston, MA 02110-1301, USA.
#
# The Original Code is Copyright (C) 2006, Blender Foundation
# All rights reserved.
# ***** END GPL LICENSE BLOCK *****

setup_libdirs()

blender_include_dirs(
	../../intern/clog
	../../intern/guardedalloc
	../../intern/glew-mx
	../blender/blenlib
	../blender/blenkernel
	../blender/blenloader
	../blender/depsgraph
	../blender/editors/include
	../blender/makesrna
	../blender/imbuf
	../blender/render/extern/include
	../blender/makesdna
	../blender/gpu
	../blender/windowmanager
)

set(LIB
	bf_blenfont
	bf_blenkernel
	bf_blenlib
	bf_blenloader
	bf_depsgraph
	bf_dna
	bf_editor_datafiles
	bf_imbuf
	bf_intern_clog
	bf_intern_guardedalloc
	bf_intern_memutil
	bf_intern_opencolorio
	bf_python
	bf_render
	bf_rna
	bf_windowmanager
)

add_definitions(${GL_DEFINITIONS})
blender_include_dirs("${GLEW_INCLUDE_PATH}")

if(WIN32)
	blender_include_dirs(../../intern/utfconv)
endif()

if(WITH_LIBMV)
	blender_include_dirs(../../intern/libmv)
	add_definitions(-DWITH_LIBMV)
endif()

if(WITH_CYCLES)
	if(WITH_CYCLES_LOGGING)
		blender_include_dirs(../../intern/cycles/blender)
		add_definitions(-DWITH_CYCLES_LOGGING)
	endif()
	list(APPEND LIB
		bf_intern_cycles
	)
endif()

if(WITH_CODEC_FFMPEG)
	add_definitions(-DWITH_FFMPEG)
endif()

if(WITH_PYTHON)
	blender_include_dirs(../blender/python)
	add_definitions(-DWITH_PYTHON)

	if(WITH_PYTHON_SECURITY)
		add_definitions(-DWITH_PYTHON_SECURITY)
	endif()
endif()

if(WITH_HEADLESS)
	add_definitions(-DWITH_HEADLESS)
endif()

if(WITH_SDL)
	if(WITH_SDL_DYNLOAD)
		blender_include_dirs(../../extern/sdlew/include)
		add_definitions(-DWITH_SDL_DYNLOAD)
	endif()
	add_definitions(-DWITH_SDL)
endif()

if(WITH_BINRELOC)
	blender_include_dirs(${BINRELOC_INCLUDE_DIRS})
	list(APPEND LIB
		extern_binreloc
	)
	add_definitions(-DWITH_BINRELOC)
endif()

if(WITH_FREESTYLE)
	blender_include_dirs(../blender/freestyle)
	list(APPEND LIB
		bf_freestyle
	)
<<<<<<< HEAD
=======
	add_definitions(-DWITH_FREESTYLE)
>>>>>>> 5498e7f1
endif()

# Setup the exe sources and buildinfo
set(SRC
	creator.c
	creator_args.c
	creator_signals.c

	creator_intern.h
)

# MSVC 2010 gives linking errors with the manifest
if(WIN32 AND NOT UNIX)
	string(SUBSTRING ${BLENDER_VERSION} 0 1 bver1)
	string(SUBSTRING ${BLENDER_VERSION} 2 1 bver2)
	string(SUBSTRING ${BLENDER_VERSION} 3 1 bver3)
	add_definitions(
		-DBLEN_VER_RC_STR=${BLENDER_VERSION}
		-DBLEN_VER_RC_1=${bver1}
		-DBLEN_VER_RC_2=${bver2}
		-DBLEN_VER_RC_3=${bver3}
		-DBLEN_VER_RC_4=0
	)


	list(APPEND SRC
		${CMAKE_SOURCE_DIR}/release/windows/icons/winblender.rc
	)
endif()

if(WITH_BUILDINFO)
	add_definitions(-DWITH_BUILDINFO)
	# --------------------------------------------------------------------------
	# These defines could all be moved into the header below
	string(REPLACE " " "\ " BUILDINFO_CFLAGS "${CMAKE_C_FLAGS}")
	string(REPLACE " " "\ " BUILDINFO_CXXFLAGS "${CMAKE_CXX_FLAGS}")
	string(REPLACE " " "\ " BUILDINFO_LINKFLAGS "${PLATFORM_LINKFLAGS}")
	add_definitions(
		# # define in header now, else these get out of date on rebuilds.
		# -DBUILD_DATE="${BUILD_DATE}"
		# -DBUILD_TIME="${BUILD_TIME}"
		# -DBUILD_COMMIT_TIMESTAMP="${BUILD_COMMIT_TIMESTAMP}"
		# -DBUILD_COMMIT_TIME="${BUILD_COMMIT_TIME}"
		# -DBUILD_COMMIT_DATE="${BUILD_COMMIT_DATE}"
		# -DBUILD_HASH="${BUILD_HASH}"
		# -DBUILD_BRANCH="${BUILD_BRANCH}"
		-DWITH_BUILDINFO_HEADER # alternative to lines above
		-DBUILD_PLATFORM="${CMAKE_SYSTEM_NAME}"
		-DBUILD_TYPE="${CMAKE_BUILD_TYPE}"
		-DBUILD_CFLAGS="${BUILDINFO_CFLAGS}"
		-DBUILD_CXXFLAGS="${BUILDINFO_CXXFLAGS}"
		-DBUILD_LINKFLAGS="${BUILDINFO_LINKFLAGS}"
		-DBUILD_SYSTEM="CMake"
	)

	# --------------------------------------------------------------------------
	# write header for values that change each build
	# note, generaed file is in build dir's source/creator
	#       except when used as an include path.

	# include the output directory, where the buildinfo.h file is generated
	include_directories(${CMAKE_CURRENT_BINARY_DIR})


	# XXX, ${buildinfo_h_fake} is used here,
	# because we rely on that file being detected as missing
	# every build so that the real header "buildinfo.h" is updated.
	#
	# Keep this until we find a better way to resolve!

	set(buildinfo_h_real "${CMAKE_CURRENT_BINARY_DIR}/buildinfo.h")
	set(buildinfo_h_fake "${CMAKE_CURRENT_BINARY_DIR}/buildinfo.h_fake")

	if(EXISTS ${buildinfo_h_fake})
		message(FATAL_ERROR "File \"${buildinfo_h_fake}\" found, this should never be created, remove!")
	endif()

	# a custom target that is always built
	add_custom_target(buildinfo ALL
		DEPENDS ${buildinfo_h_fake})

	# creates buildinfo.h using cmake script
	add_custom_command(
		OUTPUT
			${buildinfo_h_fake}  # ensure we always run
			${buildinfo_h_real}
		COMMAND ${CMAKE_COMMAND}
		-DSOURCE_DIR=${CMAKE_SOURCE_DIR}
		# overrides only used when non-empty strings
		-DBUILD_DATE=${BUILDINFO_OVERRIDE_DATE}
		-DBUILD_TIME=${BUILDINFO_OVERRIDE_TIME}
		-P ${CMAKE_SOURCE_DIR}/build_files/cmake/buildinfo.cmake)

	# buildinfo.h is a generated file
	set_source_files_properties(
		${buildinfo_h_real}
		PROPERTIES GENERATED TRUE
		HEADER_FILE_ONLY TRUE)

	unset(buildinfo_h_real)
	unset(buildinfo_h_fake)

	# add deps below, after adding blender
	# -------------- done with header values.

	list(APPEND SRC
		buildinfo.c
	)

	# make an object library so can load with it in tests
	add_library(buildinfoobj OBJECT buildinfo.c)
	add_dependencies(buildinfoobj buildinfo)
endif()

add_cc_flags_custom_test(blender)

# message(STATUS "Configuring blender")
if(WITH_PYTHON_MODULE)
	add_definitions(-DWITH_PYTHON_MODULE)

	# creates ./bin/bpy.so which can be imported as a python module.
	#
	# note that 'SHARED' works on Linux and Windows,
	# but not OSX which _must_ be 'MODULE'
	add_library(blender MODULE ${SRC})
	set_target_properties(
		blender
		PROPERTIES
			PREFIX ""
			OUTPUT_NAME bpy
			LIBRARY_OUTPUT_DIRECTORY ${CMAKE_BINARY_DIR}/bin
			RUNTIME_OUTPUT_DIRECTORY ${CMAKE_BINARY_DIR}/bin  # only needed on windows
	)

	if(APPLE)
		set_target_properties(
			blender
			PROPERTIES
				MACOSX_BUNDLE TRUE
				LINK_FLAGS_RELEASE "${PLATFORM_LINKFLAGS}"
				LINK_FLAGS_DEBUG "${PLATFORM_LINKFLAGS_DEBUG}"
		)
	endif()

	if(WIN32)
		# python modules use this
		set_target_properties(
			blender
			PROPERTIES
			SUFFIX ".pyd"
		)
	endif()

else()
	add_executable(blender ${EXETYPE} ${SRC})
	WINDOWS_SIGN_TARGET(blender)
endif()

if(WITH_BUILDINFO)
	# explicitly say that the executable depends on the buildinfo
	add_dependencies(blender buildinfo)
endif()


set(BLENDER_TEXT_FILES
	${CMAKE_SOURCE_DIR}/release/text/GPL-license.txt
	${CMAKE_SOURCE_DIR}/release/text/GPL3-license.txt
	${CMAKE_SOURCE_DIR}/release/text/copyright.txt
	# generate this file
	# ${CMAKE_SOURCE_DIR}/release/text/readme.html
	${CMAKE_SOURCE_DIR}/release/datafiles/LICENSE-bfont.ttf.txt
)

if(WITH_PYTHON)
	list(APPEND BLENDER_TEXT_FILES
		${CMAKE_SOURCE_DIR}/release/text/Python-license.txt
	)
endif()

if(WITH_OPENCOLORIO)
	list(APPEND BLENDER_TEXT_FILES
		${CMAKE_SOURCE_DIR}/release/text/ocio-license.txt
	)
endif()

if(WITH_MEM_JEMALLOC)
	list(APPEND BLENDER_TEXT_FILES
		${CMAKE_SOURCE_DIR}/release/text/jemalloc-license.txt
	)
endif()

if(WITH_INTERNATIONAL)
	list(APPEND BLENDER_TEXT_FILES
		${CMAKE_SOURCE_DIR}/release/datafiles/LICENSE-droidsans.ttf.txt
		${CMAKE_SOURCE_DIR}/release/datafiles/LICENSE-bmonofont-i18n.ttf.txt
	)
endif()


# -----------------------------------------------------------------------------
# Platform Specific Var: TARGETDIR_VER

if(UNIX AND NOT APPLE)
	if(WITH_PYTHON_MODULE)
		if(WITH_INSTALL_PORTABLE)
			set(TARGETDIR_VER ${BLENDER_VERSION})
		else()
			set(TARGETDIR_VER ${PYTHON_SITE_PACKAGES}/${BLENDER_VERSION})
		endif()
	else()
		if(WITH_INSTALL_PORTABLE)
			set(TARGETDIR_VER ${BLENDER_VERSION})
		else()
			set(TARGETDIR_VER share/blender/${BLENDER_VERSION})
		endif()
	endif()

elseif(WIN32)
	set(TARGETDIR_VER ${BLENDER_VERSION})

elseif(APPLE)
	if(WITH_PYTHON_MODULE)
		set(TARGETDIR_VER ${BLENDER_VERSION})
	else()
		set(TARGETDIR_VER blender.app/Contents/Resources/${BLENDER_VERSION})
	endif()
	# Skip relinking on cpack / install
	set_target_properties(blender PROPERTIES BUILD_WITH_INSTALL_RPATH true)
endif()


# -----------------------------------------------------------------------------
# Install Targets (Generic, All Platforms)


# important to make a clean  install each time, else old scripts get loaded.
install(
	CODE
	"file(REMOVE_RECURSE ${TARGETDIR_VER})"
)

if(WITH_PYTHON)
	# install(CODE "message(\"copying blender scripts...\")")

	# exclude addons_contrib if release
	if("${BLENDER_VERSION_CYCLE}" STREQUAL "release" OR
	   "${BLENDER_VERSION_CYCLE}" STREQUAL "rc")
		set(ADDON_EXCLUDE_CONDITIONAL "addons_contrib/*")
	else()
		set(ADDON_EXCLUDE_CONDITIONAL "_addons_contrib/*")  # dummy, wont do anything
	endif()

	# do not install freestyle dir if disabled
	if(NOT WITH_FREESTYLE)
		set(FREESTYLE_EXCLUDE_CONDITIONAL "freestyle/*")
	else()
		set(FREESTYLE_EXCLUDE_CONDITIONAL "_freestyle/*")  # dummy, wont do anything
	endif()

	install(
		DIRECTORY ${CMAKE_SOURCE_DIR}/release/scripts
		DESTINATION ${TARGETDIR_VER}
		PATTERN ".git" EXCLUDE
		PATTERN ".gitignore" EXCLUDE
		PATTERN ".arcconfig" EXCLUDE
		PATTERN "__pycache__" EXCLUDE
		PATTERN "${ADDON_EXCLUDE_CONDITIONAL}" EXCLUDE
		PATTERN "${FREESTYLE_EXCLUDE_CONDITIONAL}" EXCLUDE
	)

	unset(ADDON_EXCLUDE_CONDITIONAL)
	unset(FREESTYLE_EXCLUDE_CONDITIONAL)
endif()

# localization
if(WITH_INTERNATIONAL)
	install(
		DIRECTORY
			${CMAKE_SOURCE_DIR}/release/datafiles/fonts
		DESTINATION ${TARGETDIR_VER}/datafiles
	)

	set(_locale_dir "${CMAKE_SOURCE_DIR}/release/datafiles/locale")
	set(_locale_target_dir ${TARGETDIR_VER}/datafiles/locale)

	file(GLOB _po_files "${_locale_dir}/po/*.po")
	foreach(_po_file ${_po_files})
		msgfmt_simple(${_po_file} _all_mo_files)
	endforeach()

	# Create a custom target which will compile all po to mo
	add_custom_target(
		locales
		DEPENDS ${_all_mo_files})

	add_dependencies(blender locales)

	# Generate INSTALL rules
	install(
		FILES ${_locale_dir}/languages
		DESTINATION ${_locale_target_dir}
	)

	foreach(_mo_file ${_all_mo_files})
		get_filename_component(_locale_name ${_mo_file} NAME_WE)
		install(
			FILES ${_mo_file}
			DESTINATION ${_locale_target_dir}/${_locale_name}/LC_MESSAGES
			RENAME blender.mo
		)
		unset(_locale_name)
	endforeach()

	unset(_all_mo_files)
	unset(_po_files)
	unset(_po_file)
	unset(_mo_file)
	unset(_locale_target_dir)

	unset(_locale_dir)
endif()

# color management
if(WITH_OPENCOLORIO)
	install(
		DIRECTORY ${CMAKE_SOURCE_DIR}/release/datafiles/colormanagement
		DESTINATION ${TARGETDIR_VER}/datafiles
	)
endif()

# helpful tip when using make
if("${CMAKE_GENERATOR}" MATCHES ".*Makefiles.*")
	# message after building.
	add_custom_command(
		TARGET blender POST_BUILD MAIN_DEPENDENCY blender
		COMMAND ${CMAKE_COMMAND} -E
		        echo 'now run: \"make install\" to copy runtime files and scripts to ${TARGETDIR_VER}'
	)
endif()


# -----------------------------------------------------------------------------
# Install Targets (Platform Specific)

if(UNIX AND NOT APPLE)

	if(NOT WITH_PYTHON_MODULE)
		if(WITH_DOC_MANPAGE)
			add_custom_target(
				blender_man_page ALL
				COMMAND ${CMAKE_SOURCE_DIR}/doc/manpage/blender.1.py
				        ${EXECUTABLE_OUTPUT_PATH}/blender
				        ${CMAKE_CURRENT_BINARY_DIR}/blender.1)
			add_dependencies(blender_man_page blender)
		endif()
	endif()

	# there are a few differences between portable and system install
	if(WITH_PYTHON_MODULE)
		if(WITH_INSTALL_PORTABLE)
			install(
				TARGETS blender
				DESTINATION "."
			)
		else()
			install(
				TARGETS blender
				LIBRARY DESTINATION ${PYTHON_SITE_PACKAGES}
			)
		endif()
		# none of the other files are needed currently
	elseif(WITH_INSTALL_PORTABLE)
		install(
			TARGETS blender
			DESTINATION "."
		)

		if(WITH_DOC_MANPAGE)
			install(
				FILES ${CMAKE_CURRENT_BINARY_DIR}/blender.1
				DESTINATION "."
			)
		endif()
		install(
			FILES
				${CMAKE_SOURCE_DIR}/release/freedesktop/blender.desktop
				${CMAKE_SOURCE_DIR}/release/freedesktop/icons/scalable/apps/blender.svg
				${CMAKE_SOURCE_DIR}/release/freedesktop/icons/symbolic/apps/blender-symbolic.svg
			DESTINATION "."
		)

		install(
			PROGRAMS
			${CMAKE_SOURCE_DIR}/release/bin/blender-thumbnailer.py
			DESTINATION "."
		)

		set(BLENDER_TEXT_FILES_DESTINATION ".")
	else()
		# main blender binary
		install(
			TARGETS blender
			DESTINATION bin
		)
		if(WITH_DOC_MANPAGE)
			# manpage only with 'blender' binary
			install(
				FILES ${CMAKE_CURRENT_BINARY_DIR}/blender.1
				DESTINATION share/man/man1
			)
		endif()

		# misc files
		install(
			FILES ${CMAKE_SOURCE_DIR}/release/freedesktop/blender.desktop
			DESTINATION share/applications
		)
		install(
			FILES ${CMAKE_SOURCE_DIR}/release/freedesktop/icons/scalable/apps/blender.svg
			DESTINATION share/icons/hicolor/scalable/apps
		)
		install(
			FILES ${CMAKE_SOURCE_DIR}/release/freedesktop/icons/symbolic/apps/blender-symbolic.svg
			DESTINATION share/icons/hicolor/symbolic/apps
		)
		install(
			PROGRAMS ${CMAKE_SOURCE_DIR}/release/bin/blender-thumbnailer.py
			DESTINATION bin
		)
		set(BLENDER_TEXT_FILES_DESTINATION share/doc/blender)
	endif()

	if(WITH_PYTHON)
		if(WITH_PYTHON_INSTALL)

			install(
				PROGRAMS ${PYTHON_EXECUTABLE}
				DESTINATION ${TARGETDIR_VER}/python/bin
			)

			# on some platforms (like openSUSE) Python is linked
			# to be used from lib64 folder.
			# determine this from Python's libraries path
			#
			# ugh, its possible 'lib64' is just a symlink to 'lib' which causes incorrect use of 'lib64'
			get_filename_component(_pypath_real ${PYTHON_LIBPATH} REALPATH)
			if(${_pypath_real} MATCHES "lib64$")
				set(_target_LIB "lib64")
			else()
				set(_target_LIB "lib")
			endif()
			unset(_pypath_real)

			# Copy the systems python into the install directory
			# install(CODE "message(\"copying a subset of the systems python...\")")
			install(
				DIRECTORY ${PYTHON_LIBPATH}/python${PYTHON_VERSION}
				DESTINATION ${TARGETDIR_VER}/python/${_target_LIB}
				PATTERN "__pycache__" EXCLUDE               # * any cache *
				PATTERN "config-${PYTHON_VERSION}m/*.a" EXCLUDE  # static lib
				PATTERN "lib2to3" EXCLUDE                   # ./lib2to3
				PATTERN "site-packages/*" EXCLUDE           # ./site-packages/*
				PATTERN "tkinter" EXCLUDE                   # ./tkinter
				PATTERN "lib-dynload/_tkinter.*" EXCLUDE    # ./lib-dynload/_tkinter.co
				PATTERN "idlelib" EXCLUDE                   # ./idlelib
				PATTERN "test" EXCLUDE                      # ./test
				PATTERN "turtledemo" EXCLUDE                # ./turtledemo
				PATTERN "turtle.py" EXCLUDE                 # ./turtle.py
			)

			# Needed for distutils/pip
			# get the last part of the include dir, will be 'python{version}{abiflag}',
			get_filename_component(_py_inc_suffix ${PYTHON_INCLUDE_DIR} NAME)
			install(
				FILES ${PYTHON_INCLUDE_DIR}/pyconfig.h
				DESTINATION ${TARGETDIR_VER}/python/include/${_py_inc_suffix}
			)
			unset(_py_inc_suffix)

			if(WITH_PYTHON_INSTALL_NUMPY)
				# Install to the same directory as the source, so debian-like
				# distros are happy with their policy.
				set(_suffix "site-packages")
				if(${PYTHON_NUMPY_PATH} MATCHES "dist-packages")
					set(_suffix "dist-packages")
				endif()
				install(
					DIRECTORY ${PYTHON_NUMPY_PATH}/numpy
					DESTINATION ${TARGETDIR_VER}/python/${_target_LIB}/python${PYTHON_VERSION}/${_suffix}
					PATTERN ".svn" EXCLUDE
					PATTERN "__pycache__" EXCLUDE           # * any cache *
					PATTERN "*.pyc" EXCLUDE                 # * any cache *
					PATTERN "*.pyo" EXCLUDE                 # * any cache *
					PATTERN "oldnumeric" EXCLUDE            # ./oldnumeric
					PATTERN "doc" EXCLUDE                   # ./doc
					PATTERN "tests" EXCLUDE                 # ./tests
					PATTERN "f2py" EXCLUDE                  # ./f2py - fortran/python interface code, not for blender.
					PATTERN "include" EXCLUDE               # include dirs all over, we wont use NumPy/CAPI
					PATTERN "*.h" EXCLUDE                   # some includes are not in include dirs
					PATTERN "*.a" EXCLUDE                   # ./core/lib/libnpymath.a - for linking, we dont need.
				)
				unset(_suffix)
			endif()

			# Copy requests, we need to generalize site-packages
			if(WITH_PYTHON_INSTALL_REQUESTS)
				set(_suffix "site-packages")
				if(${PYTHON_REQUESTS_PATH} MATCHES "dist-packages")
					set(_suffix "dist-packages")
				endif()
				install(
					DIRECTORY ${PYTHON_REQUESTS_PATH}/requests
					DESTINATION ${TARGETDIR_VER}/python/${_target_LIB}/python${PYTHON_VERSION}/${_suffix}
					PATTERN ".svn" EXCLUDE
					PATTERN "__pycache__" EXCLUDE           # * any cache *
					PATTERN "*.pyc" EXCLUDE                 # * any cache *
					PATTERN "*.pyo" EXCLUDE                 # * any cache *
				)
				# On some platforms requests does have extra dependencies.
				set(_requests_deps "certifi" "chardet" "idna" "urllib3")
				foreach(_requests_dep ${_requests_deps})
					if(EXISTS ${PYTHON_REQUESTS_PATH}/${_requests_dep})
						install(
							DIRECTORY ${PYTHON_REQUESTS_PATH}/${_requests_dep}
							DESTINATION ${TARGETDIR_VER}/python/${_target_LIB}/python${PYTHON_VERSION}/${_suffix}
							PATTERN ".svn" EXCLUDE
							PATTERN "__pycache__" EXCLUDE           # * any cache *
							PATTERN "*.pyc" EXCLUDE                 # * any cache *
							PATTERN "*.pyo" EXCLUDE                 # * any cache *
						)
					endif()
				endforeach()
				if(EXISTS ${PYTHON_REQUESTS_PATH}/six.py)
					install(
						FILES ${PYTHON_REQUESTS_PATH}/six.py
						DESTINATION ${TARGETDIR_VER}/python/${_target_LIB}/python${PYTHON_VERSION}/${_suffix}
					)
				endif()
				unset(_requests_dep)
				unset(_requests_deps)
				unset(_suffix)
			endif()
			unset(_target_LIB)

		endif()
	endif()

	if(WITH_DRACO)
		install(
			PROGRAMS $<TARGET_FILE:extern_draco>
			DESTINATION ${TARGETDIR_VER}/python/lib/python${PYTHON_VERSION}/site-packages
		)
	endif()
elseif(WIN32)

	set(BLENDER_TEXT_FILES_DESTINATION ".")

	if(WITH_PYTHON)
		string(REPLACE "." "" _PYTHON_VERSION_NO_DOTS ${PYTHON_VERSION})

		if(NOT CMAKE_COMPILER_IS_GNUCC)
			install(
				FILES ${LIBDIR}/python/lib/python${_PYTHON_VERSION_NO_DOTS}.dll
				DESTINATION "."
				CONFIGURATIONS Release;RelWithDebInfo;MinSizeRel
			)

			install(
				FILES ${LIBDIR}/python/lib/python${_PYTHON_VERSION_NO_DOTS}_d.dll
				DESTINATION "."
				CONFIGURATIONS Debug
			)
		endif()

		if(WITH_PYTHON_INSTALL)
			# note, as far as python is concerned 'RelWithDebInfo' is not debug since its without debug flags.

			install(DIRECTORY DESTINATION ${TARGETDIR_VER}/python)
			install(DIRECTORY DESTINATION ${TARGETDIR_VER}/python/lib)

			# WARNING: its important that 'CMAKE_INSTALL_CONFIG_NAME' is evaluated at build time
			# and _NOT_ configuration time, when modifying the lines below,
			# check it works in both Release & Debug mode.
			#
			# Edit with extreme care! - Campbell

			# extract python
			install(
				CODE
				"
				message(STATUS \"Extracting Python to: \${CMAKE_INSTALL_PREFIX}/${BLENDER_VERSION}/python\")
				if(\"\${CMAKE_INSTALL_CONFIG_NAME}\" MATCHES \"^([Dd][Ee][Bb][Uu][Gg])$\")
					set(PYTHON_ZIP \"${LIBDIR}/release/python${_PYTHON_VERSION_NO_DOTS}_d.tar.gz\")
				else()
					set(PYTHON_ZIP \"${LIBDIR}/release/python${_PYTHON_VERSION_NO_DOTS}.tar.gz\")
				endif()

				execute_process(
					COMMAND \${CMAKE_COMMAND} -E make_directory
					        \"\${CMAKE_INSTALL_PREFIX}/${BLENDER_VERSION}/python\"
					COMMAND \${CMAKE_COMMAND} -E
					        chdir \"\${CMAKE_INSTALL_PREFIX}/${BLENDER_VERSION}/python\"
					        \${CMAKE_COMMAND} -E
					        tar xzfv \"\${PYTHON_ZIP}\"
				)
				unset(PYTHON_ZIP)
				"
			)

			# release/site-packages
			install(
				DIRECTORY ${LIBDIR}/release/site-packages
				DESTINATION ${BLENDER_VERSION}/python/lib
				PATTERN ".svn" EXCLUDE
				PATTERN "__pycache__" EXCLUDE           # * any cache *
				PATTERN "*.pyc" EXCLUDE                 # * any cache *
				PATTERN "*.pyo" EXCLUDE                 # * any cache *)
			)

			if(WITH_PYTHON_INSTALL_NUMPY)
				set(PYTHON_NUMPY_VERSION 1.15)
				add_custom_command(OUTPUT ${CMAKE_CURRENT_BINARY_DIR}/${BLENDER_VERSION}/python/lib/site-packages
					COMMAND ${CMAKE_COMMAND} -E
					        make_directory ${CMAKE_CURRENT_BINARY_DIR}/${BLENDER_VERSION}/python/lib/site-packages)

				add_custom_command(
					OUTPUT ${CMAKE_CURRENT_BINARY_DIR}/${BLENDER_VERSION}/python/lib/site-packages/numpy
					COMMAND ${CMAKE_COMMAND} -E
					        tar xzvf "${LIBDIR}/release/python${_PYTHON_VERSION_NO_DOTS}_numpy_${PYTHON_NUMPY_VERSION}$<$<CONFIG:Debug>:d>.tar.gz"
					DEPENDS
						${LIBDIR}/release/python${_PYTHON_VERSION_NO_DOTS}_numpy_${PYTHON_NUMPY_VERSION}$<$<CONFIG:Debug>:d>.tar.gz
						${CMAKE_CURRENT_BINARY_DIR}/${BLENDER_VERSION}/python/lib/site-packages
					WORKING_DIRECTORY ${CMAKE_CURRENT_BINARY_DIR}/${BLENDER_VERSION}/python/lib/site-packages
				)
				add_custom_target(
					python_numpy ALL
					DEPENDS ${CMAKE_CURRENT_BINARY_DIR}/${BLENDER_VERSION}/python/lib/site-packages/numpy
				)
				install(
					DIRECTORY ${CMAKE_CURRENT_BINARY_DIR}/${BLENDER_VERSION}/python/lib/site-packages/numpy
					DESTINATION ${BLENDER_VERSION}/python/lib/site-packages
				)
			endif()


			# TODO(sergey): For unti we've got better way to deal with python binary
			install(
				FILES ${LIBDIR}/python/lib/python${_PYTHON_VERSION_NO_DOTS}.dll
				DESTINATION ${BLENDER_VERSION}/python/bin
				CONFIGURATIONS Release;RelWithDebInfo;MinSizeRel
			)
			install(
				FILES ${LIBDIR}/python/lib/python${_PYTHON_VERSION_NO_DOTS}_d.dll
				DESTINATION ${BLENDER_VERSION}/python/bin
				CONFIGURATIONS Debug
			)
			if(WINDOWS_PYTHON_DEBUG)
				install(
					FILES ${LIBDIR}/python/lib/python${_PYTHON_VERSION_NO_DOTS}.pdb
					DESTINATION "."
					CONFIGURATIONS Release;RelWithDebInfo;MinSizeRel
				)

				install(
					FILES ${LIBDIR}/python/lib/python${_PYTHON_VERSION_NO_DOTS}_d.pdb
					DESTINATION "."
					CONFIGURATIONS Debug
				)
			endif()
		endif()

		unset(_PYTHON_VERSION_NO_DOTS)
	endif()

	# EGL Runtime Components
	if(WITH_GL_EGL)
		if(WIN32)
			install(FILES "${OPENGLES_DLL}"     DESTINATION ".")
			install(FILES "${OPENGLES_EGL_DLL}" DESTINATION ".")

			if(WITH_GL_ANGLE)
				install(FILES "${D3DCOMPILER_DLL}" DESTINATION ".")
			endif()
		endif()
	endif()

	if(WITH_CODEC_FFMPEG)
		install(
			FILES
				${LIBDIR}/ffmpeg/lib/avcodec-58.dll
				${LIBDIR}/ffmpeg/lib/avformat-58.dll
				${LIBDIR}/ffmpeg/lib/avdevice-58.dll
				${LIBDIR}/ffmpeg/lib/avutil-56.dll
				${LIBDIR}/ffmpeg/lib/swscale-5.dll
				${LIBDIR}/ffmpeg/lib/swresample-3.dll
			DESTINATION "."
		)
	endif()

	if(WITH_CODEC_SNDFILE)
		install(
			FILES ${LIBDIR}/sndfile/lib/libsndfile-1.dll
			DESTINATION "."
		)
	endif()

	if(WITH_OPENAL)
		install(
			FILES
				${LIBDIR}/openal/lib/OpenAL32.dll
			DESTINATION "."
		)
	endif()

	if(WITH_SDL)
		install(
			FILES ${LIBDIR}/sdl/lib/SDL2.dll
			DESTINATION "."
		)
	endif()

	if(WITH_SYSTEM_AUDASPACE)
		install(
			FILES
				${LIBDIR}/audaspace/lib/audaspace.dll
				${LIBDIR}/audaspace/lib/audaspace-c.dll
				${LIBDIR}/audaspace/lib/audaspace-py.dll
			DESTINATION "."
		)
	endif()

	if(NOT CMAKE_CL_64)
		install(
			FILES ${LIBDIR}/thumbhandler/lib/BlendThumb.dll
			DESTINATION "."
		)
	endif()

	install( # x86 builds can run on x64 Windows, so this is required at all times
		FILES ${LIBDIR}/thumbhandler/lib/BlendThumb64.dll
		DESTINATION "."
	)

	install(
		FILES
			${CMAKE_SOURCE_DIR}/release/windows/batch/blender_debug_gpu.cmd
			${CMAKE_SOURCE_DIR}/release/windows/batch/blender_debug_gpu_glitchworkaround.cmd
			${CMAKE_SOURCE_DIR}/release/windows/batch/blender_debug_log.cmd
			${CMAKE_SOURCE_DIR}/release/windows/batch/blender_factory_startup.cmd
		DESTINATION "."
	)

	if(WITH_DRACO)
		install(
			PROGRAMS $<TARGET_FILE:extern_draco>
			DESTINATION ${TARGETDIR_VER}/python/lib/site-packages
		)
	endif()
elseif(APPLE)

	# handy install macro to exclude files, we use \$ escape for the "to"
	# argument when calling so ${BUILD_TYPE} does not get expanded
	macro(install_dir from to)
		install(
			DIRECTORY ${from}
			DESTINATION ${to}
			PATTERN ".git" EXCLUDE
			PATTERN ".svn" EXCLUDE
			PATTERN "*.pyc" EXCLUDE
			PATTERN "*.pyo" EXCLUDE
			PATTERN "*.orig" EXCLUDE
			PATTERN "*.rej" EXCLUDE
			PATTERN "__pycache__" EXCLUDE
			PATTERN "__MACOSX" EXCLUDE
			PATTERN ".DS_Store" EXCLUDE
			PATTERN "config-${PYTHON_VERSION}m/*.a" EXCLUDE  # static lib
			PATTERN "lib2to3" EXCLUDE                   # ./lib2to3
			PATTERN "tkinter" EXCLUDE                   # ./tkinter
			PATTERN "lib-dynload/_tkinter.*" EXCLUDE    # ./lib-dynload/_tkinter.co
			PATTERN "idlelib" EXCLUDE                   # ./idlelib
			PATTERN "test" EXCLUDE                      # ./test
			PATTERN "turtledemo" EXCLUDE                # ./turtledemo
			PATTERN "turtle.py" EXCLUDE                 # ./turtle.py
		)
	endmacro()

	set(OSX_APP_SOURCEDIR ${CMAKE_SOURCE_DIR}/release/darwin/blender.app)

	# setup Info.plist
	execute_process(COMMAND date "+%Y-%m-%d"
	                OUTPUT_VARIABLE BLENDER_DATE
	                OUTPUT_STRIP_TRAILING_WHITESPACE)

	set_target_properties(blender PROPERTIES
		MACOSX_BUNDLE_INFO_PLIST ${OSX_APP_SOURCEDIR}/Contents/Info.plist
		MACOSX_BUNDLE_SHORT_VERSION_STRING "${BLENDER_VERSION}${BLENDER_VERSION_CHAR}"
		MACOSX_BUNDLE_LONG_VERSION_STRING "${BLENDER_VERSION}${BLENDER_VERSION_CHAR} ${BLENDER_DATE}")

	# Gather the date in finder-style
	execute_process(COMMAND date "+%m/%d/%Y/%H:%M"
	OUTPUT_VARIABLE SETFILE_DATE
	OUTPUT_STRIP_TRAILING_WHITESPACE)

	# Give the bundle actual creation/modification date
	execute_process(COMMAND SetFile -d ${SETFILE_DATE} -m ${SETFILE_DATE}
	                ${EXECUTABLE_OUTPUT_PATH}/blender.app)

	install(
		TARGETS blender
		DESTINATION "."
	)

	# install release and app files
	set(BLENDER_TEXT_FILES_DESTINATION ".")

	install(
		FILES ${OSX_APP_SOURCEDIR}/Contents/PkgInfo
		DESTINATION blender.app/Contents
	)

	install_dir(
		${OSX_APP_SOURCEDIR}/Contents/Resources
		blender.app/Contents/
	)

	if(WITH_OPENMP AND OPENMP_CUSTOM)
		install(
			FILES ${LIBDIR}/openmp/lib/libomp.dylib
			DESTINATION blender.app/Contents/Resources/lib
		)
	endif()

	if(WITH_LLVM AND NOT LLVM_STATIC)
		install(
			FILES ${LIBDIR}/llvm/lib/libLLVM-3.4.dylib
			DESTINATION blender.app/Contents/MacOS
		)
	endif()

	# python
	if(WITH_PYTHON AND NOT WITH_PYTHON_MODULE AND NOT WITH_PYTHON_FRAMEWORK)
		# Copy the python libs into the install directory
		install_dir(
			${PYTHON_LIBPATH}
			${TARGETDIR_VER}/python/lib
		)

		install(DIRECTORY ${LIBDIR}/python/bin
			DESTINATION ${TARGETDIR_VER}/python
			USE_SOURCE_PERMISSIONS
		)

		# Needed for distutils/pip
		# get the last part of the include dir, will be 'python{version}{abiflag}',
		get_filename_component(_py_inc_suffix ${PYTHON_INCLUDE_DIR} NAME)
		install(
			FILES ${PYTHON_INCLUDE_DIR}/pyconfig.h
			DESTINATION ${TARGETDIR_VER}/python/include/${_py_inc_suffix}
		)
		unset(_py_inc_suffix)
	endif()

	if(WITH_DRACO)
		install(
			PROGRAMS $<TARGET_FILE:extern_draco>
			DESTINATION ${TARGETDIR_VER}/python/lib/python${PYTHON_VERSION}/site-packages
		)
	endif()
endif()

# -----------------------------------------------------------------------------
# Generic Install, for all targets

if(DEFINED BLENDER_TEXT_FILES_DESTINATION)

	install(
		CODE
		"
		file(READ \"${CMAKE_SOURCE_DIR}/release/text/readme.html\" DATA_SRC)
		string(REGEX REPLACE \"BLENDER_VERSION\" \"${BLENDER_VERSION}\" DATA_DST \"\${DATA_SRC}\")
		file(WRITE \"${CMAKE_BINARY_DIR}/release/text/readme.html\" \"\${DATA_DST}\")
		unset(DATA_SRC)
		unset(DATA_DST)
		"
	)
	list(APPEND BLENDER_TEXT_FILES
		${CMAKE_BINARY_DIR}/release/text/readme.html
	)

	install(
		FILES ${BLENDER_TEXT_FILES}
		DESTINATION "${BLENDER_TEXT_FILES_DESTINATION}"
	)
endif()

# install more files specified elsewhere
delayed_do_install(${TARGETDIR_VER})

unset(BLENDER_TEXT_FILES)
unset(BLENDER_TEXT_FILES_DESTINATION)


# -----------------------------------------------------------------------------
# Geometry Icons

# Geometry icons.
get_property(_icon_names GLOBAL PROPERTY ICON_GEOM_NAMES)
set(_icon_files)
foreach(_f ${_icon_names})
	list(APPEND _icon_files
		"${CMAKE_SOURCE_DIR}/release/datafiles/icons/${_f}.dat"
	)
endforeach()
install(
	FILES ${_icon_files}
	DESTINATION ${TARGETDIR_VER}/datafiles/icons
)

unset(_icon_names)
unset(_icon_files)
unset(_f)

# -----------------------------------------------------------------------------
# Studio Lights
install(
	DIRECTORY
		${CMAKE_SOURCE_DIR}/release/datafiles/studiolights
	DESTINATION ${TARGETDIR_VER}/datafiles
)

# -----------------------------------------------------------------------------
# Setup link libs

add_dependencies(blender makesdna)

# Use for testing 'BLENDER_SORTED_LIBS' removal.
if(NOT (DEFINED WITHOUT_SORTED_LIBS AND WITHOUT_SORTED_LIBS))
	setup_blender_sorted_libs()
	target_link_libraries(blender ${BLENDER_SORTED_LIBS})
else()
	target_link_libraries(blender ${LIB})
endif()


setup_liblinks(blender)

unset(LIB)

# -----------------------------------------------------------------------------
# Setup launcher

if(WIN32 AND NOT WITH_PYTHON_MODULE)
	install(
		TARGETS blender
		COMPONENT Blender
		DESTINATION "."
	)
	set_target_properties(
		blender
		PROPERTIES
			VS_USER_PROPS "blender.Cpp.user.props"
	)
endif()<|MERGE_RESOLUTION|>--- conflicted
+++ resolved
@@ -116,10 +116,7 @@
 	list(APPEND LIB
 		bf_freestyle
 	)
-<<<<<<< HEAD
-=======
 	add_definitions(-DWITH_FREESTYLE)
->>>>>>> 5498e7f1
 endif()
 
 # Setup the exe sources and buildinfo
