--- conflicted
+++ resolved
@@ -163,28 +163,6 @@
 static void rna_Texture_type_set(PointerRNA *ptr, int value)
 {
 	Tex *tex= (Tex*)ptr->data;
-<<<<<<< HEAD
-
-	switch(value) {
-		case TEX_VOXELDATA:
-			if (tex->vd == NULL)
-				tex->vd = BKE_add_voxeldata();
-			break;
-		case TEX_POINTDENSITY:
-			if (tex->pd == NULL)
-				tex->pd = BKE_add_pointdensity();
-			break;
-		case TEX_ENVMAP:
-			if (tex->env == NULL)
-				tex->env = BKE_add_envmap();
-			break;
-		case TEX_NODES:
-			if(tex->nodetree == NULL)
-				ED_node_texture_default(tex);
-			break;
-	}
-=======
->>>>>>> 8bc1e44e
 	
 	tex_set_type(tex, value);
 }
