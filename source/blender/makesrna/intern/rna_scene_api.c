/*
 * ***** BEGIN GPL LICENSE BLOCK *****
 *
 * This program is free software; you can redistribute it and/or
 * modify it under the terms of the GNU General Public License
 * as published by the Free Software Foundation; either version 2
 * of the License, or (at your option) any later version.
 *
 * This program is distributed in the hope that it will be useful,
 * but WITHOUT ANY WARRANTY; without even the implied warranty of
 * MERCHANTABILITY or FITNESS FOR A PARTICULAR PURPOSE.  See the
 * GNU General Public License for more details.
 *
 * You should have received a copy of the GNU General Public License
 * along with this program; if not, write to the Free Software Foundation,
 * Inc., 51 Franklin Street, Fifth Floor, Boston, MA 02110-1301, USA.
 *
 * The Original Code is Copyright (C) 2009 Blender Foundation.
 * All rights reserved.
 *
 *
 * Contributor(s): Joshua Leung, Arystanbek Dyussenov
 *
 * ***** END GPL LICENSE BLOCK *****
 */

/** \file blender/makesrna/intern/rna_scene_api.c
 *  \ingroup RNA
 */


#include <stdlib.h>
#include <stdio.h>

#include "BLI_utildefines.h"
#include "BLI_kdopbvh.h"
#include "BLI_path_util.h"

#include "RNA_define.h"
#include "RNA_enum_types.h"

#include "DNA_anim_types.h"
#include "DNA_object_types.h"
#include "DNA_scene_types.h"

#include "rna_internal.h"  /* own include */

#ifdef WITH_ALEMBIC
#  include "../../alembic/ABC_alembic.h"
#endif

const EnumPropertyItem rna_enum_abc_compression_items[] = {
#ifdef WITH_ALEMBIC
	{ ABC_ARCHIVE_OGAWA, "OGAWA", 0, "Ogawa", "" },
	{ ABC_ARCHIVE_HDF5, "HDF5", 0, "HDF5", "" },
#endif
	{ 0, NULL, 0, NULL, NULL }
};

#ifdef RNA_RUNTIME

#include "BKE_animsys.h"
#include "BKE_editmesh.h"
#include "BKE_global.h"
#include "BKE_image.h"
#include "BKE_scene.h"
#include "BKE_writeavi.h"

#include "ED_transform.h"
#include "ED_transform_snap_object_context.h"
#include "ED_uvedit.h"

#ifdef WITH_PYTHON
#  include "BPY_extern.h"
#endif

static void rna_Scene_frame_set(Scene *scene, Main *bmain, int frame, float subframe)
{
	double cfra = (double)frame + (double)subframe;

	CLAMP(cfra, MINAFRAME, MAXFRAME);
	BKE_scene_frame_set(scene, cfra);

#ifdef WITH_PYTHON
	BPy_BEGIN_ALLOW_THREADS;
#endif

	for (ViewLayer *view_layer = scene->view_layers.first;
	     view_layer != NULL;
	     view_layer = view_layer->next)
	{
		Depsgraph *depsgraph = BKE_scene_get_depsgraph(scene, view_layer, true);
		BKE_scene_graph_update_for_newframe(bmain->eval_ctx,
		                                    depsgraph,
		                                    bmain,
		                                    scene,
		                                    view_layer);
	}

#ifdef WITH_PYTHON
	BPy_END_ALLOW_THREADS;
#endif

	BKE_scene_camera_switch_update(scene);

	/* don't do notifier when we're rendering, avoid some viewport crashes
	 * redrawing while the data is being modified for render */
	if (!G.is_rendering) {
		/* cant use NC_SCENE|ND_FRAME because this causes wm_event_do_notifiers to call
		 * BKE_scene_graph_update_for_newframe which will loose any un-keyed changes [#24690] */
		/* WM_main_add_notifier(NC_SCENE|ND_FRAME, scene); */
		
		/* instead just redraw the views */
		WM_main_add_notifier(NC_WINDOW, NULL);
	}
}

static void rna_Scene_uvedit_aspect(Scene *scene, Object *ob, float *aspect)
{
	if ((ob->type == OB_MESH) && (ob->mode == OB_MODE_EDIT)) {
		BMEditMesh *em;
		em = BKE_editmesh_from_object(ob);
		if (EDBM_uv_check(em)) {
			ED_uvedit_get_aspect(scene, ob, em->bm, aspect, aspect + 1);
			return;
		}
	}

	aspect[0] = aspect[1] = 1.0f;
}

static void rna_Scene_update_tagged(Scene *scene, Main *bmain)
{
#ifdef WITH_PYTHON
	BPy_BEGIN_ALLOW_THREADS;
#endif

	for (ViewLayer *view_layer = scene->view_layers.first;
	     view_layer != NULL;
	     view_layer = view_layer->next)
	{
		Depsgraph *depsgraph = BKE_scene_get_depsgraph(scene, view_layer, true);
		BKE_scene_graph_update_tagged(bmain->eval_ctx,
		                              depsgraph,
		                              bmain,
		                              scene,
		                              view_layer);
	}

#ifdef WITH_PYTHON
	BPy_END_ALLOW_THREADS;
#endif
}

static void rna_SceneRender_get_frame_path(RenderData *rd, int frame, int preview, const char *view, char *name)
{
	const char *suffix = BKE_scene_multiview_view_suffix_get(rd, view);

	/* avoid NULL pointer */
	if (!suffix)
		suffix = "";

	if (BKE_imtype_is_movie(rd->im_format.imtype)) {
		BKE_movie_filepath_get(name, rd, preview != 0, suffix);
	}
	else {
		BKE_image_path_from_imformat(
		        name, rd->pic, G.main->name, (frame == INT_MIN) ? rd->cfra : frame,
		        &rd->im_format, (rd->scemode & R_EXTENSION) != 0, true, suffix);
	}
}

static void rna_Scene_ray_cast(
        Scene *scene, ViewLayer *view_layer, const char *engine_id, Object *active_object,
        float origin[3], float direction[3], float ray_dist,
        int *r_success, float r_location[3], float r_normal[3], int *r_index,
        Object **r_ob, float r_obmat[16])
{
	RenderEngineType *engine_type;

	if (engine_id == NULL || engine_id[0] == '\0') {
		engine_type = RE_engines_find(scene->view_render.engine_id);
	}
	else {
		engine_type = RE_engines_find(engine_id);
	}

	normalize_v3(direction);

	SnapObjectContext *sctx = ED_transform_snap_object_context_create(
<<<<<<< HEAD
	        G.main, scene, view_layer, engine, active_object, 0);
=======
	        G.main, scene, view_layer, engine_type, 0);
>>>>>>> 108c4bd5

	bool ret = ED_transform_snap_object_project_ray_ex(
	        sctx,
	        &(const struct SnapObjectParams){
	            .snap_select = SNAP_ALL,
	        },
	        origin, direction, &ray_dist,
	        r_location, r_normal, r_index,
	        r_ob, (float(*)[4])r_obmat);

	ED_transform_snap_object_context_destroy(sctx);

	if (ret) {
		*r_success = true;
	}
	else {
		*r_success = false;

		unit_m4((float(*)[4])r_obmat);
		zero_v3(r_location);
		zero_v3(r_normal);
	}
}

#ifdef WITH_ALEMBIC

static void rna_Scene_alembic_export(
        Scene *scene,
        bContext *C,
        const char *filepath,
        int frame_start,
        int frame_end,
        int xform_samples,
        int geom_samples,
        float shutter_open,
        float shutter_close,
        int selected_only,
        int uvs,
        int normals,
        int vcolors,
        int apply_subdiv,
        int flatten_hierarchy,
        int visible_layers_only,
        int renderable_only,
        int face_sets,
        int use_subdiv_schema,
        int export_hair,
        int export_particles,
        int compression_type,
        int packuv,
        float scale,
        int triangulate,
        int quad_method,
        int ngon_method)
{
/* We have to enable allow_threads, because we may change scene frame number
 * during export. */
#ifdef WITH_PYTHON
	BPy_BEGIN_ALLOW_THREADS;
#endif

	const struct AlembicExportParams params = {
	    .frame_start = frame_start,
	    .frame_end = frame_end,

	    .frame_samples_xform = xform_samples,
	    .frame_samples_shape = geom_samples,

	    .shutter_open = shutter_open,
	    .shutter_close = shutter_close,

	    .selected_only = selected_only,
	    .uvs = uvs,
	    .normals = normals,
	    .vcolors = vcolors,
	    .apply_subdiv = apply_subdiv,
	    .flatten_hierarchy = flatten_hierarchy,
	    .visible_layers_only = visible_layers_only,
	    .renderable_only = renderable_only,
	    .face_sets = face_sets,
	    .use_subdiv_schema = use_subdiv_schema,
	    .export_hair = export_hair,
	    .export_particles = export_particles,
	    .compression_type = compression_type,
	    .packuv = packuv,
	    .triangulate = triangulate,
	    .quad_method = quad_method,
	    .ngon_method = ngon_method,

	    .global_scale = scale,
	};

	ABC_export(scene, C, filepath, &params, true);

#ifdef WITH_PYTHON
	BPy_END_ALLOW_THREADS;
#endif
}

#endif

#ifdef WITH_COLLADA
/* don't remove this, as COLLADA exporting cannot be done through operators in render() callback. */
#include "../../collada/collada.h"

/* Note: This definition must match to the generated function call */
static void rna_Scene_collada_export(
        Scene *scene,
        bContext *C,
        const char *filepath, 
        int apply_modifiers,

        int export_mesh_type,
        int selected,
        int include_children,
        int include_armatures,
        int include_shapekeys,
        int deform_bones_only,
        int active_uv_only,
        int include_material_textures,
        int use_texture_copies,
        int triangulate,
        int use_object_instantiation,
        int use_blender_profile,
        int sort_by_name,
        int export_transformation_type,
        int open_sim,
        int limit_precision,
        int keep_bind_info)
{
	EvaluationContext eval_ctx;

	CTX_data_eval_ctx(C, &eval_ctx);

	collada_export(&eval_ctx,
		scene,
		CTX_data_view_layer(C),
		filepath,

		apply_modifiers,
		export_mesh_type,

		selected,
		include_children,
		include_armatures,
		include_shapekeys,
		deform_bones_only,

		active_uv_only,
		include_material_textures,
		use_texture_copies,

		triangulate,
		use_object_instantiation,
		use_blender_profile,
		sort_by_name,

		export_transformation_type,
		open_sim,
		limit_precision,
		keep_bind_info);
}

#endif

#else

void RNA_api_scene(StructRNA *srna)
{
	FunctionRNA *func;
	PropertyRNA *parm;

	func = RNA_def_function(srna, "frame_set", "rna_Scene_frame_set");
	RNA_def_function_ui_description(func, "Set scene frame updating all objects immediately");
	parm = RNA_def_int(func, "frame", 0, MINAFRAME, MAXFRAME, "", "Frame number to set", MINAFRAME, MAXFRAME);
	RNA_def_parameter_flags(parm, 0, PARM_REQUIRED);
	RNA_def_float(func, "subframe", 0.0, 0.0, 1.0, "", "Sub-frame time, between 0.0 and 1.0", 0.0, 1.0);
	RNA_def_function_flag(func, FUNC_USE_MAIN);

	func = RNA_def_function(srna, "update", "rna_Scene_update_tagged");
	RNA_def_function_ui_description(func,
	                                "Update data tagged to be updated from previous access to data or operators");
	RNA_def_function_flag(func, FUNC_USE_MAIN);

	func = RNA_def_function(srna, "uvedit_aspect", "rna_Scene_uvedit_aspect");
	RNA_def_function_ui_description(func, "Get uv aspect for current object");
	parm = RNA_def_pointer(func, "object", "Object", "", "Object");
	RNA_def_parameter_flags(parm, PROP_NEVER_NULL, PARM_REQUIRED);
	parm = RNA_def_float_vector(func, "result", 2, NULL, 0.0f, FLT_MAX, "", "aspect", 0.0f, FLT_MAX);
	RNA_def_parameter_flags(parm, PROP_THICK_WRAP, 0);
	RNA_def_function_output(func, parm);
	
	/* Ray Cast */
	func = RNA_def_function(srna, "ray_cast", "rna_Scene_ray_cast");
	RNA_def_function_ui_description(func, "Cast a ray onto in object space");
	parm = RNA_def_pointer(func, "view_layer", "ViewLayer", "", "Scene Layer");
	RNA_def_parameter_flags(parm, PROP_NEVER_NULL, PARM_REQUIRED);
	parm = RNA_def_string(func, "engine", NULL, MAX_NAME, "Engine", "Render engine, use scene one by default");
	RNA_def_pointer(func, "active_object", "Object", "", "Active Object");
	/* ray start and end */
	parm = RNA_def_float_vector(func, "origin", 3, NULL, -FLT_MAX, FLT_MAX, "", "", -1e4, 1e4);
	RNA_def_parameter_flags(parm, 0, PARM_REQUIRED);
	parm = RNA_def_float_vector(func, "direction", 3, NULL, -FLT_MAX, FLT_MAX, "", "", -1e4, 1e4);
	RNA_def_parameter_flags(parm, 0, PARM_REQUIRED);
	RNA_def_float(func, "distance", BVH_RAYCAST_DIST_MAX, 0.0, BVH_RAYCAST_DIST_MAX,
	              "", "Maximum distance", 0.0, BVH_RAYCAST_DIST_MAX);
	/* return location and normal */
	parm = RNA_def_boolean(func, "result", 0, "", "");
	RNA_def_function_output(func, parm);
	parm = RNA_def_float_vector(func, "location", 3, NULL, -FLT_MAX, FLT_MAX, "Location",
	                            "The hit location of this ray cast", -1e4, 1e4);
	RNA_def_parameter_flags(parm, PROP_THICK_WRAP, 0);
	RNA_def_function_output(func, parm);
	parm = RNA_def_float_vector(func, "normal", 3, NULL, -FLT_MAX, FLT_MAX, "Normal",
	                            "The face normal at the ray cast hit location", -1e4, 1e4);
	RNA_def_parameter_flags(parm, PROP_THICK_WRAP, 0);
	RNA_def_function_output(func, parm);
	parm = RNA_def_int(func, "index", 0, 0, 0, "", "The face index, -1 when original data isn't available", 0, 0);
	RNA_def_function_output(func, parm);
	parm = RNA_def_pointer(func, "object", "Object", "", "Ray cast object");
	RNA_def_function_output(func, parm);
	parm = RNA_def_float_matrix(func, "matrix", 4, 4, NULL, 0.0f, 0.0f, "", "Matrix", 0.0f, 0.0f);
	RNA_def_function_output(func, parm);

#ifdef WITH_COLLADA
	/* don't remove this, as COLLADA exporting cannot be done through operators in render() callback. */
	func = RNA_def_function(srna, "collada_export", "rna_Scene_collada_export");
	parm = RNA_def_string(func, "filepath", NULL, FILE_MAX, "File Path", "File path to write Collada file");
	RNA_def_parameter_flags(parm, 0, PARM_REQUIRED);
	RNA_def_property_subtype(parm, PROP_FILEPATH); /* allow non utf8 */

	RNA_def_boolean(func, "apply_modifiers", false,
	                "Apply Modifiers", "Apply modifiers to exported mesh (non destructive))");

	RNA_def_int(func, "export_mesh_type", 0, INT_MIN, INT_MAX,
	            "Resolution", "Modifier resolution for export", INT_MIN, INT_MAX);

	RNA_def_boolean(func, "selected", false, "Selection Only", "Export only selected elements");

	RNA_def_boolean(func, "include_children", false,
	                "Include Children", "Export all children of selected objects (even if not selected)");

	RNA_def_boolean(func, "include_armatures", false,
	                "Include Armatures", "Export related armatures (even if not selected)");

	RNA_def_boolean(func, "include_shapekeys", true, "Include Shape Keys", "Export all Shape Keys from Mesh Objects");

	RNA_def_boolean(func, "deform_bones_only", false,
	                "Deform Bones only", "Only export deforming bones with armatures");

	RNA_def_boolean(func, "active_uv_only", false, "Only Selected UV Map", "Export only the selected UV Map");

	RNA_def_boolean(func, "include_material_textures", false,
	                "Include Material Textures", "Export textures assigned to the object Materials");

	RNA_def_boolean(func, "use_texture_copies", true,
	                "Copy", "Copy textures to same folder where the .dae file is exported");

	RNA_def_boolean(func, "triangulate", true, "Triangulate", "Export Polygons (Quads & NGons) as Triangles");

	RNA_def_boolean(func, "use_object_instantiation", true,
	                "Use Object Instances", "Instantiate multiple Objects from same Data");

	RNA_def_boolean(func, "use_blender_profile", true, "Use Blender Profile",
	                "Export additional Blender specific information (for material, shaders, bones, etc.)");

	RNA_def_boolean(func, "sort_by_name", false, "Sort by Object name", "Sort exported data by Object name");

	RNA_def_int(func, "export_transformation_type", 0, INT_MIN, INT_MAX,
	            "Transform", "Transformation type for translation, scale and rotation", INT_MIN, INT_MAX);

	RNA_def_boolean(func, "open_sim", false,
	                "Export to SL/OpenSim", "Compatibility mode for SL, OpenSim and other compatible online worlds");

	RNA_def_boolean(func, "limit_precision", false,
	                "Limit Precision",
	                "Reduce the precision of the exported data to 6 digits");

	RNA_def_boolean(func, "keep_bind_info", false,
	                "Keep Bind Info",
	                "Store bind pose information in custom bone properties for later use during Collada export");

	RNA_def_function_flag(func, FUNC_USE_CONTEXT);

#endif

#ifdef WITH_ALEMBIC
	/* XXX Deprecated, will be removed in 2.8 in favour of calling the export operator. */
	func = RNA_def_function(srna, "alembic_export", "rna_Scene_alembic_export");
	RNA_def_function_ui_description(func, "Export to Alembic file (deprecated, use the Alembic export operator)");

	parm = RNA_def_string(func, "filepath", NULL, FILE_MAX, "File Path", "File path to write Alembic file");
	RNA_def_parameter_flags(parm, 0, PARM_REQUIRED);
	RNA_def_property_subtype(parm, PROP_FILEPATH); /* allow non utf8 */

	RNA_def_int(func, "frame_start", 1, INT_MIN, INT_MAX, "Start", "Start Frame", INT_MIN, INT_MAX);
	RNA_def_int(func, "frame_end", 1, INT_MIN, INT_MAX, "End", "End Frame", INT_MIN, INT_MAX);
	RNA_def_int(func, "xform_samples", 1, 1, 128, "Xform samples", "Transform samples per frame", 1, 128);
	RNA_def_int(func, "geom_samples", 1, 1, 128, "Geom samples", "Geometry samples per frame", 1, 128);
	RNA_def_float(func, "shutter_open", 0.0f, -1.0f, 1.0f, "Shutter open", "", -1.0f, 1.0f);
	RNA_def_float(func, "shutter_close", 1.0f, -1.0f, 1.0f, "Shutter close", "", -1.0f, 1.0f);
	RNA_def_boolean(func, "selected_only"	, 0, "Selected only", "Export only selected objects");
	RNA_def_boolean(func, "uvs"			, 1, "UVs", "Export UVs");
	RNA_def_boolean(func, "normals"		, 1, "Normals", "Export cormals");
	RNA_def_boolean(func, "vcolors"		, 0, "Vertex colors", "Export vertex colors");
	RNA_def_boolean(func, "apply_subdiv"	, 1, "Subsurfs as meshes", "Export subdivision surfaces as meshes");
	RNA_def_boolean(func, "flatten"		, 0, "Flatten hierarchy", "Flatten hierarchy");
	RNA_def_boolean(func, "visible_layers_only"	, 0, "Visible layers only", "Export only objects in visible layers");
	RNA_def_boolean(func, "renderable_only"	, 0, "Renderable objects only", "Export only objects marked renderable in the outliner");
	RNA_def_boolean(func, "face_sets"	, 0, "Facesets", "Export face sets");
	RNA_def_boolean(func, "subdiv_schema", 0, "Use Alembic subdivision Schema", "Use Alembic subdivision Schema");
	RNA_def_boolean(func, "export_hair", 1, "Export Hair", "Exports hair particle systems as animated curves");
	RNA_def_boolean(func, "export_particles", 1, "Export Particles", "Exports non-hair particle systems");
	RNA_def_enum(func, "compression_type", rna_enum_abc_compression_items, 0, "Compression", "");
	RNA_def_boolean(func, "packuv"		, 0, "Export with packed UV islands", "Export with packed UV islands");
	RNA_def_float(func, "scale", 1.0f, 0.0001f, 1000.0f, "Scale", "Value by which to enlarge or shrink the objects with respect to the world's origin", 0.0001f, 1000.0f);
	RNA_def_boolean(func, "triangulate", 0, "Triangulate", "Export Polygons (Quads & NGons) as Triangles");
	RNA_def_enum(func, "quad_method", rna_enum_modifier_triangulate_quad_method_items, 0, "Quad Method", "Method for splitting the quads into triangles");
	RNA_def_enum(func, "ngon_method", rna_enum_modifier_triangulate_quad_method_items, 0, "Polygon Method", "Method for splitting the polygons into triangles");

	RNA_def_function_flag(func, FUNC_USE_CONTEXT);
#endif
}


void RNA_api_scene_render(StructRNA *srna)
{
	FunctionRNA *func;
	PropertyRNA *parm;

	func = RNA_def_function(srna, "frame_path", "rna_SceneRender_get_frame_path");
	RNA_def_function_ui_description(func, "Return the absolute path to the filename to be written for a given frame");
	RNA_def_int(func, "frame", INT_MIN, INT_MIN, INT_MAX, "",
	            "Frame number to use, if unset the current frame will be used", MINAFRAME, MAXFRAME);
	RNA_def_boolean(func, "preview", 0, "Preview", "Use preview range");
	RNA_def_string_file_path(func, "view", NULL, FILE_MAX, "View",
	                                "The name of the view to use to replace the \"%\" chars");
	parm = RNA_def_string_file_path(func, "filepath", NULL, FILE_MAX, "File Path",
	                                "The resulting filepath from the scenes render settings");
	RNA_def_parameter_flags(parm, PROP_THICK_WRAP, 0); /* needed for string return value */
	RNA_def_function_output(func, parm);
}

#endif<|MERGE_RESOLUTION|>--- conflicted
+++ resolved
@@ -188,11 +188,7 @@
 	normalize_v3(direction);
 
 	SnapObjectContext *sctx = ED_transform_snap_object_context_create(
-<<<<<<< HEAD
-	        G.main, scene, view_layer, engine, active_object, 0);
-=======
-	        G.main, scene, view_layer, engine_type, 0);
->>>>>>> 108c4bd5
+	        G.main, scene, view_layer, engine_type, active_object, 0);
 
 	bool ret = ED_transform_snap_object_project_ray_ex(
 	        sctx,
