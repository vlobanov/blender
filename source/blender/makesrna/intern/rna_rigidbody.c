--- conflicted
+++ resolved
@@ -439,6 +439,7 @@
 	}
 #endif
 }
+
 static void rna_RigidBodyOb_collision_margin_set(PointerRNA *ptr, float value)
 {
 	RigidBodyOb *rbo = (RigidBodyOb *)ptr->data;
@@ -975,12 +976,8 @@
 	PropertyRNA *prop;
 
 	FunctionRNA *func;
-<<<<<<< HEAD
-	
-=======
 	PropertyRNA *parm;
 
->>>>>>> 5e9132b3
 	srna = RNA_def_struct(brna, "RigidBodyWorld", NULL);
 	RNA_def_struct_sdna(srna, "RigidBodyWorld");
 	RNA_def_struct_ui_text(srna, "Rigid Body World", "Self-contained rigid body simulation environment and settings");
@@ -1018,7 +1015,7 @@
 	prop = RNA_def_property(srna, "steps_per_second", PROP_INT, PROP_NONE);
 	RNA_def_property_int_sdna(prop, NULL, "steps_per_second");
 	RNA_def_property_range(prop, 1, SHRT_MAX);
-	RNA_def_property_ui_range(prop, 60, 1000, 1, 0);
+	RNA_def_property_ui_range(prop, 60, 1000, 1, -1);
 	RNA_def_property_int_default(prop, 60);
 	RNA_def_property_ui_text(prop, "Steps Per Second",
 	                         "Number of simulation steps taken per second (higher values are more accurate "
@@ -1029,7 +1026,7 @@
 	prop = RNA_def_property(srna, "solver_iterations", PROP_INT, PROP_NONE);
 	RNA_def_property_int_sdna(prop, NULL, "num_solver_iterations");
 	RNA_def_property_range(prop, 1, 1000);
-	RNA_def_property_ui_range(prop, 10, 100, 1, 0);
+	RNA_def_property_ui_range(prop, 10, 100, 1, -1);
 	RNA_def_property_int_default(prop, 10);
 	RNA_def_property_int_funcs(prop, NULL, "rna_RigidBodyWorld_num_solver_iterations_set", NULL);
 	RNA_def_property_ui_text(prop, "Solver Iterations",
@@ -1080,12 +1077,10 @@
 	RNA_def_function_output(func, parm);
 	parm = RNA_def_float_vector(func, "normal", 3, NULL, -FLT_MAX, FLT_MAX, "Normal",
 	                            "The face normal at the sweep test hit location", -1e4, 1e4);
-<<<<<<< HEAD
-	RNA_def_property_flag(prop, PROP_THICK_WRAP);
-	RNA_def_function_output(func, prop);
-
-	prop = RNA_def_int(func, "has_hit", 0, 0, 0, "", "If the function has found collision point, value is 1, otherwise 0", 0, 0);
-	RNA_def_function_output(func, prop);
+	RNA_def_parameter_flags(parm, PROP_THICK_WRAP, 0);
+	RNA_def_function_output(func, parm);
+	parm = RNA_def_int(func, "has_hit", 0, 0, 0, "", "If the function has found collision point, value is 1, otherwise 0", 0, 0);
+	RNA_def_function_output(func, parm);
 
 	prop = RNA_def_property(srna, "bullet_step", PROP_FLOAT, PROP_NONE);
 	RNA_def_property_float_sdna(prop, NULL, "internal_tick");
@@ -1096,12 +1091,6 @@
 	RNA_def_property_boolean_sdna(prop, NULL, "flag", RBW_FLAG_VISUALIZE_PHYSICS);
 	RNA_def_property_ui_text(prop, "Visualize Physics", "Visualizes the actual bullet physics data in this rigidbody world");
 	RNA_def_property_update(prop, NC_SCENE | ND_DRAW, NULL);
-=======
-	RNA_def_parameter_flags(parm, PROP_THICK_WRAP, 0);
-	RNA_def_function_output(func, parm);
-	parm = RNA_def_int(func, "has_hit", 0, 0, 0, "", "If the function has found collision point, value is 1, otherwise 0", 0, 0);
-	RNA_def_function_output(func, parm);
->>>>>>> 5e9132b3
 }
 
 static void rna_def_rigidbody_object(BlenderRNA *brna)
@@ -1402,7 +1391,7 @@
 	prop = RNA_def_property(srna, "solver_iterations", PROP_INT, PROP_NONE);
 	RNA_def_property_int_sdna(prop, NULL, "num_solver_iterations");
 	RNA_def_property_range(prop, 1, 1000);
-	RNA_def_property_ui_range(prop, 1, 100, 1, 0);
+	RNA_def_property_ui_range(prop, 1, 100, 1, -1);
 	RNA_def_property_int_default(prop, 10);
 	RNA_def_property_int_funcs(prop, NULL, "rna_RigidBodyCon_num_solver_iterations_set", NULL);
 	RNA_def_property_ui_text(prop, "Solver Iterations",
