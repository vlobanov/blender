--- conflicted
+++ resolved
@@ -473,497 +473,6 @@
 
 static void rna_def_smoke_domain_settings(BlenderRNA *brna)
 {
-<<<<<<< HEAD
-	StructRNA *srna;
-	PropertyRNA *prop;
-
-	static const EnumPropertyItem prop_noise_type_items[] = {
-		{MOD_SMOKE_NOISEWAVE, "NOISEWAVE", 0, "Wavelet", ""},
-#ifdef WITH_FFTW3
-		{MOD_SMOKE_NOISEFFT, "NOISEFFT", 0, "FFT", ""},
-#endif
-		/*  {MOD_SMOKE_NOISECURL, "NOISECURL", 0, "Curl", ""}, */
-		{0, NULL, 0, NULL, NULL}
-	};
-
-	static const EnumPropertyItem prop_compression_items[] = {
-		{ VDB_COMPRESSION_ZIP, "ZIP", 0, "Zip", "Effective but slow compression" },
-#ifdef WITH_OPENVDB_BLOSC
-		{ VDB_COMPRESSION_BLOSC, "BLOSC", 0, "Blosc", "Multithreaded compression, similar in size and quality as 'Zip'" },
-#endif
-		{ VDB_COMPRESSION_NONE, "NONE", 0, "None", "Do not use any compression" },
-		{ 0, NULL, 0, NULL, NULL }
-	};
-
-	static const EnumPropertyItem smoke_cache_comp_items[] = {
-		{SM_CACHE_LIGHT, "CACHELIGHT", 0, "Light", "Fast but not so effective compression"},
-		{SM_CACHE_HEAVY, "CACHEHEAVY", 0, "Heavy", "Effective but slow compression"},
-		{0, NULL, 0, NULL, NULL}
-	};
-
-	static const EnumPropertyItem smoke_highres_sampling_items[] = {
-		{SM_HRES_FULLSAMPLE, "FULLSAMPLE", 0, "Full Sample", ""},
-		{SM_HRES_LINEAR, "LINEAR", 0, "Linear", ""},
-		{SM_HRES_NEAREST, "NEAREST", 0, "Nearest", ""},
-		{0, NULL, 0, NULL, NULL}
-	};
-
-	static const EnumPropertyItem smoke_data_depth_items[] = {
-		{16, "16", 0, "Float (Half)", "Half float (16 bit data)"},
-		{0,  "32", 0, "Float (Full)", "Full float (32 bit data)"},  /* default */
-		{0, NULL, 0, NULL, NULL},
-	};
-
-	static const EnumPropertyItem smoke_domain_colli_items[] = {
-		{SM_BORDER_OPEN, "BORDEROPEN", 0, "Open", "Smoke doesn't collide with any border"},
-		{SM_BORDER_VERTICAL, "BORDERVERTICAL", 0, "Vertically Open",
-		 "Smoke doesn't collide with top and bottom sides"},
-		{SM_BORDER_CLOSED, "BORDERCLOSED", 0, "Collide All", "Smoke collides with every side"},
-		{0, NULL, 0, NULL, NULL}
-	};
-
-	static const EnumPropertyItem cache_file_type_items[] = {
-		{PTCACHE_FILE_PTCACHE, "POINTCACHE", 0, "Point Cache", "Blender specific point cache file format"},
-#ifdef WITH_OPENVDB
-		{PTCACHE_FILE_OPENVDB, "OPENVDB", 0, "OpenVDB", "OpenVDB file format"},
-#endif
-		{0, NULL, 0, NULL, NULL}
-	};
-
-	static const EnumPropertyItem smoke_view_items[] = {
-	    {MOD_SMOKE_SLICE_VIEW_ALIGNED, "VIEW_ALIGNED", 0, "View", "Slice volume parallel to the view plane"},
-	    {MOD_SMOKE_SLICE_AXIS_ALIGNED, "AXIS_ALIGNED", 0, "Axis", "Slice volume parallel to the major axis"},
-	    {0, NULL, 0, NULL, NULL}
-	};
-
-	static const EnumPropertyItem axis_slice_method_items[] = {
-	    {AXIS_SLICE_FULL, "FULL", 0, "Full", "Slice the whole domain object"},
-	    {AXIS_SLICE_SINGLE, "SINGLE", 0, "Single", "Perform a single slice of the domain object"},
-	    {0, NULL, 0, NULL, NULL}
-	};
-
-	static const EnumPropertyItem axis_slice_position_items[] = {
-	    {SLICE_AXIS_AUTO, "AUTO", 0, "Auto", "Adjust slice direction according to the view direction"},
-	    {SLICE_AXIS_X, "X", 0, "X", "Slice along the X axis"},
-	    {SLICE_AXIS_Y, "Y", 0, "Y", "Slice along the Y axis"},
-	    {SLICE_AXIS_Z, "Z", 0, "Z", "Slice along the Z axis"},
-	    {0, NULL, 0, NULL, NULL}
-	};
-
-	static const EnumPropertyItem vector_draw_items[] = {
-	    {VECTOR_DRAW_NEEDLE, "NEEDLE", 0, "Needle", "Draw vectors as needles"},
-	    {VECTOR_DRAW_STREAMLINE, "STREAMLINE", 0, "Streamlines", "Draw vectors as streamlines"},
-	    {0, NULL, 0, NULL, NULL}
-	};
-
-	srna = RNA_def_struct(brna, "SmokeDomainSettings", NULL);
-	RNA_def_struct_ui_text(srna, "Domain Settings", "Smoke domain settings");
-	RNA_def_struct_sdna(srna, "SmokeDomainSettings");
-	RNA_def_struct_path_func(srna, "rna_SmokeDomainSettings_path");
-
-	prop = RNA_def_property(srna, "resolution_max", PROP_INT, PROP_NONE);
-	RNA_def_property_int_sdna(prop, NULL, "maxres");
-	RNA_def_property_range(prop, 6, 512);
-	RNA_def_property_ui_range(prop, 24, 512, 2, -1);
-	RNA_def_property_ui_text(prop, "Max Res", "Maximal resolution used in the fluid domain");
-	RNA_def_property_clear_flag(prop, PROP_ANIMATABLE);
-	RNA_def_property_update(prop, NC_OBJECT | ND_MODIFIER, "rna_Smoke_reset");
-
-	prop = RNA_def_property(srna, "amplify", PROP_INT, PROP_NONE);
-	RNA_def_property_int_sdna(prop, NULL, "amplify");
-	RNA_def_property_range(prop, 1, 10);
-	RNA_def_property_ui_range(prop, 1, 10, 1, -1);
-	RNA_def_property_ui_text(prop, "Amplification", "Enhance the resolution of smoke by this factor using noise");
-	RNA_def_property_clear_flag(prop, PROP_ANIMATABLE);
-	RNA_def_property_update(prop, NC_OBJECT | ND_MODIFIER, "rna_Smoke_reset");
-
-	prop = RNA_def_property(srna, "use_high_resolution", PROP_BOOLEAN, PROP_NONE);
-	RNA_def_property_boolean_sdna(prop, NULL, "flags", MOD_SMOKE_HIGHRES);
-	RNA_def_property_ui_text(prop, "High res", "Enable high resolution (using amplification)");
-	RNA_def_property_clear_flag(prop, PROP_ANIMATABLE);
-	RNA_def_property_update(prop, NC_OBJECT | ND_MODIFIER, "rna_Smoke_reset");
-
-	prop = RNA_def_property(srna, "show_high_resolution", PROP_BOOLEAN, PROP_NONE);
-	RNA_def_property_boolean_sdna(prop, NULL, "viewsettings", MOD_SMOKE_VIEW_SHOWBIG);
-	RNA_def_property_ui_text(prop, "Show High Resolution", "Show high resolution (using amplification)");
-	RNA_def_property_update(prop, NC_OBJECT | ND_DRAW, NULL);
-
-	prop = RNA_def_property(srna, "noise_type", PROP_ENUM, PROP_NONE);
-	RNA_def_property_enum_sdna(prop, NULL, "noise");
-	RNA_def_property_enum_items(prop, prop_noise_type_items);
-	RNA_def_property_ui_text(prop, "Noise Method", "Noise method which is used for creating the high resolution");
-	RNA_def_property_clear_flag(prop, PROP_ANIMATABLE);
-	RNA_def_property_update(prop, NC_OBJECT | ND_MODIFIER, "rna_Smoke_reset");
-
-	prop = RNA_def_property(srna, "alpha", PROP_FLOAT, PROP_NONE);
-	RNA_def_property_float_sdna(prop, NULL, "alpha");
-	RNA_def_property_range(prop, -5.0, 5.0);
-	RNA_def_property_ui_range(prop, -5.0, 5.0, 0.02, 5);
-	RNA_def_property_ui_text(prop, "Density",
-	                         "How much density affects smoke motion (higher value results in faster rising smoke)");
-	RNA_def_property_update(prop, NC_OBJECT | ND_MODIFIER, "rna_Smoke_resetCache");
-
-	prop = RNA_def_property(srna, "beta", PROP_FLOAT, PROP_NONE);
-	RNA_def_property_float_sdna(prop, NULL, "beta");
-	RNA_def_property_range(prop, -5.0, 5.0);
-	RNA_def_property_ui_range(prop, -5.0, 5.0, 0.02, 5);
-	RNA_def_property_ui_text(prop, "Heat",
-	                         "How much heat affects smoke motion (higher value results in faster rising smoke)");
-	RNA_def_property_update(prop, NC_OBJECT | ND_MODIFIER, "rna_Smoke_resetCache");
-
-	prop = RNA_def_property(srna, "collision_group", PROP_POINTER, PROP_NONE);
-	RNA_def_property_pointer_sdna(prop, NULL, "coll_group");
-	RNA_def_property_struct_type(prop, "Collection");
-	RNA_def_property_flag(prop, PROP_EDITABLE);
-	RNA_def_property_ui_text(prop, "Collision Collection", "Limit collisions to this collection");
-	RNA_def_property_update(prop, NC_OBJECT | ND_MODIFIER, "rna_Smoke_reset_dependency");
-
-	prop = RNA_def_property(srna, "fluid_group", PROP_POINTER, PROP_NONE);
-	RNA_def_property_pointer_sdna(prop, NULL, "fluid_group");
-	RNA_def_property_struct_type(prop, "Collection");
-	RNA_def_property_flag(prop, PROP_EDITABLE);
-	RNA_def_property_ui_text(prop, "Fluid Collection", "Limit fluid objects to this collection");
-	RNA_def_property_update(prop, NC_OBJECT | ND_MODIFIER, "rna_Smoke_reset_dependency");
-
-	prop = RNA_def_property(srna, "effector_group", PROP_POINTER, PROP_NONE);
-	RNA_def_property_pointer_sdna(prop, NULL, "eff_group");
-	RNA_def_property_struct_type(prop, "Collection");
-	RNA_def_property_flag(prop, PROP_EDITABLE);
-	RNA_def_property_ui_text(prop, "Effector Collection", "Limit effectors to this collection");
-	RNA_def_property_update(prop, NC_OBJECT | ND_MODIFIER, "rna_Smoke_reset_dependency");
-
-	prop = RNA_def_property(srna, "strength", PROP_FLOAT, PROP_NONE);
-	RNA_def_property_float_sdna(prop, NULL, "strength");
-	RNA_def_property_range(prop, 0.0, 10.0);
-	RNA_def_property_ui_range(prop, 0.0, 10.0, 1, 2);
-	RNA_def_property_ui_text(prop, "Strength", "Strength of noise");
-	RNA_def_property_update(prop, NC_OBJECT | ND_MODIFIER, "rna_Smoke_resetCache");
-
-	prop = RNA_def_property(srna, "dissolve_speed", PROP_INT, PROP_NONE);
-	RNA_def_property_int_sdna(prop, NULL, "diss_speed");
-	RNA_def_property_range(prop, 1.0, 10000.0);
-	RNA_def_property_ui_range(prop, 1.0, 10000.0, 1, -1);
-	RNA_def_property_ui_text(prop, "Dissolve Speed", "Dissolve Speed");
-	RNA_def_property_update(prop, NC_OBJECT | ND_MODIFIER, "rna_Smoke_resetCache");
-
-	prop = RNA_def_property(srna, "use_dissolve_smoke", PROP_BOOLEAN, PROP_NONE);
-	RNA_def_property_boolean_sdna(prop, NULL, "flags", MOD_SMOKE_DISSOLVE);
-	RNA_def_property_ui_text(prop, "Dissolve Smoke", "Enable smoke to disappear over time");
-	RNA_def_property_update(prop, NC_OBJECT | ND_MODIFIER, "rna_Smoke_resetCache");
-
-	prop = RNA_def_property(srna, "use_dissolve_smoke_log", PROP_BOOLEAN, PROP_NONE);
-	RNA_def_property_boolean_sdna(prop, NULL, "flags", MOD_SMOKE_DISSOLVE_LOG);
-	RNA_def_property_ui_text(prop, "Logarithmic dissolve", "Using 1/x ");
-	RNA_def_property_update(prop, NC_OBJECT | ND_MODIFIER, "rna_Smoke_resetCache");
-
-	prop = RNA_def_property(srna, "point_cache", PROP_POINTER, PROP_NONE);
-	RNA_def_property_flag(prop, PROP_NEVER_NULL);
-	RNA_def_property_pointer_sdna(prop, NULL, "point_cache[0]");
-	RNA_def_property_struct_type(prop, "PointCache");
-	RNA_def_property_ui_text(prop, "Point Cache", "");
-
-	prop = RNA_def_property(srna, "point_cache_compress_type", PROP_ENUM, PROP_NONE);
-	RNA_def_property_enum_sdna(prop, NULL, "cache_comp");
-	RNA_def_property_enum_items(prop, smoke_cache_comp_items);
-	RNA_def_property_ui_text(prop, "Cache Compression", "Compression method to be used");
-
-	prop = RNA_def_property(srna, "openvdb_cache_compress_type", PROP_ENUM, PROP_NONE);
-	RNA_def_property_enum_sdna(prop, NULL, "openvdb_comp");
-	RNA_def_property_enum_items(prop, prop_compression_items);
-	RNA_def_property_ui_text(prop, "Compression", "Compression method to be used");
-
-	prop = RNA_def_property(srna, "data_depth", PROP_ENUM, PROP_NONE);
-	RNA_def_property_enum_bitflag_sdna(prop, NULL, "data_depth");
-	RNA_def_property_enum_items(prop, smoke_data_depth_items);
-	RNA_def_property_ui_text(prop, "Data Depth",
-	                         "Bit depth for writing all scalar (including vector) "
-	                         "lower values reduce file size");
-	RNA_def_property_update(prop, NC_OBJECT | ND_MODIFIER, NULL);
-
-	prop = RNA_def_property(srna, "collision_extents", PROP_ENUM, PROP_NONE);
-	RNA_def_property_enum_sdna(prop, NULL, "border_collisions");
-	RNA_def_property_enum_items(prop, smoke_domain_colli_items);
-	RNA_def_property_ui_text(prop, "Border Collisions",
-	                         "Select which domain border will be treated as collision object");
-	RNA_def_property_update(prop, NC_OBJECT | ND_MODIFIER, "rna_Smoke_reset");
-
-	prop = RNA_def_property(srna, "effector_weights", PROP_POINTER, PROP_NONE);
-	RNA_def_property_struct_type(prop, "EffectorWeights");
-	RNA_def_property_clear_flag(prop, PROP_EDITABLE);
-	RNA_def_property_ui_text(prop, "Effector Weights", "");
-
-	prop = RNA_def_property(srna, "highres_sampling", PROP_ENUM, PROP_NONE);
-	RNA_def_property_enum_items(prop, smoke_highres_sampling_items);
-	RNA_def_property_ui_text(prop, "Emitter", "Method for sampling the high resolution flow");
-	RNA_def_property_update(prop, NC_OBJECT | ND_MODIFIER, "rna_Smoke_resetCache");
-
-	prop = RNA_def_property(srna, "time_scale", PROP_FLOAT, PROP_NONE);
-	RNA_def_property_float_sdna(prop, NULL, "time_scale");
-	RNA_def_property_range(prop, 0.2, 1.5);
-	RNA_def_property_ui_range(prop, 0.2, 1.5, 0.02, 5);
-	RNA_def_property_ui_text(prop, "Time Scale", "Adjust simulation speed");
-	RNA_def_property_update(prop, NC_OBJECT | ND_MODIFIER, "rna_Smoke_resetCache");
-
-	prop = RNA_def_property(srna, "vorticity", PROP_FLOAT, PROP_NONE);
-	RNA_def_property_float_sdna(prop, NULL, "vorticity");
-	RNA_def_property_range(prop, 0.01, 4.0);
-	RNA_def_property_ui_range(prop, 0.01, 4.0, 0.02, 5);
-	RNA_def_property_ui_text(prop, "Vorticity", "Amount of turbulence/rotation in fluid");
-	RNA_def_property_update(prop, NC_OBJECT | ND_MODIFIER, "rna_Smoke_resetCache");
-
-	prop = RNA_def_property(srna, "density_grid", PROP_FLOAT, PROP_NONE);
-	RNA_def_property_array(prop, 32);
-	RNA_def_property_flag(prop, PROP_DYNAMIC);
-	RNA_def_property_clear_flag(prop, PROP_EDITABLE);
-	RNA_def_property_dynamic_array_funcs(prop, "rna_SmokeModifier_grid_get_length");
-	RNA_def_property_float_funcs(prop, "rna_SmokeModifier_density_grid_get", NULL, NULL);
-	RNA_def_property_ui_text(prop, "Density Grid", "Smoke density grid");
-
-	prop = RNA_def_property(srna, "velocity_grid", PROP_FLOAT, PROP_NONE);
-	RNA_def_property_array(prop, 32);
-	RNA_def_property_flag(prop, PROP_DYNAMIC);
-	RNA_def_property_clear_flag(prop, PROP_EDITABLE);
-	RNA_def_property_dynamic_array_funcs(prop, "rna_SmokeModifier_velocity_grid_get_length");
-	RNA_def_property_float_funcs(prop, "rna_SmokeModifier_velocity_grid_get", NULL, NULL);
-	RNA_def_property_ui_text(prop, "Velocity Grid", "Smoke velocity grid");
-
-	prop = RNA_def_property(srna, "flame_grid", PROP_FLOAT, PROP_NONE);
-	RNA_def_property_array(prop, 32);
-	RNA_def_property_flag(prop, PROP_DYNAMIC);
-	RNA_def_property_clear_flag(prop, PROP_EDITABLE);
-	RNA_def_property_dynamic_array_funcs(prop, "rna_SmokeModifier_grid_get_length");
-	RNA_def_property_float_funcs(prop, "rna_SmokeModifier_flame_grid_get", NULL, NULL);
-	RNA_def_property_ui_text(prop, "Flame Grid", "Smoke flame grid");
-
-	prop = RNA_def_property(srna, "color_grid", PROP_FLOAT, PROP_NONE);
-	RNA_def_property_array(prop, 32);
-	RNA_def_property_flag(prop, PROP_DYNAMIC);
-	RNA_def_property_clear_flag(prop, PROP_EDITABLE);
-	RNA_def_property_dynamic_array_funcs(prop, "rna_SmokeModifier_color_grid_get_length");
-	RNA_def_property_float_funcs(prop, "rna_SmokeModifier_color_grid_get", NULL, NULL);
-	RNA_def_property_ui_text(prop, "Color Grid", "Smoke color grid");
-
-	prop = RNA_def_property(srna, "heat_grid", PROP_FLOAT, PROP_NONE);
-	RNA_def_property_array(prop, 32);
-	RNA_def_property_flag(prop, PROP_DYNAMIC);
-	RNA_def_property_clear_flag(prop, PROP_EDITABLE);
-	RNA_def_property_dynamic_array_funcs(prop, "rna_SmokeModifier_heat_grid_get_length");
-	RNA_def_property_float_funcs(prop, "rna_SmokeModifier_heat_grid_get", NULL, NULL);
-	RNA_def_property_ui_text(prop, "Heat Grid", "Smoke heat grid");
-
-	prop = RNA_def_property(srna, "temperature_grid", PROP_FLOAT, PROP_NONE);
-	RNA_def_property_array(prop, 32);
-	RNA_def_property_flag(prop, PROP_DYNAMIC);
-	RNA_def_property_clear_flag(prop, PROP_EDITABLE);
-	RNA_def_property_dynamic_array_funcs(prop, "rna_SmokeModifier_grid_get_length");
-	RNA_def_property_float_funcs(prop, "rna_SmokeModifier_temperature_grid_get", NULL, NULL);
-	RNA_def_property_ui_text(prop, "Temperature Grid", "Smoke temperature grid, range 0..1 represents 0..1000K");
-
-	prop = RNA_def_property(srna, "cell_size", PROP_FLOAT, PROP_XYZ); /* can change each frame when using adaptive domain */
-	RNA_def_property_clear_flag(prop, PROP_EDITABLE);
-	RNA_def_property_ui_text(prop, "cell_size", "Cell Size");
-
-	prop = RNA_def_property(srna, "start_point", PROP_FLOAT, PROP_XYZ); /* can change each frame when using adaptive domain */
-	RNA_def_property_float_sdna(prop, NULL, "p0");
-	RNA_def_property_clear_flag(prop, PROP_EDITABLE);
-	RNA_def_property_ui_text(prop, "p0", "Start point");
-
-	prop = RNA_def_property(srna, "domain_resolution", PROP_INT, PROP_XYZ); /* can change each frame when using adaptive domain */
-	RNA_def_property_int_sdna(prop, NULL, "res");
-	RNA_def_property_clear_flag(prop, PROP_EDITABLE);
-	RNA_def_property_ui_text(prop, "res", "Smoke Grid Resolution");
-
-	prop = RNA_def_property(srna, "burning_rate", PROP_FLOAT, PROP_NONE);
-	RNA_def_property_range(prop, 0.01, 4.0);
-	RNA_def_property_ui_range(prop, 0.01, 2.0, 1.0, 5);
-	RNA_def_property_ui_text(prop, "Speed", "Speed of the burning reaction (use larger values for smaller flame)");
-	RNA_def_property_update(prop, NC_OBJECT | ND_MODIFIER, "rna_Smoke_resetCache");
-
-	prop = RNA_def_property(srna, "flame_smoke", PROP_FLOAT, PROP_NONE);
-	RNA_def_property_range(prop, 0.0, 8.0);
-	RNA_def_property_ui_range(prop, 0.0, 4.0, 1.0, 5);
-	RNA_def_property_ui_text(prop, "Smoke", "Amount of smoke created by burning fuel");
-	RNA_def_property_update(prop, NC_OBJECT | ND_MODIFIER, "rna_Smoke_resetCache");
-
-	prop = RNA_def_property(srna, "flame_vorticity", PROP_FLOAT, PROP_NONE);
-	RNA_def_property_range(prop, 0.0, 2.0);
-	RNA_def_property_ui_range(prop, 0.0, 1.0, 1.0, 5);
-	RNA_def_property_ui_text(prop, "Vorticity", "Additional vorticity for the flames");
-	RNA_def_property_update(prop, NC_OBJECT | ND_MODIFIER, "rna_Smoke_resetCache");
-
-	prop = RNA_def_property(srna, "flame_ignition", PROP_FLOAT, PROP_NONE);
-	RNA_def_property_range(prop, 0.5, 5.0);
-	RNA_def_property_ui_range(prop, 0.5, 2.5, 1.0, 5);
-	RNA_def_property_ui_text(prop, "Ignition", "Minimum temperature of flames");
-	RNA_def_property_update(prop, NC_OBJECT | ND_MODIFIER, "rna_Smoke_resetCache");
-
-	prop = RNA_def_property(srna, "flame_max_temp", PROP_FLOAT, PROP_NONE);
-	RNA_def_property_range(prop, 1.0, 10.0);
-	RNA_def_property_ui_range(prop, 1.0, 5.0, 1.0, 5);
-	RNA_def_property_ui_text(prop, "Maximum", "Maximum temperature of flames");
-	RNA_def_property_update(prop, NC_OBJECT | ND_MODIFIER, "rna_Smoke_resetCache");
-
-	prop = RNA_def_property(srna, "flame_smoke_color", PROP_FLOAT, PROP_COLOR_GAMMA);
-	RNA_def_property_array(prop, 3);
-	RNA_def_property_ui_text(prop, "Smoke Color", "Color of smoke emitted from burning fuel");
-	RNA_def_property_update(prop, NC_OBJECT | ND_MODIFIER, "rna_Smoke_resetCache");
-
-	prop = RNA_def_property(srna, "use_adaptive_domain", PROP_BOOLEAN, PROP_NONE);
-	RNA_def_property_boolean_sdna(prop, NULL, "flags", MOD_SMOKE_ADAPTIVE_DOMAIN);
-	RNA_def_property_ui_text(prop, "Adaptive Domain", "Adapt simulation resolution and size to fluid");
-	RNA_def_property_clear_flag(prop, PROP_ANIMATABLE);
-	RNA_def_property_update(prop, NC_OBJECT | ND_MODIFIER, "rna_Smoke_reset");
-
-	prop = RNA_def_property(srna, "additional_res", PROP_INT, PROP_NONE);
-	RNA_def_property_int_sdna(prop, NULL, "adapt_res");
-	RNA_def_property_range(prop, 0, 512);
-	RNA_def_property_ui_range(prop, 0, 512, 2, -1);
-	RNA_def_property_ui_text(prop, "Additional", "Maximum number of additional cells");
-	RNA_def_property_update(prop, NC_OBJECT | ND_MODIFIER, "rna_Smoke_resetCache");
-
-	prop = RNA_def_property(srna, "adapt_margin", PROP_INT, PROP_NONE);
-	RNA_def_property_int_sdna(prop, NULL, "adapt_margin");
-	RNA_def_property_range(prop, 2, 24);
-	RNA_def_property_ui_range(prop, 2, 24, 2, -1);
-	RNA_def_property_ui_text(prop, "Margin", "Margin added around fluid to minimize boundary interference");
-	RNA_def_property_update(prop, NC_OBJECT | ND_MODIFIER, "rna_Smoke_resetCache");
-
-	prop = RNA_def_property(srna, "adapt_threshold", PROP_FLOAT, PROP_NONE);
-	RNA_def_property_range(prop, 0.01, 0.5);
-	RNA_def_property_ui_range(prop, 0.01, 0.5, 1.0, 5);
-	RNA_def_property_ui_text(prop, "Threshold",
-	                         "Maximum amount of fluid cell can contain before it is considered empty");
-	RNA_def_property_update(prop, NC_OBJECT | ND_MODIFIER, "rna_Smoke_resetCache");
-
-	prop = RNA_def_property(srna, "cache_file_format", PROP_ENUM, PROP_NONE);
-	RNA_def_property_enum_sdna(prop, NULL, "cache_file_format");
-	RNA_def_property_enum_items(prop, cache_file_type_items);
-	RNA_def_property_enum_funcs(prop, NULL, "rna_Smoke_cachetype_set", NULL);
-	RNA_def_property_ui_text(prop, "File Format", "Select the file format to be used for caching");
-	RNA_def_property_update(prop, NC_OBJECT | ND_MODIFIER, "rna_Smoke_resetCache");
-
-	/* display settings */
-
-	prop = RNA_def_property(srna, "slice_method", PROP_ENUM, PROP_NONE);
-	RNA_def_property_enum_sdna(prop, NULL, "slice_method");
-	RNA_def_property_enum_items(prop, smoke_view_items);
-	RNA_def_property_ui_text(prop, "View Method", "How to slice the volume for viewport rendering");
-	RNA_def_property_update(prop, NC_OBJECT | ND_DRAW, NULL);
-
-	prop = RNA_def_property(srna, "axis_slice_method", PROP_ENUM, PROP_NONE);
-	RNA_def_property_enum_sdna(prop, NULL, "axis_slice_method");
-	RNA_def_property_enum_items(prop, axis_slice_method_items);
-	RNA_def_property_ui_text(prop, "Method", "");
-	RNA_def_property_update(prop, NC_OBJECT | ND_DRAW, NULL);
-
-	prop = RNA_def_property(srna, "slice_axis", PROP_ENUM, PROP_NONE);
-	RNA_def_property_enum_sdna(prop, NULL, "slice_axis");
-	RNA_def_property_enum_items(prop, axis_slice_position_items);
-	RNA_def_property_ui_text(prop, "Axis", "");
-	RNA_def_property_update(prop, NC_OBJECT | ND_DRAW, NULL);
-
-	prop = RNA_def_property(srna, "slice_per_voxel", PROP_FLOAT, PROP_NONE);
-	RNA_def_property_float_sdna(prop, NULL, "slice_per_voxel");
-	RNA_def_property_range(prop, 0.0, 100.0);
-	RNA_def_property_ui_range(prop, 0.0, 5.0, 0.1, 1);
-	RNA_def_property_ui_text(prop, "Slice Per Voxel",
-	                         "How many slices per voxel should be generated");
-	RNA_def_property_update(prop, NC_OBJECT | ND_DRAW, NULL);
-
-	prop = RNA_def_property(srna, "slice_depth", PROP_FLOAT, PROP_NONE);
-	RNA_def_property_float_sdna(prop, NULL, "slice_depth");
-	RNA_def_property_range(prop, 0.0, 1.0);
-	RNA_def_property_ui_range(prop, 0.0, 1.0, 0.1, 3);
-	RNA_def_property_ui_text(prop, "Position", "Position of the slice");
-	RNA_def_property_update(prop, NC_OBJECT | ND_DRAW, NULL);
-
-	prop = RNA_def_property(srna, "display_thickness", PROP_FLOAT, PROP_NONE);
-	RNA_def_property_float_sdna(prop, NULL, "display_thickness");
-	RNA_def_property_range(prop, 0.001, 1000.0);
-	RNA_def_property_ui_range(prop, 0.1, 100.0, 0.1, 3);
-	RNA_def_property_ui_text(prop, "Thickness", "Thickness of smoke drawing in the viewport");
-	RNA_def_property_update(prop, NC_OBJECT | ND_MODIFIER, NULL);
-
-	prop = RNA_def_property(srna, "draw_velocity", PROP_BOOLEAN, PROP_NONE);
-	RNA_def_property_boolean_sdna(prop, NULL, "draw_velocity", 0);
-	RNA_def_property_ui_text(prop, "Draw Velocity", "Toggle visualization of the velocity field as needles");
-	RNA_def_property_update(prop, NC_OBJECT | ND_DRAW, NULL);
-
-	prop = RNA_def_property(srna, "vector_draw_type", PROP_ENUM, PROP_NONE);
-	RNA_def_property_enum_sdna(prop, NULL, "vector_draw_type");
-	RNA_def_property_enum_items(prop, vector_draw_items);
-	RNA_def_property_ui_text(prop, "Draw Type", "");
-	RNA_def_property_update(prop, NC_OBJECT | ND_DRAW, NULL);
-
-	prop = RNA_def_property(srna, "vector_scale", PROP_FLOAT, PROP_NONE);
-	RNA_def_property_float_sdna(prop, NULL, "vector_scale");
-	RNA_def_property_range(prop, 0.0, 1000.0);
-	RNA_def_property_ui_range(prop, 0.0, 100.0, 0.1, 3);
-	RNA_def_property_ui_text(prop, "Scale", "Multiplier for scaling the vectors");
-	RNA_def_property_update(prop, NC_OBJECT | ND_DRAW, NULL);
-
-	/* --------- Color mapping. --------- */
-
-	prop = RNA_def_property(srna, "use_color_ramp", PROP_BOOLEAN, PROP_NONE);
-	RNA_def_property_boolean_sdna(prop, NULL, "use_coba", 0);
-	RNA_def_property_boolean_funcs(prop, NULL, "rna_Smoke_use_color_ramp_set");
-	RNA_def_property_ui_text(prop, "Use Color Ramp",
-	                         "Render a simulation field while mapping its voxels values to the colors of a ramp");
-	RNA_def_property_update(prop, NC_OBJECT | ND_DRAW, NULL);
-
-	static const EnumPropertyItem coba_field_items[] = {
-	    {FLUID_FIELD_COLOR_R, "COLOR_R", 0, "Red", "Red component of the color field"},
-	    {FLUID_FIELD_COLOR_G, "COLOR_G", 0, "Green", "Green component of the color field"},
-	    {FLUID_FIELD_COLOR_B, "COLOR_B", 0, "Blue", "Blue component of the color field"},
-	    {FLUID_FIELD_DENSITY, "DENSITY", 0, "Density", "Quantity of soot in the fluid"},
-	    {FLUID_FIELD_FLAME, "FLAME", 0, "Flame", "Flame field"},
-	    {FLUID_FIELD_FUEL, "FUEL", 0, "Fuel", "Fuel field"},
-	    {FLUID_FIELD_HEAT, "HEAT", 0, "Heat", "Temperature of the fluid"},
-	    {FLUID_FIELD_VELOCITY_X, "VELOCITY_X", 0, "X Velocity", "X component of the velocity field"},
-	    {FLUID_FIELD_VELOCITY_Y, "VELOCITY_Y", 0, "Y Velocity", "Y component of the velocity field"},
-	    {FLUID_FIELD_VELOCITY_Z, "VELOCITY_Z", 0, "Z Velocity", "Z component of the velocity field"},
-	    {0, NULL, 0, NULL, NULL}
-	};
-
-	prop = RNA_def_property(srna, "coba_field", PROP_ENUM, PROP_NONE);
-	RNA_def_property_enum_sdna(prop, NULL, "coba_field");
-	RNA_def_property_enum_items(prop, coba_field_items);
-	RNA_def_property_ui_text(prop, "Field", "Simulation field to color map");
-	RNA_def_property_update(prop, NC_OBJECT | ND_DRAW, NULL);
-
-	prop = RNA_def_property(srna, "color_ramp", PROP_POINTER, PROP_NEVER_NULL);
-	RNA_def_property_pointer_sdna(prop, NULL, "coba");
-	RNA_def_property_struct_type(prop, "ColorRamp");
-	RNA_def_property_ui_text(prop, "Color Ramp", "");
-	RNA_def_property_update(prop, NC_OBJECT | ND_DRAW, NULL);
-
-	prop = RNA_def_property(srna, "clipping", PROP_FLOAT, PROP_NONE);
-	RNA_def_property_float_sdna(prop, NULL, "clipping");
-	RNA_def_property_range(prop, 0.0, 1.0);
-	RNA_def_property_ui_range(prop, 0.0, 1.0, 0.1, 3);
-	RNA_def_property_ui_text(prop, "Clipping",
-	                         "Value under which voxels are considered empty space to optimize caching or rendering");
-	RNA_def_property_update(prop, NC_OBJECT | ND_MODIFIER, NULL);
-
-	/* Volume File Import */
-
-	prop = RNA_def_property(srna, "volume_filepath", PROP_STRING, PROP_FILEPATH);
-	RNA_def_property_string_funcs(prop, "rna_SmokeDomain_volume_filepath_get", "rna_SmokeDomain_volume_filepath_length", "rna_SmokeDomain_volume_filepath_set");
-	RNA_def_property_ui_text(prop, "Volume File Path", "Path to external volume file");
-	RNA_def_property_update(prop, NC_OBJECT | ND_MODIFIER, "rna_Smoke_reset");
-
-	prop = RNA_def_property(srna, "multi_import", PROP_BOOLEAN, PROP_NONE);
-	RNA_def_property_boolean_funcs(prop, NULL, "rna_SmokeDomain_multi_import_set");
-	RNA_def_property_ui_text(prop, "Multiple Import", "Try to import similarly named files as an animation");
-	RNA_def_property_update(prop, NC_OBJECT | ND_MODIFIER, "rna_Smoke_reset");
-
-	prop = RNA_def_property(srna, "sample_level", PROP_INT, PROP_NONE);
-	RNA_def_property_int_sdna(prop, NULL, "sample_level");
-	RNA_def_property_range(prop, 1, 16);
-	RNA_def_property_ui_range(prop, 1, 16, 1, -1);
-	RNA_def_property_ui_text(prop, "Simplify", "Change level of detail of preview (1 for maximum detail, and larger numbers for less detail)");
-	RNA_def_property_update(prop, NC_OBJECT | ND_MODIFIER, "rna_Smoke_reset");
-=======
   StructRNA *srna;
   PropertyRNA *prop;
 
@@ -1499,7 +1008,25 @@
       "Clipping",
       "Value under which voxels are considered empty space to optimize caching and rendering");
   RNA_def_property_update(prop, NC_OBJECT | ND_MODIFIER, NULL);
->>>>>>> 9620b8f6
+
+  /* Volume File Import */
+
+	prop = RNA_def_property(srna, "volume_filepath", PROP_STRING, PROP_FILEPATH);
+	RNA_def_property_string_funcs(prop, "rna_SmokeDomain_volume_filepath_get", "rna_SmokeDomain_volume_filepath_length", "rna_SmokeDomain_volume_filepath_set");
+	RNA_def_property_ui_text(prop, "Volume File Path", "Path to external volume file");
+	RNA_def_property_update(prop, NC_OBJECT | ND_MODIFIER, "rna_Smoke_reset");
+
+	prop = RNA_def_property(srna, "multi_import", PROP_BOOLEAN, PROP_NONE);
+	RNA_def_property_boolean_funcs(prop, NULL, "rna_SmokeDomain_multi_import_set");
+	RNA_def_property_ui_text(prop, "Multiple Import", "Try to import similarly named files as an animation");
+	RNA_def_property_update(prop, NC_OBJECT | ND_MODIFIER, "rna_Smoke_reset");
+
+	prop = RNA_def_property(srna, "sample_level", PROP_INT, PROP_NONE);
+	RNA_def_property_int_sdna(prop, NULL, "sample_level");
+	RNA_def_property_range(prop, 1, 16);
+	RNA_def_property_ui_range(prop, 1, 16, 1, -1);
+	RNA_def_property_ui_text(prop, "Simplify", "Change level of detail of preview (1 for maximum detail, and larger numbers for less detail)");
+	RNA_def_property_update(prop, NC_OBJECT | ND_MODIFIER, "rna_Smoke_reset");
 }
 
 static void rna_def_smoke_flow_settings(BlenderRNA *brna)
