/*
 * ***** BEGIN GPL LICENSE BLOCK *****
 *
 * This program is free software; you can redistribute it and/or
 * modify it under the terms of the GNU General Public License
 * as published by the Free Software Foundation; either version 2
 * of the License, or (at your option) any later version.
 *
 * This program is distributed in the hope that it will be useful,
 * but WITHOUT ANY WARRANTY; without even the implied warranty of
 * MERCHANTABILITY or FITNESS FOR A PARTICULAR PURPOSE.  See the
 * GNU General Public License for more details.
 *
 * You should have received a copy of the GNU General Public License
 * along with this program; if not, write to the Free Software Foundation,
 * Inc., 51 Franklin Street, Fifth Floor, Boston, MA 02110-1301, USA.
 *
 * The Original Code is Copyright (C) 2001-2002 by NaN Holding BV.
 * All rights reserved.
 *
 * The Original Code is: all of this file.
 *
 * Contributor(s): none yet.
 *
 * ***** END GPL LICENSE BLOCK *****
 */

/** \file blender/imbuf/intern/jpeg.c
 *  \ingroup imbuf
 */



/* This little block needed for linking to Blender... */
#include <stdio.h>
#include <setjmp.h>

#include "MEM_guardedalloc.h"

#include "BLI_utildefines.h"
#include "BLI_string.h"
#include "BLI_fileops.h"

#include "BKE_idprop.h"

#include "imbuf.h"
#include "IMB_imbuf_types.h"
#include "IMB_imbuf.h"
#include "IMB_metadata.h"
#include "IMB_filetype.h"
#include "jpeglib.h" 
#include "jerror.h"

#include "IMB_colormanagement.h"
#include "IMB_colormanagement_intern.h"

// #define IS_jpg(x)       (x->ftype & JPG) // UNUSED
<<<<<<< HEAD
#define IS_stdjpg(x)    ((x->foptions & JPG_MSK) == JPG_STD)
// #define IS_vidjpg(x)    ((x->foptions & JPG_MSK) == JPG_VID) // UNUSED
#define IS_jstjpg(x)    ((x->foptions & JPG_MSK) == JPG_JST)
#define IS_maxjpg(x)    ((x->foptions & JPG_MSK) == JPG_MAX)
=======
#define IS_stdjpg(x)    ((x->foptions.flag & JPG_MSK) == JPG_STD)
// #define IS_vidjpg(x)    ((x->foptions & JPG_MSK) == JPG_VID) // UNUSED
#define IS_jstjpg(x)    ((x->foptions.flag & JPG_MSK) == JPG_JST)
#define IS_maxjpg(x)    ((x->foptions.flag & JPG_MSK) == JPG_MAX)
>>>>>>> 8b286bf3

/* the types are from the jpeg lib */
static void jpeg_error(j_common_ptr cinfo) ATTR_NORETURN;
static void init_source(j_decompress_ptr cinfo);
static boolean fill_input_buffer(j_decompress_ptr cinfo);
static void skip_input_data(j_decompress_ptr cinfo, long num_bytes);
static void term_source(j_decompress_ptr cinfo);
static void memory_source(j_decompress_ptr cinfo, const unsigned char *buffer, size_t size);
static boolean handle_app1(j_decompress_ptr cinfo);
static ImBuf *ibJpegImageFromCinfo(struct jpeg_decompress_struct *cinfo, int flags);


/*
 * In principle there are 4 jpeg formats.
 *
 * 1. jpeg - standard printing, u & v at quarter of resolution
 * 2. jvid - standard video, u & v half resolution, frame not interlaced
 *
 * type 3 is unsupported as of jul 05 2000 Frank.
 *
 * 3. jstr - as 2, but written in 2 separate fields
 *
 * 4. jmax - no scaling in the components
 */

static int jpeg_default_quality;
static int ibuf_foptions;

int imb_is_a_jpeg(const unsigned char *mem)
{
	if ((mem[0] == 0xFF) && (mem[1] == 0xD8)) return 1;
	return 0;
}

/*----------------------------------------------------------
 * JPG ERROR HANDLING
 *---------------------------------------------------------- */

typedef struct my_error_mgr {
	struct jpeg_error_mgr pub;  /* "public" fields */

	jmp_buf setjmp_buffer;  /* for return to caller */
} my_error_mgr;

typedef my_error_mgr *my_error_ptr;

static void jpeg_error(j_common_ptr cinfo)
{
	my_error_ptr err = (my_error_ptr)cinfo->err;

	/* Always display the message */
	(*cinfo->err->output_message)(cinfo);

	/* Let the memory manager delete any temp files before we die */
	jpeg_destroy(cinfo);

	/* return control to the setjmp point */
	longjmp(err->setjmp_buffer, 1);
}

/*----------------------------------------------------------
 * INPUT HANDLER FROM MEMORY
 *---------------------------------------------------------- */

#if 0
typedef struct {
	unsigned char  *buffer;
	int             filled;
} buffer_struct;
#endif

typedef struct {
	struct jpeg_source_mgr pub; /* public fields */

	const unsigned char  *buffer;
	int             size;
	JOCTET          terminal[2];
} my_source_mgr;

typedef my_source_mgr *my_src_ptr;

static void init_source(j_decompress_ptr cinfo)
{
	(void)cinfo; /* unused */
}


static boolean fill_input_buffer(j_decompress_ptr cinfo)
{
	my_src_ptr src = (my_src_ptr) cinfo->src;

	/* Since we have given all we have got already
	 * we simply fake an end of file
	 */

	src->pub.next_input_byte = src->terminal;
	src->pub.bytes_in_buffer = 2;
	src->terminal[0] = (JOCTET) 0xFF;
	src->terminal[1] = (JOCTET) JPEG_EOI;

	return true;
}


static void skip_input_data(j_decompress_ptr cinfo, long num_bytes)
{
	my_src_ptr src = (my_src_ptr) cinfo->src;

	if (num_bytes > 0) {
		/* prevent skipping over file end */
		size_t skip_size = (size_t)num_bytes <= src->pub.bytes_in_buffer ? num_bytes : src->pub.bytes_in_buffer;

		src->pub.next_input_byte = src->pub.next_input_byte + skip_size;
		src->pub.bytes_in_buffer = src->pub.bytes_in_buffer - skip_size;
	}
}


static void term_source(j_decompress_ptr cinfo)
{
	(void)cinfo; /* unused */
}

static void memory_source(j_decompress_ptr cinfo, const unsigned char *buffer, size_t size)
{
	my_src_ptr src;

	if (cinfo->src == NULL) { /* first time for this JPEG object? */
		cinfo->src = (struct jpeg_source_mgr *)(*cinfo->mem->alloc_small)
		                 ((j_common_ptr) cinfo, JPOOL_PERMANENT, sizeof(my_source_mgr));
	}

	src = (my_src_ptr) cinfo->src;
	src->pub.init_source        = init_source;
	src->pub.fill_input_buffer  = fill_input_buffer;
	src->pub.skip_input_data    = skip_input_data;
	src->pub.resync_to_restart  = jpeg_resync_to_restart;
	src->pub.term_source        = term_source;

	src->pub.bytes_in_buffer    = size;
	src->pub.next_input_byte    = buffer;

	src->buffer = buffer;
	src->size = size;
}


#define MAKESTMT(stuff)     do { stuff } while (0)

#define INPUT_VARS(cinfo)  \
	struct jpeg_source_mgr *datasrc = (cinfo)->src;  \
	const JOCTET * next_input_byte = datasrc->next_input_byte;  \
	size_t bytes_in_buffer = datasrc->bytes_in_buffer

/* Unload the local copies --- do this only at a restart boundary */
#define INPUT_SYNC(cinfo)  \
	( datasrc->next_input_byte = next_input_byte,  \
	  datasrc->bytes_in_buffer = bytes_in_buffer )

/* Reload the local copies --- seldom used except in MAKE_BYTE_AVAIL */
#define INPUT_RELOAD(cinfo)  \
	( next_input_byte = datasrc->next_input_byte,  \
	  bytes_in_buffer = datasrc->bytes_in_buffer )

/* Internal macro for INPUT_BYTE and INPUT_2BYTES: make a byte available.
 * Note we do *not* do INPUT_SYNC before calling fill_input_buffer,
 * but we must reload the local copies after a successful fill.
 */
#define MAKE_BYTE_AVAIL(cinfo, action)                                        \
	if (bytes_in_buffer == 0) {                                               \
		if (! (*datasrc->fill_input_buffer) (cinfo))                          \
			{ action; }                                                       \
		INPUT_RELOAD(cinfo);  \
	} (void)0


/* Read a byte into variable V.
 * If must suspend, take the specified action (typically "return false").
 */
#define INPUT_BYTE(cinfo, V, action)  \
	MAKESTMT(MAKE_BYTE_AVAIL(cinfo, action); \
	         bytes_in_buffer--; \
	         V = GETJOCTET(*next_input_byte++); )

/* As above, but read two bytes interpreted as an unsigned 16-bit integer.
 * V should be declared unsigned int or perhaps INT32.
 */
#define INPUT_2BYTES(cinfo, V, action)  \
	MAKESTMT(MAKE_BYTE_AVAIL(cinfo, action); \
	      bytes_in_buffer--; \
	      V = ((unsigned int) GETJOCTET(*next_input_byte++)) << 8; \
	      MAKE_BYTE_AVAIL(cinfo, action); \
	      bytes_in_buffer--; \
	      V += GETJOCTET(*next_input_byte++); )


static boolean handle_app1(j_decompress_ptr cinfo)
{
	INT32 length; /* initialized by the macro */
	INT32 i;
	char neogeo[128];
	
	INPUT_VARS(cinfo);

	INPUT_2BYTES(cinfo, length, return false);
	length -= 2;
	
	if (length < 16) {
		for (i = 0; i < length; i++) INPUT_BYTE(cinfo, neogeo[i], return false);
		length = 0;
		if (STREQLEN(neogeo, "NeoGeo", 6)) memcpy(&ibuf_foptions, neogeo + 6, 4);
		ibuf_foptions = BIG_LONG(ibuf_foptions);
	}
	INPUT_SYNC(cinfo);  /* do before skip_input_data */
	if (length > 0) (*cinfo->src->skip_input_data)(cinfo, length);
	return true;
}


static ImBuf *ibJpegImageFromCinfo(struct jpeg_decompress_struct *cinfo, int flags)
{
	JSAMPARRAY row_pointer;
	JSAMPLE *buffer = NULL;
	int row_stride;
	int x, y, depth, r, g, b, k;
	struct ImBuf *ibuf = NULL;
	uchar *rect;
	jpeg_saved_marker_ptr marker;
	char *str, *key, *value;

	/* install own app1 handler */
	ibuf_foptions = 0;
	jpeg_set_marker_processor(cinfo, 0xe1, handle_app1);
	cinfo->dct_method = JDCT_FLOAT;
	jpeg_save_markers(cinfo, JPEG_COM, 0xffff);

	if (jpeg_read_header(cinfo, false) == JPEG_HEADER_OK) {
		x = cinfo->image_width;
		y = cinfo->image_height;
		depth = cinfo->num_components;

		if (cinfo->jpeg_color_space == JCS_YCCK) cinfo->out_color_space = JCS_CMYK;

		jpeg_start_decompress(cinfo);

		if (ibuf_foptions == 0) {
			ibuf_foptions = JPG_STD;
			if (cinfo->max_v_samp_factor == 1) {
				if (cinfo->max_h_samp_factor == 1) ibuf_foptions = JPG_MAX;
				else ibuf_foptions = JPG_VID;
			}
		}

		if (flags & IB_test) {
			jpeg_abort_decompress(cinfo);
			ibuf = IMB_allocImBuf(x, y, 8 * depth, 0);
		}
		else if ((ibuf = IMB_allocImBuf(x, y, 8 * depth, IB_rect)) == NULL) {
			jpeg_abort_decompress(cinfo);
		}
		else {
			row_stride = cinfo->output_width * depth;

			row_pointer = (*cinfo->mem->alloc_sarray)((j_common_ptr) cinfo, JPOOL_IMAGE, row_stride, 1);
			
			for (y = ibuf->y - 1; y >= 0; y--) {
				jpeg_read_scanlines(cinfo, row_pointer, 1);
				rect = (uchar *) (ibuf->rect + y * ibuf->x);
				buffer = row_pointer[0];
				
				switch (depth) {
					case 1:
						for (x = ibuf->x; x > 0; x--) {
							rect[3] = 255;
							rect[0] = rect[1] = rect[2] = *buffer++;
							rect += 4;
						}
						break;
					case 3:
						for (x = ibuf->x; x > 0; x--) {
							rect[3] = 255;
							rect[0] = *buffer++;
							rect[1] = *buffer++;
							rect[2] = *buffer++;
							rect += 4;
						}
						break;
					case 4:
						for (x = ibuf->x; x > 0; x--) {
							r = *buffer++;
							g = *buffer++;
							b = *buffer++;
							k = *buffer++;

							r = (r * k) / 255;
							g = (g * k) / 255;
							b = (b * k) / 255;

							rect[3] = 255;
							rect[2] = b;
							rect[1] = g;
							rect[0] = r;
							rect += 4;
						}
						break;
				}
			}

			marker = cinfo->marker_list;
			while (marker) {
				if (marker->marker != JPEG_COM)
					goto next_stamp_marker;

				/*
				 * JPEG marker strings are not null-terminated,
				 * create a null-terminated copy before going further
				 */
				str = BLI_strdupn((char *)marker->data, marker->data_length);

				/*
				 * Because JPEG format don't support the
				 * pair "key/value" like PNG, we store the
				 * stampinfo in a single "encode" string:
				 *	"Blender:key:value"
				 *
				 * That is why we need split it to the
				 * common key/value here.
				 */
				if (!STREQLEN(str, "Blender", 7)) {
					/*
					 * Maybe the file have text that
					 * we don't know "what it's", in that
					 * case we keep the text (with a
					 * key "None").
					 * This is only for don't "lose"
					 * the information when we write
					 * it back to disk.
					 */
					IMB_metadata_add_field(ibuf, "None", str);
					ibuf->flags |= IB_metadata;
					MEM_freeN(str);
					goto next_stamp_marker;
				}

				key = strchr(str, ':');
				/*
				 * A little paranoid, but the file maybe
				 * is broken... and a "extra" check is better
				 * then segfault ;)
				 */
				if (!key) {
					MEM_freeN(str);
					goto next_stamp_marker;
				}

				key++;
				value = strchr(key, ':');
				if (!value) {
					MEM_freeN(str);
					goto next_stamp_marker;
				}

				*value = '\0'; /* need finish the key string */
				value++;
				IMB_metadata_add_field(ibuf, key, value);
				ibuf->flags |= IB_metadata;
				MEM_freeN(str);
next_stamp_marker:
				marker = marker->next;
			}

			jpeg_finish_decompress(cinfo);
		}
		
		jpeg_destroy((j_common_ptr) cinfo);
		if (ibuf) {
<<<<<<< HEAD
			ibuf->ftype = JPG;
			ibuf->foptions = ibuf_foptions;
=======
			ibuf->ftype = IMB_FTYPE_JPG;
			ibuf->foptions.flag = ibuf_foptions;
>>>>>>> 8b286bf3
		}
	}

	return(ibuf);
}

ImBuf *imb_load_jpeg(const unsigned char *buffer, size_t size, int flags, char colorspace[IM_MAX_SPACE])
{
	struct jpeg_decompress_struct _cinfo, *cinfo = &_cinfo;
	struct my_error_mgr jerr;
	ImBuf *ibuf;

	if (!imb_is_a_jpeg(buffer)) return NULL;

	colorspace_set_default_role(colorspace, IM_MAX_SPACE, COLOR_ROLE_DEFAULT_BYTE);

	cinfo->err = jpeg_std_error(&jerr.pub);
	jerr.pub.error_exit = jpeg_error;

	/* Establish the setjmp return context for my_error_exit to use. */
	if (setjmp(jerr.setjmp_buffer)) {
		/* If we get here, the JPEG code has signaled an error.
		 * We need to clean up the JPEG object, close the input file, and return.
		 */
		jpeg_destroy_decompress(cinfo);
		return NULL;
	}

	jpeg_create_decompress(cinfo);
	memory_source(cinfo, buffer, size);

	ibuf = ibJpegImageFromCinfo(cinfo, flags);
	
	return(ibuf);
}


static void write_jpeg(struct jpeg_compress_struct *cinfo, struct ImBuf *ibuf)
{
	JSAMPLE *buffer = NULL;
	JSAMPROW row_pointer[1];
	uchar *rect;
	int x, y;
	char neogeo[128];
	char *text;

	jpeg_start_compress(cinfo, true);

	strcpy(neogeo, "NeoGeo");
<<<<<<< HEAD
	ibuf_foptions = BIG_LONG(ibuf->foptions);
=======
	ibuf_foptions = BIG_LONG((((int)ibuf->foptions.flag) << 8) | (int)ibuf->foptions.quality);
>>>>>>> 8b286bf3
	
	memcpy(neogeo + 6, &ibuf_foptions, 4);
	jpeg_write_marker(cinfo, 0xe1, (JOCTET *) neogeo, 10);

	if (ibuf->metadata) {
		IDProperty *prop;
		/* key + max value + "Blender" */
		text = MEM_mallocN(530, "stamp info read");
		for (prop = ibuf->metadata->data.group.first; prop; prop = prop->next) {
			if (prop->type == IDP_STRING) {
				int text_len;
				if (!strcmp(prop->name, "None")) {
					jpeg_write_marker(cinfo, JPEG_COM, (JOCTET *) IDP_String(prop), prop->len + 1);
				}

				/*
				 * The JPEG format don't support a pair "key/value"
				 * like PNG, so we "encode" the stamp in a
				 * single string:
				 *	"Blender:key:value"
				 *
				 * The first "Blender" is a simple identify to help
				 * in the read process.
				 */
				text_len = sprintf(text, "Blender:%s:%s", prop->name, IDP_String(prop));
				jpeg_write_marker(cinfo, JPEG_COM, (JOCTET *) text, text_len + 1);
			}
		}
		MEM_freeN(text);
	}

	row_pointer[0] =
	    MEM_mallocN(sizeof(JSAMPLE) *
	                cinfo->input_components *
	                cinfo->image_width, "jpeg row_pointer");

	for (y = ibuf->y - 1; y >= 0; y--) {
		rect = (uchar *) (ibuf->rect + y * ibuf->x);
		buffer = row_pointer[0];

		switch (cinfo->in_color_space) {
			case JCS_RGB:
				for (x = 0; x < ibuf->x; x++) {
					*buffer++ = rect[0];
					*buffer++ = rect[1];
					*buffer++ = rect[2];
					rect += 4;
				}
				break;
			case JCS_GRAYSCALE:
				for (x = 0; x < ibuf->x; x++) {
					*buffer++ = rect[0];
					rect += 4;
				}
				break;
			case JCS_UNKNOWN:
				memcpy(buffer, rect, 4 * ibuf->x);
				break;
			/* default was missing... intentional ? */
			default:
				/* do nothing */
				break;
		}

		jpeg_write_scanlines(cinfo, row_pointer, 1);
	}

	jpeg_finish_compress(cinfo);
	MEM_freeN(row_pointer[0]);
}


static int init_jpeg(FILE *outfile, struct jpeg_compress_struct *cinfo, struct ImBuf *ibuf)
{
	int quality;

<<<<<<< HEAD
	quality = ibuf->foptions & 0xff;
=======
	quality = ibuf->foptions.quality;
>>>>>>> 8b286bf3
	if (quality <= 0) quality = jpeg_default_quality;
	if (quality > 100) quality = 100;

	jpeg_create_compress(cinfo);
	jpeg_stdio_dest(cinfo, outfile);

	cinfo->image_width = ibuf->x;
	cinfo->image_height = ibuf->y;

	cinfo->in_color_space = JCS_RGB;
	if (ibuf->planes == 8) cinfo->in_color_space = JCS_GRAYSCALE;
#if 0
	/* just write RGBA as RGB,
	 * unsupported feature only confuses other s/w */

	if (ibuf->planes == 32) cinfo->in_color_space = JCS_UNKNOWN;
#endif
	switch (cinfo->in_color_space) {
		case JCS_RGB:
			cinfo->input_components = 3;
			break;
		case JCS_GRAYSCALE:
			cinfo->input_components = 1;
			break;
		case JCS_UNKNOWN:
			cinfo->input_components = 4;
			break;
		/* default was missing... intentional ? */
		default:
			/* do nothing */
			break;
	}
	jpeg_set_defaults(cinfo);
	
	/* own settings */

	cinfo->dct_method = JDCT_FLOAT;
	jpeg_set_quality(cinfo, quality, true);

	return(0);
}


static int save_stdjpeg(const char *name, struct ImBuf *ibuf)
{
	FILE *outfile;
	struct jpeg_compress_struct _cinfo, *cinfo = &_cinfo;
	struct my_error_mgr jerr;

	if ((outfile = BLI_fopen(name, "wb")) == NULL) return 0;
	jpeg_default_quality = 75;

	cinfo->err = jpeg_std_error(&jerr.pub);
	jerr.pub.error_exit = jpeg_error;

	/* Establish the setjmp return context for jpeg_error to use. */
	if (setjmp(jerr.setjmp_buffer)) {
		/* If we get here, the JPEG code has signaled an error.
		 * We need to clean up the JPEG object, close the input file, and return.
		 */
		jpeg_destroy_compress(cinfo);
		fclose(outfile);
		remove(name);
		return 0;
	}

	init_jpeg(outfile, cinfo, ibuf);

	write_jpeg(cinfo, ibuf);

	fclose(outfile);
	jpeg_destroy_compress(cinfo);

	return 1;
}


static int save_vidjpeg(const char *name, struct ImBuf *ibuf)
{
	FILE *outfile;
	struct jpeg_compress_struct _cinfo, *cinfo = &_cinfo;
	struct my_error_mgr jerr;

	if ((outfile = BLI_fopen(name, "wb")) == NULL) return 0;
	jpeg_default_quality = 90;

	cinfo->err = jpeg_std_error(&jerr.pub);
	jerr.pub.error_exit = jpeg_error;

	/* Establish the setjmp return context for jpeg_error to use. */
	if (setjmp(jerr.setjmp_buffer)) {
		/* If we get here, the JPEG code has signaled an error.
		 * We need to clean up the JPEG object, close the input file, and return.
		 */
		jpeg_destroy_compress(cinfo);
		fclose(outfile);
		remove(name);
		return 0;
	}

	init_jpeg(outfile, cinfo, ibuf);

	/* adjust scaling factors */
	if (cinfo->in_color_space == JCS_RGB) {
		cinfo->comp_info[0].h_samp_factor = 2;
		cinfo->comp_info[0].v_samp_factor = 1;
	}

	write_jpeg(cinfo, ibuf);

	fclose(outfile);
	jpeg_destroy_compress(cinfo);

	return 1;
}

static int save_jstjpeg(const char *name, struct ImBuf *ibuf)
{
	char fieldname[1024];
	struct ImBuf *tbuf;
	int oldy, returnval;

	tbuf = IMB_allocImBuf(ibuf->x, ibuf->y / 2, 24, IB_rect);
	tbuf->ftype = ibuf->ftype;
	tbuf->foptions = ibuf->foptions;
	tbuf->flags = ibuf->flags;
	
	oldy = ibuf->y;
	ibuf->x *= 2;
	ibuf->y /= 2;

	IMB_rectcpy(tbuf, ibuf, 0, 0, 0, 0, ibuf->x, ibuf->y);
	sprintf(fieldname, "%s.jf0", name);

	returnval = save_vidjpeg(fieldname, tbuf);
	if (returnval == 1) {
		IMB_rectcpy(tbuf, ibuf, 0, 0, tbuf->x, 0, ibuf->x, ibuf->y);
		sprintf(fieldname, "%s.jf1", name);
		returnval = save_vidjpeg(fieldname, tbuf);
	}

	ibuf->y = oldy;
	ibuf->x /= 2;
	IMB_freeImBuf(tbuf);

	return returnval;
}

static int save_maxjpeg(const char *name, struct ImBuf *ibuf)
{
	FILE *outfile;
	struct jpeg_compress_struct _cinfo, *cinfo = &_cinfo;
	struct my_error_mgr jerr;

	if ((outfile = BLI_fopen(name, "wb")) == NULL) return 0;
	jpeg_default_quality = 100;

	cinfo->err = jpeg_std_error(&jerr.pub);
	jerr.pub.error_exit = jpeg_error;

	/* Establish the setjmp return context for jpeg_error to use. */
	if (setjmp(jerr.setjmp_buffer)) {
		/* If we get here, the JPEG code has signaled an error.
		 * We need to clean up the JPEG object, close the input file, and return.
		 */
		jpeg_destroy_compress(cinfo);
		fclose(outfile);
		remove(name);
		return 0;
	}

	init_jpeg(outfile, cinfo, ibuf);

	/* adjust scaling factors */
	if (cinfo->in_color_space == JCS_RGB) {
		cinfo->comp_info[0].h_samp_factor = 1;
		cinfo->comp_info[0].v_samp_factor = 1;
	}

	write_jpeg(cinfo, ibuf);

	fclose(outfile);
	jpeg_destroy_compress(cinfo);

	return 1;
}

int imb_savejpeg(struct ImBuf *ibuf, const char *name, int flags)
{
	
	ibuf->flags = flags;
	if (IS_stdjpg(ibuf)) return save_stdjpeg(name, ibuf);
	if (IS_jstjpg(ibuf)) return save_jstjpeg(name, ibuf);
	if (IS_maxjpg(ibuf)) return save_maxjpeg(name, ibuf);
	return save_vidjpeg(name, ibuf);
}
<|MERGE_RESOLUTION|>--- conflicted
+++ resolved
@@ -55,17 +55,10 @@
 #include "IMB_colormanagement_intern.h"
 
 // #define IS_jpg(x)       (x->ftype & JPG) // UNUSED
-<<<<<<< HEAD
-#define IS_stdjpg(x)    ((x->foptions & JPG_MSK) == JPG_STD)
-// #define IS_vidjpg(x)    ((x->foptions & JPG_MSK) == JPG_VID) // UNUSED
-#define IS_jstjpg(x)    ((x->foptions & JPG_MSK) == JPG_JST)
-#define IS_maxjpg(x)    ((x->foptions & JPG_MSK) == JPG_MAX)
-=======
 #define IS_stdjpg(x)    ((x->foptions.flag & JPG_MSK) == JPG_STD)
 // #define IS_vidjpg(x)    ((x->foptions & JPG_MSK) == JPG_VID) // UNUSED
 #define IS_jstjpg(x)    ((x->foptions.flag & JPG_MSK) == JPG_JST)
 #define IS_maxjpg(x)    ((x->foptions.flag & JPG_MSK) == JPG_MAX)
->>>>>>> 8b286bf3
 
 /* the types are from the jpeg lib */
 static void jpeg_error(j_common_ptr cinfo) ATTR_NORETURN;
@@ -442,13 +435,8 @@
 		
 		jpeg_destroy((j_common_ptr) cinfo);
 		if (ibuf) {
-<<<<<<< HEAD
-			ibuf->ftype = JPG;
-			ibuf->foptions = ibuf_foptions;
-=======
 			ibuf->ftype = IMB_FTYPE_JPG;
 			ibuf->foptions.flag = ibuf_foptions;
->>>>>>> 8b286bf3
 		}
 	}
 
@@ -498,11 +486,7 @@
 	jpeg_start_compress(cinfo, true);
 
 	strcpy(neogeo, "NeoGeo");
-<<<<<<< HEAD
-	ibuf_foptions = BIG_LONG(ibuf->foptions);
-=======
 	ibuf_foptions = BIG_LONG((((int)ibuf->foptions.flag) << 8) | (int)ibuf->foptions.quality);
->>>>>>> 8b286bf3
 	
 	memcpy(neogeo + 6, &ibuf_foptions, 4);
 	jpeg_write_marker(cinfo, 0xe1, (JOCTET *) neogeo, 10);
@@ -579,11 +563,7 @@
 {
 	int quality;
 
-<<<<<<< HEAD
-	quality = ibuf->foptions & 0xff;
-=======
 	quality = ibuf->foptions.quality;
->>>>>>> 8b286bf3
 	if (quality <= 0) quality = jpeg_default_quality;
 	if (quality > 100) quality = 100;
 
