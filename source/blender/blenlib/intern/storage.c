--- conflicted
+++ resolved
@@ -416,11 +416,7 @@
  *
  * \param dup_poin If given, called for each non-NULL direntry->poin. Otherwise, pointer is always simply copied over.
  */
-<<<<<<< HEAD
-void BLI_duplicate_filelist(
-=======
 void BLI_filelist_duplicate(
->>>>>>> d8b00a3b
         struct direntry **dest_filelist, struct direntry *src_filelist, unsigned int nrentries,
         void *(*dup_poin)(void *))
 {
@@ -449,11 +445,7 @@
 /**
  * frees storage for an array of direntries, including the array itself.
  */
-<<<<<<< HEAD
-void BLI_free_filelist(struct direntry *filelist, unsigned int nrentries)
-=======
 void BLI_filelist_free(struct direntry *filelist, unsigned int nrentries, void (*free_poin)(void *))
->>>>>>> d8b00a3b
 {
 	unsigned int i;
 	for (i = 0; i < nrentries; ++i) {
