--- conflicted
+++ resolved
@@ -55,8 +55,6 @@
 	268435459
 };
 
-<<<<<<< HEAD
-=======
 /* internal flag to ensure sets values aren't used */
 #ifndef NDEBUG
 #  define EDGEHASH_FLAG_IS_SET (1 << 8)
@@ -67,7 +65,6 @@
 // #  define IS_EDGESET_ASSERT(es)
 #endif
 
->>>>>>> 4d2b50ad
 /* ensure v0 is smaller */
 #define EDGE_ORD(v0, v1) \
 	if (v0 > v1) {       \
@@ -98,33 +95,6 @@
 /** \name Internal Utility API
  * \{ */
 
-<<<<<<< HEAD
-BLI_INLINE bool edgehash_test_expand_buckets(const unsigned int nentries, const unsigned int nbuckets)
-{
-	return (nentries > nbuckets * 3);
-}
-
-BLI_INLINE unsigned int edgehash_keyhash(EdgeHash *eh, unsigned int v0, unsigned int v1)
-{
-	BLI_assert(v0 < v1);
-
-	return ((v0 * 39) ^ (v1 * 31)) % eh->nbuckets;
-}
-
-BLI_INLINE EdgeEntry *edgehash_lookup_entry_ex(EdgeHash *eh, unsigned int v0, unsigned int v1,
-                                               const unsigned int hash)
-{
-	EdgeEntry *e;
-	BLI_assert(v0 < v1);
-	for (e = eh->buckets[hash]; e; e = e->next) {
-		if (v0 == e->v0 && v1 == e->v1) {
-			return e;
-		}
-	}
-	return NULL;
-}
-
-=======
 /**
  * Get the hash for a key.
  */
@@ -188,7 +158,7 @@
  * Takes a hash argument to avoid calling #ghash_keyhash multiple times.
  */
 BLI_INLINE EdgeEntry *edgehash_lookup_entry_ex(EdgeHash *eh, unsigned int v0, unsigned int v1,
-                                               const unsigned int hash)
+											   const unsigned int hash)
 {
 	EdgeEntry *e;
 	BLI_assert(v0 < v1);
@@ -203,7 +173,6 @@
 /**
  * Internal lookup function. Only wraps #edgehash_lookup_entry_ex
  */
->>>>>>> 4d2b50ad
 BLI_INLINE EdgeEntry *edgehash_lookup_entry(EdgeHash *eh, unsigned int v0, unsigned int v1)
 {
 	unsigned int hash;
@@ -212,14 +181,10 @@
 	return edgehash_lookup_entry_ex(eh, v0, v1, hash);
 }
 
-<<<<<<< HEAD
-static void edgehash_insert_ex(EdgeHash *eh, unsigned int v0, unsigned int v1, void *val,
-                               unsigned int hash)
-=======
 
 static EdgeHash *edgehash_new(const char *info,
-                              const unsigned int nentries_reserve,
-                              const size_t entry_size)
+							  const unsigned int nentries_reserve,
+							  const size_t entry_size)
 {
 	EdgeHash *eh = MEM_mallocN(sizeof(*eh), info);
 
@@ -244,16 +209,12 @@
  * Takes a hash argument to avoid calling #edgehash_keyhash multiple times.
  */
 BLI_INLINE void edgehash_insert_ex(EdgeHash *eh, unsigned int v0, unsigned int v1, void *val,
-                                   unsigned int hash)
->>>>>>> 4d2b50ad
+								   unsigned int hash)
 {
 	EdgeEntry *e = BLI_mempool_alloc(eh->epool);
 
 	BLI_assert((eh->flag & EDGEHASH_FLAG_ALLOW_DUPES) || (BLI_edgehash_haskey(eh, v0, v1) == 0));
-<<<<<<< HEAD
-=======
 	IS_EDGEHASH_ASSERT(eh);
->>>>>>> 4d2b50ad
 
 	/* this helps to track down errors with bad edge data */
 	BLI_assert(v0 < v1);
@@ -263,27 +224,6 @@
 	e->v0 = v0;
 	e->v1 = v1;
 	e->val = val;
-<<<<<<< HEAD
-	eh->buckets[hash] = e;
-
-	if (UNLIKELY(edgehash_test_expand_buckets(++eh->nentries, eh->nbuckets))) {
-		EdgeEntry **old = eh->buckets;
-		const unsigned int nold = eh->nbuckets;
-		unsigned int i;
-
-		eh->nbuckets = _ehash_hashsizes[++eh->cursize];
-		eh->buckets = MEM_callocN(eh->nbuckets * sizeof(*eh->buckets), "eh buckets");
-
-		for (i = 0; i < nold; i++) {
-			EdgeEntry *e_next;
-			for (e = old[i]; e; e = e_next) {
-				e_next = e->next;
-				hash = edgehash_keyhash(eh, e->v0, e->v1);
-				e->next = eh->buckets[hash];
-				eh->buckets[hash] = e;
-			}
-		}
-=======
 	eh->buckets[hash] = e;
 
 	if (UNLIKELY(edgehash_test_expand_buckets(++eh->nentries, eh->nbuckets))) {
@@ -295,7 +235,7 @@
  * Insert function that doesn't set the value (use for EdgeSet)
  */
 BLI_INLINE void edgehash_insert_ex_keyonly(EdgeHash *eh, unsigned int v0, unsigned int v1,
-                                           unsigned int hash)
+										   unsigned int hash)
 {
 	EdgeEntry *e = BLI_mempool_alloc(eh->epool);
 
@@ -335,7 +275,6 @@
 
 	for (i = 0; i < eh->nbuckets; i++) {
 		EdgeEntry *e;
->>>>>>> 4d2b50ad
 
 		for (e = eh->buckets[i]; e; ) {
 			EdgeEntry *e_next = e->next;
@@ -346,13 +285,9 @@
 		}
 	}
 }
+
 /** \} */
 
-<<<<<<< HEAD
-=======
-/** \} */
-
->>>>>>> 4d2b50ad
 
 /** \name Public API
  * \{ */
@@ -360,32 +295,11 @@
 /* Public API */
 
 EdgeHash *BLI_edgehash_new_ex(const char *info,
-                              const unsigned int nentries_reserve)
-{
-<<<<<<< HEAD
-	EdgeHash *eh = MEM_mallocN(sizeof(*eh), info);
-
-	eh->nbuckets = _ehash_hashsizes[0];  /* eh->cursize */
-	eh->nentries = 0;
-	eh->cursize = 0;
-	eh->flag = 0;
-
-	/* if we have reserved the number of elements that this hash will contain */
-	if (nentries_reserve) {
-		while (edgehash_test_expand_buckets(nentries_reserve, eh->nbuckets)) {
-			eh->nbuckets = _ehash_hashsizes[++eh->cursize];
-		}
-	}
-
-	eh->buckets = MEM_callocN(eh->nbuckets * sizeof(*eh->buckets), "eh buckets 2");
-	eh->epool = BLI_mempool_create(sizeof(EdgeEntry), 512, 512, BLI_MEMPOOL_SYSMALLOC);
-
-	return eh;
-=======
+							  const unsigned int nentries_reserve)
+{
 	return edgehash_new(info,
-	                    nentries_reserve,
-	                    sizeof(EdgeEntry));
->>>>>>> 4d2b50ad
+						nentries_reserve,
+						sizeof(EdgeEntry));
 }
 
 EdgeHash *BLI_edgehash_new(const char *info)
@@ -399,24 +313,13 @@
  */
 void BLI_edgehash_insert(EdgeHash *eh, unsigned int v0, unsigned int v1, void *val)
 {
-<<<<<<< HEAD
-	unsigned int hash;
-	EDGE_ORD(v0, v1); /* ensure v0 is smaller */
-	hash = edgehash_keyhash(eh, v0, v1);
-	edgehash_insert_ex(eh, v0, v1, val, hash);
-=======
 	edgehash_insert(eh, v0, v1, val);
->>>>>>> 4d2b50ad
 }
 
 /**
  * Assign a new value to a key that may already be in edgehash.
  */
-<<<<<<< HEAD
-void BLI_edgehash_reinsert(EdgeHash *eh, unsigned int v0, unsigned int v1, void *val)
-=======
 bool BLI_edgehash_reinsert(EdgeHash *eh, unsigned int v0, unsigned int v1, void *val)
->>>>>>> 4d2b50ad
 {
 	unsigned int hash;
 	EdgeEntry *e;
@@ -429,17 +332,11 @@
 	e = edgehash_lookup_entry_ex(eh, v0, v1, hash);
 	if (e) {
 		e->val = val;
-<<<<<<< HEAD
-	}
-	else {
-		edgehash_insert_ex(eh, v0, v1, val, hash);
-=======
 		return false;
 	}
 	else {
 		edgehash_insert_ex(eh, v0, v1, val, hash);
 		return true;
->>>>>>> 4d2b50ad
 	}
 }
 
@@ -450,10 +347,7 @@
 void **BLI_edgehash_lookup_p(EdgeHash *eh, unsigned int v0, unsigned int v1)
 {
 	EdgeEntry *e = edgehash_lookup_entry(eh, v0, v1);
-<<<<<<< HEAD
-=======
 	IS_EDGEHASH_ASSERT(eh);
->>>>>>> 4d2b50ad
 	return e ? &e->val : NULL;
 }
 
@@ -466,10 +360,7 @@
 void *BLI_edgehash_lookup(EdgeHash *eh, unsigned int v0, unsigned int v1)
 {
 	EdgeEntry *e = edgehash_lookup_entry(eh, v0, v1);
-<<<<<<< HEAD
-=======
 	IS_EDGEHASH_ASSERT(eh);
->>>>>>> 4d2b50ad
 	return e ? e->val : NULL;
 }
 
@@ -492,12 +383,8 @@
 /**
  * Remove all edges from hash.
  */
-<<<<<<< HEAD
-void BLI_edgehash_clear(EdgeHash *eh, EdgeHashFreeFP valfreefp)
-=======
 void BLI_edgehash_clear_ex(EdgeHash *eh, EdgeHashFreeFP valfreefp,
-                           const unsigned int nentries_reserve)
->>>>>>> 4d2b50ad
+						   const unsigned int nentries_reserve)
 {
 	if (valfreefp)
 		edgehash_free_cb(eh, valfreefp);
@@ -639,8 +526,6 @@
 	return (ehi->curEntry == NULL);
 }
 
-<<<<<<< HEAD
-=======
 /** \} */
 
 /* -------------------------------------------------------------------- */
@@ -651,11 +536,11 @@
 /** \name EdgeSet Functions
  * \{ */
 EdgeSet *BLI_edgeset_new_ex(const char *info,
-                                  const unsigned int nentries_reserve)
+								  const unsigned int nentries_reserve)
 {
 	EdgeSet *es = (EdgeSet *)edgehash_new(info,
-	                                      nentries_reserve,
-	                                      sizeof(EdgeEntry) - sizeof(void *));
+										  nentries_reserve,
+										  sizeof(EdgeEntry) - sizeof(void *));
 #ifndef NDEBUG
 	((EdgeHash *)es)->flag |= EDGEHASH_FLAG_IS_SET;
 #endif
@@ -716,5 +601,4 @@
 	BLI_edgehash_free((EdgeHash *)es, NULL);
 }
 
->>>>>>> 4d2b50ad
 /** \} */