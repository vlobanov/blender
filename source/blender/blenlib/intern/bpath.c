/**
 *
 * ***** BEGIN GPL LICENSE BLOCK *****
 *
 * This program is free software; you can redistribute it and/or
 * modify it under the terms of the GNU General Public License
 * as published by the Free Software Foundation; either version 2
 * of the License, or (at your option) any later version.
 *
 * This program is distributed in the hope that it will be useful,
 * but WITHOUT ANY WARRANTY; without even the implied warranty of
 * MERCHANTABILITY or FITNESS FOR A PARTICULAR PURPOSE.  See the
 * GNU General Public License for more details.
 *
 * You should have received a copy of the GNU General Public License
 * along with this program; if not, write to the Free Software Foundation,
 * Inc., 51 Franklin Street, Fifth Floor, Boston, MA 02110-1301, USA.
 *
 * The Original Code is Copyright (C) 2001-2002 by NaN Holding BV.
 * All rights reserved.
 *
 * The Original Code is: all of this file.
 *
 * Contributor(s): Campbell barton
 *
 * ***** END GPL LICENSE BLOCK *****
 */

#include <sys/stat.h>

#include <string.h>
#include <assert.h>

/* path/file handeling stuff */
#ifndef WIN32
  #include <dirent.h>
  #include <unistd.h>
#else
  #include <io.h>
  #include "BLI_winstuff.h"
#endif

#include "MEM_guardedalloc.h"

#include "DNA_mesh_types.h"
#include "DNA_scene_types.h" /* to get the current frame */
#include "DNA_image_types.h"
#include "DNA_texture_types.h"
#include "DNA_text_types.h"
#include "DNA_sound_types.h"
#include "DNA_sequence_types.h"
#include "DNA_vfont_types.h"
#include "DNA_windowmanager_types.h"

#include "BLI_blenlib.h"
#include "BLI_bpath.h"

#include "BKE_global.h"
#include "BKE_image.h" /* so we can check the image's type */
#include "BKE_sequencer.h"
#include "BKE_main.h"
#include "BKE_utildefines.h"
#include "BKE_report.h"

//XXX #include "BIF_screen.h" /* only for wait cursor */
//
/* for sequence */
//XXX #include "BSE_sequence.h"
//XXX define below from BSE_sequence.h - otherwise potentially odd behaviour


typedef struct BPathIteratorSeqData {
	int totseq;
	int seq;
	struct Sequence **seqar; /* Sequence */
	struct Scene *scene;			/* Current scene */
} BPathIteratorSeqData;

typedef struct BPathIterator {
	char*	_path; /* never access directly, use BLI_bpathIterator_getPath */
	const char*	_lib;
	const char*	_name;
	void*	data;
	int		len;
	int		type;

	void (*setpath_callback)(struct BPathIterator *, const char *);
	void (*getpath_callback)(struct BPathIterator *, char *);

	const char*	base_path; /* base path, the directry the blend file is in - normally bmain->name */

	Main *bmain;

	/* only for seq data */
	struct BPathIteratorSeqData seqdata;
} BPathIterator;

#define FILE_MAX			240


/* TODO - BPATH_PLUGIN, BPATH_SEQ */
enum BPathTypes {
	BPATH_IMAGE= 0,
	BPATH_TEXTURE,
	BPATH_TEXT,
	BPATH_SOUND,
	BPATH_FONT,
	BPATH_LIB,
	BPATH_SEQ,
	BPATH_CDATA,

	 BPATH_DONE
};

<<<<<<< HEAD
void BLI_bpathIterator_init( struct BPathIterator *bpi, char *base_path ) {
	bpi->type = BPATH_IMAGE;
	bpi->data = NULL;
=======
void BLI_bpathIterator_init(struct BPathIterator **bpi_pt, Main *bmain, const char *basedir) {
	BPathIterator *bpi;

	bpi= MEM_mallocN(sizeof(BPathIterator), "BLI_bpathIterator_init");
	*bpi_pt= bpi;

	bpi->type= BPATH_IMAGE;
	bpi->data= NULL;
>>>>>>> 6d201907
	
	bpi->getpath_callback= NULL;
	bpi->setpath_callback= NULL;
	
	/* Sequencer specific */
	bpi->seqdata.totseq= 0;
	bpi->seqdata.seq= 0;
	bpi->seqdata.seqar= NULL;
	bpi->seqdata.scene= NULL;
	
<<<<<<< HEAD
	bpi->base_path= base_path ? base_path : G.sce;
=======
	bpi->base_path= basedir; /* normally bmain->name */
	bpi->bmain= bmain;
>>>>>>> 6d201907

	BLI_bpathIterator_step(bpi);
}

void BLI_bpathIterator_alloc(struct BPathIterator **bpi) {
	*bpi= MEM_mallocN(sizeof(BPathIterator), "BLI_bpathIterator_alloc");
}

void BLI_bpathIterator_free(struct BPathIterator *bpi) {
	if (bpi->seqdata.seqar)
		MEM_freeN((void *)bpi->seqdata.seqar);
	bpi->seqdata.seqar= NULL;
	bpi->seqdata.scene= NULL;
	
	MEM_freeN(bpi);
}

void BLI_bpathIterator_getPath(struct BPathIterator *bpi, char *path) {
	if (bpi->getpath_callback) {
		bpi->getpath_callback(bpi, path);
	} else {
		strcpy(path, bpi->_path); /* warning, we assume 'path' are long enough */
	}
}

<<<<<<< HEAD
void BLI_bpathIterator_setPath( struct BPathIterator *bpi, char *path) {
=======
void BLI_bpathIterator_setPath(struct BPathIterator *bpi, const char *path) {
>>>>>>> 6d201907
	if (bpi->setpath_callback) {
		bpi->setpath_callback(bpi, path);
	} else {
		strcpy(bpi->_path, path); /* warning, we assume 'path' are long enough */
	}
}

<<<<<<< HEAD
void BLI_bpathIterator_getPathExpanded( struct BPathIterator *bpi, char *path_expanded) {
	char *libpath;
=======
void BLI_bpathIterator_getPathExpanded(struct BPathIterator *bpi, char *path_expanded) {
	const char *libpath;
>>>>>>> 6d201907
	
	BLI_bpathIterator_getPath(bpi, path_expanded);
	libpath= BLI_bpathIterator_getLib(bpi);
	
	if (libpath) { /* check the files location relative to its library path */
		BLI_path_abs(path_expanded, libpath);
	} else { /* local data, use the blend files path */
		BLI_path_abs(path_expanded, bpi->base_path);
	}
	BLI_cleanup_file(NULL, path_expanded);
}
<<<<<<< HEAD
char* BLI_bpathIterator_getLib( struct BPathIterator *bpi) {
	return bpi->lib;
}
char* BLI_bpathIterator_getName( struct BPathIterator *bpi) {
	return bpi->name;
=======
const char* BLI_bpathIterator_getLib(struct BPathIterator *bpi) {
	return bpi->_lib;
}
const char* BLI_bpathIterator_getName(struct BPathIterator *bpi) {
	return bpi->_name;
>>>>>>> 6d201907
}
int	BLI_bpathIterator_getType(struct BPathIterator *bpi) {
	return bpi->type;
}
int	BLI_bpathIterator_getPathMaxLen(struct BPathIterator *bpi) {
	return bpi->len;
}
const char* BLI_bpathIterator_getBasePath(struct BPathIterator *bpi) {
	return bpi->base_path;
}

/* gets the first or the next image that has a path - not a viewer node or generated image */
static struct Image *ima_stepdata__internal(struct Image *ima, int step_next) {
	if (ima==NULL)
		return NULL;
	
	if (step_next)
		ima= ima->id.next;
	
	while (ima) {
		if (ima->packedfile==NULL && ELEM3(ima->source, IMA_SRC_FILE, IMA_SRC_MOVIE, IMA_SRC_SEQUENCE))
			break;
		/* image is not a image with a path, skip it */
		ima= ima->id.next;
	}	
	return ima;
}

static struct Tex *tex_stepdata__internal(struct Tex *tex, int step_next) {
	if (tex==NULL)
		return NULL;

	if (step_next)
		tex= tex->id.next;

	while (tex) {
		if (tex->type == TEX_VOXELDATA && TEX_VD_IS_SOURCE_PATH(tex->vd->file_format))
			break;
		/* image is not a image with a path, skip it */
		tex= tex->id.next;
	}	
	return tex;
}

static struct Text *text_stepdata__internal(struct Text *text, int step_next) {
	if (text==NULL)
		return NULL;

	if (step_next)
		text= text->id.next;

	while (text) {
		if (text->name)
			break;
		/* image is not a image with a path, skip it */
		text= text->id.next;
	}	
	return text;
}

static struct VFont *vf_stepdata__internal(struct VFont *vf, int step_next) {
	if (vf==NULL)
		return NULL;
	
	if (step_next)
		vf= vf->id.next;
	
	while (vf) {
		if (vf->packedfile==NULL && BLI_streq(vf->name, "<builtin>")==0) {
			break;
		}
		
		/* font with no path, skip it */
		vf= vf->id.next;
	}	
	return vf;
}

static struct bSound *snd_stepdata__internal(struct bSound *snd, int step_next) {
	if (snd==NULL)
		return NULL;
	
	if (step_next)
		snd= snd->id.next;
	
	while (snd) {
		if (snd->packedfile==NULL) {
			break;
		}
		
		/* font with no path, skip it */
		snd= snd->id.next;
	}	
	return snd;
}

static struct Sequence *seq_stepdata__internal(struct BPathIterator *bpi, int step_next)
{
	Editing *ed;
	Sequence *seq;
	
	/* Initializing */
	if (bpi->seqdata.scene==NULL) {
		bpi->seqdata.scene= bpi->bmain->scene.first;
	}
	
	if (step_next) {
		bpi->seqdata.seq++;
	}
	
	while (bpi->seqdata.scene) {
		ed= seq_give_editing(bpi->seqdata.scene, 0);
		if (ed) {
			if (bpi->seqdata.seqar == NULL) {
				/* allocate the sequencer array */
				seq_array(ed, &bpi->seqdata.seqar, &bpi->seqdata.totseq, 0);
				bpi->seqdata.seq= 0;
			}
			
			if (bpi->seqdata.seq >= bpi->seqdata.totseq) {
				seq= NULL;
			} else {
				seq= bpi->seqdata.seqar[bpi->seqdata.seq];
				while (!SEQ_HAS_PATH(seq) && seq->plugin==NULL) {
					bpi->seqdata.seq++;
					if (bpi->seqdata.seq >= bpi->seqdata.totseq) {
						seq= NULL;
						break;
					}
					seq= bpi->seqdata.seqar[bpi->seqdata.seq];
				}
			}
			if (seq) {
				return seq;
			} else {
				/* keep looking through the next scene, reallocate seq array */
				if (bpi->seqdata.seqar) {
					MEM_freeN((void *)bpi->seqdata.seqar);
					bpi->seqdata.seqar= NULL;
				}
				bpi->seqdata.scene= bpi->seqdata.scene->id.next;
			}
		} else {
			/* no seq data in this scene, next */
			bpi->seqdata.scene= bpi->seqdata.scene->id.next;
		}
	}
	
	return NULL;
}

static void seq_getpath(struct BPathIterator *bpi, char *path) {
	Sequence *seq= (Sequence *)bpi->data;

	
	path[0]= '\0'; /* incase we cant get the path */
	if (seq==NULL) return;
	if (SEQ_HAS_PATH(seq)) {
		if (ELEM3(seq->type, SEQ_IMAGE, SEQ_MOVIE, SEQ_SOUND)) {
			BLI_strncpy(path, seq->strip->dir, FILE_MAX);
			BLI_add_slash(path); /* incase its missing */
			if (seq->strip->stripdata) { /* should always be true! */
				/* Using the first image is weak for image sequences */
				strcat(path, seq->strip->stripdata->name);
			} 
		}
		else {
			/* simple case */
			BLI_strncpy(seq->strip->dir, path, sizeof(seq->strip->dir));
		}
	}
	else if (seq->plugin) {
		BLI_strncpy(seq->plugin->name, path, sizeof(seq->plugin->name));
	}
}

<<<<<<< HEAD
static void seq_setpath(struct BPathIterator *bpi, char *path) {
	Sequence *seq = (Sequence *)bpi->data;
=======
static void seq_setpath(struct BPathIterator *bpi, const char *path) {
	Sequence *seq= (Sequence *)bpi->data;
>>>>>>> 6d201907
	if (seq==NULL) return; 
	
	if (SEQ_HAS_PATH(seq)) {
		if (ELEM3(seq->type, SEQ_IMAGE, SEQ_MOVIE, SEQ_SOUND)) {
			BLI_split_dirfile(path, seq->strip->dir, seq->strip->stripdata->name);
		}
		else {
			/* simple case */
			BLI_strncpy(seq->strip->dir, path, sizeof(seq->strip->dir));
		}
	}
	else if (seq->plugin) {
		BLI_strncpy(seq->plugin->name, path, sizeof(seq->plugin->name));
	}
}

static void text_getpath(struct BPathIterator *bpi, char *path) {
	Text *text= (Text *)bpi->data;
	path[0]= '\0'; /* incase we cant get the path */
	if(text->name) {
		strcpy(path, text->name);
	}
}

static void text_setpath(struct BPathIterator *bpi, const char *path) {
	Text *text= (Text *)bpi->data;
	if (text==NULL) return; 

	if(text->name) {
		MEM_freeN(text->name);
	}

	text->name= BLI_strdup(path);
}

static struct Mesh *cdata_stepdata__internal(struct Mesh *me, int step_next) {
	if (me==NULL)
		return NULL;
	
	if (step_next)
		me= me->id.next;
	
	while (me) {
		if (me->fdata.external) {
			break;
		}
		
		me= me->id.next;
	}	
	return me;
}

static void bpi_type_step__internal(struct BPathIterator *bpi) {
	bpi->type++; /* advance to the next type */
	bpi->data= NULL;
	
	switch (bpi->type) {
	case BPATH_SEQ:
		bpi->getpath_callback= seq_getpath;
		bpi->setpath_callback= seq_setpath;
		break;
	case BPATH_TEXT: /* path is malloc'd */
		bpi->getpath_callback= text_getpath;
		bpi->setpath_callback= text_setpath;
		break;
	default:
		bpi->getpath_callback= NULL;
		bpi->setpath_callback= NULL;
		break;
	}
}

void BLI_bpathIterator_step(struct BPathIterator *bpi) {
	while (bpi->type != BPATH_DONE) {
		
		if  ((bpi->type) == BPATH_IMAGE) {
			/*if (bpi->data)	bpi->data= ((ID *)bpi->data)->next;*/
			if (bpi->data)	bpi->data= ima_stepdata__internal( (Image *)bpi->data, 1 ); /* must skip images that have no path */
			else 			bpi->data= ima_stepdata__internal(bpi->bmain->image.first, 0);
			
			if (bpi->data) {
				/* get the path info from this datatype */
				Image *ima= (Image *)bpi->data;
				
				bpi->_lib= ima->id.lib ? ima->id.lib->filepath : NULL;
				bpi->_path= ima->name;
				bpi->_name= ima->id.name+2;
				bpi->len= sizeof(ima->name);
				
				/* we are done, advancing to the next item, this type worked fine */
				break;

			} else {
				bpi_type_step__internal(bpi);
			}
		}

		if  ((bpi->type) == BPATH_TEXTURE) {
			/*if (bpi->data)	bpi->data= ((ID *)bpi->data)->next;*/
			if (bpi->data)	bpi->data= tex_stepdata__internal( (Tex *)bpi->data, 1 ); /* must skip images that have no path */
			else 			bpi->data= tex_stepdata__internal(bpi->bmain->tex.first, 0);

			if (bpi->data) {
				/* get the path info from this datatype */
				Tex *tex= (Tex *)bpi->data;

				if(tex->type == TEX_VOXELDATA) {
					bpi->_lib= tex->id.lib ? tex->id.lib->filepath : NULL;
					bpi->_path= tex->vd->source_path;
					bpi->_name= tex->id.name+2;
					bpi->len= sizeof(tex->vd->source_path);
				}
				else {
					assert(!"Texture has no path, incorrect step 'tex_stepdata__internal'");
				}

				/* we are done, advancing to the next item, this type worked fine */
				break;

			} else {
				bpi_type_step__internal(bpi);
			}
		}

		if  ((bpi->type) == BPATH_TEXT) {
			/*if (bpi->data)	bpi->data= ((ID *)bpi->data)->next;*/
			if (bpi->data)	bpi->data= text_stepdata__internal( (Text *)bpi->data, 1 ); /* must skip images that have no path */
			else 			bpi->data= text_stepdata__internal(bpi->bmain->text.first, 0);

			if (bpi->data) {
				/* get the path info from this datatype */
				Text *text= (Text *)bpi->data;

				bpi->_lib= text->id.lib ? text->id.lib->filepath : NULL;
				bpi->_path= NULL; /* bpi->path= text->name; */ /* get/set functions override. */
				bpi->_name= text->id.name+2;
				bpi->len= FILE_MAX; /* malloc'd but limit anyway since large paths may mess up other areas */

				/* we are done, advancing to the next item, this type worked fine */
				break;

			} else {
				bpi_type_step__internal(bpi);
			}
		}

		else if  ((bpi->type) == BPATH_SOUND) {
			if (bpi->data)	bpi->data= snd_stepdata__internal( (bSound *)bpi->data, 1 ); /* must skip images that have no path */
			else 			bpi->data= snd_stepdata__internal(bpi->bmain->sound.first, 0);

			if (bpi->data) {
				/* get the path info from this datatype */
				bSound *snd= (bSound *)bpi->data;

				bpi->_lib= snd->id.lib ? snd->id.lib->filepath : NULL;
				bpi->_path= snd->name;
				bpi->_name= snd->id.name+2;
				bpi->len= sizeof(snd->name);

				/* we are done, advancing to the next item, this type worked fine */
				break;
			} else {
				bpi_type_step__internal(bpi);
			}
			
			
		} else if  ((bpi->type) == BPATH_FONT) {
			
			if (bpi->data)	bpi->data= vf_stepdata__internal( (VFont *)bpi->data, 1 );
			else 			bpi->data= vf_stepdata__internal( bpi->bmain->vfont.first, 0 );
			
			if (bpi->data) {
				/* get the path info from this datatype */
				VFont *vf= (VFont *)bpi->data;

				bpi->_lib= vf->id.lib ? vf->id.lib->filepath : NULL;
				bpi->_path= vf->name;
				bpi->_name= vf->id.name+2;
				bpi->len= sizeof(vf->name);

				/* we are done, advancing to the next item, this type worked fine */
				break;
			} else {
				bpi_type_step__internal(bpi);
			}

		} else if  ((bpi->type) == BPATH_LIB) {
			if (bpi->data)	bpi->data= ((ID *)bpi->data)->next;
			else 			bpi->data= bpi->bmain->library.first;
			
			if (bpi->data) {
				/* get the path info from this datatype */
				Library *lib= (Library *)bpi->data;
				
				bpi->_lib= NULL;
				bpi->_path= lib->name;
				bpi->_name= NULL;
				bpi->len= sizeof(lib->name);
				
				/* we are done, advancing to the next item, this type worked fine */
				break;
			} else {
				bpi_type_step__internal(bpi);
			}
		} else if  ((bpi->type) == BPATH_SEQ) {
			if (bpi->data)	bpi->data= seq_stepdata__internal( bpi, 1 );
			else 			bpi->data= seq_stepdata__internal( bpi, 0 );
			if (bpi->data) {
				Sequence *seq= (Sequence *)bpi->data;
				bpi->_lib= NULL;
				bpi->_name= seq->name+2;
				bpi->len= seq->plugin ? sizeof(seq->plugin->name) : sizeof(seq->strip->dir) + sizeof(seq->strip->stripdata->name);
				break;
			} else {
				bpi_type_step__internal(bpi);
			}
		} else if  ((bpi->type) == BPATH_CDATA) {
			if (bpi->data)	bpi->data= cdata_stepdata__internal( bpi->data, 1 );
			else 			bpi->data= cdata_stepdata__internal( bpi->bmain->mesh.first, 0 );

			if (bpi->data) {
				Mesh *me= (Mesh *)bpi->data;
				bpi->_lib= me->id.lib ? me->id.lib->filepath : NULL;
				bpi->_path= me->fdata.external->filename;
				bpi->_name= me->id.name+2;
				bpi->len= sizeof(me->fdata.external->filename);
				break;
			} else {
				bpi_type_step__internal(bpi);
			}
		}
	}
}

int BLI_bpathIterator_isDone( struct BPathIterator *bpi) {
	return bpi->type==BPATH_DONE;
}

/* include the path argument */
static void bpath_as_report(struct BPathIterator *bpi, const char *message, ReportList *reports)
{
<<<<<<< HEAD
	char *prefix;
	char *name;
=======
	const char *prefix;
	const char *name;
>>>>>>> 6d201907
	char path_expanded[FILE_MAXDIR*2];
	
	if(reports==NULL)
		return;

	switch(BLI_bpathIterator_getType(bpi)) {
	case BPATH_IMAGE:
		prefix= "Image";
		break;
	case BPATH_TEXTURE:
		prefix= "Texture";
		break;
	case BPATH_TEXT:
		prefix= "Text";
		break;
	case BPATH_SOUND:
		prefix= "Sound";
		break;
	case BPATH_FONT:
		prefix= "Font";
		break;
	case BPATH_LIB:
		prefix= "Library";
		break;
	case BPATH_SEQ:
		prefix= "Sequence";
		break;
	case BPATH_CDATA:
		prefix= "Mesh Data";
		break;
	default:
		prefix= "Unknown";
		break;
	}
	
	name= BLI_bpathIterator_getName(bpi);
	BLI_bpathIterator_getPathExpanded(bpi, path_expanded);

	if(reports) {
		if (name)	BKE_reportf(reports, RPT_WARNING, "%s \"%s\", \"%s\": %s", prefix, name, path_expanded, message);
		else		BKE_reportf(reports, RPT_WARNING, "%s \"%s\": %s", prefix, path_expanded, message);
	}

}

/* high level function */
<<<<<<< HEAD
void checkMissingFiles(char *basepath, ReportList *reports) {
	struct BPathIterator bpi;
=======
void checkMissingFiles(Main *bmain, ReportList *reports) {
	struct BPathIterator *bpi;
>>>>>>> 6d201907
	
	/* be sure there is low chance of the path being too short */
	char filepath_expanded[FILE_MAXDIR*2]; 
	
	BLI_bpathIterator_init(&bpi, bmain, bmain->name);
	while (!BLI_bpathIterator_isDone(bpi)) {
		BLI_bpathIterator_getPathExpanded(bpi, filepath_expanded);
		
		if (!BLI_exists(filepath_expanded))
			bpath_as_report(bpi, "file not found", reports);

		BLI_bpathIterator_step(bpi);
	}
	BLI_bpathIterator_free(bpi);
}

/* dont log any errors at the moment, should probably do this */
<<<<<<< HEAD
void makeFilesRelative(char *basepath, ReportList *reports) {
	int tot= 0, changed= 0, failed= 0, linked= 0;
	struct BPathIterator bpi;
	char filepath[FILE_MAX], *libpath;
=======
void makeFilesRelative(Main *bmain, const char *basedir, ReportList *reports) {
	int tot= 0, changed= 0, failed= 0, linked= 0;
	struct BPathIterator *bpi;
	char filepath[FILE_MAX];
	const char *libpath;
>>>>>>> 6d201907
	
	/* be sure there is low chance of the path being too short */
	char filepath_relative[(FILE_MAXDIR * 2) + FILE_MAXFILE];
	
	BLI_bpathIterator_init(&bpi, bmain, basedir);
	while (!BLI_bpathIterator_isDone(bpi)) {
		BLI_bpathIterator_getPath(bpi, filepath);
		libpath= BLI_bpathIterator_getLib(bpi);
		
		if(strncmp(filepath, "//", 2)) {
			if (libpath) { /* cant make relative if we are library - TODO, LOG THIS */
				linked++;
			} else { /* local data, use the blend files path */
				BLI_strncpy(filepath_relative, filepath, sizeof(filepath_relative));
				/* Important BLI_cleanup_dir runs before the path is made relative
				 * because it wont work for paths that start with "//../" */ 
				BLI_cleanup_file(bpi->base_path, filepath_relative); /* fix any /foo/../foo/ */
				BLI_path_rel(filepath_relative, bpi->base_path);
				/* be safe and check the length */
				if (BLI_bpathIterator_getPathMaxLen(bpi) <= strlen(filepath_relative)) {
					bpath_as_report(bpi, "couldn't make path relative (too long)", reports);
					failed++;
				} else {
					if(strncmp(filepath_relative, "//", 2)==0) {
						BLI_bpathIterator_setPath(bpi, filepath_relative);
						changed++;
					} else {
						bpath_as_report(bpi, "couldn't make path relative", reports);
						failed++;
					}
				}
			}
		}
		BLI_bpathIterator_step(bpi);
		tot++;
	}
	BLI_bpathIterator_free(bpi);

	if(reports)
		BKE_reportf(reports, failed ? RPT_ERROR : RPT_INFO, "Total files %i|Changed %i|Failed %i|Linked %i", tot, changed, failed, linked);
}

/* dont log any errors at the moment, should probably do this -
 * Verry similar to makeFilesRelative - keep in sync! */
<<<<<<< HEAD
void makeFilesAbsolute(char *basepath, ReportList *reports)
{
	int tot= 0, changed= 0, failed= 0, linked= 0;

	struct BPathIterator bpi;
	char filepath[FILE_MAX], *libpath;
=======
void makeFilesAbsolute(Main *bmain, const char *basedir, ReportList *reports)
{
	int tot= 0, changed= 0, failed= 0, linked= 0;

	struct BPathIterator *bpi;
	char filepath[FILE_MAX];
	const char *libpath;
>>>>>>> 6d201907
	
	/* be sure there is low chance of the path being too short */
	char filepath_absolute[(FILE_MAXDIR * 2) + FILE_MAXFILE];
	
	BLI_bpathIterator_init(&bpi, bmain, basedir);
	while (!BLI_bpathIterator_isDone(bpi)) {
		BLI_bpathIterator_getPath(bpi, filepath);
		libpath= BLI_bpathIterator_getLib(bpi);
		
		if(strncmp(filepath, "//", 2)==0) {
			if (libpath) { /* cant make absolute if we are library - TODO, LOG THIS */
				linked++;
			} else { /* get the expanded path and check it is relative or too long */
				BLI_bpathIterator_getPathExpanded(bpi, filepath_absolute);
				BLI_cleanup_file(bpi->base_path, filepath_absolute); /* fix any /foo/../foo/ */
				/* to be safe, check the length */
				if (BLI_bpathIterator_getPathMaxLen(bpi) <= strlen(filepath_absolute)) {
					bpath_as_report(bpi, "couldn't make absolute (too long)", reports);
					failed++;
				} else {
					if(strncmp(filepath_absolute, "//", 2)) {
						BLI_bpathIterator_setPath(bpi, filepath_absolute);
						changed++;
					} else {
						bpath_as_report(bpi, "couldn't make absolute", reports);
						failed++;
					}
				}
			}
		}
		BLI_bpathIterator_step(bpi);
		tot++;
	}
	BLI_bpathIterator_free(bpi);

	if(reports)
		BKE_reportf(reports, failed ? RPT_ERROR : RPT_INFO, "Total files %i|Changed %i|Failed %i|Linked %i", tot, changed, failed, linked);
}


/* find this file recursively, use the biggest file so thumbnails dont get used by mistake
 - dir: subdir to search
 - filename: set this filename
 - filesize: filesize for the file
*/
#define MAX_RECUR 16
static int findFileRecursive(char *filename_new, const char *dirname, const char *filename, int *filesize, int *recur_depth)
{
	/* file searching stuff */
	DIR *dir;
	struct dirent *de;
	struct stat status;
	char path[FILE_MAX];
	int size;
	
	dir= opendir(dirname);
	
	if (dir==0)
		return 0;
	
	if (*filesize == -1)
		*filesize= 0; /* dir opened fine */
	
	while ((de= readdir(dir)) != NULL) {
		
		if (strcmp(".", de->d_name)==0 || strcmp("..", de->d_name)==0)
			continue;
		
		BLI_join_dirfile(path, dirname, de->d_name);
		
		if (stat(path, &status) != 0)
			continue; /* cant stat, dont bother with this file, could print debug info here */
		
		if (S_ISREG(status.st_mode)) { /* is file */
			if (strncmp(filename, de->d_name, FILE_MAX)==0) { /* name matches */
				/* open the file to read its size */
				size= status.st_size;
				if ((size > 0) && (size > *filesize)) { /* find the biggest file */
					*filesize= size;
					BLI_strncpy(filename_new, path, FILE_MAX);
				}
			}
		} else if (S_ISDIR(status.st_mode)) { /* is subdir */
			if (*recur_depth <= MAX_RECUR) {
				(*recur_depth)++;
				findFileRecursive(filename_new, path, filename, filesize, recur_depth);
				(*recur_depth)--;
			}
		}
	}
	closedir(dir);
	return 1;
}

/* high level function - call from fileselector */
<<<<<<< HEAD
void findMissingFiles(char *basepath, char *str) {
	struct BPathIterator bpi;
=======
void findMissingFiles(Main *bmain, const char *str) {
	struct BPathIterator *bpi;
>>>>>>> 6d201907
	
	/* be sure there is low chance of the path being too short */
	char filepath_expanded[FILE_MAXDIR*2]; 
	char filepath[FILE_MAX], *libpath;
	int filesize, recur_depth;
	
	char dirname[FILE_MAX], filename_new[FILE_MAX];
	
	//XXX waitcursor( 1 );
	
	BLI_split_dirfile(str, dirname, NULL);
	
	BLI_bpathIterator_init(&bpi, bmain, bmain->name);
	
	while (!BLI_bpathIterator_isDone(bpi)) {
		BLI_bpathIterator_getPath(bpi, filepath);
		libpath= BLI_bpathIterator_getLib(bpi);
		
		/* Check if esc was pressed because searching files can be slow */
		/*XXX if (blender_test_break()) {
			break;
		}*/
		
		if (libpath==NULL) {
			
			BLI_bpathIterator_getPathExpanded(bpi, filepath_expanded);
			
			if (!BLI_exists(filepath_expanded)) {
				/* can the dir be opened? */
				filesize= -1;
				recur_depth= 0;
				
				findFileRecursive(filename_new, dirname, BLI_path_basename(filepath), &filesize, &recur_depth);
				if (filesize == -1) { /* could not open dir */
					printf("Could not open dir \"%s\"\n", dirname);
					return;
				}
				
				if (filesize > 0) {
					
					if (BLI_bpathIterator_getPathMaxLen(bpi) < strlen(filename_new)) { 
						printf("cannot set path \"%s\" too long!", filename_new);
					} else {
						/* copy the found path into the old one */
						if (G.relbase_valid)
							BLI_path_rel(filename_new, bpi->base_path);
						
						BLI_bpathIterator_setPath(bpi, filename_new);
					}
				}
			}
		}
		BLI_bpathIterator_step(bpi);
	}
	BLI_bpathIterator_free(bpi);
	
	//XXX waitcursor( 0 );
}<|MERGE_RESOLUTION|>--- conflicted
+++ resolved
@@ -100,7 +100,7 @@
 
 /* TODO - BPATH_PLUGIN, BPATH_SEQ */
 enum BPathTypes {
-	BPATH_IMAGE= 0,
+	BPATH_IMAGE = 0,
 	BPATH_TEXTURE,
 	BPATH_TEXT,
 	BPATH_SOUND,
@@ -112,36 +112,26 @@
 	 BPATH_DONE
 };
 
-<<<<<<< HEAD
-void BLI_bpathIterator_init( struct BPathIterator *bpi, char *base_path ) {
+void BLI_bpathIterator_init(struct BPathIterator **bpi_pt, Main *bmain, const char *basedir) {
+	BPathIterator *bpi;
+
+	bpi= MEM_mallocN(sizeof(BPathIterator), "BLI_bpathIterator_init");
+	*bpi_pt= bpi;
+
 	bpi->type = BPATH_IMAGE;
 	bpi->data = NULL;
-=======
-void BLI_bpathIterator_init(struct BPathIterator **bpi_pt, Main *bmain, const char *basedir) {
-	BPathIterator *bpi;
-
-	bpi= MEM_mallocN(sizeof(BPathIterator), "BLI_bpathIterator_init");
-	*bpi_pt= bpi;
-
-	bpi->type= BPATH_IMAGE;
-	bpi->data= NULL;
->>>>>>> 6d201907
-	
-	bpi->getpath_callback= NULL;
-	bpi->setpath_callback= NULL;
+	
+	bpi->getpath_callback = NULL;
+	bpi->setpath_callback = NULL;
 	
 	/* Sequencer specific */
-	bpi->seqdata.totseq= 0;
-	bpi->seqdata.seq= 0;
-	bpi->seqdata.seqar= NULL;
-	bpi->seqdata.scene= NULL;
-	
-<<<<<<< HEAD
-	bpi->base_path= base_path ? base_path : G.sce;
-=======
+	bpi->seqdata.totseq = 0;
+	bpi->seqdata.seq = 0;
+	bpi->seqdata.seqar = NULL;
+	bpi->seqdata.scene = NULL;
+	
 	bpi->base_path= basedir; /* normally bmain->name */
 	bpi->bmain= bmain;
->>>>>>> 6d201907
 
 	BLI_bpathIterator_step(bpi);
 }
@@ -150,45 +140,36 @@
 	*bpi= MEM_mallocN(sizeof(BPathIterator), "BLI_bpathIterator_alloc");
 }
 
-void BLI_bpathIterator_free(struct BPathIterator *bpi) {
+void BLI_bpathIterator_free( struct BPathIterator *bpi ) {
 	if (bpi->seqdata.seqar)
 		MEM_freeN((void *)bpi->seqdata.seqar);
-	bpi->seqdata.seqar= NULL;
-	bpi->seqdata.scene= NULL;
+	bpi->seqdata.seqar = NULL;
+	bpi->seqdata.scene = NULL;
 	
 	MEM_freeN(bpi);
 }
 
-void BLI_bpathIterator_getPath(struct BPathIterator *bpi, char *path) {
+void BLI_bpathIterator_getPath( struct BPathIterator *bpi, char *path) {
 	if (bpi->getpath_callback) {
-		bpi->getpath_callback(bpi, path);
+		bpi->getpath_callback( bpi, path );
 	} else {
 		strcpy(path, bpi->_path); /* warning, we assume 'path' are long enough */
 	}
 }
 
-<<<<<<< HEAD
 void BLI_bpathIterator_setPath( struct BPathIterator *bpi, char *path) {
-=======
-void BLI_bpathIterator_setPath(struct BPathIterator *bpi, const char *path) {
->>>>>>> 6d201907
 	if (bpi->setpath_callback) {
-		bpi->setpath_callback(bpi, path);
+		bpi->setpath_callback( bpi, path );
 	} else {
 		strcpy(bpi->_path, path); /* warning, we assume 'path' are long enough */
 	}
 }
 
-<<<<<<< HEAD
 void BLI_bpathIterator_getPathExpanded( struct BPathIterator *bpi, char *path_expanded) {
 	char *libpath;
-=======
-void BLI_bpathIterator_getPathExpanded(struct BPathIterator *bpi, char *path_expanded) {
-	const char *libpath;
->>>>>>> 6d201907
 	
 	BLI_bpathIterator_getPath(bpi, path_expanded);
-	libpath= BLI_bpathIterator_getLib(bpi);
+	libpath = BLI_bpathIterator_getLib(bpi);
 	
 	if (libpath) { /* check the files location relative to its library path */
 		BLI_path_abs(path_expanded, libpath);
@@ -197,24 +178,16 @@
 	}
 	BLI_cleanup_file(NULL, path_expanded);
 }
-<<<<<<< HEAD
 char* BLI_bpathIterator_getLib( struct BPathIterator *bpi) {
-	return bpi->lib;
+	return bpi->_lib;
 }
 char* BLI_bpathIterator_getName( struct BPathIterator *bpi) {
-	return bpi->name;
-=======
-const char* BLI_bpathIterator_getLib(struct BPathIterator *bpi) {
-	return bpi->_lib;
-}
-const char* BLI_bpathIterator_getName(struct BPathIterator *bpi) {
 	return bpi->_name;
->>>>>>> 6d201907
-}
-int	BLI_bpathIterator_getType(struct BPathIterator *bpi) {
+}
+int	BLI_bpathIterator_getType( struct BPathIterator *bpi) {
 	return bpi->type;
 }
-int	BLI_bpathIterator_getPathMaxLen(struct BPathIterator *bpi) {
+int	BLI_bpathIterator_getPathMaxLen( struct BPathIterator *bpi) {
 	return bpi->len;
 }
 const char* BLI_bpathIterator_getBasePath(struct BPathIterator *bpi) {
@@ -227,13 +200,13 @@
 		return NULL;
 	
 	if (step_next)
-		ima= ima->id.next;
+		ima = ima->id.next;
 	
 	while (ima) {
 		if (ima->packedfile==NULL && ELEM3(ima->source, IMA_SRC_FILE, IMA_SRC_MOVIE, IMA_SRC_SEQUENCE))
 			break;
 		/* image is not a image with a path, skip it */
-		ima= ima->id.next;
+		ima = ima->id.next;
 	}	
 	return ima;
 }
@@ -275,7 +248,7 @@
 		return NULL;
 	
 	if (step_next)
-		vf= vf->id.next;
+		vf = vf->id.next;
 	
 	while (vf) {
 		if (vf->packedfile==NULL && BLI_streq(vf->name, "<builtin>")==0) {
@@ -283,7 +256,7 @@
 		}
 		
 		/* font with no path, skip it */
-		vf= vf->id.next;
+		vf = vf->id.next;
 	}	
 	return vf;
 }
@@ -293,7 +266,7 @@
 		return NULL;
 	
 	if (step_next)
-		snd= snd->id.next;
+		snd = snd->id.next;
 	
 	while (snd) {
 		if (snd->packedfile==NULL) {
@@ -301,7 +274,7 @@
 		}
 		
 		/* font with no path, skip it */
-		snd= snd->id.next;
+		snd = snd->id.next;
 	}	
 	return snd;
 }
@@ -326,20 +299,20 @@
 			if (bpi->seqdata.seqar == NULL) {
 				/* allocate the sequencer array */
 				seq_array(ed, &bpi->seqdata.seqar, &bpi->seqdata.totseq, 0);
-				bpi->seqdata.seq= 0;
+				bpi->seqdata.seq = 0;
 			}
 			
 			if (bpi->seqdata.seq >= bpi->seqdata.totseq) {
-				seq= NULL;
-			} else {
-				seq= bpi->seqdata.seqar[bpi->seqdata.seq];
+				seq = NULL;
+			} else {
+				seq = bpi->seqdata.seqar[bpi->seqdata.seq];
 				while (!SEQ_HAS_PATH(seq) && seq->plugin==NULL) {
 					bpi->seqdata.seq++;
 					if (bpi->seqdata.seq >= bpi->seqdata.totseq) {
-						seq= NULL;
+						seq = NULL;
 						break;
 					}
-					seq= bpi->seqdata.seqar[bpi->seqdata.seq];
+					seq = bpi->seqdata.seqar[bpi->seqdata.seq];
 				}
 			}
 			if (seq) {
@@ -348,13 +321,13 @@
 				/* keep looking through the next scene, reallocate seq array */
 				if (bpi->seqdata.seqar) {
 					MEM_freeN((void *)bpi->seqdata.seqar);
-					bpi->seqdata.seqar= NULL;
+					bpi->seqdata.seqar = NULL;
 				}
-				bpi->seqdata.scene= bpi->seqdata.scene->id.next;
+				bpi->seqdata.scene = bpi->seqdata.scene->id.next;
 			}
 		} else {
 			/* no seq data in this scene, next */
-			bpi->seqdata.scene= bpi->seqdata.scene->id.next;
+			bpi->seqdata.scene = bpi->seqdata.scene->id.next;
 		}
 	}
 	
@@ -362,10 +335,10 @@
 }
 
 static void seq_getpath(struct BPathIterator *bpi, char *path) {
-	Sequence *seq= (Sequence *)bpi->data;
-
-	
-	path[0]= '\0'; /* incase we cant get the path */
+	Sequence *seq = (Sequence *)bpi->data;
+
+	
+	path[0] = '\0'; /* incase we cant get the path */
 	if (seq==NULL) return;
 	if (SEQ_HAS_PATH(seq)) {
 		if (ELEM3(seq->type, SEQ_IMAGE, SEQ_MOVIE, SEQ_SOUND)) {
@@ -383,16 +356,11 @@
 	}
 	else if (seq->plugin) {
 		BLI_strncpy(seq->plugin->name, path, sizeof(seq->plugin->name));
-	}
-}
-
-<<<<<<< HEAD
+}
+}
+
 static void seq_setpath(struct BPathIterator *bpi, char *path) {
 	Sequence *seq = (Sequence *)bpi->data;
-=======
-static void seq_setpath(struct BPathIterator *bpi, const char *path) {
-	Sequence *seq= (Sequence *)bpi->data;
->>>>>>> 6d201907
 	if (seq==NULL) return; 
 	
 	if (SEQ_HAS_PATH(seq)) {
@@ -406,7 +374,7 @@
 	}
 	else if (seq->plugin) {
 		BLI_strncpy(seq->plugin->name, path, sizeof(seq->plugin->name));
-	}
+}
 }
 
 static void text_getpath(struct BPathIterator *bpi, char *path) {
@@ -433,68 +401,68 @@
 		return NULL;
 	
 	if (step_next)
-		me= me->id.next;
+		me = me->id.next;
 	
 	while (me) {
 		if (me->fdata.external) {
 			break;
 		}
 		
-		me= me->id.next;
+		me = me->id.next;
 	}	
 	return me;
 }
 
-static void bpi_type_step__internal(struct BPathIterator *bpi) {
+static void bpi_type_step__internal( struct BPathIterator *bpi) {
 	bpi->type++; /* advance to the next type */
-	bpi->data= NULL;
+	bpi->data = NULL;
 	
 	switch (bpi->type) {
 	case BPATH_SEQ:
-		bpi->getpath_callback= seq_getpath;
-		bpi->setpath_callback= seq_setpath;
+		bpi->getpath_callback = seq_getpath;
+		bpi->setpath_callback = seq_setpath;
 		break;
 	case BPATH_TEXT: /* path is malloc'd */
 		bpi->getpath_callback= text_getpath;
 		bpi->setpath_callback= text_setpath;
 		break;
 	default:
-		bpi->getpath_callback= NULL;
-		bpi->setpath_callback= NULL;
-		break;
-	}
-}
-
-void BLI_bpathIterator_step(struct BPathIterator *bpi) {
+		bpi->getpath_callback = NULL;
+		bpi->setpath_callback = NULL;
+		break;
+	}
+}
+
+void BLI_bpathIterator_step( struct BPathIterator *bpi) {
 	while (bpi->type != BPATH_DONE) {
 		
 		if  ((bpi->type) == BPATH_IMAGE) {
-			/*if (bpi->data)	bpi->data= ((ID *)bpi->data)->next;*/
-			if (bpi->data)	bpi->data= ima_stepdata__internal( (Image *)bpi->data, 1 ); /* must skip images that have no path */
+			/*if (bpi->data)	bpi->data = ((ID *)bpi->data)->next;*/
+			if (bpi->data)	bpi->data = ima_stepdata__internal( (Image *)bpi->data, 1 ); /* must skip images that have no path */
 			else 			bpi->data= ima_stepdata__internal(bpi->bmain->image.first, 0);
 			
 			if (bpi->data) {
 				/* get the path info from this datatype */
-				Image *ima= (Image *)bpi->data;
+				Image *ima = (Image *)bpi->data;
 				
 				bpi->_lib= ima->id.lib ? ima->id.lib->filepath : NULL;
 				bpi->_path= ima->name;
 				bpi->_name= ima->id.name+2;
-				bpi->len= sizeof(ima->name);
+				bpi->len = sizeof(ima->name);
 				
 				/* we are done, advancing to the next item, this type worked fine */
 				break;
-
+				
 			} else {
 				bpi_type_step__internal(bpi);
 			}
 		}
-
+			
 		if  ((bpi->type) == BPATH_TEXTURE) {
 			/*if (bpi->data)	bpi->data= ((ID *)bpi->data)->next;*/
 			if (bpi->data)	bpi->data= tex_stepdata__internal( (Tex *)bpi->data, 1 ); /* must skip images that have no path */
 			else 			bpi->data= tex_stepdata__internal(bpi->bmain->tex.first, 0);
-
+			
 			if (bpi->data) {
 				/* get the path info from this datatype */
 				Tex *tex= (Tex *)bpi->data;
@@ -540,18 +508,18 @@
 		}
 
 		else if  ((bpi->type) == BPATH_SOUND) {
-			if (bpi->data)	bpi->data= snd_stepdata__internal( (bSound *)bpi->data, 1 ); /* must skip images that have no path */
+			if (bpi->data)	bpi->data = snd_stepdata__internal( (bSound *)bpi->data, 1 ); /* must skip images that have no path */
 			else 			bpi->data= snd_stepdata__internal(bpi->bmain->sound.first, 0);
-
+			
 			if (bpi->data) {
 				/* get the path info from this datatype */
-				bSound *snd= (bSound *)bpi->data;
-
+				bSound *snd = (bSound *)bpi->data;
+				
 				bpi->_lib= snd->id.lib ? snd->id.lib->filepath : NULL;
 				bpi->_path= snd->name;
 				bpi->_name= snd->id.name+2;
-				bpi->len= sizeof(snd->name);
-
+				bpi->len = sizeof(snd->name);
+				
 				/* we are done, advancing to the next item, this type worked fine */
 				break;
 			} else {
@@ -561,36 +529,36 @@
 			
 		} else if  ((bpi->type) == BPATH_FONT) {
 			
-			if (bpi->data)	bpi->data= vf_stepdata__internal( (VFont *)bpi->data, 1 );
+			if (bpi->data)	bpi->data = vf_stepdata__internal( (VFont *)bpi->data, 1 );
 			else 			bpi->data= vf_stepdata__internal( bpi->bmain->vfont.first, 0 );
 			
 			if (bpi->data) {
 				/* get the path info from this datatype */
-				VFont *vf= (VFont *)bpi->data;
-
+				VFont *vf = (VFont *)bpi->data;
+				
 				bpi->_lib= vf->id.lib ? vf->id.lib->filepath : NULL;
 				bpi->_path= vf->name;
 				bpi->_name= vf->id.name+2;
-				bpi->len= sizeof(vf->name);
-
+				bpi->len = sizeof(vf->name);
+				
 				/* we are done, advancing to the next item, this type worked fine */
 				break;
 			} else {
 				bpi_type_step__internal(bpi);
 			}
-
+			
 		} else if  ((bpi->type) == BPATH_LIB) {
-			if (bpi->data)	bpi->data= ((ID *)bpi->data)->next;
+			if (bpi->data)	bpi->data = ((ID *)bpi->data)->next;
 			else 			bpi->data= bpi->bmain->library.first;
 			
 			if (bpi->data) {
 				/* get the path info from this datatype */
-				Library *lib= (Library *)bpi->data;
+				Library *lib = (Library *)bpi->data;
 				
 				bpi->_lib= NULL;
 				bpi->_path= lib->name;
 				bpi->_name= NULL;
-				bpi->len= sizeof(lib->name);
+				bpi->len = sizeof(lib->name);
 				
 				/* we are done, advancing to the next item, this type worked fine */
 				break;
@@ -598,10 +566,10 @@
 				bpi_type_step__internal(bpi);
 			}
 		} else if  ((bpi->type) == BPATH_SEQ) {
-			if (bpi->data)	bpi->data= seq_stepdata__internal( bpi, 1 );
-			else 			bpi->data= seq_stepdata__internal( bpi, 0 );
+			if (bpi->data)	bpi->data = seq_stepdata__internal( bpi, 1 );
+			else 			bpi->data = seq_stepdata__internal( bpi, 0 );
 			if (bpi->data) {
-				Sequence *seq= (Sequence *)bpi->data;
+				Sequence *seq = (Sequence *)bpi->data;
 				bpi->_lib= NULL;
 				bpi->_name= seq->name+2;
 				bpi->len= seq->plugin ? sizeof(seq->plugin->name) : sizeof(seq->strip->dir) + sizeof(seq->strip->stripdata->name);
@@ -610,15 +578,15 @@
 				bpi_type_step__internal(bpi);
 			}
 		} else if  ((bpi->type) == BPATH_CDATA) {
-			if (bpi->data)	bpi->data= cdata_stepdata__internal( bpi->data, 1 );
+			if (bpi->data)	bpi->data = cdata_stepdata__internal( bpi->data, 1 );
 			else 			bpi->data= cdata_stepdata__internal( bpi->bmain->mesh.first, 0 );
 
 			if (bpi->data) {
-				Mesh *me= (Mesh *)bpi->data;
+				Mesh *me = (Mesh *)bpi->data;
 				bpi->_lib= me->id.lib ? me->id.lib->filepath : NULL;
 				bpi->_path= me->fdata.external->filename;
 				bpi->_name= me->id.name+2;
-				bpi->len= sizeof(me->fdata.external->filename);
+				bpi->len = sizeof(me->fdata.external->filename);
 				break;
 			} else {
 				bpi_type_step__internal(bpi);
@@ -634,13 +602,8 @@
 /* include the path argument */
 static void bpath_as_report(struct BPathIterator *bpi, const char *message, ReportList *reports)
 {
-<<<<<<< HEAD
-	char *prefix;
+	const char *prefix;
 	char *name;
-=======
-	const char *prefix;
-	const char *name;
->>>>>>> 6d201907
 	char path_expanded[FILE_MAXDIR*2];
 	
 	if(reports==NULL)
@@ -676,7 +639,7 @@
 		break;
 	}
 	
-	name= BLI_bpathIterator_getName(bpi);
+	name = BLI_bpathIterator_getName(bpi);
 	BLI_bpathIterator_getPathExpanded(bpi, path_expanded);
 
 	if(reports) {
@@ -687,13 +650,8 @@
 }
 
 /* high level function */
-<<<<<<< HEAD
-void checkMissingFiles(char *basepath, ReportList *reports) {
-	struct BPathIterator bpi;
-=======
 void checkMissingFiles(Main *bmain, ReportList *reports) {
 	struct BPathIterator *bpi;
->>>>>>> 6d201907
 	
 	/* be sure there is low chance of the path being too short */
 	char filepath_expanded[FILE_MAXDIR*2]; 
@@ -711,18 +669,10 @@
 }
 
 /* dont log any errors at the moment, should probably do this */
-<<<<<<< HEAD
-void makeFilesRelative(char *basepath, ReportList *reports) {
-	int tot= 0, changed= 0, failed= 0, linked= 0;
-	struct BPathIterator bpi;
-	char filepath[FILE_MAX], *libpath;
-=======
 void makeFilesRelative(Main *bmain, const char *basedir, ReportList *reports) {
 	int tot= 0, changed= 0, failed= 0, linked= 0;
 	struct BPathIterator *bpi;
-	char filepath[FILE_MAX];
-	const char *libpath;
->>>>>>> 6d201907
+	char filepath[FILE_MAX], *libpath;
 	
 	/* be sure there is low chance of the path being too short */
 	char filepath_relative[(FILE_MAXDIR * 2) + FILE_MAXFILE];
@@ -767,22 +717,12 @@
 
 /* dont log any errors at the moment, should probably do this -
  * Verry similar to makeFilesRelative - keep in sync! */
-<<<<<<< HEAD
-void makeFilesAbsolute(char *basepath, ReportList *reports)
-{
-	int tot= 0, changed= 0, failed= 0, linked= 0;
-
-	struct BPathIterator bpi;
-	char filepath[FILE_MAX], *libpath;
-=======
 void makeFilesAbsolute(Main *bmain, const char *basedir, ReportList *reports)
 {
 	int tot= 0, changed= 0, failed= 0, linked= 0;
 
 	struct BPathIterator *bpi;
-	char filepath[FILE_MAX];
-	const char *libpath;
->>>>>>> 6d201907
+	char filepath[FILE_MAX], *libpath;
 	
 	/* be sure there is low chance of the path being too short */
 	char filepath_absolute[(FILE_MAXDIR * 2) + FILE_MAXFILE];
@@ -838,15 +778,15 @@
 	char path[FILE_MAX];
 	int size;
 	
-	dir= opendir(dirname);
+	dir = opendir(dirname);
 	
 	if (dir==0)
 		return 0;
 	
 	if (*filesize == -1)
-		*filesize= 0; /* dir opened fine */
-	
-	while ((de= readdir(dir)) != NULL) {
+		*filesize = 0; /* dir opened fine */
+	
+	while ((de = readdir(dir)) != NULL) {
 		
 		if (strcmp(".", de->d_name)==0 || strcmp("..", de->d_name)==0)
 			continue;
@@ -859,9 +799,9 @@
 		if (S_ISREG(status.st_mode)) { /* is file */
 			if (strncmp(filename, de->d_name, FILE_MAX)==0) { /* name matches */
 				/* open the file to read its size */
-				size= status.st_size;
+				size = status.st_size;
 				if ((size > 0) && (size > *filesize)) { /* find the biggest file */
-					*filesize= size;
+					*filesize = size;
 					BLI_strncpy(filename_new, path, FILE_MAX);
 				}
 			}
@@ -878,13 +818,8 @@
 }
 
 /* high level function - call from fileselector */
-<<<<<<< HEAD
-void findMissingFiles(char *basepath, char *str) {
-	struct BPathIterator bpi;
-=======
 void findMissingFiles(Main *bmain, const char *str) {
 	struct BPathIterator *bpi;
->>>>>>> 6d201907
 	
 	/* be sure there is low chance of the path being too short */
 	char filepath_expanded[FILE_MAXDIR*2]; 
@@ -914,8 +849,8 @@
 			
 			if (!BLI_exists(filepath_expanded)) {
 				/* can the dir be opened? */
-				filesize= -1;
-				recur_depth= 0;
+				filesize = -1;
+				recur_depth = 0;
 				
 				findFileRecursive(filename_new, dirname, BLI_path_basename(filepath), &filesize, &recur_depth);
 				if (filesize == -1) { /* could not open dir */
