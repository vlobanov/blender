<<<<<<< HEAD
/**
 * $Id: blf_py_api.h 33573 2010-12-09 17:31:42Z dfelinto $
=======
/*
 * $Id$
>>>>>>> 99ee18c6
 *
 * ***** BEGIN GPL LICENSE BLOCK *****
 *
 * This program is free software; you can redistribute it and/or
 * modify it under the terms of the GNU General Public License
 * as published by the Free Software Foundation; either version 2
 * of the License, or (at your option) any later version.
 *
 * This program is distributed in the hope that it will be useful,
 * but WITHOUT ANY WARRANTY; without even the implied warranty of
 * MERCHANTABILITY or FITNESS FOR A PARTICULAR PURPOSE.  See the
 * GNU General Public License for more details.
 *
 * You should have received a copy of the GNU General Public License
 * along with this program; if not, write to the Free Software Foundation,
 * Inc., 51 Franklin Street, Fifth Floor, Boston, MA 02110-1301, USA.
 *
 * Contributor(s): Campbell Barton
 *
 * ***** END GPL LICENSE BLOCK *****
 */

/** \file blender/python/generic/blf_py_api.h
 *  \ingroup pygen
 */


PyObject *BPyInit_blf(void);<|MERGE_RESOLUTION|>--- conflicted
+++ resolved
@@ -1,10 +1,5 @@
-<<<<<<< HEAD
-/**
- * $Id: blf_py_api.h 33573 2010-12-09 17:31:42Z dfelinto $
-=======
 /*
  * $Id$
->>>>>>> 99ee18c6
  *
  * ***** BEGIN GPL LICENSE BLOCK *****
  *
