/**
 * $Id$
 *
 * ***** BEGIN GPL LICENSE BLOCK *****
 *
 * This program is free software; you can redistribute it and/or
 * modify it under the terms of the GNU General Public License
 * as published by the Free Software Foundation; either version 2
 * of the License, or (at your option) any later version.
 *
 * This program is distributed in the hope that it will be useful,
 * but WITHOUT ANY WARRANTY; without even the implied warranty of
 * MERCHANTABILITY or FITNESS FOR A PARTICULAR PURPOSE.  See the
 * GNU General Public License for more details.
 *
 * You should have received a copy of the GNU General Public License
 * along with this program; if not, write to the Free Software Foundation,
 * Inc., 59 Temple Place - Suite 330, Boston, MA  02111-1307, USA.
 *
 * Contributor(s): Campbell Barton
 *
 * ***** END GPL LICENSE BLOCK *****
 */

#include "bpy_rna.h"
#include "bpy_compat.h"
#include "bpy_util.h"
//#include "blendef.h"
#include "BLI_dynstr.h"
#include "BLI_listbase.h"
#include "BLI_string.h"
#include "float.h" /* FLT_MIN/MAX */

#include "RNA_access.h"
#include "RNA_define.h" /* for defining our own rna */

#include "MEM_guardedalloc.h"
#include "BKE_utildefines.h"
#include "BKE_context.h"
#include "BKE_global.h" /* evil G.* */
#include "BKE_report.h"

/* only for keyframing */
#include "DNA_scene_types.h"
#include "ED_keyframing.h"

#define USE_MATHUTILS

#ifdef USE_MATHUTILS
#include "../generic/Mathutils.h" /* so we can have mathutils callbacks */

/* bpyrna vector/euler/quat callbacks */
static int mathutils_rna_array_cb_index= -1; /* index for our callbacks */

static int mathutils_rna_generic_check(BPy_PropertyRNA *self)
{
	return self->prop?1:0;
}

static int mathutils_rna_vector_get(BPy_PropertyRNA *self, int subtype, float *vec_from)
{
	if(self->prop==NULL)
		return 0;
	
	RNA_property_float_get_array(&self->ptr, self->prop, vec_from);
	return 1;
}

static int mathutils_rna_vector_set(BPy_PropertyRNA *self, int subtype, float *vec_to)
{
	if(self->prop==NULL)
		return 0;

	RNA_property_float_set_array(&self->ptr, self->prop, vec_to);
	return 1;
}

static int mathutils_rna_vector_get_index(BPy_PropertyRNA *self, int subtype, float *vec_from, int index)
{
	if(self->prop==NULL)
		return 0;
	
	vec_from[index]= RNA_property_float_get_index(&self->ptr, self->prop, index);
	return 1;
}

static int mathutils_rna_vector_set_index(BPy_PropertyRNA *self, int subtype, float *vec_to, int index)
{
	if(self->prop==NULL)
		return 0;

	RNA_property_float_set_index(&self->ptr, self->prop, index, vec_to[index]);
	return 1;
}

Mathutils_Callback mathutils_rna_array_cb = {
	(BaseMathCheckFunc)		mathutils_rna_generic_check,
	(BaseMathGetFunc)		mathutils_rna_vector_get,
	(BaseMathSetFunc)		mathutils_rna_vector_set,
	(BaseMathGetIndexFunc)	mathutils_rna_vector_get_index,
	(BaseMathSetIndexFunc)	mathutils_rna_vector_set_index
};


/* bpyrna matrix callbacks */
static int mathutils_rna_matrix_cb_index= -1; /* index for our callbacks */

static int mathutils_rna_matrix_get(BPy_PropertyRNA *self, int subtype, float *mat_from)
{
	if(self->prop==NULL)
		return 0;

	RNA_property_float_get_array(&self->ptr, self->prop, mat_from);
	return 1;
}

static int mathutils_rna_matrix_set(BPy_PropertyRNA *self, int subtype, float *mat_to)
{
	if(self->prop==NULL)
		return 0;

	RNA_property_float_set_array(&self->ptr, self->prop, mat_to);
	return 1;
}

Mathutils_Callback mathutils_rna_matrix_cb = {
	(BaseMathCheckFunc)		mathutils_rna_generic_check,
	(BaseMathGetFunc)		mathutils_rna_matrix_get,
	(BaseMathSetFunc)		mathutils_rna_matrix_set,
	(BaseMathGetIndexFunc)	NULL,
	(BaseMathSetIndexFunc)	NULL
};

#endif

static int pyrna_struct_compare( BPy_StructRNA * a, BPy_StructRNA * b )
{
	return (a->ptr.data==b->ptr.data) ? 0 : -1;
}

static int pyrna_prop_compare( BPy_PropertyRNA * a, BPy_PropertyRNA * b )
{
	return (a->prop==b->prop && a->ptr.data==b->ptr.data ) ? 0 : -1;
}

/* For some reason python3 needs these :/ */
static PyObject *pyrna_struct_richcmp(BPy_StructRNA * a, BPy_StructRNA * b, int op)
{
	int cmp_result= -1; /* assume false */
	if (BPy_StructRNA_Check(a) && BPy_StructRNA_Check(b)) {
		cmp_result= pyrna_struct_compare(a, b);
	}

	return Py_CmpToRich(op, cmp_result);
}

static PyObject *pyrna_prop_richcmp(BPy_PropertyRNA * a, BPy_PropertyRNA * b, int op)
{
	int cmp_result= -1; /* assume false */
	if (BPy_PropertyRNA_Check(a) && BPy_PropertyRNA_Check(b)) {
		cmp_result= pyrna_prop_compare(a, b);
	}

	return Py_CmpToRich(op, cmp_result);
}

/*----------------------repr--------------------------------------------*/
static PyObject *pyrna_struct_repr( BPy_StructRNA * self )
{
	PyObject *pyob;
	char *name;

	/* print name if available */
	name= RNA_struct_name_get_alloc(&self->ptr, NULL, FALSE);
	if(name) {
		pyob= PyUnicode_FromFormat( "[BPy_StructRNA \"%.200s\" -> \"%.200s\"]", RNA_struct_identifier(self->ptr.type), name);
		MEM_freeN(name);
		return pyob;
	}

	return PyUnicode_FromFormat( "[BPy_StructRNA \"%.200s\"]", RNA_struct_identifier(self->ptr.type));
}

static PyObject *pyrna_prop_repr( BPy_PropertyRNA * self )
{
	PyObject *pyob;
	PointerRNA ptr;
	char *name;

	/* if a pointer, try to print name of pointer target too */
	if(RNA_property_type(self->prop) == PROP_POINTER) {
		ptr= RNA_property_pointer_get(&self->ptr, self->prop);
		name= RNA_struct_name_get_alloc(&ptr, NULL, FALSE);

		if(name) {
			pyob= PyUnicode_FromFormat( "[BPy_PropertyRNA \"%.200s\" -> \"%.200s\" -> \"%.200s\" ]", RNA_struct_identifier(self->ptr.type), RNA_property_identifier(self->prop), name);
			MEM_freeN(name);
			return pyob;
		}
	}

	return PyUnicode_FromFormat( "[BPy_PropertyRNA \"%.200s\" -> \"%.200s\"]", RNA_struct_identifier(self->ptr.type), RNA_property_identifier(self->prop));
}

static long pyrna_struct_hash( BPy_StructRNA * self )
{
	return (long)self->ptr.data;
}

/* use our own dealloc so we can free a property if we use one */
static void pyrna_struct_dealloc( BPy_StructRNA * self )
{
	if (self->freeptr && self->ptr.data) {
		IDP_FreeProperty(self->ptr.data);
		MEM_freeN(self->ptr.data);
		self->ptr.data= NULL;
	}

	/* Note, for subclassed PyObjects we cant just call PyObject_DEL() directly or it will crash */
	Py_TYPE(self)->tp_free(self);
	return;
}

static char *pyrna_enum_as_string(PointerRNA *ptr, PropertyRNA *prop)
{
	EnumPropertyItem *item;
	char *result;
	int free= FALSE;
	
	RNA_property_enum_items(BPy_GetContext(), ptr, prop, &item, NULL, &free);
	if(item) {
		result= (char*)BPy_enum_as_string(item);
	}
	else {
		result= "";
	}
	
	if(free)
		MEM_freeN(item);
	
	return result;
}

PyObject * pyrna_prop_to_py(PointerRNA *ptr, PropertyRNA *prop)
{
	PyObject *ret;
	int type = RNA_property_type(prop);
	int len = RNA_property_array_length(prop);

	if (len > 0) {
		/* resolve the array from a new pytype */
		PyObject *ret = pyrna_prop_CreatePyObject(ptr, prop);
		
#ifdef USE_MATHUTILS

		/* return a mathutils vector where possible */
		if(RNA_property_type(prop)==PROP_FLOAT) {
			switch(RNA_property_subtype(prop)) {
			case PROP_VECTOR:
				if(len>=2 && len <= 4) {
					PyObject *vec_cb= newVectorObject_cb(ret, len, mathutils_rna_array_cb_index, FALSE);
					Py_DECREF(ret); /* the vector owns now */
					ret= vec_cb; /* return the vector instead */
				}
				break;
			case PROP_MATRIX:
				if(len==16) {
					PyObject *mat_cb= newMatrixObject_cb(ret, 4,4, mathutils_rna_matrix_cb_index, FALSE);
					Py_DECREF(ret); /* the matrix owns now */
					ret= mat_cb; /* return the matrix instead */
				}
				else if (len==9) {
					PyObject *mat_cb= newMatrixObject_cb(ret, 3,3, mathutils_rna_matrix_cb_index, FALSE);
					Py_DECREF(ret); /* the matrix owns now */
					ret= mat_cb; /* return the matrix instead */
				}
				break;
			case PROP_ROTATION:
				if(len==3) { /* euler */
					PyObject *eul_cb= newEulerObject_cb(ret, mathutils_rna_array_cb_index, FALSE);
					Py_DECREF(ret); /* the matrix owns now */
					ret= eul_cb; /* return the matrix instead */
				}
				else if (len==4) {
					PyObject *quat_cb= newQuaternionObject_cb(ret, mathutils_rna_array_cb_index, FALSE);
					Py_DECREF(ret); /* the matrix owns now */
					ret= quat_cb; /* return the matrix instead */
				}
				break;
			default:
				break;
			}
		}

#endif
		
		return ret;
	}
	
	/* see if we can coorce into a python type - PropertyType */
	switch (type) {
	case PROP_BOOLEAN:
		ret = PyBool_FromLong( RNA_property_boolean_get(ptr, prop) );
		break;
	case PROP_INT:
		ret = PyLong_FromSsize_t( (Py_ssize_t)RNA_property_int_get(ptr, prop) );
		break;
	case PROP_FLOAT:
		ret = PyFloat_FromDouble( RNA_property_float_get(ptr, prop) );
		break;
	case PROP_STRING:
	{
		char *buf;
		buf = RNA_property_string_get_alloc(ptr, prop, NULL, -1);
		ret = PyUnicode_FromString( buf );
		MEM_freeN(buf);
		break;
	}
	case PROP_ENUM:
	{
		const char *identifier;
		int val = RNA_property_enum_get(ptr, prop);
		
		if (RNA_property_enum_identifier(BPy_GetContext(), ptr, prop, val, &identifier)) {
			ret = PyUnicode_FromString( identifier );
		} else {
			EnumPropertyItem *item;
			int free= FALSE;

			/* don't throw error here, can't trust blender 100% to give the
			 * right values, python code should not generate error for that */
			RNA_property_enum_items(BPy_GetContext(), ptr, prop, &item, NULL, &free);
			if(item && item->identifier) {
				ret = PyUnicode_FromString( item->identifier );
			}
			else {
				/* prefer not fail silently incase of api errors, maybe disable it later */
				char error_str[128];
				sprintf(error_str, "RNA Warning: Current value \"%d\" matches no enum", val);
				PyErr_Warn(PyExc_RuntimeWarning, error_str);

				ret = PyUnicode_FromString( "" );
			}

			if(free)
				MEM_freeN(item);

			/*PyErr_Format(PyExc_AttributeError, "RNA Error: Current value \"%d\" matches no enum", val);
			ret = NULL;*/
		}

		break;
	}
	case PROP_POINTER:
	{
		PointerRNA newptr;
		newptr= RNA_property_pointer_get(ptr, prop);
		if (newptr.data) {
			ret = pyrna_struct_CreatePyObject(&newptr);
		} else {
			ret = Py_None;
			Py_INCREF(ret);
		}
		break;
	}
	case PROP_COLLECTION:
		ret = pyrna_prop_CreatePyObject(ptr, prop);
		break;
	default:
		PyErr_Format(PyExc_TypeError, "RNA Error: unknown type \"%d\" (pyrna_prop_to_py)", type);
		ret = NULL;
		break;
	}
	
	return ret;
}

/* This function is only used by operators right now
 * Its used for taking keyword args and filling in property values */
int pyrna_pydict_to_props(PointerRNA *ptr, PyObject *kw, const char *error_prefix)
{
	int error_val = 0;
	int totkw;
	const char *arg_name= NULL;
	PyObject *item;

	totkw = kw ? PyDict_Size(kw):0;

	RNA_STRUCT_BEGIN(ptr, prop) {
		arg_name= RNA_property_identifier(prop);

		if (strcmp(arg_name, "rna_type")==0) continue;

		if (kw==NULL) {
			PyErr_Format( PyExc_TypeError, "%.200s: no keywords, expected \"%.200s\"", error_prefix, arg_name ? arg_name : "<UNKNOWN>");
			error_val= -1;
			break;
		}

		item= PyDict_GetItemString(kw, arg_name);

		if (item == NULL) {
			PyErr_Format( PyExc_TypeError, "%.200s: keyword \"%.200s\" missing", error_prefix, arg_name ? arg_name : "<UNKNOWN>");
			error_val = -1; /* pyrna_py_to_prop sets the error */
			break;
		}

		if (pyrna_py_to_prop(ptr, prop, NULL, item, error_prefix)) {
			error_val= -1;
			break;
		}

		totkw--;
	}
	RNA_STRUCT_END;

	if (error_val==0 && totkw > 0) { /* some keywords were given that were not used :/ */
		PyObject *key, *value;
		Py_ssize_t pos = 0;

		while (PyDict_Next(kw, &pos, &key, &value)) {
			arg_name= _PyUnicode_AsString(key);
			if (RNA_struct_find_property(ptr, arg_name) == NULL) break;
			arg_name= NULL;
		}

		PyErr_Format( PyExc_TypeError, "%.200s: keyword \"%.200s\" unrecognized", error_prefix, arg_name ? arg_name : "<UNKNOWN>");
		error_val = -1;
	}

	return error_val;
}

static PyObject * pyrna_func_call(PyObject * self, PyObject *args, PyObject *kw);

PyObject *pyrna_func_to_py(BPy_StructRNA *pyrna, FunctionRNA *func)
{
	static PyMethodDef func_meth = {"<generic rna function>", (PyCFunction)pyrna_func_call, METH_VARARGS|METH_KEYWORDS, "python rna function"};
	PyObject *self;
	PyObject *ret;
	
	if(func==NULL) {
		PyErr_Format( PyExc_RuntimeError, "%.200s: type attempted to get NULL function", RNA_struct_identifier(pyrna->ptr.type));
		return NULL;
	}

	self= PyTuple_New(2);
	
	PyTuple_SET_ITEM(self, 0, (PyObject *)pyrna);
	Py_INCREF(pyrna);

	PyTuple_SET_ITEM(self, 1, PyCObject_FromVoidPtr((void *)func, NULL));
	
	ret= PyCFunction_New(&func_meth, self);
	Py_DECREF(self);
	
	return ret;
}


int pyrna_py_to_prop(PointerRNA *ptr, PropertyRNA *prop, void *data, PyObject *value, const char *error_prefix)
{
	/* XXX hard limits should be checked here */
	int type = RNA_property_type(prop);
	int len = RNA_property_array_length(prop);
	
	if (len > 0) {
		PyObject *item;
		int py_len = -1;
		int i;
		

#ifdef USE_MATHUTILS
		if(MatrixObject_Check(value)) {
			MatrixObject *mat = (MatrixObject*)value;
			if(!BaseMath_ReadCallback(mat))
				return -1;

			py_len = mat->rowSize * mat->colSize;
		} else /* continue... */
#endif
		if (PySequence_Check(value)) {
			py_len= (int)PySequence_Length(value);
		}
		else {
			PyErr_Format(PyExc_TypeError, "%.200s RNA array assignment expected a sequence instead of %.200s instance.", error_prefix, Py_TYPE(value)->tp_name);
			return -1;
		}
		/* done getting the length */
		
		if (py_len != len) {
			PyErr_Format(PyExc_TypeError, "%.200s python sequence length %d did not match the RNA array length %d.", error_prefix, py_len, len);
			return -1;
		}
		
		/* for arrays we have a limited number of types */
		switch (type) {
		case PROP_BOOLEAN:
		{
			int *param_arr;
			if(data)	param_arr= (int*)data;
			else		param_arr= MEM_mallocN(sizeof(int) * len, "pyrna bool array");

			
			/* collect the variables before assigning, incase one of them is incorrect */
			for (i=0; i<len; i++) {
				item = PySequence_GetItem(value, i);
				param_arr[i] = PyObject_IsTrue( item );
				Py_DECREF(item);
				
				if (param_arr[i] < 0) {
					if(data==NULL)
						MEM_freeN(param_arr);
					PyErr_Format(PyExc_AttributeError, "%.200s one or more of the values in the sequence is not a boolean", error_prefix);
					return -1;
				}
			}
			if(data==NULL) {
				RNA_property_boolean_set_array(ptr, prop, param_arr);
				MEM_freeN(param_arr);
			}

			break;
		}
		case PROP_INT:
		{
			int *param_arr;
			if(data)	param_arr= (int*)data;
			else		param_arr= MEM_mallocN(sizeof(int) * len, "pyrna int array");

			
			/* collect the variables */
			for (i=0; i<len; i++) {
				item = PySequence_GetItem(value, i);
				param_arr[i] = (int)PyLong_AsSsize_t(item); /* deal with any errors later */
				Py_DECREF(item);
			}
			
			if (PyErr_Occurred()) {
				if(data==NULL)
					MEM_freeN(param_arr);
				PyErr_Format(PyExc_AttributeError, "%.200s one or more of the values in the sequence could not be used as an int", error_prefix);
				return -1;
			}
			if(data==NULL) {
				RNA_property_int_set_array(ptr, prop, param_arr);
				MEM_freeN(param_arr);
			}
			break;
		}
		case PROP_FLOAT:
		{
			float *param_arr;
			if(data)	param_arr = (float*)data;
			else		param_arr = MEM_mallocN(sizeof(float) * len, "pyrna float array");


#ifdef USE_MATHUTILS
			if(MatrixObject_Check(value) && RNA_property_subtype(prop) == PROP_MATRIX) {
				MatrixObject *mat = (MatrixObject*)value;
				memcpy(param_arr, mat->contigPtr, sizeof(float) * len);
			} else /* continue... */
#endif
			{
				/* collect the variables */
				for (i=0; i<len; i++) {
					item = PySequence_GetItem(value, i);
					param_arr[i] = (float)PyFloat_AsDouble(item); /* deal with any errors later */
					Py_DECREF(item);
				}
			}

			if (PyErr_Occurred()) {
				if(data==NULL)
					MEM_freeN(param_arr);
				PyErr_Format(PyExc_AttributeError, "%.200s one or more of the values in the sequence could not be used as a float", error_prefix);
				return -1;
			}
			if(data==NULL) {
				RNA_property_float_set_array(ptr, prop, param_arr);				
				MEM_freeN(param_arr);
			}
			break;
		}
		}
	} else {
		/* Normal Property (not an array) */
		
		/* see if we can coorce into a python type - PropertyType */
		switch (type) {
		case PROP_BOOLEAN:
		{
			int param = PyObject_IsTrue( value );
			
			if( param < 0 ) {
				PyErr_Format(PyExc_TypeError, "%.200s expected True/False or 0/1", error_prefix);
				return -1;
			} else {
				if(data)	*((int*)data)= param;
				else		RNA_property_boolean_set(ptr, prop, param);
			}
			break;
		}
		case PROP_INT:
		{
			int param = PyLong_AsSsize_t(value);
			if (PyErr_Occurred()) {
				PyErr_Format(PyExc_TypeError, "%.200s expected an int type", error_prefix);
				return -1;
			} else {
				if(data)	*((int*)data)= param;
				else		RNA_property_int_set(ptr, prop, param);
			}
			break;
		}
		case PROP_FLOAT:
		{
			float param = PyFloat_AsDouble(value);
			if (PyErr_Occurred()) {
				PyErr_Format(PyExc_TypeError, "%.200s expected a float type", error_prefix);
				return -1;
			} else {
				if(data)	*((float*)data)= param;
				else		RNA_property_float_set(ptr, prop, param);
			}
			break;
		}
		case PROP_STRING:
		{
			char *param = _PyUnicode_AsString(value);
			
			if (param==NULL) {
				PyErr_Format(PyExc_TypeError, "%.200s expected a string type", error_prefix);
				return -1;
			} else {
				if(data)	*((char**)data)= param;
				else		RNA_property_string_set(ptr, prop, param);
			}
			break;
		}
		case PROP_ENUM:
		{
			char *param = _PyUnicode_AsString(value);
			
			if (param==NULL) {
				char *enum_str= pyrna_enum_as_string(ptr, prop);
				PyErr_Format(PyExc_TypeError, "%.200s expected a string enum type in (%.200s)", error_prefix, enum_str);
				MEM_freeN(enum_str);
				return -1;
			} else {
				int val;
				if (RNA_property_enum_value(BPy_GetContext(), ptr, prop, param, &val)) {
					if(data)	*((int*)data)= val;
					else		RNA_property_enum_set(ptr, prop, val);
				} else {
					char *enum_str= pyrna_enum_as_string(ptr, prop);
					PyErr_Format(PyExc_TypeError, "%.200s enum \"%.200s\" not found in (%.200s)", error_prefix, param, enum_str);
					MEM_freeN(enum_str);
					return -1;
				}
			}
			
			break;
		}
		case PROP_POINTER:
		{
			StructRNA *ptype= RNA_property_pointer_type(ptr, prop);

			if(!BPy_StructRNA_Check(value) && value != Py_None) {
				PointerRNA tmp;
				RNA_pointer_create(NULL, ptype, NULL, &tmp);
				PyErr_Format(PyExc_TypeError, "%.200s expected a %.200s type", error_prefix, RNA_struct_identifier(tmp.type));
				return -1;
			} else {
				BPy_StructRNA *param= (BPy_StructRNA*)value;
				int raise_error= FALSE;
				if(data) {
					int flag = RNA_property_flag(prop);

					if(flag & PROP_RNAPTR) {
						if(value == Py_None)
							memset(data, 0, sizeof(PointerRNA));
						else
							*((PointerRNA*)data)= param->ptr;
					}
					else if(value == Py_None) {
						*((void**)data)= NULL;
					}
					else if(RNA_struct_is_a(param->ptr.type, ptype)) {
						*((void**)data)= param->ptr.data;
					}
					else {
						raise_error= TRUE;
					}
				}
				else {
					/* data==NULL, assign to RNA */
					if(value == Py_None) {
						PointerRNA valueptr;
						memset(&valueptr, 0, sizeof(valueptr));
						RNA_property_pointer_set(ptr, prop, valueptr);
					}
					else if(RNA_struct_is_a(param->ptr.type, ptype)) {
						RNA_property_pointer_set(ptr, prop, param->ptr);
					}
					else {
						PointerRNA tmp;
						RNA_pointer_create(NULL, ptype, NULL, &tmp);
						PyErr_Format(PyExc_TypeError, "%.200s expected a %.200s type", error_prefix, RNA_struct_identifier(tmp.type));
						return -1;
					}
				}
				
				if(raise_error) {
					PointerRNA tmp;
					RNA_pointer_create(NULL, ptype, NULL, &tmp);
					PyErr_Format(PyExc_TypeError, "%.200s expected a %.200s type", error_prefix, RNA_struct_identifier(tmp.type));
					return -1;
				}
			}
			break;
		}
		case PROP_COLLECTION:
		{
			int seq_len, i;
			PyObject *item;
			PointerRNA itemptr;
			ListBase *lb;
			CollectionPointerLink *link;

			lb= (data)? (ListBase*)data: NULL;
			
			/* convert a sequence of dict's into a collection */
			if(!PySequence_Check(value)) {
				PyErr_Format(PyExc_TypeError, "%.200s expected a sequence of dicts for an RNA collection", error_prefix);
				return -1;
			}
			
			seq_len = PySequence_Length(value);
			for(i=0; i<seq_len; i++) {
				item= PySequence_GetItem(value, i);
				if(item==NULL || PyDict_Check(item)==0) {
					PyErr_Format(PyExc_TypeError, "%.200s expected a sequence of dicts for an RNA collection", error_prefix);
					Py_XDECREF(item);
					return -1;
				}

				if(lb) {
					link= MEM_callocN(sizeof(CollectionPointerLink), "PyCollectionPointerLink");
					link->ptr= itemptr;
					BLI_addtail(lb, link);
				}
				else
					RNA_property_collection_add(ptr, prop, &itemptr);

				if(pyrna_pydict_to_props(&itemptr, item, "Converting a python list to an RNA collection")==-1) {
					Py_DECREF(item);
					return -1;
				}
				Py_DECREF(item);
			}
			
			break;
		}
		default:
			PyErr_Format(PyExc_AttributeError, "%.200s unknown property type (pyrna_py_to_prop)", error_prefix);
			return -1;
			break;
		}
	}
	
	return 0;
}

static PyObject * pyrna_prop_to_py_index(PointerRNA *ptr, PropertyRNA *prop, int index)
{
	PyObject *ret;
	int type = RNA_property_type(prop);
	
	/* see if we can coorce into a python type - PropertyType */
	switch (type) {
	case PROP_BOOLEAN:
		ret = PyBool_FromLong( RNA_property_boolean_get_index(ptr, prop, index) );
		break;
	case PROP_INT:
		ret = PyLong_FromSsize_t( (Py_ssize_t)RNA_property_int_get_index(ptr, prop, index) );
		break;
	case PROP_FLOAT:
		ret = PyFloat_FromDouble( RNA_property_float_get_index(ptr, prop, index) );
		break;
	default:
		PyErr_SetString(PyExc_AttributeError, "not an array type");
		ret = NULL;
		break;
	}
	
	return ret;
}

static int pyrna_py_to_prop_index(PointerRNA *ptr, PropertyRNA *prop, int index, PyObject *value)
{
	int ret = 0;
	int type = RNA_property_type(prop);
	
	/* see if we can coorce into a python type - PropertyType */
	switch (type) {
	case PROP_BOOLEAN:
	{
		int param = PyObject_IsTrue( value );
		
		if( param < 0 ) {
			PyErr_SetString(PyExc_TypeError, "expected True/False or 0/1");
			ret = -1;
		} else {
			RNA_property_boolean_set_index(ptr, prop, index, param);
		}
		break;
	}
	case PROP_INT:
	{
		int param = PyLong_AsSsize_t(value);
		if (PyErr_Occurred()) {
			PyErr_SetString(PyExc_TypeError, "expected an int type");
			ret = -1;
		} else {
			RNA_property_int_set_index(ptr, prop, index, param);
		}
		break;
	}
	case PROP_FLOAT:
	{
		float param = PyFloat_AsDouble(value);
		if (PyErr_Occurred()) {
			PyErr_SetString(PyExc_TypeError, "expected a float type");
			ret = -1;
		} else {
			RNA_property_float_set_index(ptr, prop, index, param);
		}
		break;
	}
	default:
		PyErr_SetString(PyExc_AttributeError, "not an array type");
		ret = -1;
		break;
	}
	
	return ret;
}

//---------------sequence-------------------------------------------
static Py_ssize_t pyrna_prop_len( BPy_PropertyRNA * self )
{
	Py_ssize_t len;
	
	if (RNA_property_type(self->prop) == PROP_COLLECTION) {
		len = RNA_property_collection_length(&self->ptr, self->prop);
	} else {
		len = RNA_property_array_length(self->prop);
		
		if (len==0) { /* not an array*/
			PyErr_SetString(PyExc_AttributeError, "len() only available for collection RNA types");
			return -1;
		}
	}
	
	return len;
}

/* internal use only */
static PyObject *prop_subscript_collection_int(BPy_PropertyRNA * self, int keynum)
{
	PointerRNA newptr;

	if(keynum < 0) keynum += RNA_property_collection_length(&self->ptr, self->prop);

	if(RNA_property_collection_lookup_int(&self->ptr, self->prop, keynum, &newptr))
		return pyrna_struct_CreatePyObject(&newptr);

	PyErr_Format(PyExc_IndexError, "index %d out of range", keynum);
	return NULL;
}
static PyObject *prop_subscript_array_int(BPy_PropertyRNA * self, int keynum)
{
	int len= RNA_property_array_length(self->prop);

	if(keynum < 0) keynum += len;

	if(keynum >= 0 && keynum < len)
		return pyrna_prop_to_py_index(&self->ptr, self->prop, keynum);

	PyErr_Format(PyExc_IndexError, "index %d out of range", keynum);
	return NULL;
}

static PyObject *prop_subscript_collection_str(BPy_PropertyRNA * self, char *keyname)
{
	PointerRNA newptr;
	if(RNA_property_collection_lookup_string(&self->ptr, self->prop, keyname, &newptr))
		return pyrna_struct_CreatePyObject(&newptr);

	PyErr_Format(PyExc_KeyError, "key \"%.200s\" not found", keyname);
	return NULL;
}
/* static PyObject *prop_subscript_array_str(BPy_PropertyRNA * self, char *keyname) */




#if PY_VERSION_HEX >= 0x03000000
static PyObject *prop_subscript_collection_slice(BPy_PropertyRNA * self, int start, int stop)
{
	PointerRNA newptr;
	PyObject *list = PyList_New(stop - start);
	int count;

	start = MIN2(start,stop); /* values are clamped from  */

	for(count = start; count < stop; count++) {
		if(RNA_property_collection_lookup_int(&self->ptr, self->prop, count - start, &newptr)) {
			PyList_SetItem(list, count - start, pyrna_struct_CreatePyObject(&newptr));
		}
		else {
			Py_DECREF(list);

			PyErr_SetString(PyExc_RuntimeError, "error getting an rna struct from a collection");
			return NULL;
		}
	}

	return list;
}
static PyObject *prop_subscript_array_slice(BPy_PropertyRNA * self, int start, int stop)
{
	PyObject *list = PyList_New(stop - start);
	int count;

	start = MIN2(start,stop); /* values are clamped from PySlice_GetIndicesEx */

	for(count = start; count < stop; count++)
		PyList_SetItem(list, count - start, pyrna_prop_to_py_index(&self->ptr, self->prop, count));

	return list;
}
#endif

static PyObject *prop_subscript_collection(BPy_PropertyRNA * self, PyObject *key)
{
	if (PyUnicode_Check(key)) {
		return prop_subscript_collection_str(self, _PyUnicode_AsString(key));
	}
	else if (PyIndex_Check(key)) {
		Py_ssize_t i = PyNumber_AsSsize_t(key, PyExc_IndexError);
		if (i == -1 && PyErr_Occurred())
			return NULL;

		return prop_subscript_collection_int(self, i);
	}
#if PY_VERSION_HEX >= 0x03000000
	else if (PySlice_Check(key)) {
		int len= RNA_property_collection_length(&self->ptr, self->prop);
		Py_ssize_t start, stop, step, slicelength;

		if (PySlice_GetIndicesEx((PySliceObject*)key, len, &start, &stop, &step, &slicelength) < 0)
			return NULL;

		if (slicelength <= 0) {
			return PyList_New(0);
		}
		else if (step == 1) {
			return prop_subscript_collection_slice(self, start, stop);
		}
		else {
			PyErr_SetString(PyExc_TypeError, "slice steps not supported with rna");
			return NULL;
		}
	}
#endif
	else {
		PyErr_Format(PyExc_TypeError, "invalid rna key, key must be a string or an int instead of %.200s instance.", Py_TYPE(key)->tp_name);
		return NULL;
	}
}

static PyObject *prop_subscript_array(BPy_PropertyRNA * self, PyObject *key)
{
	/*if (PyUnicode_Check(key)) {
		return prop_subscript_array_str(self, _PyUnicode_AsString(key));
	} else*/
	if (PyIndex_Check(key)) {
		Py_ssize_t i = PyNumber_AsSsize_t(key, PyExc_IndexError);
		if (i == -1 && PyErr_Occurred())
			return NULL;
		return prop_subscript_array_int(self, PyLong_AsSsize_t(key));
	}
#if PY_VERSION_HEX >= 0x03000000
	else if (PySlice_Check(key)) {
		int len= RNA_property_array_length(self->prop);
		Py_ssize_t start, stop, step, slicelength;

		if (PySlice_GetIndicesEx((PySliceObject*)key, len, &start, &stop, &step, &slicelength) < 0)
			return NULL;

		if (slicelength <= 0) {
			return PyList_New(0);
		}
		else if (step == 1) {
			return prop_subscript_array_slice(self, start, stop);
		}
		else {
			PyErr_SetString(PyExc_TypeError, "slice steps not supported with rna");
			return NULL;
		}
	}
#endif
	else {
		PyErr_SetString(PyExc_AttributeError, "invalid key, key must be an int");
		return NULL;
	}
}

static PyObject *pyrna_prop_subscript( BPy_PropertyRNA * self, PyObject *key )
{
	if (RNA_property_type(self->prop) == PROP_COLLECTION) {
		return prop_subscript_collection(self, key);
	} else if (RNA_property_array_length(self->prop)) { /* arrays are currently fixed length, zero length means its not an array */
		return prop_subscript_array(self, key);
	} else {
		PyErr_SetString(PyExc_TypeError, "rna type is not an array or a collection");
		return NULL;
	}

}

#if PY_VERSION_HEX >= 0x03000000
static int prop_subscript_ass_array_slice(BPy_PropertyRNA * self, int begin, int end, PyObject *value)
{
	int count;

	/* values are clamped from */
	begin = MIN2(begin,end);

	for(count = begin; count < end; count++) {
		if(pyrna_py_to_prop_index(&self->ptr, self->prop, count - begin, value) == -1) {
			/* TODO - this is wrong since some values have been assigned... will need to fix that */
			return -1; /* pyrna_struct_CreatePyObject should set the error */
		}
	}

	return 0;
}
#endif

static int prop_subscript_ass_array_int(BPy_PropertyRNA * self, int keynum, PyObject *value)
{

	int len= RNA_property_array_length(self->prop);

	if(keynum < 0) keynum += len;

	if(keynum >= 0 && keynum < len)
		return pyrna_py_to_prop_index(&self->ptr, self->prop, keynum, value);

	PyErr_SetString(PyExc_IndexError, "out of range");
	return -1;
}

static int pyrna_prop_ass_subscript( BPy_PropertyRNA * self, PyObject *key, PyObject *value )
{
	/* char *keyname = NULL; */ /* not supported yet */
	
	if (!RNA_property_editable(&self->ptr, self->prop)) {
		PyErr_Format( PyExc_AttributeError, "PropertyRNA - attribute \"%.200s\" from \"%.200s\" is read-only", RNA_property_identifier(self->prop), RNA_struct_identifier(self->ptr.type) );
		return -1;
	}
	
	/* maybe one day we can support this... */
	if (RNA_property_type(self->prop) == PROP_COLLECTION) {
		PyErr_Format( PyExc_AttributeError, "PropertyRNA - attribute \"%.200s\" from \"%.200s\" is a collection, assignment not supported", RNA_property_identifier(self->prop), RNA_struct_identifier(self->ptr.type) );
		return -1;
	}

	if (PyIndex_Check(key)) {
		Py_ssize_t i = PyNumber_AsSsize_t(key, PyExc_IndexError);
		if (i == -1 && PyErr_Occurred())
			return -1;

		return prop_subscript_ass_array_int(self, i, value);
	}
#if PY_VERSION_HEX >= 0x03000000
	else if (PySlice_Check(key)) {
		int len= RNA_property_array_length(self->prop);
		Py_ssize_t start, stop, step, slicelength;

		if (PySlice_GetIndicesEx((PySliceObject*)key, len, &start, &stop, &step, &slicelength) < 0)
			return -1;

		if (slicelength <= 0) {
			return 0;
		}
		else if (step == 1) {
			return prop_subscript_ass_array_slice(self, start, stop, value);
		}
		else {
			PyErr_SetString(PyExc_TypeError, "slice steps not supported with rna");
			return -1;
		}
	}
#endif
	else {
		PyErr_SetString(PyExc_AttributeError, "invalid key, key must be an int");
		return -1;
	}
}


static PyMappingMethods pyrna_prop_as_mapping = {
	( lenfunc ) pyrna_prop_len,	/* mp_length */
	( binaryfunc ) pyrna_prop_subscript,	/* mp_subscript */
	( objobjargproc ) pyrna_prop_ass_subscript,	/* mp_ass_subscript */
};

static int pyrna_prop_contains(BPy_PropertyRNA * self, PyObject *value)
{
	PointerRNA newptr; /* not used, just so RNA_property_collection_lookup_string runs */
	char *keyname = _PyUnicode_AsString(value);
	
	if(keyname==NULL) {
		PyErr_SetString(PyExc_TypeError, "PropertyRNA - key in prop, key must be a string type");
		return -1;
	}
	
	if (RNA_property_type(self->prop) != PROP_COLLECTION) {
		PyErr_SetString(PyExc_TypeError, "PropertyRNA - key in prop, is only valid for collection types");
		return -1;
	}
	
	
	if (RNA_property_collection_lookup_string(&self->ptr, self->prop, keyname, &newptr))
		return 1;
	
	return 0;
}

static PySequenceMethods pyrna_prop_as_sequence = {
	NULL,		/* Cant set the len otherwise it can evaluate as false */
	NULL,		/* sq_concat */
	NULL,		/* sq_repeat */
	NULL,		/* sq_item */
	NULL,		/* sq_slice */
	NULL,		/* sq_ass_item */
	NULL,		/* sq_ass_slice */
	(objobjproc)pyrna_prop_contains,	/* sq_contains */
};


static PyObject *pyrna_struct_keyframe_insert(BPy_StructRNA * self, PyObject *args)
{
	char *path;
	int index= 0;
	float cfra = CTX_data_scene(BPy_GetContext())->r.cfra;

	if(!RNA_struct_is_ID(self->ptr.type)) {
		PyErr_SetString( PyExc_TypeError, "StructRNA - keyframe_insert only for ID type");
		return NULL;
	}

	if (!PyArg_ParseTuple(args, "s|if:keyframe_insert", &path, &index, &cfra))
		return NULL;

	return PyBool_FromLong( insert_keyframe((ID *)self->ptr.data, NULL, NULL, path, index, cfra, 0));
}


static PyObject *pyrna_struct_dir(BPy_StructRNA * self)
{
	PyObject *ret, *dict;
	PyObject *pystring;
	
	/* for looping over attrs and funcs */
	PropertyRNA *iterprop;
	
	/* Include this incase this instance is a subtype of a python class
	 * In these instances we may want to return a function or variable provided by the subtype
	 * */

	if (BPy_StructRNA_CheckExact(self)) {
		ret = PyList_New(0);
	} else {
		pystring = PyUnicode_FromString("__dict__");
		dict = PyObject_GenericGetAttr((PyObject *)self, pystring);
		Py_DECREF(pystring);

		if (dict==NULL) {
			PyErr_Clear();
			ret = PyList_New(0);
		}
		else {
			ret = PyDict_Keys(dict);
			Py_DECREF(dict);
		}
	}
	
	/* Collect RNA items*/
	{
		/*
		 * Collect RNA attributes
		 */
		char name[256], *nameptr;

		iterprop= RNA_struct_iterator_property(self->ptr.type);

		RNA_PROP_BEGIN(&self->ptr, itemptr, iterprop) {
			nameptr= RNA_struct_name_get_alloc(&itemptr, name, sizeof(name));

			if(nameptr) {
				pystring = PyUnicode_FromString(nameptr);
				PyList_Append(ret, pystring);
				Py_DECREF(pystring);
				
				if(name != nameptr)
					MEM_freeN(nameptr);
			}
		}
		RNA_PROP_END;
	}
	
	
	{
		/*
		 * Collect RNA function items
		 */
		PointerRNA tptr;

		RNA_pointer_create(NULL, &RNA_Struct, self->ptr.type, &tptr);
		iterprop= RNA_struct_find_property(&tptr, "functions");

		RNA_PROP_BEGIN(&tptr, itemptr, iterprop) {
			pystring = PyUnicode_FromString(RNA_function_identifier(itemptr.data));
			PyList_Append(ret, pystring);
			Py_DECREF(pystring);
		}
		RNA_PROP_END;
	}

	if(self->ptr.type == &RNA_Context) {
		ListBase lb = CTX_data_dir_get(self->ptr.data);
		LinkData *link;

		for(link=lb.first; link; link=link->next) {
			pystring = PyUnicode_FromString(link->data);
			PyList_Append(ret, pystring);
			Py_DECREF(pystring);
		}

		BLI_freelistN(&lb);
	}
	
	return ret;
}


//---------------getattr--------------------------------------------
static PyObject *pyrna_struct_getattro( BPy_StructRNA * self, PyObject *pyname )
{
	char *name = _PyUnicode_AsString(pyname);
	PyObject *ret;
	PropertyRNA *prop;
	FunctionRNA *func;
	
	/* Include this incase this instance is a subtype of a python class
	 * In these instances we may want to return a function or variable provided by the subtype
	 * 
	 * Also needed to return methods when its not a subtype
	 * */
	ret = PyObject_GenericGetAttr((PyObject *)self, pyname);
	if (ret)	return ret;
	else		PyErr_Clear();
	/* done with subtypes */
	
  	if ((prop = RNA_struct_find_property(&self->ptr, name))) {
  		ret = pyrna_prop_to_py(&self->ptr, prop);
  	}
	else if ((func = RNA_struct_find_function(&self->ptr, name))) {
		ret = pyrna_func_to_py(self, func);
	}
	else if (self->ptr.type == &RNA_Context) {
		PointerRNA newptr;
		ListBase newlb;

		CTX_data_get(self->ptr.data, name, &newptr, &newlb);

        if (newptr.data) {
            ret = pyrna_struct_CreatePyObject(&newptr);
		}
		else if (newlb.first) {
			CollectionPointerLink *link;
			PyObject *linkptr;

			ret = PyList_New(0);

			for(link=newlb.first; link; link=link->next) {
				linkptr= pyrna_struct_CreatePyObject(&link->ptr);
				PyList_Append(ret, linkptr);
				Py_DECREF(linkptr);
			}
		}
        else {
            ret = Py_None;
            Py_INCREF(ret);
        }

		BLI_freelistN(&newlb);
	}
	else {
		PyErr_Format( PyExc_AttributeError, "StructRNA - Attribute \"%.200s\" not found", name);
		ret = NULL;
	}
	
	return ret;
}

//--------------- setattr-------------------------------------------
static int pyrna_struct_setattro( BPy_StructRNA * self, PyObject *pyname, PyObject * value )
{
	char *name = _PyUnicode_AsString(pyname);
	PropertyRNA *prop = RNA_struct_find_property(&self->ptr, name);
	
	if (prop==NULL) {
		if (!BPy_StructRNA_CheckExact(self) && PyObject_GenericSetAttr((PyObject *)self, pyname, value) >= 0) {
			return 0;
		}
		else {
			PyErr_Format( PyExc_AttributeError, "StructRNA - Attribute \"%.200s\" not found", name);
			return -1;
		}
	}		
	
	if (!RNA_property_editable(&self->ptr, prop)) {
		PyErr_Format( PyExc_AttributeError, "StructRNA - Attribute \"%.200s\" from \"%.200s\" is read-only", RNA_property_identifier(prop), RNA_struct_identifier(self->ptr.type) );
		return -1;
	}
		
	/* pyrna_py_to_prop sets its own exceptions */
	return pyrna_py_to_prop(&self->ptr, prop, NULL, value, "StructRNA - Attribute (setattr):");
}

static PyObject *pyrna_prop_keys(BPy_PropertyRNA *self)
{
	PyObject *ret;
	if (RNA_property_type(self->prop) != PROP_COLLECTION) {
		PyErr_SetString( PyExc_TypeError, "keys() is only valid for collection types" );
		ret = NULL;
	} else {
		PyObject *item;
		char name[256], *nameptr;

		ret = PyList_New(0);
		
		RNA_PROP_BEGIN(&self->ptr, itemptr, self->prop) {
			nameptr= RNA_struct_name_get_alloc(&itemptr, name, sizeof(name));

			if(nameptr) {
				/* add to python list */
				item = PyUnicode_FromString( nameptr );
				PyList_Append(ret, item);
				Py_DECREF(item);
				/* done */
				
				if(name != nameptr)
					MEM_freeN(nameptr);
			}
		}
		RNA_PROP_END;
	}
	
	return ret;
}

static PyObject *pyrna_prop_items(BPy_PropertyRNA *self)
{
	PyObject *ret;
	if (RNA_property_type(self->prop) != PROP_COLLECTION) {
		PyErr_SetString( PyExc_TypeError, "items() is only valid for collection types" );
		ret = NULL;
	} else {
		PyObject *item;
		char name[256], *nameptr;
		int i= 0;

		ret = PyList_New(0);
		
		RNA_PROP_BEGIN(&self->ptr, itemptr, self->prop) {
			if(itemptr.data) {
				/* add to python list */
				item= PyTuple_New(2);
				nameptr= RNA_struct_name_get_alloc(&itemptr, name, sizeof(name));
				if(nameptr) {
					PyTuple_SET_ITEM(item, 0, PyUnicode_FromString( nameptr ));
					if(name != nameptr)
						MEM_freeN(nameptr);
				}
				else {
					PyTuple_SET_ITEM(item, 0, PyLong_FromSsize_t(i)); /* a bit strange but better then returning an empty list */
				}
				PyTuple_SET_ITEM(item, 1, pyrna_struct_CreatePyObject(&itemptr));
				
				PyList_Append(ret, item);
				Py_DECREF(item);
				
				i++;
			}
		}
		RNA_PROP_END;
	}
	
	return ret;
}


static PyObject *pyrna_prop_values(BPy_PropertyRNA *self)
{
	PyObject *ret;
	
	if (RNA_property_type(self->prop) != PROP_COLLECTION) {
		PyErr_SetString( PyExc_TypeError, "values() is only valid for collection types" );
		ret = NULL;
	} else {
		PyObject *item;
		ret = PyList_New(0);
		
		RNA_PROP_BEGIN(&self->ptr, itemptr, self->prop) {
			item = pyrna_struct_CreatePyObject(&itemptr);
			PyList_Append(ret, item);
			Py_DECREF(item);
		}
		RNA_PROP_END;
	}
	
	return ret;
}

static PyObject *pyrna_prop_get(BPy_PropertyRNA *self, PyObject *args)
{
	PointerRNA newptr;
	
	char *key;
	PyObject* def = Py_None;

	if (!PyArg_ParseTuple(args, "s|O:get", &key, &def))
		return NULL;
	
	if(RNA_property_collection_lookup_string(&self->ptr, self->prop, key, &newptr))
		return pyrna_struct_CreatePyObject(&newptr);
	
	Py_INCREF(def);
	return def;
}


#if (PY_VERSION_HEX >= 0x03000000) /* foreach needs py3 */
static void foreach_attr_type(	BPy_PropertyRNA *self, char *attr,
									/* values to assign */
									RawPropertyType *raw_type, int *attr_tot, int *attr_signed )
{
	PropertyRNA *prop;
	*raw_type= -1;
	*attr_tot= 0;
	*attr_signed= FALSE;

	RNA_PROP_BEGIN(&self->ptr, itemptr, self->prop) {
		prop = RNA_struct_find_property(&itemptr, attr);
		*raw_type= RNA_property_raw_type(prop);
		*attr_tot = RNA_property_array_length(prop);
		*attr_signed= (RNA_property_subtype(prop)==PROP_UNSIGNED) ? FALSE:TRUE;
		break;
	}
	RNA_PROP_END;
}

/* pyrna_prop_foreach_get/set both use this */
static int foreach_parse_args(
		BPy_PropertyRNA *self, PyObject *args,

		/*values to assign */
		char **attr, PyObject **seq, int *tot, int *size, RawPropertyType *raw_type, int *attr_tot, int *attr_signed)
{
#if 0
	int array_tot;
	int target_tot;
#endif

	*size= *raw_type= *attr_tot= *attr_signed= FALSE;

	if(!PyArg_ParseTuple(args, "sO", attr, seq) || (!PySequence_Check(*seq) && PyObject_CheckBuffer(*seq))) {
		PyErr_SetString( PyExc_TypeError, "foreach_get(attr, sequence) expects a string and a sequence" );
		return -1;
	}

	*tot= PySequence_Length(*seq); // TODO - buffer may not be a sequence! array.array() is tho.

	if(*tot>0) {
		foreach_attr_type(self, *attr, raw_type, attr_tot, attr_signed);
		*size= RNA_raw_type_sizeof(*raw_type);

#if 0	// works fine but not strictly needed, we could allow RNA_property_collection_raw_* to do the checks
		if((*attr_tot) < 1)
			*attr_tot= 1;

		if (RNA_property_type(self->prop) == PROP_COLLECTION)
			array_tot = RNA_property_collection_length(&self->ptr, self->prop);
		else
			array_tot = RNA_property_array_length(self->prop);


		target_tot= array_tot * (*attr_tot);

		/* rna_access.c - rna_raw_access(...) uses this same method */
		if(target_tot != (*tot)) {
			PyErr_Format( PyExc_TypeError, "foreach_get(attr, sequence) sequence length mismatch given %d, needed %d", *tot, target_tot);
			return -1;
		}
#endif
	}

	return 0;
}

static int foreach_compat_buffer(RawPropertyType raw_type, int attr_signed, const char *format)
{
	char f = format ? *format:'B'; /* B is assumed when not set */

	switch(raw_type) {
	case PROP_RAW_CHAR:
		if (attr_signed)	return (f=='b') ? 1:0;
		else				return (f=='B') ? 1:0;
	case PROP_RAW_SHORT:
		if (attr_signed)	return (f=='h') ? 1:0;
		else				return (f=='H') ? 1:0;
	case PROP_RAW_INT:
		if (attr_signed)	return (f=='i') ? 1:0;
		else				return (f=='I') ? 1:0;
	case PROP_RAW_FLOAT:
		return (f=='f') ? 1:0;
	case PROP_RAW_DOUBLE:
		return (f=='d') ? 1:0;
	}

	return 0;
}

static PyObject *foreach_getset(BPy_PropertyRNA *self, PyObject *args, int set)
{
	PyObject *item;
	int i=0, ok, buffer_is_compat;
	void *array= NULL;

	/* get/set both take the same args currently */
	char *attr;
	PyObject *seq;
	int tot, size, attr_tot, attr_signed;
	RawPropertyType raw_type;

	if(foreach_parse_args(self, args,    &attr, &seq, &tot, &size, &raw_type, &attr_tot, &attr_signed) < 0)
		return NULL;

	if(tot==0)
		Py_RETURN_NONE;



	if(set) { /* get the array from python */
		buffer_is_compat = FALSE;
		if(PyObject_CheckBuffer(seq)) {
			Py_buffer buf;
			PyObject_GetBuffer(seq, &buf, PyBUF_SIMPLE | PyBUF_FORMAT);

			/* check if the buffer matches */

			buffer_is_compat = foreach_compat_buffer(raw_type, attr_signed, buf.format);

			if(buffer_is_compat) {
				ok = RNA_property_collection_raw_set(NULL, &self->ptr, self->prop, attr, buf.buf, raw_type, tot);
			}

			PyBuffer_Release(&buf);
		}

		/* could not use the buffer, fallback to sequence */
		if(!buffer_is_compat) {
			array= PyMem_Malloc(size * tot);

			for( ; i<tot; i++) {
				item= PySequence_GetItem(seq, i);
				switch(raw_type) {
				case PROP_RAW_CHAR:
					((char *)array)[i]= (char)PyLong_AsSsize_t(item);
					break;
				case PROP_RAW_SHORT:
					((short *)array)[i]= (short)PyLong_AsSsize_t(item);
					break;
				case PROP_RAW_INT:
					((int *)array)[i]= (int)PyLong_AsSsize_t(item);
					break;
				case PROP_RAW_FLOAT:
					((float *)array)[i]= (float)PyFloat_AsDouble(item);
					break;
				case PROP_RAW_DOUBLE:
					((double *)array)[i]= (double)PyFloat_AsDouble(item);
					break;
				}

				Py_DECREF(item);
			}

			ok = RNA_property_collection_raw_set(NULL, &self->ptr, self->prop, attr, array, raw_type, tot);
		}
	}
	else {
		buffer_is_compat = FALSE;
		if(PyObject_CheckBuffer(seq)) {
			Py_buffer buf;
			PyObject_GetBuffer(seq, &buf, PyBUF_SIMPLE | PyBUF_FORMAT);

			/* check if the buffer matches, TODO - signed/unsigned types */

			buffer_is_compat = foreach_compat_buffer(raw_type, attr_signed, buf.format);

			if(buffer_is_compat) {
				ok = RNA_property_collection_raw_get(NULL, &self->ptr, self->prop, attr, buf.buf, raw_type, tot);
			}

			PyBuffer_Release(&buf);
		}

		/* could not use the buffer, fallback to sequence */
		if(!buffer_is_compat) {
			array= PyMem_Malloc(size * tot);

			ok = RNA_property_collection_raw_get(NULL, &self->ptr, self->prop, attr, array, raw_type, tot);

			if(!ok) i= tot; /* skip the loop */

			for( ; i<tot; i++) {

				switch(raw_type) {
				case PROP_RAW_CHAR:
					item= PyLong_FromSsize_t(  (Py_ssize_t) ((char *)array)[i]  );
					break;
				case PROP_RAW_SHORT:
					item= PyLong_FromSsize_t(  (Py_ssize_t) ((short *)array)[i]  );
					break;
				case PROP_RAW_INT:
					item= PyLong_FromSsize_t(  (Py_ssize_t) ((int *)array)[i]  );
					break;
				case PROP_RAW_FLOAT:
					item= PyFloat_FromDouble(  (double) ((float *)array)[i]  );
					break;
				case PROP_RAW_DOUBLE:
					item= PyFloat_FromDouble(  (double) ((double *)array)[i]  );
					break;
				}

				PySequence_SetItem(seq, i, item);
				Py_DECREF(item);
			}
		}
	}

	if(PyErr_Occurred()) {
		/* Maybe we could make our own error */
		PyErr_Print();
		PyErr_SetString(PyExc_SystemError, "could not access the py sequence");
		return NULL;
	}
	if (!ok) {
		PyErr_SetString(PyExc_SystemError, "internal error setting the array");
		return NULL;
	}

	if(array)
		PyMem_Free(array);

	Py_RETURN_NONE;
}

static PyObject *pyrna_prop_foreach_get(BPy_PropertyRNA *self, PyObject *args)
{
	return foreach_getset(self, args, 0);
}

static  PyObject *pyrna_prop_foreach_set(BPy_PropertyRNA *self, PyObject *args)
{
	return foreach_getset(self, args, 1);
}
#endif /* #if (PY_VERSION_HEX >= 0x03000000) */

/* A bit of a kludge, make a list out of a collection or array,
 * then return the lists iter function, not especially fast but convenient for now */
PyObject *pyrna_prop_iter(BPy_PropertyRNA *self)
{
	/* Try get values from a collection */
	PyObject *ret = pyrna_prop_values(self);
	
	if (ret==NULL) {
		/* collection did not work, try array */
		int len = RNA_property_array_length(self->prop);
		
		if (len) {
			int i;
			PyErr_Clear();
			ret = PyList_New(len);
			
			for (i=0; i < len; i++) {
				PyList_SET_ITEM(ret, i, pyrna_prop_to_py_index(&self->ptr, self->prop, i));
			}
		}
	}
	
	if (ret) {
		/* we know this is a list so no need to PyIter_Check */
		PyObject *iter = PyObject_GetIter(ret); 
		Py_DECREF(ret);
		return iter;
	}
	
	PyErr_SetString( PyExc_TypeError, "this BPy_PropertyRNA object is not iterable" );
	return NULL;
}

static struct PyMethodDef pyrna_struct_methods[] = {

	/* maybe this become and ID function */
	{"keyframe_insert", (PyCFunction)pyrna_struct_keyframe_insert, METH_VARARGS, NULL},

	{"__dir__", (PyCFunction)pyrna_struct_dir, METH_NOARGS, NULL},
	{NULL, NULL, 0, NULL}
};

static struct PyMethodDef pyrna_prop_methods[] = {
	{"keys", (PyCFunction)pyrna_prop_keys, METH_NOARGS, NULL},
	{"items", (PyCFunction)pyrna_prop_items, METH_NOARGS,NULL},
	{"values", (PyCFunction)pyrna_prop_values, METH_NOARGS, NULL},
	
	{"get", (PyCFunction)pyrna_prop_get, METH_VARARGS, NULL},

#if (PY_VERSION_HEX >= 0x03000000)
	/* array accessor function */
	{"foreach_get", (PyCFunction)pyrna_prop_foreach_get, METH_VARARGS, NULL},
	{"foreach_set", (PyCFunction)pyrna_prop_foreach_set, METH_VARARGS, NULL},
#endif
	{NULL, NULL, 0, NULL}
};

/* only needed for subtyping, so a new class gets a valid BPy_StructRNA
 * todo - also accept useful args */
static PyObject * pyrna_struct_new(PyTypeObject *type, PyObject *args, PyObject *kwds) {

	BPy_StructRNA *base = NULL;
	
	if (!PyArg_ParseTuple(args, "O!:Base BPy_StructRNA", &pyrna_struct_Type, &base))
		return NULL;
	
	if (type == &pyrna_struct_Type) {
		return pyrna_struct_CreatePyObject(&base->ptr);
	} else {
		BPy_StructRNA *ret = (BPy_StructRNA *) type->tp_alloc(type, 0);
		ret->ptr = base->ptr;
		return (PyObject *)ret;
	}
}

/* only needed for subtyping, so a new class gets a valid BPy_StructRNA
 * todo - also accept useful args */
static PyObject * pyrna_prop_new(PyTypeObject *type, PyObject *args, PyObject *kwds) {

	BPy_PropertyRNA *base = NULL;
	
	if (!PyArg_ParseTuple(args, "O!:Base BPy_PropertyRNA", &pyrna_prop_Type, &base))
		return NULL;
	
	if (type == &pyrna_prop_Type) {
		return pyrna_prop_CreatePyObject(&base->ptr, base->prop);
	} else {
		BPy_PropertyRNA *ret = (BPy_PropertyRNA *) type->tp_alloc(type, 0);
		ret->ptr = base->ptr;
		ret->prop = base->prop;
		return (PyObject *)ret;
	}
}

PyObject *pyrna_param_to_py(PointerRNA *ptr, PropertyRNA *prop, void *data)
{
	PyObject *ret;
	int type = RNA_property_type(prop);
	int len = RNA_property_array_length(prop);

	int a;

	if(len > 0) {
		/* resolve the array from a new pytype */
		ret = PyTuple_New(len);

		switch (type) {
		case PROP_BOOLEAN:
			for(a=0; a<len; a++)
				PyTuple_SET_ITEM(ret, a, PyBool_FromLong( ((int*)data)[a] ));
			break;
		case PROP_INT:
			for(a=0; a<len; a++)
				PyTuple_SET_ITEM(ret, a, PyLong_FromSsize_t( (Py_ssize_t)((int*)data)[a] ));
			break;
		case PROP_FLOAT:
			for(a=0; a<len; a++)
				PyTuple_SET_ITEM(ret, a, PyFloat_FromDouble( ((float*)data)[a] ));
			break;
		default:
			PyErr_Format(PyExc_TypeError, "RNA Error: unknown array type \"%d\" (pyrna_param_to_py)", type);
			ret = NULL;
			break;
		}
	}
	else {
		/* see if we can coorce into a python type - PropertyType */
		switch (type) {
		case PROP_BOOLEAN:
			ret = PyBool_FromLong( *(int*)data );
			break;
		case PROP_INT:
			ret = PyLong_FromSsize_t( (Py_ssize_t)*(int*)data );
			break;
		case PROP_FLOAT:
			ret = PyFloat_FromDouble( *(float*)data );
			break;
		case PROP_STRING:
		{
			ret = PyUnicode_FromString( *(char**)data );
			break;
		}
		case PROP_ENUM:
		{
			const char *identifier;
			int val = *(int*)data;
			
			if (RNA_property_enum_identifier(BPy_GetContext(), ptr, prop, val, &identifier)) {
				ret = PyUnicode_FromString( identifier );
			} else {
				/* prefer not fail silently incase of api errors, maybe disable it later */
				char error_str[128];
				sprintf(error_str, "RNA Warning: Current value \"%d\" matches no enum", val);
				PyErr_Warn(PyExc_RuntimeWarning, error_str);
				
				ret = PyUnicode_FromString( "" );
				/*PyErr_Format(PyExc_AttributeError, "RNA Error: Current value \"%d\" matches no enum", val);
				ret = NULL;*/
			}

			break;
		}
		case PROP_POINTER:
		{
			PointerRNA newptr;
			StructRNA *type= RNA_property_pointer_type(ptr, prop);
			int flag = RNA_property_flag(prop);

			if(flag & PROP_RNAPTR) {
				/* in this case we get the full ptr */
				newptr= *(PointerRNA*)data;
			}
			else {
				if(RNA_struct_is_ID(type)) {
					RNA_id_pointer_create(*(void**)data, &newptr);
				} else {
					/* XXX this is missing the ID part! */
					RNA_pointer_create(NULL, type, *(void**)data, &newptr);
				}
			}

			if (newptr.data) {
				ret = pyrna_struct_CreatePyObject(&newptr);
			} else {
				ret = Py_None;
				Py_INCREF(ret);
			}
			break;
		}
		case PROP_COLLECTION:
		{
			ListBase *lb= (ListBase*)data;
			CollectionPointerLink *link;
			PyObject *linkptr;

			ret = PyList_New(0);

			for(link=lb->first; link; link=link->next) {
				linkptr= pyrna_struct_CreatePyObject(&link->ptr);
				PyList_Append(ret, linkptr);
				Py_DECREF(linkptr);
			}

			break;
		}
		default:
			PyErr_Format(PyExc_TypeError, "RNA Error: unknown type \"%d\" (pyrna_param_to_py)", type);
			ret = NULL;
			break;
		}
	}

	return ret;
}

static PyObject * pyrna_func_call(PyObject * self, PyObject *args, PyObject *kw)
{
	PointerRNA *self_ptr= &(((BPy_StructRNA *)PyTuple_GET_ITEM(self, 0))->ptr);
	FunctionRNA *self_func=  PyCObject_AsVoidPtr(PyTuple_GET_ITEM(self, 1));

	PointerRNA funcptr;
	ParameterList parms;
	ParameterIterator iter;
	PropertyRNA *pret, *parm;
	PyObject *ret, *item;
	int i, args_len, parms_len, flag, err= 0, kw_tot= 0, kw_arg;
	const char *parm_id;
	void *retdata= NULL;

	/* Should never happen but it does in rare cases */
	if(self_ptr==NULL) {
		PyErr_SetString(PyExc_RuntimeError, "rna functions internal rna pointer is NULL, this is a bug. aborting");
		return NULL;
	}
	
	if(self_func==NULL) {
		PyErr_Format(PyExc_RuntimeError, "%.200s.<unknown>(): rna function internal function is NULL, this is a bug. aborting", RNA_struct_identifier(self_ptr->type));
		return NULL;
	}
	
	/* setup */
	RNA_pointer_create(NULL, &RNA_Function, self_func, &funcptr);

	pret= RNA_function_return(self_func);
	args_len= PyTuple_GET_SIZE(args);

	RNA_parameter_list_create(&parms, self_ptr, self_func);
	RNA_parameter_list_begin(&parms, &iter);
	parms_len = RNA_parameter_list_size(&parms);

	if(args_len + (kw ? PyDict_Size(kw):0) > parms_len) {
		PyErr_Format(PyExc_TypeError, "%.200s.%.200s(): takes at most %d arguments, got %d", RNA_struct_identifier(self_ptr->type), RNA_function_identifier(self_func), parms_len, args_len);
		err= -1;
	}

	/* parse function parameters */
	for (i= 0; iter.valid && err==0; RNA_parameter_list_next(&iter)) {
		parm= iter.parm;

		if (parm==pret) {
			retdata= iter.data;
			continue;
		}

		parm_id= RNA_property_identifier(parm);
		flag= RNA_property_flag(parm);
		item= NULL;

		if ((i < args_len) && (flag & PROP_REQUIRED)) {
			item= PyTuple_GET_ITEM(args, i);
			i++;

<<<<<<< HEAD
			kw_arg= 0;
=======
			kw_arg= FALSE;
>>>>>>> 198d9969
		}
		else if (kw != NULL) {
			item= PyDict_GetItemString(kw, parm_id);  /* borrow ref */
			if(item)
				kw_tot++; /* make sure invalid keywords are not given */

<<<<<<< HEAD
			kw_arg= 1;
=======
			kw_arg= TRUE;
>>>>>>> 198d9969
		}

		if (item==NULL) {
			if(flag & PROP_REQUIRED) {
				PyErr_Format(PyExc_TypeError, "%.200s.%.200s(): required parameter \"%.200s\" not specified", RNA_struct_identifier(self_ptr->type), RNA_function_identifier(self_func), parm_id);
				err= -1;
				break;
			}
			else /* PyDict_GetItemString wont raise an error */
				continue;
		}

		err= pyrna_py_to_prop(&funcptr, parm, iter.data, item, "");

		if(err!=0) {
			/* the error generated isnt that useful, so generate it again with a useful prefix
			 * could also write a function to prepend to error messages */
			char error_prefix[512];
			PyErr_Clear(); /* re-raise */

<<<<<<< HEAD
			if(kw_arg)
=======
			if(kw_arg==TRUE)
>>>>>>> 198d9969
				snprintf(error_prefix, sizeof(error_prefix), "%s.%s(): error with keyword argument \"%s\" - ", RNA_struct_identifier(self_ptr->type), RNA_function_identifier(self_func), parm_id);
			else
				snprintf(error_prefix, sizeof(error_prefix), "%s.%s(): error with argument %d, \"%s\" - ", RNA_struct_identifier(self_ptr->type), RNA_function_identifier(self_func), i, parm_id);

			pyrna_py_to_prop(&funcptr, parm, iter.data, item, error_prefix);

			break;
		}
	}


	/* Check if we gave args that dont exist in the function
	 * printing the error is slow but it should only happen when developing.
	 * the if below is quick, checking if it passed less keyword args then we gave */
	if(kw && (PyDict_Size(kw) > kw_tot)) {
		PyObject *key, *value;
		Py_ssize_t pos = 0;

		DynStr *bad_args= BLI_dynstr_new();
		DynStr *good_args= BLI_dynstr_new();

		char *arg_name, *bad_args_str, *good_args_str;
		int found= FALSE, first= TRUE;

		while (PyDict_Next(kw, &pos, &key, &value)) {

			arg_name= _PyUnicode_AsString(key);
			found= FALSE;

			if(arg_name==NULL) { /* unlikely the argname is not a string but ignore if it is*/
				PyErr_Clear();
			}
			else {
				/* Search for arg_name */
				RNA_parameter_list_begin(&parms, &iter);
				for(; iter.valid; RNA_parameter_list_next(&iter)) {
					parm= iter.parm;
					if (strcmp(arg_name, RNA_property_identifier(parm))==0) {
						found= TRUE;
						break;
					}
				}

				RNA_parameter_list_end(&iter);

				if(found==FALSE) {
					BLI_dynstr_appendf(bad_args, first ? "%s" : ", %s", arg_name);
					first= FALSE;
				}
			}
		}

		/* list good args */
		first= TRUE;

		RNA_parameter_list_begin(&parms, &iter);
		for(; iter.valid; RNA_parameter_list_next(&iter)) {
			parm= iter.parm;
			BLI_dynstr_appendf(good_args, first ? "%s" : ", %s", RNA_property_identifier(parm));
			first= FALSE;
		}
		RNA_parameter_list_end(&iter);


		bad_args_str= BLI_dynstr_get_cstring(bad_args);
		good_args_str= BLI_dynstr_get_cstring(good_args);

		PyErr_Format(PyExc_TypeError, "%.200s.%.200s(): was called with invalid keyword arguments(s) (%s), expected (%s)", RNA_struct_identifier(self_ptr->type), RNA_function_identifier(self_func), bad_args_str, good_args_str);

		BLI_dynstr_free(bad_args);
		BLI_dynstr_free(good_args);
		MEM_freeN(bad_args_str);
		MEM_freeN(good_args_str);

		err= -1;
	}

	ret= NULL;
	if (err==0) {
		/* call function */
		ReportList reports;
		bContext *C= BPy_GetContext();

		BKE_reports_init(&reports, RPT_STORE);
		RNA_function_call(C, &reports, self_ptr, self_func, &parms);

		err= (BPy_reports_to_error(&reports))? -1: 0;
		BKE_reports_clear(&reports);

		/* return value */
		if(err==0) {
			if(pret) {
				ret= pyrna_param_to_py(&funcptr, pret, retdata);

				/* possible there is an error in conversion */
				if(ret==NULL)
					err= -1;
			}
		}
	}

	/* cleanup */
	RNA_parameter_list_end(&iter);
	RNA_parameter_list_free(&parms);

	if (ret)
		return ret;

	if (err==-1)
		return NULL;

	Py_RETURN_NONE;
}

/*-----------------------BPy_StructRNA method def------------------------------*/
PyTypeObject pyrna_struct_Type = {
#if (PY_VERSION_HEX >= 0x02060000)
	PyVarObject_HEAD_INIT(NULL, 0)
#else
	/* python 2.5 and below */
	PyObject_HEAD_INIT( NULL )  /* required py macro */
	0,                          /* ob_size */
#endif
	"StructRNA",			/* tp_name */
	sizeof( BPy_StructRNA ),	/* tp_basicsize */
	0,			/* tp_itemsize */
	/* methods */
	( destructor ) pyrna_struct_dealloc,/* tp_dealloc */
	NULL,                       /* printfunc tp_print; */
	NULL,						/* getattrfunc tp_getattr; */
	NULL,						/* setattrfunc tp_setattr; */
	NULL,						/* tp_compare */ /* DEPRECATED in python 3.0! */
	( reprfunc ) pyrna_struct_repr,	/* tp_repr */

	/* Method suites for standard classes */

	NULL,                       /* PyNumberMethods *tp_as_number; */
	NULL,						/* PySequenceMethods *tp_as_sequence; */
	NULL,						/* PyMappingMethods *tp_as_mapping; */

	/* More standard operations (here for binary compatibility) */

	( hashfunc )pyrna_struct_hash,	/* hashfunc tp_hash; */
	NULL,						/* ternaryfunc tp_call; */
	NULL,                       /* reprfunc tp_str; */
	( getattrofunc ) pyrna_struct_getattro,	/* getattrofunc tp_getattro; */
	( setattrofunc ) pyrna_struct_setattro,	/* setattrofunc tp_setattro; */

	/* Functions to access object as input/output buffer */
	NULL,                       /* PyBufferProcs *tp_as_buffer; */

  /*** Flags to define presence of optional/expanded features ***/
	Py_TPFLAGS_DEFAULT | Py_TPFLAGS_BASETYPE,         /* long tp_flags; */

	NULL,						/*  char *tp_doc;  Documentation string */
  /*** Assigned meaning in release 2.0 ***/
	/* call function for all accessible objects */
	NULL,                       /* traverseproc tp_traverse; */

	/* delete references to contained objects */
	NULL,                       /* inquiry tp_clear; */

  /***  Assigned meaning in release 2.1 ***/
  /*** rich comparisons ***/
	(richcmpfunc)pyrna_struct_richcmp,	/* richcmpfunc tp_richcompare; */

  /***  weak reference enabler ***/
	0,                          /* long tp_weaklistoffset; */

  /*** Added in release 2.2 ***/
	/*   Iterators */
	NULL,                       /* getiterfunc tp_iter; */
	NULL,                       /* iternextfunc tp_iternext; */

  /*** Attribute descriptor and subclassing stuff ***/
	pyrna_struct_methods,			/* struct PyMethodDef *tp_methods; */
	NULL,                       /* struct PyMemberDef *tp_members; */
	NULL,      					/* struct PyGetSetDef *tp_getset; */
	NULL,                       /* struct _typeobject *tp_base; */
	NULL,                       /* PyObject *tp_dict; */
	NULL,                       /* descrgetfunc tp_descr_get; */
	NULL,                       /* descrsetfunc tp_descr_set; */
	0,                          /* long tp_dictoffset; */
	NULL,                       /* initproc tp_init; */
	NULL,                       /* allocfunc tp_alloc; */
	pyrna_struct_new,			/* newfunc tp_new; */
	/*  Low-level free-memory routine */
	NULL,                       /* freefunc tp_free;  */
	/* For PyObject_IS_GC */
	NULL,                       /* inquiry tp_is_gc;  */
	NULL,                       /* PyObject *tp_bases; */
	/* method resolution order */
	NULL,                       /* PyObject *tp_mro;  */
	NULL,                       /* PyObject *tp_cache; */
	NULL,                       /* PyObject *tp_subclasses; */
	NULL,                       /* PyObject *tp_weaklist; */
	NULL
};

/*-----------------------BPy_PropertyRNA method def------------------------------*/
PyTypeObject pyrna_prop_Type = {
#if (PY_VERSION_HEX >= 0x02060000)
	PyVarObject_HEAD_INIT(NULL, 0)
#else
	/* python 2.5 and below */
	PyObject_HEAD_INIT( NULL )  /* required py macro */
	0,                          /* ob_size */
#endif
	
	"PropertyRNA",		/* tp_name */
	sizeof( BPy_PropertyRNA ),			/* tp_basicsize */
	0,			/* tp_itemsize */
	/* methods */
	NULL,						/* tp_dealloc */
	NULL,                       /* printfunc tp_print; */
	NULL,						/* getattrfunc tp_getattr; */
	NULL,                       /* setattrfunc tp_setattr; */
	NULL,						/* tp_compare */ /* DEPRECATED in python 3.0! */
	( reprfunc ) pyrna_prop_repr,	/* tp_repr */

	/* Method suites for standard classes */

	NULL,                       /* PyNumberMethods *tp_as_number; */
	&pyrna_prop_as_sequence,	/* PySequenceMethods *tp_as_sequence; */
	&pyrna_prop_as_mapping,		/* PyMappingMethods *tp_as_mapping; */

	/* More standard operations (here for binary compatibility) */

	NULL,						/* hashfunc tp_hash; */
	NULL,                       /* ternaryfunc tp_call; */
	NULL,                       /* reprfunc tp_str; */
	NULL, /*PyObject_GenericGetAttr - MINGW Complains, assign later */	/* getattrofunc tp_getattro; */ /* will only use these if this is a subtype of a py class */
	NULL, /*PyObject_GenericSetAttr - MINGW Complains, assign later */	/* setattrofunc tp_setattro; */

	/* Functions to access object as input/output buffer */
	NULL,                       /* PyBufferProcs *tp_as_buffer; */

  /*** Flags to define presence of optional/expanded features ***/
	Py_TPFLAGS_DEFAULT | Py_TPFLAGS_BASETYPE,         /* long tp_flags; */

	NULL,						/*  char *tp_doc;  Documentation string */
  /*** Assigned meaning in release 2.0 ***/
	/* call function for all accessible objects */
	NULL,                       /* traverseproc tp_traverse; */

	/* delete references to contained objects */
	NULL,                       /* inquiry tp_clear; */

  /***  Assigned meaning in release 2.1 ***/
  /*** rich comparisons ***/
	(richcmpfunc)pyrna_prop_richcmp,	/* richcmpfunc tp_richcompare; */

  /***  weak reference enabler ***/
	0,                          /* long tp_weaklistoffset; */

  /*** Added in release 2.2 ***/
	/*   Iterators */
	(getiterfunc)pyrna_prop_iter,	/* getiterfunc tp_iter; */
	NULL,                       /* iternextfunc tp_iternext; */

  /*** Attribute descriptor and subclassing stuff ***/
	pyrna_prop_methods,			/* struct PyMethodDef *tp_methods; */
	NULL,                       /* struct PyMemberDef *tp_members; */
	NULL,      					/* struct PyGetSetDef *tp_getset; */
	NULL,                       /* struct _typeobject *tp_base; */
	NULL,                       /* PyObject *tp_dict; */
	NULL,                       /* descrgetfunc tp_descr_get; */
	NULL,                       /* descrsetfunc tp_descr_set; */
	0,                          /* long tp_dictoffset; */
	NULL,                       /* initproc tp_init; */
	NULL,                       /* allocfunc tp_alloc; */
	pyrna_prop_new,				/* newfunc tp_new; */
	/*  Low-level free-memory routine */
	NULL,                       /* freefunc tp_free;  */
	/* For PyObject_IS_GC */
	NULL,                       /* inquiry tp_is_gc;  */
	NULL,                       /* PyObject *tp_bases; */
	/* method resolution order */
	NULL,                       /* PyObject *tp_mro;  */
	NULL,                       /* PyObject *tp_cache; */
	NULL,                       /* PyObject *tp_subclasses; */
	NULL,                       /* PyObject *tp_weaklist; */
	NULL
};

static void pyrna_subtype_set_rna(PyObject *newclass, StructRNA *srna)
{
	PointerRNA ptr;
	PyObject *item;
	
	Py_INCREF(newclass);
	
	if (RNA_struct_py_type_get(srna))
		PyObSpit("RNA WAS SET - ", RNA_struct_py_type_get(srna));
	
	Py_XDECREF(((PyObject *)RNA_struct_py_type_get(srna)));
	
	RNA_struct_py_type_set(srna, (void *)newclass); /* Store for later use */

	/* Not 100% needed but useful,
	 * having an instance within a type looks wrong however this instance IS an rna type */
	RNA_pointer_create(NULL, &RNA_Struct, srna, &ptr);
	item = pyrna_struct_CreatePyObject(&ptr);
	PyDict_SetItemString(((PyTypeObject *)newclass)->tp_dict, "__rna__", item);
	Py_DECREF(item);
	/* done with rna instance */
}

static struct PyMethodDef pyrna_struct_subtype_methods[] = {
	{"FloatProperty", (PyCFunction)BPy_FloatProperty, METH_VARARGS|METH_KEYWORDS, ""},
	{"IntProperty", (PyCFunction)BPy_IntProperty, METH_VARARGS|METH_KEYWORDS, ""},
	{"BoolProperty", (PyCFunction)BPy_BoolProperty, METH_VARARGS|METH_KEYWORDS, ""},
	{"StringProperty", (PyCFunction)BPy_StringProperty, METH_VARARGS|METH_KEYWORDS, ""},
	{NULL, NULL, 0, NULL}
};


PyObject* pyrna_srna_Subtype(StructRNA *srna)
{
	PyObject *newclass = NULL;

	if (srna == NULL) {
		newclass= NULL; /* Nothing to do */
	} else if ((newclass= RNA_struct_py_type_get(srna))) {
		Py_INCREF(newclass);
	} else {
		/* subclass equivelents
		- class myClass(myBase):
			some='value' # or ...
		- myClass = type(name='myClass', bases=(myBase,), dict={'__module__':'bpy.types'})
		*/

		/* Assume RNA_struct_py_type_get(srna) was alredy checked */
		StructRNA *base;

		PyObject *py_base= NULL;

		const char *idname= RNA_struct_identifier(srna);
		const char *descr= RNA_struct_ui_description(srna);

		if(!descr) descr= "(no docs)";
		
		/* get the base type */
		base= RNA_struct_base(srna);
		if(base && base != srna) {
			/*/printf("debug subtype %s %p\n", RNA_struct_identifier(srna), srna); */
			py_base= pyrna_srna_Subtype(base);
		}
		
		if(py_base==NULL) {
			py_base= (PyObject *)&pyrna_struct_Type;
			Py_INCREF(py_base);
		}
		
		newclass = PyObject_CallFunction(	(PyObject*)&PyType_Type, "s(N){ssss}", idname, py_base, "__module__","bpy.types", "__doc__",descr);

		if (newclass) {
			pyrna_subtype_set_rna(newclass, srna);
			// PyObSpit("NewStructRNA Type: ", (PyObject *)newclass);

			/* attach functions into the class
			 * so you can do... bpy.types.Scene.SomeFunction()
			 */
			{
				PyMethodDef *ml;
				for(ml= pyrna_struct_subtype_methods; ml->ml_name; ml++){
					PyObject_SetAttrString(newclass, ml->ml_name, PyCFunction_New(ml, newclass));
				}
			}

		}
		else {
			/* this should not happen */
			PyErr_Print();
			PyErr_Clear();
		}
	}
	
	return newclass;
}

PyObject* pyrna_struct_Subtype(PointerRNA *ptr)
{
	return pyrna_srna_Subtype((ptr->type == &RNA_Struct) ? ptr->data : ptr->type);
}

/*-----------------------CreatePyObject---------------------------------*/
PyObject *pyrna_struct_CreatePyObject( PointerRNA *ptr )
{
	BPy_StructRNA *pyrna= NULL;
	
	if (ptr->data==NULL && ptr->type==NULL) { /* Operator RNA has NULL data */
		Py_RETURN_NONE;
	}
	else {
		PyTypeObject *tp = (PyTypeObject *)pyrna_struct_Subtype(ptr);
		
		if (tp) {
			pyrna = (BPy_StructRNA *) tp->tp_alloc(tp, 0);
		}
		else {
			fprintf(stderr, "Could not make type\n");
			pyrna = ( BPy_StructRNA * ) PyObject_NEW( BPy_StructRNA, &pyrna_struct_Type );
		}
	}

	if( !pyrna ) {
		PyErr_SetString( PyExc_MemoryError, "couldn't create BPy_StructRNA object" );
		return NULL;
	}
	
	pyrna->ptr= *ptr;
	pyrna->freeptr= FALSE;
	
	// PyObSpit("NewStructRNA: ", (PyObject *)pyrna);
	
	return ( PyObject * ) pyrna;
}

PyObject *pyrna_prop_CreatePyObject( PointerRNA *ptr, PropertyRNA *prop )
{
	BPy_PropertyRNA *pyrna;

	pyrna = ( BPy_PropertyRNA * ) PyObject_NEW( BPy_PropertyRNA, &pyrna_prop_Type );

	if( !pyrna ) {
		PyErr_SetString( PyExc_MemoryError, "couldn't create BPy_rna object" );
		return NULL;
	}
	
	pyrna->ptr = *ptr;
	pyrna->prop = prop;
		
	return ( PyObject * ) pyrna;
}

PyObject *BPY_rna_module( void )
{
	PointerRNA ptr;
	
#ifdef USE_MATHUTILS // register mathutils callbacks, ok to run more then once.
	mathutils_rna_array_cb_index= Mathutils_RegisterCallback(&mathutils_rna_array_cb);
	mathutils_rna_matrix_cb_index= Mathutils_RegisterCallback(&mathutils_rna_matrix_cb);
#endif
	
	/* This can't be set in the pytype struct because some compilers complain */
	pyrna_prop_Type.tp_getattro = PyObject_GenericGetAttr; 
	pyrna_prop_Type.tp_setattro = PyObject_GenericSetAttr; 
	
	if( PyType_Ready( &pyrna_struct_Type ) < 0 )
		return NULL;
	
	if( PyType_Ready( &pyrna_prop_Type ) < 0 )
		return NULL;

	/* for now, return the base RNA type rather then a real module */
	RNA_main_pointer_create(G.main, &ptr);
	
	return pyrna_struct_CreatePyObject(&ptr);
}

#if 0
/* This is a way we can access docstrings for RNA types
 * without having the datatypes in blender */
PyObject *BPY_rna_doc( void )
{
	PointerRNA ptr;
	
	/* for now, return the base RNA type rather then a real module */
	RNA_blender_rna_pointer_create(&ptr);
	
	return pyrna_struct_CreatePyObject(&ptr);
}
#endif


/* pyrna_basetype_* - BPy_BaseTypeRNA is just a BPy_PropertyRNA struct with a differnt type
 * the self->ptr and self->prop are always set to the "structs" collection */
//---------------getattr--------------------------------------------
static PyObject *pyrna_basetype_getattro( BPy_BaseTypeRNA * self, PyObject *pyname )
{
	PointerRNA newptr;
	PyObject *ret;
	
	ret = PyObject_GenericGetAttr((PyObject *)self, pyname);
	if (ret)	return ret;
	else		PyErr_Clear();
	
	if (RNA_property_collection_lookup_string(&self->ptr, self->prop, _PyUnicode_AsString(pyname), &newptr)) {
		ret= pyrna_struct_Subtype(&newptr);
		if (ret==NULL) {
			PyErr_Format(PyExc_SystemError, "bpy.types.%.200s subtype could not be generated, this is a bug!", _PyUnicode_AsString(pyname));
		}
		return ret;
	}
	else { /* Override the error */
		PyErr_Format(PyExc_AttributeError, "bpy.types.%.200s RNA_Struct does not exist", _PyUnicode_AsString(pyname));
		return NULL;
	}
}

static PyObject *pyrna_basetype_dir(BPy_BaseTypeRNA *self);
static struct PyMethodDef pyrna_basetype_methods[] = {
	{"__dir__", (PyCFunction)pyrna_basetype_dir, METH_NOARGS, ""},
	{"register", (PyCFunction)pyrna_basetype_register, METH_VARARGS, ""},
	{"unregister", (PyCFunction)pyrna_basetype_unregister, METH_VARARGS, ""},
	{NULL, NULL, 0, NULL}
};

static PyObject *pyrna_basetype_dir(BPy_BaseTypeRNA *self)
{
	PyObject *list, *name;
	PyMethodDef *meth;
	
	list= pyrna_prop_keys(self); /* like calling structs.keys(), avoids looping here */

	for(meth=pyrna_basetype_methods; meth->ml_name; meth++) {
		name = PyUnicode_FromString(meth->ml_name);
		PyList_Append(list, name);
		Py_DECREF(name);
	}
	
	return list;
}

PyTypeObject pyrna_basetype_Type = BLANK_PYTHON_TYPE;

PyObject *BPY_rna_types(void)
{
	BPy_BaseTypeRNA *self;

	if ((pyrna_basetype_Type.tp_flags & Py_TPFLAGS_READY)==0)  {
		pyrna_basetype_Type.tp_name = "RNA_Types";
		pyrna_basetype_Type.tp_basicsize = sizeof( BPy_BaseTypeRNA );
		pyrna_basetype_Type.tp_getattro = ( getattrofunc )pyrna_basetype_getattro;
		pyrna_basetype_Type.tp_flags = Py_TPFLAGS_DEFAULT;
		pyrna_basetype_Type.tp_methods = pyrna_basetype_methods;
		
		if( PyType_Ready( &pyrna_basetype_Type ) < 0 )
			return NULL;
	}
	
	self= (BPy_BaseTypeRNA *)PyObject_NEW( BPy_BaseTypeRNA, &pyrna_basetype_Type );
	
	/* avoid doing this lookup for every getattr */
	RNA_blender_rna_pointer_create(&self->ptr);
	self->prop = RNA_struct_find_property(&self->ptr, "structs");
	
	return (PyObject *)self;
}

static struct PyMethodDef props_methods[] = {
	{"FloatProperty", (PyCFunction)BPy_FloatProperty, METH_VARARGS|METH_KEYWORDS, ""},
	{"IntProperty", (PyCFunction)BPy_IntProperty, METH_VARARGS|METH_KEYWORDS, ""},
	{"BoolProperty", (PyCFunction)BPy_BoolProperty, METH_VARARGS|METH_KEYWORDS, ""},
	{"StringProperty", (PyCFunction)BPy_StringProperty, METH_VARARGS|METH_KEYWORDS, ""},
	{NULL, NULL, 0, NULL}
};

#if PY_VERSION_HEX >= 0x03000000
static struct PyModuleDef props_module = {
	PyModuleDef_HEAD_INIT,
	"bpy.props",
	"",
	-1,/* multiple "initialization" just copies the module dict. */
	props_methods,
	NULL, NULL, NULL, NULL
};
#endif

PyObject *BPY_rna_props( void )
{
	PyObject *submodule;
#if PY_VERSION_HEX >= 0x03000000
	submodule= PyModule_Create(&props_module);
#else /* Py2.x */
	submodule= Py_InitModule3( "bpy.props", props_methods, "" );
#endif
	
	/* INCREF since its its assumed that all these functions return the
	 * module with a new ref like PyDict_New, since they are passed to
	  * PyModule_AddObject which steals a ref */
	Py_INCREF(submodule);
	
	return submodule;
}

/* Orphan functions, not sure where they should go */

/* Function that sets RNA, NOTE - self is NULL when called from python, but being abused from C so we can pass the srna allong
 * This isnt incorrect since its a python object - but be careful */
PyObject *BPy_FloatProperty(PyObject *self, PyObject *args, PyObject *kw)
{
	static char *kwlist[] = {"attr", "name", "description", "min", "max", "soft_min", "soft_max", "default", NULL};
	char *id, *name="", *description="";
	float min=FLT_MIN, max=FLT_MAX, soft_min=FLT_MIN, soft_max=FLT_MAX, def=0.0f;
	PropertyRNA *prop;
	
	if (!PyArg_ParseTupleAndKeywords(args, kw, "s|ssfffff:FloatProperty", kwlist, &id, &name, &description, &min, &max, &soft_min, &soft_max, &def))
		return NULL;
	
	if (PyTuple_Size(args) > 0) {
	 	PyErr_SetString(PyExc_ValueError, "all args must be keywors"); // TODO - py3 can enforce this.
		return NULL;
	}
	
	if (self && PyCObject_Check(self)) {
		StructRNA *srna = PyCObject_AsVoidPtr(self);
		prop= RNA_def_float(srna, id, def, min, max, name, description, soft_min, soft_max);
		RNA_def_property_duplicate_pointers(prop);
		Py_RETURN_NONE;
	} else if(self && PyType_Check(self)) {
		PyObject *pyob= PyObject_GetAttrString(self, "__rna__");

		if(pyob && BPy_StructRNA_Check(pyob)) {
			BPy_StructRNA *py_srna= (BPy_StructRNA*)pyob;

			if(py_srna->ptr.data && py_srna->ptr.type == &RNA_Struct) {
				if(RNA_struct_is_ID(py_srna->ptr.data)) {
					prop= RNA_def_float(py_srna->ptr.data, id, def, min, max, name, description, soft_min, soft_max);
					RNA_def_property_duplicate_pointers(prop);
					Py_RETURN_NONE;
				}
			}
		}

	 	PyErr_SetString(PyExc_ValueError, "only works on ID types");
		return NULL;
	} else {
		PyObject *ret = PyTuple_New(2);
		PyTuple_SET_ITEM(ret, 0, PyCObject_FromVoidPtr((void *)BPy_FloatProperty, NULL));
		PyTuple_SET_ITEM(ret, 1, kw);
		Py_INCREF(kw);
		return ret;
	}
}

PyObject *BPy_IntProperty(PyObject *self, PyObject *args, PyObject *kw)
{
	static char *kwlist[] = {"attr", "name", "description", "min", "max", "soft_min", "soft_max", "default", NULL};
	char *id, *name="", *description="";
	int min=INT_MIN, max=INT_MAX, soft_min=INT_MIN, soft_max=INT_MAX, def=0;
	PropertyRNA *prop;
	
	if (!PyArg_ParseTupleAndKeywords(args, kw, "s|ssiiiii:IntProperty", kwlist, &id, &name, &description, &min, &max, &soft_min, &soft_max, &def))
		return NULL;
	
	if (PyTuple_Size(args) > 0) {
	 	PyErr_SetString(PyExc_ValueError, "all args must be keywors"); // TODO - py3 can enforce this.
		return NULL;
	}
	
	if (self && PyCObject_Check(self)) {
		StructRNA *srna = PyCObject_AsVoidPtr(self);
		prop= RNA_def_int(srna, id, def, min, max, name, description, soft_min, soft_max);
		RNA_def_property_duplicate_pointers(prop);
		Py_RETURN_NONE;
	} else if(self && PyType_Check(self)) {
		PyObject *pyob= PyObject_GetAttrString(self, "__rna__");

		if(pyob && BPy_StructRNA_Check(pyob)) {
			BPy_StructRNA *py_srna= (BPy_StructRNA*)pyob;

			if(py_srna->ptr.data && py_srna->ptr.type == &RNA_Struct) {
				if(RNA_struct_is_ID(py_srna->ptr.data)) {
					prop= RNA_def_int(py_srna->ptr.data, id, def, min, max, name, description, soft_min, soft_max);
					RNA_def_property_duplicate_pointers(prop);
					Py_RETURN_NONE;
				}
			}
		}

	 	PyErr_SetString(PyExc_ValueError, "only works on ID types");
		return NULL;
	} else {
		PyObject *ret = PyTuple_New(2);
		PyTuple_SET_ITEM(ret, 0, PyCObject_FromVoidPtr((void *)BPy_IntProperty, NULL));
		PyTuple_SET_ITEM(ret, 1, kw);
		Py_INCREF(kw);
		return ret;
	}
}

PyObject *BPy_BoolProperty(PyObject *self, PyObject *args, PyObject *kw)
{
	static char *kwlist[] = {"attr", "name", "description", "default", NULL};
	char *id, *name="", *description="";
	int def=0;
	PropertyRNA *prop;
	
	if (!PyArg_ParseTupleAndKeywords(args, kw, "s|ssi:BoolProperty", kwlist, &id, &name, &description, &def))
		return NULL;
	
	if (PyTuple_Size(args) > 0) {
	 	PyErr_SetString(PyExc_ValueError, "all args must be keywors"); // TODO - py3 can enforce this.
		return NULL;
	}

	if (self && PyCObject_Check(self)) {
		StructRNA *srna = PyCObject_AsVoidPtr(self);
		prop= RNA_def_boolean(srna, id, def, name, description);
		RNA_def_property_duplicate_pointers(prop);
		Py_RETURN_NONE;
	} else if(self && PyType_Check(self)) {
		PyObject *pyob= PyObject_GetAttrString(self, "__rna__");

		if(pyob && BPy_StructRNA_Check(pyob)) {
			BPy_StructRNA *py_srna= (BPy_StructRNA*)pyob;

			if(py_srna->ptr.data && py_srna->ptr.type == &RNA_Struct) {
				if(RNA_struct_is_ID(py_srna->ptr.data)) {
					prop= RNA_def_boolean(py_srna->ptr.data, id, def, name, description);
					RNA_def_property_duplicate_pointers(prop);
					Py_RETURN_NONE;
				}
			}
		}

	 	PyErr_SetString(PyExc_ValueError, "only works on ID types");
		return NULL;
	} else {
		PyObject *ret = PyTuple_New(2);
		PyTuple_SET_ITEM(ret, 0, PyCObject_FromVoidPtr((void *)BPy_BoolProperty, NULL));
		PyTuple_SET_ITEM(ret, 1, kw);
		Py_INCREF(kw);
		return ret;
	}
}

PyObject *BPy_StringProperty(PyObject *self, PyObject *args, PyObject *kw)
{
	static char *kwlist[] = {"attr", "name", "description", "maxlen", "default", NULL};
	char *id, *name="", *description="", *def="";
	int maxlen=0;
	PropertyRNA *prop;
	
	if (!PyArg_ParseTupleAndKeywords(args, kw, "s|ssis:StringProperty", kwlist, &id, &name, &description, &maxlen, &def))
		return NULL;
	
	if (PyTuple_Size(args) > 0) {
	 	PyErr_SetString(PyExc_ValueError, "all args must be keywors"); // TODO - py3 can enforce this.
		return NULL;
	}
	
	if (self && PyCObject_Check(self)) {
		StructRNA *srna = PyCObject_AsVoidPtr(self);
		prop= RNA_def_string(srna, id, def, maxlen, name, description);
		RNA_def_property_duplicate_pointers(prop);
		Py_RETURN_NONE;
	} else if(self && PyType_Check(self)) {
		PyObject *pyob= PyObject_GetAttrString(self, "__rna__");

		if(pyob && BPy_StructRNA_Check(pyob)) {
			BPy_StructRNA *py_srna= (BPy_StructRNA*)pyob;

			if(py_srna->ptr.data && py_srna->ptr.type == &RNA_Struct) {
				if(RNA_struct_is_ID(py_srna->ptr.data)) {
					prop= RNA_def_string(py_srna->ptr.data, id, def, maxlen, name, description);
					RNA_def_property_duplicate_pointers(prop);
					Py_RETURN_NONE;
				}
			}
		}

	 	PyErr_SetString(PyExc_ValueError, "only works on ID types");
		return NULL;
	} else {
		PyObject *ret = PyTuple_New(2);
		PyTuple_SET_ITEM(ret, 0, PyCObject_FromVoidPtr((void *)BPy_StringProperty, NULL));
		PyTuple_SET_ITEM(ret, 1, kw);
		Py_INCREF(kw);
		return ret;
	}
}

/*-------------------- Type Registration ------------------------*/

static int rna_function_arg_count(FunctionRNA *func)
{
	const ListBase *lb= RNA_function_defined_parameters(func);
	PropertyRNA *parm;
	Link *link;
	int count= 1;

	for(link=lb->first; link; link=link->next) {
		parm= (PropertyRNA*)link;
		if(!(RNA_property_flag(parm) & PROP_RETURN))
			count++;
	}
	
	return count;
}

static int bpy_class_validate(PointerRNA *dummyptr, void *py_data, int *have_function)
{
	const ListBase *lb;
	Link *link;
	FunctionRNA *func;
	PropertyRNA *prop;
	StructRNA *srna= dummyptr->type;
	const char *class_type= RNA_struct_identifier(srna);
	PyObject *py_class= (PyObject*)py_data;
	PyObject *base_class= RNA_struct_py_type_get(srna);
	PyObject *item, *fitem;
	PyObject *py_arg_count;
	int i, flag, arg_count, func_arg_count;
	char identifier[128];

	if (base_class) {
		if (!PyObject_IsSubclass(py_class, base_class)) {
			PyObject *name= PyObject_GetAttrString(base_class, "__name__");
			PyErr_Format( PyExc_TypeError, "expected %.200s subclass of class \"%.200s\"", class_type, name ? _PyUnicode_AsString(name):"<UNKNOWN>");
			Py_XDECREF(name);
			return -1;
		}
	}

	/* verify callback functions */
	lb= RNA_struct_defined_functions(srna);
	i= 0;
	for(link=lb->first; link; link=link->next) {
		func= (FunctionRNA*)link;
		flag= RNA_function_flag(func);

		if(!(flag & FUNC_REGISTER))
			continue;

		item = PyObject_GetAttrString(py_class, RNA_function_identifier(func));

		have_function[i]= (item != NULL);
		i++;

		if (item==NULL) {
			if ((flag & FUNC_REGISTER_OPTIONAL)==0) {
				PyErr_Format( PyExc_AttributeError, "expected %.200s class to have an \"%.200s\" attribute", class_type, RNA_function_identifier(func));
				return -1;
			}

			PyErr_Clear();
		}
		else {
			Py_DECREF(item); /* no need to keep a ref, the class owns it */

			if (PyMethod_Check(item))
				fitem= PyMethod_Function(item); /* py 2.x */
			else
				fitem= item; /* py 3.x */

			if (PyFunction_Check(fitem)==0) {
				PyErr_Format( PyExc_TypeError, "expected %.200s class \"%.200s\" attribute to be a function", class_type, RNA_function_identifier(func));
				return -1;
			}

			func_arg_count= rna_function_arg_count(func);

			if (func_arg_count >= 0) { /* -1 if we dont care*/
				py_arg_count = PyObject_GetAttrString(PyFunction_GET_CODE(fitem), "co_argcount");
				arg_count = PyLong_AsSsize_t(py_arg_count);
				Py_DECREF(py_arg_count);

				if (arg_count != func_arg_count) {
					PyErr_Format( PyExc_AttributeError, "expected %.200s class \"%.200s\" function to have %d args", class_type, RNA_function_identifier(func), func_arg_count);
					return -1;
				}
			}
		}
	}

	/* verify properties */
	lb= RNA_struct_defined_properties(srna);
	for(link=lb->first; link; link=link->next) {
		prop= (PropertyRNA*)link;
		flag= RNA_property_flag(prop);

		if(!(flag & PROP_REGISTER))
			continue;

		BLI_snprintf(identifier, sizeof(identifier), "__%s__", RNA_property_identifier(prop));
		item = PyObject_GetAttrString(py_class, identifier);

		if (item==NULL) {
			if(strcmp(identifier, "__idname__") == 0) {
				item= PyObject_GetAttrString(py_class, "__name__");

				if(item) {
					Py_DECREF(item); /* no need to keep a ref, the class owns it */

					if(pyrna_py_to_prop(dummyptr, prop, NULL, item, "validating class error:") != 0)
						return -1;
				}
			}

			if (item==NULL && (flag & PROP_REGISTER_OPTIONAL)==0) {
				PyErr_Format( PyExc_AttributeError, "expected %.200s class to have an \"%.200s\" attribute", class_type, identifier);
				return -1;
			}

			PyErr_Clear();
		}
		else {
			Py_DECREF(item); /* no need to keep a ref, the class owns it */

			if(pyrna_py_to_prop(dummyptr, prop, NULL, item, "validating class error:") != 0)
				return -1;
		}
	}

	return 0;
}

extern void BPY_update_modules( void ); //XXX temp solution

static int bpy_class_call(PointerRNA *ptr, FunctionRNA *func, ParameterList *parms)
{
	PyObject *args;
	PyObject *ret= NULL, *py_class, *py_class_instance, *item, *parmitem;
	PropertyRNA *pret= NULL, *parm;
	ParameterIterator iter;
	PointerRNA funcptr;
	void *retdata= NULL;
	int err= 0, i, flag;

	PyGILState_STATE gilstate = PyGILState_Ensure();

	BPY_update_modules(); // XXX - the RNA pointers can change so update before running, would like a nicer solution for this.

	py_class= RNA_struct_py_type_get(ptr->type);
	
	item = pyrna_struct_CreatePyObject(ptr);
	if(item == NULL) {
		py_class_instance = NULL;
	}
	else if(item == Py_None) { /* probably wont ever happen but possible */
		Py_DECREF(item);
		py_class_instance = NULL;
	}
	else {
		args = PyTuple_New(1);
		PyTuple_SET_ITEM(args, 0, item);
		py_class_instance = PyObject_Call(py_class, args, NULL);
		Py_DECREF(args);
	}

	if (py_class_instance) { /* Initializing the class worked, now run its invoke function */
		item= PyObject_GetAttrString(py_class, RNA_function_identifier(func));
		flag= RNA_function_flag(func);

		if(item) {
			pret= RNA_function_return(func);
			RNA_pointer_create(NULL, &RNA_Function, func, &funcptr);

			args = PyTuple_New(rna_function_arg_count(func));
			PyTuple_SET_ITEM(args, 0, py_class_instance);

			RNA_parameter_list_begin(parms, &iter);

			/* parse function parameters */
			for (i= 1; iter.valid; RNA_parameter_list_next(&iter)) {
				parm= iter.parm;

				if (parm==pret) {
					retdata= iter.data;
					continue;
				}

				parmitem= pyrna_param_to_py(&funcptr, parm, iter.data);
				PyTuple_SET_ITEM(args, i, parmitem);
				i++;
			}

			ret = PyObject_Call(item, args, NULL);

			Py_DECREF(item);
			Py_DECREF(args);
		}
		else {
			Py_DECREF(py_class_instance);
			PyErr_Format(PyExc_TypeError, "could not find function %.200s in %.200s to execute callback.", RNA_function_identifier(func), RNA_struct_identifier(ptr->type));
			err= -1;
		}
	}
	else {
		PyErr_Format(PyExc_RuntimeError, "could not create instance of %.200s to call callback function %.200s.", RNA_struct_identifier(ptr->type), RNA_function_identifier(func));
		err= -1;
	}

	if (ret == NULL) { /* covers py_class_instance failing too */
		err= -1;
	}
	else {
		if(retdata)
			err= pyrna_py_to_prop(&funcptr, pret, retdata, ret, "calling class function:");
		Py_DECREF(ret);
	}

	if(err != 0) {
		PyErr_Print();
		PyErr_Clear();
	}

	PyGILState_Release(gilstate);
	
	return err;
}

static void bpy_class_free(void *pyob_ptr)
{
	if(G.f&G_DEBUG) {
		if(((PyObject *)pyob_ptr)->ob_refcnt > 1)
			PyObSpit("zombie class - ref should be 1", (PyObject *)pyob_ptr);
	}
	Py_DECREF((PyObject *)pyob_ptr);
}

PyObject *pyrna_basetype_register(PyObject *self, PyObject *args)
{
	bContext *C= NULL;
	PyObject *py_class, *item;
	ReportList reports;
	StructRegisterFunc reg;
	BPy_StructRNA *py_srna;
	StructRNA *srna;

	if(!PyArg_ParseTuple(args, "O:register", &py_class))
		return NULL;
	
	if(!PyType_Check(py_class)) {
		PyErr_SetString(PyExc_AttributeError, "expected a Type subclassed from a registerable rna type (no a Type object).");
		return NULL;
	}

	/* check we got an __rna__ attribute */
	item= PyObject_GetAttrString(py_class, "__rna__");

	if(!item || !BPy_StructRNA_Check(item)) {
		Py_XDECREF(item);
		PyErr_SetString(PyExc_AttributeError, "expected a Type subclassed from a registerable rna type (no __rna__ property).");
		return NULL;
	}

	/* check the __rna__ attribute has the right type */
	Py_DECREF(item);
	py_srna= (BPy_StructRNA*)item;

	if(py_srna->ptr.type != &RNA_Struct) {
		PyErr_SetString(PyExc_AttributeError, "expected a Type subclassed from a registerable rna type (not a Struct).");
		return NULL;
	}
	
	/* check that we have a register callback for this type */
	reg= RNA_struct_register(py_srna->ptr.data);

	if(!reg) {
		PyErr_SetString(PyExc_AttributeError, "expected a Type subclassed from a registerable rna type (no register supported).");
		return NULL;
	}
	
	/* get the context, so register callback can do necessary refreshes */
	C= BPy_GetContext();

	/* call the register callback */
	BKE_reports_init(&reports, RPT_STORE);
	srna= reg(C, &reports, py_class, bpy_class_validate, bpy_class_call, bpy_class_free);

	if(!srna) {
		BPy_reports_to_error(&reports);
		BKE_reports_clear(&reports);
		return NULL;
	}

	BKE_reports_clear(&reports);

	pyrna_subtype_set_rna(py_class, srna); /* takes a ref to py_class */

	Py_RETURN_NONE;
}

PyObject *pyrna_basetype_unregister(PyObject *self, PyObject *args)
{
	bContext *C= NULL;
	PyObject *py_class, *item;
	BPy_StructRNA *py_srna;
	StructUnregisterFunc unreg;

	if(!PyArg_ParseTuple(args, "O:unregister", &py_class))
		return NULL;

	if(!PyType_Check(py_class)) {
		PyErr_SetString(PyExc_AttributeError, "expected a Type subclassed from a registerable rna type (no a Type object).");
		return NULL;
	}

	/* check we got an __rna__ attribute */
	item= PyDict_GetItemString(((PyTypeObject*)py_class)->tp_dict, "__rna__");  /* borrow ref */

	if(!item || !BPy_StructRNA_Check(item)) {
		PyErr_SetString(PyExc_AttributeError, "expected a Type subclassed from a registerable rna type (no __rna__ property).");
		return NULL;
	}

	/* check the __rna__ attribute has the right type */
	py_srna= (BPy_StructRNA*)item;

	if(py_srna->ptr.type != &RNA_Struct) {
		PyErr_SetString(PyExc_AttributeError, "expected a Type subclassed from a registerable rna type (not a Struct).");
		return NULL;
	}
	
	/* check that we have a unregister callback for this type */
	unreg= RNA_struct_unregister(py_srna->ptr.data);

	if(!unreg) {
		PyErr_SetString(PyExc_AttributeError, "expected a Type subclassed from a registerable rna type (no unregister supported).");
		return NULL;
	}
	
	/* get the context, so register callback can do necessary refreshes */
	C= BPy_GetContext();
	

	/* call unregister */
	unreg(C, py_srna->ptr.data);

	/* remove reference to old type */
	Py_DECREF(py_class);

	Py_RETURN_NONE;
}
<|MERGE_RESOLUTION|>--- conflicted
+++ resolved
@@ -1966,22 +1966,14 @@
 			item= PyTuple_GET_ITEM(args, i);
 			i++;
 
-<<<<<<< HEAD
-			kw_arg= 0;
-=======
 			kw_arg= FALSE;
->>>>>>> 198d9969
 		}
 		else if (kw != NULL) {
 			item= PyDict_GetItemString(kw, parm_id);  /* borrow ref */
 			if(item)
 				kw_tot++; /* make sure invalid keywords are not given */
 
-<<<<<<< HEAD
-			kw_arg= 1;
-=======
 			kw_arg= TRUE;
->>>>>>> 198d9969
 		}
 
 		if (item==NULL) {
@@ -2002,11 +1994,7 @@
 			char error_prefix[512];
 			PyErr_Clear(); /* re-raise */
 
-<<<<<<< HEAD
-			if(kw_arg)
-=======
 			if(kw_arg==TRUE)
->>>>>>> 198d9969
 				snprintf(error_prefix, sizeof(error_prefix), "%s.%s(): error with keyword argument \"%s\" - ", RNA_struct_identifier(self_ptr->type), RNA_function_identifier(self_func), parm_id);
 			else
 				snprintf(error_prefix, sizeof(error_prefix), "%s.%s(): error with argument %d, \"%s\" - ", RNA_struct_identifier(self_ptr->type), RNA_function_identifier(self_func), i, parm_id);
