/*
 * ***** BEGIN GPL LICENSE BLOCK *****
 *
 * This program is free software; you can redistribute it and/or
 * modify it under the terms of the GNU General Public License
 * as published by the Free Software Foundation; either version 2
 * of the License, or (at your option) any later version.
 *
 * This program is distributed in the hope that it will be useful,
 * but WITHOUT ANY WARRANTY; without even the implied warranty of
 * MERCHANTABILITY or FITNESS FOR A PARTICULAR PURPOSE.  See the
 * GNU General Public License for more details.
 *
 * You should have received a copy of the GNU General Public License
 * along with this program; if not, write to the Free Software Foundation,
 * Inc., 51 Franklin Street, Fifth Floor, Boston, MA 02110-1301, USA.
 *
 * The Original Code is Copyright (C) Blender Foundation
 * All rights reserved.
 *
 * The Original Code is: all of this file.
 *
 * Contributor(s): Lukas Toenne
 *
 * ***** END GPL LICENSE BLOCK *****
 */

/** \file blender/physics/intern/BPH_mass_spring.cpp
 *  \ingroup bph
 */

extern "C" {
#include "MEM_guardedalloc.h"

#include "DNA_cloth_types.h"
#include "DNA_scene_types.h"
#include "DNA_object_force_types.h"
#include "DNA_object_types.h"
#include "DNA_meshdata_types.h"
#include "DNA_modifier_types.h"

#include "BLI_math.h"
#include "BLI_linklist.h"
#include "BLI_utildefines.h"

#include "BKE_cloth.h"
#include "BKE_collision.h"
#include "BKE_effect.h"
}

#include "BPH_mass_spring.h"
#include "implicit.h"

static float I3[3][3] = {{1.0, 0.0, 0.0}, {0.0, 1.0, 0.0}, {0.0, 0.0, 1.0}};

/* Number of off-diagonal non-zero matrix blocks.
 * Basically there is one of these for each vertex-vertex interaction.
 */
static int cloth_count_nondiag_blocks(Cloth *cloth)
{
	LinkNode *link;
	int nondiag = 0;

	for (link = cloth->springs; link; link = link->next) {
		ClothSpring *spring = (ClothSpring *)link->link;
		switch (spring->type) {
			case CLOTH_SPRING_TYPE_BENDING_ANG:
				/* angular bending combines 3 vertices */
				nondiag += 3;
				break;

			default:
				/* all other springs depend on 2 vertices only */
				nondiag += 1;
				break;
		}
	}

	return nondiag;
}

int BPH_cloth_solver_init(Object *UNUSED(ob), ClothModifierData *clmd)
{
	Cloth *cloth = clmd->clothObject;
	ClothVertex *verts = cloth->verts;
	const float ZERO[3] = {0.0f, 0.0f, 0.0f};
	Implicit_Data *id;
	unsigned int i, nondiag;

	nondiag = cloth_count_nondiag_blocks(cloth);
	cloth->implicit = id = BPH_mass_spring_solver_create(cloth->mvert_num, nondiag);

	for (i = 0; i < cloth->mvert_num; i++) {
		BPH_mass_spring_set_vertex_mass(id, i, verts[i].mass);
	}

	for (i = 0; i < cloth->mvert_num; i++) {
		BPH_mass_spring_set_motion_state(id, i, verts[i].x, ZERO);
	}

	return 1;
}

void BPH_cloth_solver_free(ClothModifierData *clmd)
{
	Cloth *cloth = clmd->clothObject;

	if (cloth->implicit) {
		BPH_mass_spring_solver_free(cloth->implicit);
		cloth->implicit = NULL;
	}
}

void BKE_cloth_solver_set_positions(ClothModifierData *clmd)
{
	Cloth *cloth = clmd->clothObject;
	ClothVertex *verts = cloth->verts;
	unsigned int mvert_num = cloth->mvert_num, i;
	ClothHairData *cloth_hairdata = clmd->hairdata;
	Implicit_Data *id = cloth->implicit;

	for (i = 0; i < mvert_num; i++) {
		if (cloth_hairdata) {
			ClothHairData *root = &cloth_hairdata[i];
			BPH_mass_spring_set_rest_transform(id, i, root->rot);
		}
		else
			BPH_mass_spring_set_rest_transform(id, i, I3);

		BPH_mass_spring_set_motion_state(id, i, verts[i].x, verts[i].v);
	}
}

static bool collision_response(ClothModifierData *clmd, CollisionModifierData *collmd, CollPair *collpair, float dt, float restitution, float r_impulse[3])
{
	Cloth *cloth = clmd->clothObject;
	int index = collpair->ap1;
	bool result = false;

	float v1[3], v2_old[3], v2_new[3], v_rel_old[3], v_rel_new[3];
	float epsilon2 = BLI_bvhtree_get_epsilon(collmd->bvhtree);

	float margin_distance = (float)collpair->distance - epsilon2;
	float mag_v_rel;

	zero_v3(r_impulse);

	if (margin_distance > 0.0f)
		return false; /* XXX tested before already? */

	/* only handle static collisions here */
	if ( collpair->flag & COLLISION_IN_FUTURE )
		return false;

	/* velocity */
	copy_v3_v3(v1, cloth->verts[index].v);
	collision_get_collider_velocity(v2_old, v2_new, collmd, collpair);
	/* relative velocity = velocity of the cloth point relative to the collider */
	sub_v3_v3v3(v_rel_old, v1, v2_old);
	sub_v3_v3v3(v_rel_new, v1, v2_new);
	/* normal component of the relative velocity */
	mag_v_rel = dot_v3v3(v_rel_old, collpair->normal);

	/* only valid when moving toward the collider */
	if (mag_v_rel < -ALMOST_ZERO) {
		float v_nor_old, v_nor_new;
		float v_tan_old[3], v_tan_new[3];
		float bounce, repulse;

		/* Collision response based on
		 * "Simulating Complex Hair with Robust Collision Handling" (Choe, Choi, Ko, ACM SIGGRAPH 2005)
		 * http://graphics.snu.ac.kr/publications/2005-choe-HairSim/Choe_2005_SCA.pdf
		 */

		v_nor_old = mag_v_rel;
		v_nor_new = dot_v3v3(v_rel_new, collpair->normal);

		madd_v3_v3v3fl(v_tan_old, v_rel_old, collpair->normal, -v_nor_old);
		madd_v3_v3v3fl(v_tan_new, v_rel_new, collpair->normal, -v_nor_new);

		bounce = -v_nor_old * restitution;

		repulse = -margin_distance / dt; /* base repulsion velocity in normal direction */
		/* XXX this clamping factor is quite arbitrary ...
		 * not sure if there is a more scientific approach, but seems to give good results
		 */
		CLAMP(repulse, 0.0f, 4.0f * bounce);

		if (margin_distance < -epsilon2) {
			mul_v3_v3fl(r_impulse, collpair->normal, max_ff(repulse, bounce) - v_nor_new);
		}
		else {
			bounce = 0.0f;
			mul_v3_v3fl(r_impulse, collpair->normal, repulse - v_nor_new);
		}

		result = true;
	}

	return result;
}

/* Init constraint matrix
 * This is part of the modified CG method suggested by Baraff/Witkin in
 * "Large Steps in Cloth Simulation" (Siggraph 1998)
 */
static void cloth_setup_constraints(ClothModifierData *clmd, ColliderContacts *contacts, int totcolliders, float dt)
{
	Cloth *cloth = clmd->clothObject;
	Implicit_Data *data = cloth->implicit;
	ClothVertex *verts = cloth->verts;
	int mvert_num = cloth->mvert_num;
	int i, j, v;

	const float ZERO[3] = {0.0f, 0.0f, 0.0f};

	BPH_mass_spring_clear_constraints(data);

	for (v = 0; v < mvert_num; v++) {
		if (verts[v].flags & CLOTH_VERT_FLAG_PINNED) {
			/* pinned vertex constraints */
			BPH_mass_spring_add_constraint_ndof0(data, v, ZERO); /* velocity is defined externally */
		}

		verts[v].impulse_count = 0;
	}

	for (i = 0; i < totcolliders; ++i) {
		ColliderContacts *ct = &contacts[i];
		for (j = 0; j < ct->totcollisions; ++j) {
			CollPair *collpair = &ct->collisions[j];
//			float restitution = (1.0f - clmd->coll_parms->damping) * (1.0f - ct->ob->pd->pdef_sbdamp);
			float restitution = 0.0f;
			int v = collpair->face1;
			float impulse[3];

			/* pinned verts handled separately */
			if (verts[v].flags & CLOTH_VERT_FLAG_PINNED)
				continue;

			/* XXX cheap way of avoiding instability from multiple collisions in the same step
			 * this should eventually be supported ...
			 */
			if (verts[v].impulse_count > 0)
				continue;

			/* calculate collision response */
			if (!collision_response(clmd, ct->collmd, collpair, dt, restitution, impulse))
				continue;

			BPH_mass_spring_add_constraint_ndof2(data, v, collpair->normal, impulse);
			++verts[v].impulse_count;
		}
	}
}

/* computes where the cloth would be if it were subject to perfectly stiff edges
 * (edge distance constraints) in a lagrangian solver.  then add forces to help
 * guide the implicit solver to that state.  this function is called after
 * collisions*/
static int UNUSED_FUNCTION(cloth_calc_helper_forces)(Object *UNUSED(ob), ClothModifierData *clmd, float (*initial_cos)[3], float UNUSED(step), float dt)
{
	Cloth *cloth= clmd->clothObject;
	float (*cos)[3] = (float (*)[3])MEM_callocN(sizeof(float[3]) * cloth->mvert_num, "cos cloth_calc_helper_forces");
	float *masses = (float *)MEM_callocN(sizeof(float) * cloth->mvert_num, "cos cloth_calc_helper_forces");
	LinkNode *node;
	ClothSpring *spring;
	ClothVertex *cv;
	int i, steps;

	cv = cloth->verts;
	for (i = 0; i < cloth->mvert_num; i++, cv++) {
		copy_v3_v3(cos[i], cv->tx);

		if (cv->goal == 1.0f || len_squared_v3v3(initial_cos[i], cv->tx) != 0.0f) {
			masses[i] = 1e+10;
		}
		else {
			masses[i] = cv->mass;
		}
	}

	steps = 55;
	for (i=0; i<steps; i++) {
		for (node=cloth->springs; node; node=node->next) {
			/* ClothVertex *cv1, *cv2; */ /* UNUSED */
			int v1, v2;
			float len, c, l, vec[3];

			spring = (ClothSpring *)node->link;
			if (spring->type != CLOTH_SPRING_TYPE_STRUCTURAL && spring->type != CLOTH_SPRING_TYPE_SHEAR)
				continue;

			v1 = spring->ij; v2 = spring->kl;
			/* cv1 = cloth->verts + v1; */ /* UNUSED */
			/* cv2 = cloth->verts + v2; */ /* UNUSED */
			len = len_v3v3(cos[v1], cos[v2]);

			sub_v3_v3v3(vec, cos[v1], cos[v2]);
			normalize_v3(vec);

			c = (len - spring->restlen);
			if (c == 0.0f)
				continue;

			l = c / ((1.0f / masses[v1]) + (1.0f / masses[v2]));

			mul_v3_fl(vec, -(1.0f / masses[v1]) * l);
			add_v3_v3(cos[v1], vec);

			sub_v3_v3v3(vec, cos[v2], cos[v1]);
			normalize_v3(vec);

			mul_v3_fl(vec, -(1.0f / masses[v2]) * l);
			add_v3_v3(cos[v2], vec);
		}
	}

	cv = cloth->verts;
	for (i = 0; i < cloth->mvert_num; i++, cv++) {
		float vec[3];

		/*compute forces*/
		sub_v3_v3v3(vec, cos[i], cv->tx);
		mul_v3_fl(vec, cv->mass*dt*20.0f);
		add_v3_v3(cv->tv, vec);
		//copy_v3_v3(cv->tx, cos[i]);
	}

	MEM_freeN(cos);
	MEM_freeN(masses);

	return 1;
}

BLI_INLINE void cloth_calc_spring_force(ClothModifierData *clmd, ClothSpring *s)
{
	Cloth *cloth = clmd->clothObject;
	ClothSimSettings *parms = clmd->sim_parms;
	Implicit_Data *data = cloth->implicit;

	bool no_compress = parms->flags & CLOTH_SIMSETTINGS_FLAG_NO_SPRING_COMPRESS;

	s->flags &= ~CLOTH_SPRING_FLAG_NEEDED;

	// calculate force of structural + shear springs
	if ((s->type & CLOTH_SPRING_TYPE_STRUCTURAL) || (s->type & CLOTH_SPRING_TYPE_SHEAR) || (s->type & CLOTH_SPRING_TYPE_SEWING) ) {
#ifdef CLOTH_FORCE_SPRING_STRUCTURAL
		float k, scaling;

		s->flags |= CLOTH_SPRING_FLAG_NEEDED;

		scaling = parms->structural + s->stiffness * fabsf(parms->max_struct - parms->structural);
		k = scaling / (parms->avg_spring_len + FLT_EPSILON);

		if (s->type & CLOTH_SPRING_TYPE_SEWING) {
			// TODO: verify, half verified (couldn't see error)
			// sewing springs usually have a large distance at first so clamp the force so we don't get tunnelling through colission objects
			BPH_mass_spring_force_spring_linear(data, s->ij, s->kl, s->restlen, k, parms->Cdis, no_compress, parms->max_sewing);
		}
		else {
			BPH_mass_spring_force_spring_linear(data, s->ij, s->kl, s->restlen, k, parms->Cdis, no_compress, 0.0f);
		}
#endif
	}
	else if (s->type & CLOTH_SPRING_TYPE_BENDING) {  /* calculate force of bending springs */
#ifdef CLOTH_FORCE_SPRING_BEND
		float kb, cb, scaling;

		s->flags |= CLOTH_SPRING_FLAG_NEEDED;

		scaling = parms->bending + s->stiffness * fabsf(parms->max_bend - parms->bending);
		kb = scaling / (20.0f * (parms->avg_spring_len + FLT_EPSILON));

		// Fix for [#45084] for cloth stiffness must have cb proportional to kb
		cb = kb * parms->bending_damping;

		BPH_mass_spring_force_spring_bending(data, s->ij, s->kl, s->restlen, kb, cb);
#endif
	}
	else if (s->type & CLOTH_SPRING_TYPE_BENDING_ANG) {
#ifdef CLOTH_FORCE_SPRING_BEND
		float kb, cb, scaling;

		s->flags |= CLOTH_SPRING_FLAG_NEEDED;

		/* XXX WARNING: angular bending springs for hair apply stiffness factor as an overall factor, unlike cloth springs!
		 * this is crap, but needed due to cloth/hair mixing ...
		 * max_bend factor is not even used for hair, so ...
		 */
		scaling = s->stiffness * parms->bending;
		kb = scaling / (20.0f * (parms->avg_spring_len + FLT_EPSILON));

		// Fix for [#45084] for cloth stiffness must have cb proportional to kb
		cb = kb * parms->bending_damping;

		/* XXX assuming same restlen for ij and jk segments here, this can be done correctly for hair later */
		BPH_mass_spring_force_spring_bending_angular(data, s->ij, s->kl, s->mn, s->target, kb, cb);

#if 0
		{
			float x_kl[3], x_mn[3], v[3], d[3];

			BPH_mass_spring_get_motion_state(data, s->kl, x_kl, v);
			BPH_mass_spring_get_motion_state(data, s->mn, x_mn, v);

			BKE_sim_debug_data_add_dot(clmd->debug_data, x_kl, 0.9, 0.9, 0.9, "target", 7980, s->kl);
			BKE_sim_debug_data_add_line(clmd->debug_data, x_kl, x_mn, 0.8, 0.8, 0.8, "target", 7981, s->kl);

			copy_v3_v3(d, s->target);
			BKE_sim_debug_data_add_vector(clmd->debug_data, x_kl, d, 0.8, 0.8, 0.2, "target", 7982, s->kl);

//			copy_v3_v3(d, s->target_ij);
//			BKE_sim_debug_data_add_vector(clmd->debug_data, x, d, 1, 0.4, 0.4, "target", 7983, s->kl);
		}
#endif
#endif
	}
}

static void hair_get_boundbox(ClothModifierData *clmd, float gmin[3], float gmax[3])
{
	Cloth *cloth = clmd->clothObject;
	Implicit_Data *data = cloth->implicit;
	unsigned int mvert_num = cloth->mvert_num;
	int i;

	INIT_MINMAX(gmin, gmax);
	for (i = 0; i < mvert_num; i++) {
		float x[3];
		BPH_mass_spring_get_motion_state(data, i, x, NULL);
		DO_MINMAX(x, gmin, gmax);
	}
}

static void cloth_calc_force(ClothModifierData *clmd, float UNUSED(frame), ListBase *effectors, float time)
{
	/* Collect forces and derivatives:  F, dFdX, dFdV */
	Cloth *cloth = clmd->clothObject;
	Implicit_Data *data = cloth->implicit;
	unsigned int i	= 0;
	float 		drag 	= clmd->sim_parms->Cvi * 0.01f; /* viscosity of air scaled in percent */
	float 		gravity[3] = {0.0f, 0.0f, 0.0f};
	const MVertTri *tri 	= cloth->tri;
	unsigned int mvert_num = cloth->mvert_num;
	ClothVertex *vert;

#ifdef CLOTH_FORCE_GRAVITY
	/* global acceleration (gravitation) */
	if (clmd->scene->physics_settings.flag & PHYS_GLOBAL_GRAVITY) {
		/* scale gravity force */
		mul_v3_v3fl(gravity, clmd->scene->physics_settings.gravity, 0.001f * clmd->sim_parms->effector_weights->global_gravity);
	}

	vert = cloth->verts;
	for (i = 0; i < cloth->mvert_num; i++, vert++) {
		BPH_mass_spring_force_gravity(data, i, vert->mass, gravity);

		/* Vertex goal springs */
		if ((!(vert->flags & CLOTH_VERT_FLAG_PINNED)) && (vert->goal > FLT_EPSILON)) {
			float goal_x[3], goal_v[3];
			float k;

			/* divide by time_scale to prevent goal vertices' delta locations from being multiplied */
			interp_v3_v3v3(goal_x, vert->xold, vert->xconst, time / clmd->sim_parms->time_scale);
			sub_v3_v3v3(goal_v, vert->xconst, vert->xold); /* distance covered over dt==1 */

			k = vert->goal * clmd->sim_parms->goalspring / (clmd->sim_parms->avg_spring_len + FLT_EPSILON);

			BPH_mass_spring_force_spring_goal(data, i, goal_x, goal_v, k, clmd->sim_parms->goalfrict * 0.01f);
		}
	}
#endif

	/* cloth_calc_volume_force(clmd); */

#ifdef CLOTH_FORCE_DRAG
	BPH_mass_spring_force_drag(data, drag);
#endif

	/* handle external forces like wind */
	if (effectors) {
		/* cache per-vertex forces to avoid redundant calculation */
		float (*winvec)[3] = (float (*)[3])MEM_callocN(sizeof(float[3]) * mvert_num, "effector forces");
		for (i = 0; i < cloth->mvert_num; i++) {
			float x[3], v[3];
			EffectedPoint epoint;

			BPH_mass_spring_get_motion_state(data, i, x, v);
			pd_point_from_loc(clmd->scene, x, v, i, &epoint);
			pdDoEffectors(effectors, NULL, clmd->sim_parms->effector_weights, &epoint, winvec[i], NULL);
		}

		for (i = 0; i < cloth->tri_num; i++) {
			const MVertTri *vt = &tri[i];
			BPH_mass_spring_force_face_wind(data, vt->tri[0], vt->tri[1], vt->tri[2], winvec);
		}

		/* Hair has only edges */
		if (cloth->tri_num == 0) {
#if 0
			ClothHairData *hairdata = clmd->hairdata;
			ClothHairData *hair_ij, *hair_kl;

			for (LinkNode *link = cloth->springs; link; link = link->next) {
				ClothSpring *spring = (ClothSpring *)link->link;
				if (spring->type == CLOTH_SPRING_TYPE_STRUCTURAL) {
					if (hairdata) {
						hair_ij = &hairdata[spring->ij];
						hair_kl = &hairdata[spring->kl];
						BPH_mass_spring_force_edge_wind(data, spring->ij, spring->kl, hair_ij->radius, hair_kl->radius, winvec);
					}
					else
						BPH_mass_spring_force_edge_wind(data, spring->ij, spring->kl, 1.0f, 1.0f, winvec);
				}
			}
#else
			ClothHairData *hairdata = clmd->hairdata;

			vert = cloth->verts;
			for (i = 0; i < cloth->mvert_num; i++, vert++) {
				if (hairdata) {
					ClothHairData *hair = &hairdata[i];
					BPH_mass_spring_force_vertex_wind(data, i, hair->radius, winvec);
				}
				else
					BPH_mass_spring_force_vertex_wind(data, i, 1.0f, winvec);
			}
		}
#endif

		MEM_freeN(winvec);
	}

	// calculate spring forces
	for (LinkNode *link = cloth->springs; link; link = link->next) {
		ClothSpring *spring = (ClothSpring *)link->link;
		// only handle active springs
		if (!(spring->flags & CLOTH_SPRING_FLAG_DEACTIVATE)) {
			cloth_calc_spring_force(clmd, spring);
		}
	}
}

/* returns vertexes' motion state */
BLI_INLINE void cloth_get_grid_location(Implicit_Data *data, float cell_scale, const float cell_offset[3],
                                        int index, float x[3], float v[3])
{
	BPH_mass_spring_get_position(data, index, x);
	BPH_mass_spring_get_new_velocity(data, index, v);

	mul_v3_fl(x, cell_scale);
	add_v3_v3(x, cell_offset);
}

/* returns next spring forming a continous hair sequence */
BLI_INLINE LinkNode *hair_spring_next(LinkNode *spring_link)
{
	ClothSpring *spring = (ClothSpring *)spring_link->link;
	LinkNode *next = spring_link->next;
	if (next) {
		ClothSpring *next_spring = (ClothSpring *)next->link;
		if (next_spring->type == CLOTH_SPRING_TYPE_STRUCTURAL && next_spring->kl == spring->ij)
			return next;
	}
	return NULL;
}

/* XXX this is nasty: cloth meshes do not explicitly store
 * the order of hair segments!
 * We have to rely on the spring build function for now,
 * which adds structural springs in reverse order:
 *   (3,4), (2,3), (1,2)
 * This is currently the only way to figure out hair geometry inside this code ...
 */
static LinkNode *cloth_continuum_add_hair_segments(HairGrid *grid, const float cell_scale, const float cell_offset[3], Cloth *cloth, LinkNode *spring_link)
{
	Implicit_Data *data = cloth->implicit;
	LinkNode *next_spring_link = NULL; /* return value */
	ClothSpring *spring1, *spring2, *spring3;
	// ClothVertex *verts = cloth->verts;
	// ClothVertex *vert3, *vert4;
	float x1[3], v1[3], x2[3], v2[3], x3[3], v3[3], x4[3], v4[3];
	float dir1[3], dir2[3], dir3[3];

	spring1 = NULL;
	spring2 = NULL;
	spring3 = (ClothSpring *)spring_link->link;

	zero_v3(x1); zero_v3(v1);
	zero_v3(dir1);
	zero_v3(x2); zero_v3(v2);
	zero_v3(dir2);

	// vert3 = &verts[spring3->kl];
	cloth_get_grid_location(data, cell_scale, cell_offset, spring3->kl, x3, v3);
	// vert4 = &verts[spring3->ij];
	cloth_get_grid_location(data, cell_scale, cell_offset, spring3->ij, x4, v4);
	sub_v3_v3v3(dir3, x4, x3);
	normalize_v3(dir3);

	while (spring_link) {
		/* move on */
		spring1 = spring2;
		spring2 = spring3;

		// vert3 = vert4;

		copy_v3_v3(x1, x2); copy_v3_v3(v1, v2);
		copy_v3_v3(x2, x3); copy_v3_v3(v2, v3);
		copy_v3_v3(x3, x4); copy_v3_v3(v3, v4);

		copy_v3_v3(dir1, dir2);
		copy_v3_v3(dir2, dir3);

		/* read next segment */
		next_spring_link = spring_link->next;
		spring_link = hair_spring_next(spring_link);

		if (spring_link) {
			spring3 = (ClothSpring *)spring_link->link;
			// vert4 = &verts[spring3->ij];
			cloth_get_grid_location(data, cell_scale, cell_offset, spring3->ij, x4, v4);
			sub_v3_v3v3(dir3, x4, x3);
			normalize_v3(dir3);
		}
		else {
			spring3 = NULL;
			// vert4 = NULL;
			zero_v3(x4); zero_v3(v4);
			zero_v3(dir3);
		}

		BPH_hair_volume_add_segment(grid, x1, v1, x2, v2, x3, v3, x4, v4,
		                            spring1 ? dir1 : NULL,
		                            dir2,
		                            spring3 ? dir3 : NULL);
	}

	return next_spring_link;
}

static void cloth_continuum_fill_grid(HairGrid *grid, Cloth *cloth)
{
#if 0
	Implicit_Data *data = cloth->implicit;
	int mvert_num = cloth->mvert_num;
	ClothVertex *vert;
	int i;

	for (i = 0, vert = cloth->verts; i < mvert_num; i++, vert++) {
		float x[3], v[3];

		cloth_get_vertex_motion_state(data, vert, x, v);
		BPH_hair_volume_add_vertex(grid, x, v);
	}
#else
	LinkNode *link;
	float cellsize, gmin[3], cell_scale, cell_offset[3];

	/* scale and offset for transforming vertex locations into grid space
	 * (cell size is 0..1, gmin becomes origin)
	 */
	BPH_hair_volume_grid_geometry(grid, &cellsize, NULL, gmin, NULL);
	cell_scale = cellsize > 0.0f ? 1.0f / cellsize : 0.0f;
	mul_v3_v3fl(cell_offset, gmin, cell_scale);
	negate_v3(cell_offset);

	link = cloth->springs;
	while (link) {
		ClothSpring *spring = (ClothSpring *)link->link;
		if (spring->type == CLOTH_SPRING_TYPE_STRUCTURAL)
			link = cloth_continuum_add_hair_segments(grid, cell_scale, cell_offset, cloth, link);
		else
			link = link->next;
	}
#endif
	BPH_hair_volume_normalize_vertex_grid(grid);
}

static void cloth_continuum_step(ClothModifierData *clmd, float dt)
{
	ClothSimSettings *parms = clmd->sim_parms;
	Cloth *cloth = clmd->clothObject;
	Implicit_Data *data = cloth->implicit;
	int mvert_num = cloth->mvert_num;
	ClothVertex *vert;

	const float fluid_factor = 0.95f; /* blend between PIC and FLIP methods */
	float smoothfac = parms->velocity_smooth;
	/* XXX FIXME arbitrary factor!!! this should be based on some intuitive value instead,
	 * like number of hairs per cell and time decay instead of "strength"
	 */
	float density_target = parms->density_target;
	float density_strength = parms->density_strength;
	float gmin[3], gmax[3];
	int i;

	/* clear grid info */
	zero_v3_int(clmd->hair_grid_res);
	zero_v3(clmd->hair_grid_min);
	zero_v3(clmd->hair_grid_max);
	clmd->hair_grid_cellsize = 0.0f;

	hair_get_boundbox(clmd, gmin, gmax);

	/* gather velocities & density */
	if (smoothfac > 0.0f || density_strength > 0.0f) {
		HairGrid *grid = BPH_hair_volume_create_vertex_grid(clmd->sim_parms->voxel_cell_size, gmin, gmax);

		cloth_continuum_fill_grid(grid, cloth);

		/* main hair continuum solver */
		BPH_hair_volume_solve_divergence(grid, dt, density_target, density_strength);

		for (i = 0, vert = cloth->verts; i < mvert_num; i++, vert++) {
			float x[3], v[3], nv[3];

			/* calculate volumetric velocity influence */
			BPH_mass_spring_get_position(data, i, x);
			BPH_mass_spring_get_new_velocity(data, i, v);

			BPH_hair_volume_grid_velocity(grid, x, v, fluid_factor, nv);

			interp_v3_v3v3(nv, v, nv, smoothfac);

			/* apply on hair data */
			BPH_mass_spring_set_new_velocity(data, i, nv);
		}

		/* store basic grid info in the modifier data */
		BPH_hair_volume_grid_geometry(grid, &clmd->hair_grid_cellsize, clmd->hair_grid_res, clmd->hair_grid_min, clmd->hair_grid_max);

#if 0 /* DEBUG hair velocity vector field */
		{
			const int size = 64;
			int i, j;
			float offset[3], a[3], b[3];
			const int axis = 0;
			const float shift = 0.0f;

			copy_v3_v3(offset, clmd->hair_grid_min);
			zero_v3(a);
			zero_v3(b);

			offset[axis] = shift * clmd->hair_grid_cellsize;
			a[(axis+1) % 3] = clmd->hair_grid_max[(axis+1) % 3] - clmd->hair_grid_min[(axis+1) % 3];
			b[(axis+2) % 3] = clmd->hair_grid_max[(axis+2) % 3] - clmd->hair_grid_min[(axis+2) % 3];

			BKE_sim_debug_data_clear_category(clmd->debug_data, "grid velocity");
			for (j = 0; j < size; ++j) {
				for (i = 0; i < size; ++i) {
					float x[3], v[3], gvel[3], gvel_smooth[3], gdensity;

					madd_v3_v3v3fl(x, offset, a, (float)i / (float)(size-1));
					madd_v3_v3fl(x, b, (float)j / (float)(size-1));
					zero_v3(v);

					BPH_hair_volume_grid_interpolate(grid, x, &gdensity, gvel, gvel_smooth, NULL, NULL);

//					BKE_sim_debug_data_add_circle(clmd->debug_data, x, gdensity, 0.7, 0.3, 1, "grid density", i, j, 3111);
					if (!is_zero_v3(gvel) || !is_zero_v3(gvel_smooth)) {
						float dvel[3];
						sub_v3_v3v3(dvel, gvel_smooth, gvel);
//						BKE_sim_debug_data_add_vector(clmd->debug_data, x, gvel, 0.4, 0, 1, "grid velocity", i, j, 3112);
//						BKE_sim_debug_data_add_vector(clmd->debug_data, x, gvel_smooth, 0.6, 1, 1, "grid velocity", i, j, 3113);
						BKE_sim_debug_data_add_vector(clmd->debug_data, x, dvel, 0.4, 1, 0.7, "grid velocity", i, j, 3114);
#if 0
						if (gdensity > 0.0f) {
							float col0[3] = {0.0, 0.0, 0.0};
							float col1[3] = {0.0, 1.0, 0.0};
							float col[3];

							interp_v3_v3v3(col, col0, col1, CLAMPIS(gdensity * clmd->sim_parms->density_strength, 0.0, 1.0));
//							BKE_sim_debug_data_add_circle(clmd->debug_data, x, gdensity * clmd->sim_parms->density_strength, 0, 1, 0.4, "grid velocity", i, j, 3115);
//							BKE_sim_debug_data_add_dot(clmd->debug_data, x, col[0], col[1], col[2], "grid velocity", i, j, 3115);
							BKE_sim_debug_data_add_circle(clmd->debug_data, x, 0.01f, col[0], col[1], col[2], "grid velocity", i, j, 3115);
						}
#endif
					}
				}
			}
		}
#endif

		BPH_hair_volume_free_vertex_grid(grid);
	}
}

#if 0
static void cloth_calc_volume_force(ClothModifierData *clmd)
{
	ClothSimSettings *parms = clmd->sim_parms;
	Cloth *cloth = clmd->clothObject;
	Implicit_Data *data = cloth->implicit;
	int mvert_num = cloth->mvert_num;
	ClothVertex *vert;

	/* 2.0f is an experimental value that seems to give good results */
	float smoothfac = 2.0f * parms->velocity_smooth;
	float collfac = 2.0f * parms->collider_friction;
	float pressfac = parms->pressure;
	float minpress = parms->pressure_threshold;
	float gmin[3], gmax[3];
	int i;

	hair_get_boundbox(clmd, gmin, gmax);

	/* gather velocities & density */
	if (smoothfac > 0.0f || pressfac > 0.0f) {
		HairVertexGrid *vertex_grid = BPH_hair_volume_create_vertex_grid(clmd->sim_parms->voxel_res, gmin, gmax);

		vert = cloth->verts;
		for (i = 0; i < mvert_num; i++, vert++) {
			float x[3], v[3];

			if (vert->solver_index < 0) {
				copy_v3_v3(x, vert->x);
				copy_v3_v3(v, vert->v);
			}
			else {
				BPH_mass_spring_get_motion_state(data, vert->solver_index, x, v);
			}
			BPH_hair_volume_add_vertex(vertex_grid, x, v);
		}
		BPH_hair_volume_normalize_vertex_grid(vertex_grid);

		vert = cloth->verts;
		for (i = 0; i < mvert_num; i++, vert++) {
			float x[3], v[3], f[3], dfdx[3][3], dfdv[3][3];

			if (vert->solver_index < 0)
				continue;

			/* calculate volumetric forces */
			BPH_mass_spring_get_motion_state(data, vert->solver_index, x, v);
			BPH_hair_volume_vertex_grid_forces(vertex_grid, x, v, smoothfac, pressfac, minpress, f, dfdx, dfdv);
			/* apply on hair data */
			BPH_mass_spring_force_extern(data, vert->solver_index, f, dfdx, dfdv);
		}

		BPH_hair_volume_free_vertex_grid(vertex_grid);
	}
}
#endif

/* old collision stuff for cloth, use for continuity
 * until a good replacement is ready
 */
static void cloth_collision_solve_extra(Object *ob, ClothModifierData *clmd, ListBase *effectors, float frame, float step, float dt)
{
	Cloth *cloth = clmd->clothObject;
	Implicit_Data *id = cloth->implicit;
	ClothVertex *verts = cloth->verts;
	int mvert_num = cloth->mvert_num;
	const float spf = (float)clmd->sim_parms->stepsPerFrame / clmd->sim_parms->timescale;

	bool do_extra_solve;
	int i;

	if (!(clmd->coll_parms->flags & CLOTH_COLLSETTINGS_FLAG_ENABLED))
		return;
	if (!clmd->clothObject->bvhtree)
		return;

	// update verts to current positions
	for (i = 0; i < mvert_num; i++) {
		BPH_mass_spring_get_new_position(id, i, verts[i].tx);

		sub_v3_v3v3(verts[i].tv, verts[i].tx, verts[i].txold);
		copy_v3_v3(verts[i].v, verts[i].tv);
	}

#if 0 /* unused */
	for (i=0, cv=cloth->verts; i<cloth->mvert_num; i++, cv++) {
		copy_v3_v3(initial_cos[i], cv->tx);
	}
#endif

	// call collision function
	// TODO: check if "step" or "step+dt" is correct - dg
	do_extra_solve = cloth_bvh_objcollision(ob, clmd, step / clmd->sim_parms->timescale, dt / clmd->sim_parms->timescale);

	// copy corrected positions back to simulation
	for (i = 0; i < mvert_num; i++) {
		float curx[3];
		BPH_mass_spring_get_position(id, i, curx);
		// correct velocity again, just to be sure we had to change it due to adaptive collisions
		sub_v3_v3v3(verts[i].tv, verts[i].tx, curx);
	}

	if (do_extra_solve) {
//		cloth_calc_helper_forces(ob, clmd, initial_cos, step/clmd->sim_parms->timescale, dt/clmd->sim_parms->timescale);

		for (i = 0; i < mvert_num; i++) {

			float newv[3];

			if ((clmd->sim_parms->flags & CLOTH_SIMSETTINGS_FLAG_GOAL) && (verts [i].flags & CLOTH_VERT_FLAG_PINNED))
				continue;

			BPH_mass_spring_set_new_position(id, i, verts[i].tx);
			mul_v3_v3fl(newv, verts[i].tv, spf);
			BPH_mass_spring_set_new_velocity(id, i, newv);
		}
	}

	// X = Xnew;
	BPH_mass_spring_apply_result(id);

	if (do_extra_solve) {
		ImplicitSolverResult result;

		/* initialize forces to zero */
		BPH_mass_spring_clear_forces(id);

		// calculate forces
		cloth_calc_force(clmd, frame, effectors, step);

		// calculate new velocity and position
		BPH_mass_spring_solve_velocities(id, dt, &result);
//		cloth_record_result(clmd, &result, clmd->sim_parms->stepsPerFrame);

		/* note: positions are advanced only once in the main solver step! */

		BPH_mass_spring_apply_result(id);
	}
}

static void cloth_clear_result(ClothModifierData *clmd)
{
	ClothSolverResult *sres = clmd->solver_result;

	sres->status = 0;
	sres->max_error = sres->min_error = sres->avg_error = 0.0f;
	sres->max_iterations = sres->min_iterations = 0;
	sres->avg_iterations = 0.0f;
}

static void cloth_record_result(ClothModifierData *clmd, ImplicitSolverResult *result, int steps)
{
	ClothSolverResult *sres = clmd->solver_result;

	if (sres->status) { /* already initialized ? */
		/* error only makes sense for successful iterations */
		if (result->status == BPH_SOLVER_SUCCESS) {
			sres->min_error = min_ff(sres->min_error, result->error);
			sres->max_error = max_ff(sres->max_error, result->error);
			sres->avg_error += result->error / (float)steps;
		}

		sres->min_iterations = min_ii(sres->min_iterations, result->iterations);
		sres->max_iterations = max_ii(sres->max_iterations, result->iterations);
		sres->avg_iterations += (float)result->iterations / (float)steps;
	}
	else {
		/* error only makes sense for successful iterations */
		if (result->status == BPH_SOLVER_SUCCESS) {
			sres->min_error = sres->max_error = result->error;
			sres->avg_error += result->error / (float)steps;
		}

		sres->min_iterations = sres->max_iterations  = result->iterations;
		sres->avg_iterations += (float)result->iterations / (float)steps;
	}

	sres->status |= result->status;
}

int BPH_cloth_solve(Object *ob, float frame, ClothModifierData *clmd, ListBase *effectors)
{
	/* Hair currently is a cloth sim in disguise ...
	 * Collision detection and volumetrics work differently then.
	 * Bad design, TODO
	 */
	const bool is_hair = (clmd->hairdata != NULL);

	unsigned int i=0;
	float step=0.0f, tf=clmd->sim_parms->timescale;
	Cloth *cloth = clmd->clothObject;
	ClothVertex *verts = cloth->verts/*, *cv*/;
	unsigned int mvert_num = cloth->mvert_num;
	float dt = clmd->sim_parms->timescale / clmd->sim_parms->stepsPerFrame;
	Implicit_Data *id = cloth->implicit;
	ColliderContacts *contacts = NULL;
	int totcolliders = 0;

	BKE_sim_debug_data_clear_category("collision");

	if (!clmd->solver_result)
		clmd->solver_result = (ClothSolverResult *)MEM_callocN(sizeof(ClothSolverResult), "cloth solver result");
	cloth_clear_result(clmd);

	if (clmd->sim_parms->flags & CLOTH_SIMSETTINGS_FLAG_GOAL) { /* do goal stuff */
		for (i = 0; i < mvert_num; i++) {
			// update velocities with constrained velocities from pinned verts
			if (verts[i].flags & CLOTH_VERT_FLAG_PINNED) {
				float v[3];
				sub_v3_v3v3(v, verts[i].xconst, verts[i].xold);
				// mul_v3_fl(v, clmd->sim_parms->stepsPerFrame);
				/* divide by time_scale to prevent constrained velocities from being multiplied */
				mul_v3_fl(v, 1.0f / clmd->sim_parms->time_scale);
				BPH_mass_spring_set_velocity(id, i, v);
			}
		}
	}

	while (step < tf) {
		ImplicitSolverResult result;

		/* copy velocities for collision */
		for (i = 0; i < mvert_num; i++) {
			BPH_mass_spring_get_motion_state(id, i, NULL, verts[i].tv);
			copy_v3_v3(verts[i].v, verts[i].tv);
		}

		if (is_hair) {
			/* determine contact points */
			if (clmd->coll_parms->flags & CLOTH_COLLSETTINGS_FLAG_ENABLED) {
				cloth_find_point_contacts(ob, clmd, 0.0f, tf, &contacts, &totcolliders);
			}

			/* setup vertex constraints for pinned vertices and contacts */
			cloth_setup_constraints(clmd, contacts, totcolliders, dt);
		}
		else {
			/* setup vertex constraints for pinned vertices */
			cloth_setup_constraints(clmd, NULL, 0, dt);
		}

		/* initialize forces to zero */
		BPH_mass_spring_clear_forces(id);

		// damping velocity for artistic reasons
		// this is a bad way to do it, should be removed imo - lukas_t
		if (clmd->sim_parms->vel_damping != 1.0f) {
			for (i = 0; i < mvert_num; i++) {
				float v[3];
				BPH_mass_spring_get_motion_state(id, i, NULL, v);
				mul_v3_fl(v, clmd->sim_parms->vel_damping);
				BPH_mass_spring_set_velocity(id, i, v);
			}
		}

		// calculate forces
		cloth_calc_force(clmd, frame, effectors, step);

		// calculate new velocity and position
		BPH_mass_spring_solve_velocities(id, dt, &result);
		cloth_record_result(clmd, &result, clmd->sim_parms->stepsPerFrame);

		if (is_hair) {
			cloth_continuum_step(clmd, dt);
		}

		BPH_mass_spring_solve_positions(id, dt);

		if (!is_hair) {
			cloth_collision_solve_extra(ob, clmd, effectors, frame, step, dt);
		}

		BPH_mass_spring_apply_result(id);

		/* move pinned verts to correct position */
		for (i = 0; i < mvert_num; i++) {
			if (clmd->sim_parms->flags & CLOTH_SIMSETTINGS_FLAG_GOAL) {
				if (verts[i].flags & CLOTH_VERT_FLAG_PINNED) {
					float x[3];
					/* divide by time_scale to prevent pinned vertices' delta locations from being multiplied */
					interp_v3_v3v3(x, verts[i].xold, verts[i].xconst, (step + dt) / clmd->sim_parms->time_scale);
					BPH_mass_spring_set_position(id, i, x);
				}
			}

			BPH_mass_spring_get_motion_state(id, i, verts[i].txold, NULL);
		}

		/* free contact points */
		if (contacts) {
			cloth_free_contacts(contacts, totcolliders);
		}

		step += dt;
	}

	/* copy results back to cloth data */
	for (i = 0; i < mvert_num; i++) {
		BPH_mass_spring_get_motion_state(id, i, verts[i].x, verts[i].v);
		copy_v3_v3(verts[i].txold, verts[i].x);
	}

	return 1;
<<<<<<< HEAD
=======
}

bool BPH_cloth_solver_get_texture_data(Object *UNUSED(ob), ClothModifierData *clmd, VoxelData *vd)
{
	Cloth *cloth = clmd->clothObject;
	HairGrid *grid;
	float gmin[3], gmax[3];

	if (!clmd->clothObject || !clmd->clothObject->implicit)
		return false;

	hair_get_boundbox(clmd, gmin, gmax);

	grid = BPH_hair_volume_create_vertex_grid(clmd->sim_parms->voxel_cell_size, gmin, gmax);
	cloth_continuum_fill_grid(grid, cloth);

	BPH_hair_volume_get_texture_data(grid, vd);

	BPH_hair_volume_free_vertex_grid(grid);

	return true;
>>>>>>> a25c11fd
}<|MERGE_RESOLUTION|>--- conflicted
+++ resolved
@@ -1090,28 +1090,4 @@
 	}
 
 	return 1;
-<<<<<<< HEAD
-=======
-}
-
-bool BPH_cloth_solver_get_texture_data(Object *UNUSED(ob), ClothModifierData *clmd, VoxelData *vd)
-{
-	Cloth *cloth = clmd->clothObject;
-	HairGrid *grid;
-	float gmin[3], gmax[3];
-
-	if (!clmd->clothObject || !clmd->clothObject->implicit)
-		return false;
-
-	hair_get_boundbox(clmd, gmin, gmax);
-
-	grid = BPH_hair_volume_create_vertex_grid(clmd->sim_parms->voxel_cell_size, gmin, gmax);
-	cloth_continuum_fill_grid(grid, cloth);
-
-	BPH_hair_volume_get_texture_data(grid, vd);
-
-	BPH_hair_volume_free_vertex_grid(grid);
-
-	return true;
->>>>>>> a25c11fd
 }