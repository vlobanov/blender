/*
 * ***** BEGIN GPL LICENSE BLOCK *****
 *
 * This program is free software; you can redistribute it and/or
 * modify it under the terms of the GNU General Public License
 * as published by the Free Software Foundation; either version 2
 * of the License, or (at your option) any later version.
 *
 * This program is distributed in the hope that it will be useful,
 * but WITHOUT ANY WARRANTY; without even the implied warranty of
 * MERCHANTABILITY or FITNESS FOR A PARTICULAR PURPOSE.  See the
 * GNU General Public License for more details.
 *
 * You should have received a copy of the GNU General Public License
 * along with this program; if not, write to the Free Software Foundation,
 * Inc., 51 Franklin Street, Fifth Floor, Boston, MA 02110-1301, USA.
 *
 * Contributor(s): Chingiz Dyussenov, Arystanbek Dyussenov, Nathan Letwory, Sukhitha jayathilake.
 *
 * ***** END GPL LICENSE BLOCK *****
 */

/** \file blender/collada/ArmatureImporter.cpp
 *  \ingroup collada
 */


/* COLLADABU_ASSERT, may be able to remove later */
#include "COLLADABUPlatform.h"

#include <algorithm>

#include "COLLADAFWUniqueId.h"

extern "C" {
#include "BKE_action.h"
#include "BKE_object.h"
#include "BKE_armature.h"
#include "BLI_string.h"
#include "BLI_listbase.h"
#include "ED_armature.h"
}

#include "DEG_depsgraph.h"

#include "collada_utils.h"
#include "ArmatureImporter.h"

// use node name, or fall back to original id if not present (name is optional)
template<class T>
static const char *bc_get_joint_name(T *node)
{
	const std::string& id = node->getName();
	return id.size() ? id.c_str() : node->getOriginalId().c_str();
}


<<<<<<< HEAD
ArmatureImporter::ArmatureImporter(UnitConverter *conv, MeshImporterBase *mesh, Scene *sce, ViewLayer *view_layer, const ImportSettings *import_settings) :
=======
ArmatureImporter::ArmatureImporter(UnitConverter *conv, MeshImporterBase *mesh, Main *bmain, Scene *sce, const ImportSettings *import_settings) :
>>>>>>> fd190699
	TransformReader(conv),
	m_bmain(bmain),
	scene(sce),
	view_layer(view_layer),
	unit_converter(conv),
	import_settings(import_settings),
	empty(NULL),
	mesh_importer(mesh) {
}

ArmatureImporter::~ArmatureImporter()
{
	// free skin controller data if we forget to do this earlier
	std::map<COLLADAFW::UniqueId, SkinInfo>::iterator it;
	for (it = skin_by_data_uid.begin(); it != skin_by_data_uid.end(); it++) {
		it->second.free();
	}
}

#if 0
JointData *ArmatureImporter::get_joint_data(COLLADAFW::Node *node);
{
	const COLLADAFW::UniqueId& joint_id = node->getUniqueId();

	if (joint_id_to_joint_index_map.find(joint_id) == joint_id_to_joint_index_map.end()) {
		fprintf(stderr, "Cannot find a joint index by joint id for %s.\n",
		        node->getOriginalId().c_str());
		return NULL;
	}

	int joint_index = joint_id_to_joint_index_map[joint_id];

	return &joint_index_to_joint_info_map[joint_index];
}
#endif

int ArmatureImporter::create_bone(SkinInfo *skin, COLLADAFW::Node *node, EditBone *parent, int totchild,
	float parent_mat[4][4], bArmature *arm, std::vector<std::string> &layer_labels)
{
	float mat[4][4];
	float joint_inv_bind_mat[4][4];
	float joint_bind_mat[4][4];
	int chain_length = 0;

	//Checking if bone is already made.
	std::vector<COLLADAFW::Node *>::iterator it;
	it = std::find(finished_joints.begin(), finished_joints.end(), node);
	if (it != finished_joints.end()) return chain_length;

	EditBone *bone = ED_armature_ebone_add(arm, bc_get_joint_name(node));
	totbone++;

	/*
	 * We use the inv_bind_shape matrix to apply the armature bind pose as its rest pose.
	*/

	std::map<COLLADAFW::UniqueId, SkinInfo>::iterator skin_it;
	bool bone_is_skinned = false;
	for (skin_it = skin_by_data_uid.begin(); skin_it != skin_by_data_uid.end(); skin_it++) {

		SkinInfo *b = &skin_it->second;
		if (b->get_joint_inv_bind_matrix(joint_inv_bind_mat, node)) {

			// get original world-space matrix
			invert_m4_m4(mat, joint_inv_bind_mat);
			copy_m4_m4(joint_bind_mat, mat);
			// And make local to armature
			Object *ob_arm = skin->BKE_armature_from_object();
			if (ob_arm) {
				float invmat[4][4];
				invert_m4_m4(invmat, ob_arm->obmat);
				mul_m4_m4m4(mat, invmat, mat);
			}

			bone_is_skinned = true;
			break;
		}
	}

	// create a bone even if there's no joint data for it (i.e. it has no influence)
	if (!bone_is_skinned) {
		get_node_mat(mat, node, NULL, NULL, parent_mat);
	}

	if (parent) bone->parent = parent;

	float loc[3], size[3], rot[3][3];
	BoneExtensionMap &extended_bones = bone_extension_manager.getExtensionMap(arm);
	BoneExtended &be = add_bone_extended(bone, node, totchild, layer_labels, extended_bones);
	int layer = be.get_bone_layers();
	if (layer) bone->layer = layer;
	arm->layer |= layer; // ensure that all populated bone layers are visible after import

	float *tail = be.get_tail();
	int use_connect = be.get_use_connect();

	switch (use_connect) {
		case 1: bone->flag |= BONE_CONNECTED;
			break;
		case -1:/* Connect type not specified */
		case 0: bone->flag &= ~BONE_CONNECTED;
			break;
	}

	if (be.has_roll()) {
		bone->roll = be.get_roll();
	}
	else {
		float angle;
		mat4_to_loc_rot_size(loc, rot, size, mat);
		mat3_to_vec_roll(rot, NULL, &angle);
		bone->roll = angle;
	}
	copy_v3_v3(bone->head, mat[3]);

	if (bone_is_skinned)
	{
		float rest_mat[4][4];
		get_node_mat(rest_mat, node, NULL, NULL, NULL);
		bc_set_IDPropertyMatrix(bone, "bind_mat", joint_bind_mat);
		bc_set_IDPropertyMatrix(bone, "rest_mat", rest_mat);
	}

	add_v3_v3v3(bone->tail, bone->head, tail); //tail must be non zero

	/* find smallest bone length in armature (used later for leaf bone length) */
	if (parent) {

		if (use_connect == 1) {
			copy_v3_v3(parent->tail, bone->head);
		}

		/* guess reasonable leaf bone length */
		float length = len_v3v3(parent->head, bone->head);
		if ((length < leaf_bone_length || totbone == 0) && length > MINIMUM_BONE_LENGTH) {
			leaf_bone_length = length;
		}
	}

	COLLADAFW::NodePointerArray& children = node->getChildNodes();

	for (unsigned int i = 0; i < children.getCount(); i++) {
		int cl = create_bone(skin, children[i], bone, children.getCount(), mat, arm, layer_labels);
		if (cl > chain_length)
			chain_length = cl;
	}

	bone->length = len_v3v3(bone->head, bone->tail);
	joint_by_uid[node->getUniqueId()] = node;
	finished_joints.push_back(node);

	be.set_chain_length(chain_length + 1);

	return chain_length + 1;
}

/**
  * Collada only knows Joints, hence bones at the end of a bone chain
  * don't have a defined length. This function guesses reasonable
  * tail locations for the affected bones (nodes which don't have any connected child)
  * Hint: The extended_bones set gets populated in ArmatureImporter::create_bone
**/
void ArmatureImporter::fix_leaf_bone_hierarchy(bArmature *armature, Bone *bone, bool fix_orientation)
{
	if (bone == NULL)
		return;

	if (bc_is_leaf_bone(bone)) {
		BoneExtensionMap &extended_bones = bone_extension_manager.getExtensionMap(armature);
		BoneExtended *be = extended_bones[bone->name];
		EditBone *ebone = bc_get_edit_bone(armature, bone->name);
		fix_leaf_bone(armature, ebone, be, fix_orientation);
	}

	for (Bone *child = (Bone *)bone->childbase.first; child; child = child->next) {
		fix_leaf_bone_hierarchy(armature, child, fix_orientation);
	}
}

void ArmatureImporter::fix_leaf_bone(bArmature *armature, EditBone *ebone, BoneExtended *be , bool fix_orientation)
{
	if (be == NULL || !be->has_tail()) {

		/* Collada only knows Joints, Here we guess a reasonable leaf bone length */
		float leaf_length = (leaf_bone_length == FLT_MAX) ? 1.0 : leaf_bone_length;


		float vec[3];

		if (fix_orientation && ebone->parent != NULL) {
			EditBone *parent = ebone->parent;
			sub_v3_v3v3(vec, ebone->head, parent->head);
			if (len_squared_v3(vec) < MINIMUM_BONE_LENGTH)
			{
				sub_v3_v3v3(vec, parent->tail, parent->head);
			}
		}
		else {
			vec[2] = 0.1f;
			sub_v3_v3v3(vec, ebone->tail, ebone->head);
		}

		normalize_v3_v3(vec, vec);
		mul_v3_fl(vec, leaf_length);
		add_v3_v3v3(ebone->tail, ebone->head, vec);
	}
}

void ArmatureImporter::fix_parent_connect(bArmature *armature, Bone *bone)
{
	/* armature has no bones */
	if (bone == NULL)
		return;

	if (bone->parent && bone->flag & BONE_CONNECTED) {
		copy_v3_v3(bone->parent->tail, bone->head);
	}

	for (Bone *child = (Bone *)bone->childbase.first; child; child = child->next) {
		fix_parent_connect(armature, child);
	}

}

void ArmatureImporter::connect_bone_chains(bArmature *armature, Bone *parentbone, int clip)
{
	BoneExtensionMap &extended_bones = bone_extension_manager.getExtensionMap(armature);
	BoneExtended *dominant_child = NULL;
	int maxlen = 0;

	if (parentbone == NULL)
		return;

	Bone *child = (Bone *)parentbone->childbase.first;
	if (child && (import_settings->find_chains || child->next==NULL)) {
		for (; child; child = child->next) {
			BoneExtended *be = extended_bones[child->name];
			if (be != NULL) {
				int chain_len = be->get_chain_length();
				if (chain_len <= clip) {
					if (chain_len > maxlen) {
						dominant_child = be;
						maxlen = chain_len;
					}
					else if (chain_len == maxlen) {
						dominant_child = NULL;
					}
				}
			}
		}
	}

	BoneExtended *pbe = extended_bones[parentbone->name];
	if (dominant_child != NULL) {
		/* Found a valid chain. Now connect current bone with that chain.*/
		EditBone *pebone = bc_get_edit_bone(armature, parentbone->name);
		EditBone *cebone = bc_get_edit_bone(armature, dominant_child->get_name());
		if (pebone && !(cebone->flag & BONE_CONNECTED)) {
			float vec[3];
			sub_v3_v3v3(vec, cebone->head, pebone->head);

			/*
			 * It is possible that the child's head is located on the parents head.
			 * When this happens, then moving the parent's tail to the child's head
			 * would result in a zero sized bone and Blender would  silently remove the bone.
			 * So we move the tail only when the resulting bone has a minimum length:
			 */

			if (len_squared_v3(vec) > MINIMUM_BONE_LENGTH)
			{
				copy_v3_v3(pebone->tail, cebone->head);
				pbe->set_tail(pebone->tail); /* to make fix_leafbone happy ...*/
				if (pbe && pbe->get_chain_length() >= this->import_settings->min_chain_length) {

					BoneExtended *cbe = extended_bones[cebone->name];
					cbe->set_use_connect(true);

					cebone->flag |= BONE_CONNECTED;
					pbe->set_leaf_bone(false);
					printf("Connect Bone chain: parent (%s --> %s) child)\n", pebone->name, cebone->name);
				}
			}
		}
		for (Bone *ch = (Bone *)parentbone->childbase.first; ch; ch = ch->next) {
			ArmatureImporter::connect_bone_chains(armature, ch, UNLIMITED_CHAIN_MAX);
		}
	}
	else if (maxlen>1 && maxlen > this->import_settings->min_chain_length) {
		/* Try again with smaller chain length */
		ArmatureImporter::connect_bone_chains(armature, parentbone, maxlen - 1);
	}
	else {
		/* can't connect this Bone. Proceed with children ... */
		if (pbe) pbe->set_leaf_bone(true);
		for (Bone *ch = (Bone *)parentbone->childbase.first; ch; ch = ch->next) {
			ArmatureImporter::connect_bone_chains(armature, ch, UNLIMITED_CHAIN_MAX);
		}
	}

}

#if 0
void ArmatureImporter::set_leaf_bone_shapes(Object *ob_arm)
{
	bPose *pose = ob_arm->pose;

	std::vector<LeafBone>::iterator it;
	for (it = leaf_bones.begin(); it != leaf_bones.end(); it++) {
		LeafBone& leaf = *it;

		bPoseChannel *pchan = BKE_pose_channel_find_name(pose, leaf.name);
		if (pchan) {
			pchan->custom = get_empty_for_leaves();
		}
		else {
			fprintf(stderr, "Cannot find a pose channel for leaf bone %s\n", leaf.name);
		}
	}
}

void ArmatureImporter::set_euler_rotmode()
{
	// just set rotmode = ROT_MODE_EUL on pose channel for each joint

	std::map<COLLADAFW::UniqueId, COLLADAFW::Node *>::iterator it;

	for (it = joint_by_uid.begin(); it != joint_by_uid.end(); it++) {

		COLLADAFW::Node *joint = it->second;

		std::map<COLLADAFW::UniqueId, SkinInfo>::iterator sit;

		for (sit = skin_by_data_uid.begin(); sit != skin_by_data_uid.end(); sit++) {
			SkinInfo& skin = sit->second;

			if (skin.uses_joint_or_descendant(joint)) {
				bPoseChannel *pchan = skin.get_pose_channel_from_node(joint);

				if (pchan) {
					pchan->rotmode = ROT_MODE_EUL;
				}
				else {
					fprintf(stderr, "Cannot find pose channel for %s.\n", get_joint_name(joint));
				}

				break;
			}
		}
	}
}
#endif

Object *ArmatureImporter::get_empty_for_leaves()
{
	if (empty) return empty;

<<<<<<< HEAD
	empty = bc_add_object(scene, view_layer, OB_EMPTY, NULL);
=======
	empty = bc_add_object(m_bmain, scene, OB_EMPTY, NULL);
>>>>>>> fd190699
	empty->empty_drawtype = OB_EMPTY_SPHERE;

	return empty;
}

#if 0
Object *ArmatureImporter::find_armature(COLLADAFW::Node *node)
{
	JointData *jd = get_joint_data(node);
	if (jd) return jd->ob_arm;

	COLLADAFW::NodePointerArray& children = node->getChildNodes();
	for (int i = 0; i < children.getCount(); i++) {
		Object *ob_arm = find_armature(children[i]);
		if (ob_arm) return ob_arm;
	}

	return NULL;
}

ArmatureJoints& ArmatureImporter::get_armature_joints(Object *ob_arm)
{
	// try finding it
	std::vector<ArmatureJoints>::iterator it;
	for (it = armature_joints.begin(); it != armature_joints.end(); it++) {
		if ((*it).ob_arm == ob_arm) return *it;
	}

	// not found, create one
	ArmatureJoints aj;
	aj.ob_arm = ob_arm;
	armature_joints.push_back(aj);

	return armature_joints.back();
}
#endif
void ArmatureImporter::create_armature_bones(Main *bmain, std::vector<Object *> &ob_arms)
{
	std::vector<COLLADAFW::Node *>::iterator ri;
	std::vector<std::string> layer_labels;

	//if there is an armature created for root_joint next root_joint
	for (ri = root_joints.begin(); ri != root_joints.end(); ri++) {
		if (get_armature_for_joint(*ri) != NULL) continue;

		Object *ob_arm = joint_parent_map[(*ri)->getUniqueId()];
		if (!ob_arm)
			continue;

		bArmature * armature = (bArmature *)ob_arm->data;
		if (!armature)
			continue;

		char * bone_name = (char *)bc_get_joint_name(*ri);
		Bone *bone = BKE_armature_find_bone_name(armature, bone_name);
		if (bone) {
			fprintf(stderr, "Reuse of child bone [%s] as root bone in same Armature is not supported.\n", bone_name);
			continue;
		}

		ED_armature_to_edit(armature);
		armature->layer = 0; // layer is set according to imported bone set in create_bone()

		create_bone(NULL, *ri , NULL, (*ri)->getChildNodes().getCount(), NULL, armature, layer_labels);
		if (this->import_settings->find_chains) {
			connect_bone_chains(armature, (Bone *)armature->bonebase.first, UNLIMITED_CHAIN_MAX);
		}

		/* exit armature edit mode to populate the Armature object */
		ED_armature_from_edit(bmain, armature);
		ED_armature_edit_free(armature);

		ED_armature_to_edit(armature);

		fix_leaf_bone_hierarchy(armature, (Bone *)armature->bonebase.first, this->import_settings->fix_orientation);
		unskinned_armature_map[(*ri)->getUniqueId()] = ob_arm;

		ED_armature_from_edit(bmain, armature);
		ED_armature_edit_free(armature);

		int index = std::find(ob_arms.begin(), ob_arms.end(), ob_arm) - ob_arms.begin();
		if (index == 0) {
			ob_arms.push_back(ob_arm);
		}

		DEG_id_tag_update(&ob_arm->id, OB_RECALC_OB | OB_RECALC_DATA);
	}
}

Object *ArmatureImporter::create_armature_bones(Main *bmain, SkinInfo& skin)
{
	// just do like so:
	// - get armature
	// - enter editmode
	// - add edit bones and head/tail properties using matrices and parent-child info
	// - exit edit mode
	// - set a sphere shape to leaf bones

	Object *ob_arm = NULL;

	/*
	 * find if there's another skin sharing at least one bone with this skin
	 * if so, use that skin's armature
	 */

	/*
	  Pseudocode:

	  find_node_in_tree(node, root_joint)

	  skin::find_root_joints(root_joints):
		std::vector root_joints;
		for each root in root_joints:
			for each joint in joints:
				if find_node_in_tree(joint, root):
					if (std::find(root_joints.begin(), root_joints.end(), root) == root_joints.end())
						root_joints.push_back(root);

	  for (each skin B with armature) {
		  find all root joints for skin B

		  for each joint X in skin A:
			for each root joint R in skin B:
				if (find_node_in_tree(X, R)) {
					shared = 1;
					goto endloop;
				}
	  }

	  endloop:
	*/

	SkinInfo *a = &skin;
	Object *shared = NULL;
	std::vector<COLLADAFW::Node *> skin_root_joints;
	std::vector<std::string> layer_labels;

	std::map<COLLADAFW::UniqueId, SkinInfo>::iterator it;
	for (it = skin_by_data_uid.begin(); it != skin_by_data_uid.end(); it++) {
		SkinInfo *b = &it->second;
		if (b == a || b->BKE_armature_from_object() == NULL)
			continue;

		skin_root_joints.clear();

		b->find_root_joints(root_joints, joint_by_uid, skin_root_joints);

		std::vector<COLLADAFW::Node *>::iterator ri;
		for (ri = skin_root_joints.begin(); ri != skin_root_joints.end(); ri++) {
			if (a->uses_joint_or_descendant(*ri)) {
				shared = b->BKE_armature_from_object();
				break;
			}
		}

		if (shared != NULL)
			break;
	}

	if (!shared && this->joint_parent_map.size() > 0) {
		// All armatures have been created while creating the Node tree.
		// The Collada exporter currently does not create a
		// strict relationship between geometries and armatures
		// So when we reimport a Blender collada file, then we have
		// to guess what is meant.
		// XXX This is not safe when we have more than one armatures
		// in the import.
		shared = this->joint_parent_map.begin()->second;
	}

	if (shared) {
		ob_arm = skin.set_armature(shared);
	}
	else {
<<<<<<< HEAD
		ob_arm = skin.create_armature(scene, view_layer);  //once for every armature
=======
		ob_arm = skin.create_armature(m_bmain, scene);  //once for every armature
>>>>>>> fd190699
	}

	// enter armature edit mode
	bArmature * armature = (bArmature *)ob_arm->data;
	ED_armature_to_edit(armature);

	totbone = 0;
	// bone_direction_row = 1; // TODO: don't default to Y but use asset and based on it decide on default row

	// create bones
	/*
	   TODO:
	   check if bones have already been created for a given joint
	 */

	std::vector<COLLADAFW::Node *>::iterator ri;
	for (ri = root_joints.begin(); ri != root_joints.end(); ri++) {
		// for shared armature check if bone tree is already created
		if (shared && std::find(skin_root_joints.begin(), skin_root_joints.end(), *ri) != skin_root_joints.end())
			continue;

		// since root_joints may contain joints for multiple controllers, we need to filter
		if (skin.uses_joint_or_descendant(*ri)) {

			create_bone(&skin, *ri, NULL, (*ri)->getChildNodes().getCount(), NULL, armature, layer_labels);

			if (joint_parent_map.find((*ri)->getUniqueId()) != joint_parent_map.end() && !skin.get_parent())
				skin.set_parent(joint_parent_map[(*ri)->getUniqueId()]);
		}
	}

	/* exit armature edit mode to populate the Armature object */
	ED_armature_from_edit(bmain, armature);
	ED_armature_edit_free(armature);

	ED_armature_to_edit(armature);
	if (this->import_settings->find_chains) {
		connect_bone_chains(armature, (Bone *)armature->bonebase.first, UNLIMITED_CHAIN_MAX);
	}
	fix_leaf_bone_hierarchy(armature, (Bone *)armature->bonebase.first, this->import_settings->fix_orientation);
	ED_armature_from_edit(bmain, armature);
	ED_armature_edit_free(armature);

	DEG_id_tag_update(&ob_arm->id, OB_RECALC_OB | OB_RECALC_DATA);

	return ob_arm;
}

void ArmatureImporter::set_pose(Object *ob_arm,  COLLADAFW::Node *root_node, const char *parentname, float parent_mat[4][4])
{
	const char *bone_name = bc_get_joint_name(root_node);
	float mat[4][4];
	float obmat[4][4];

	// object-space
	get_node_mat(obmat, root_node, NULL, NULL);

	//if (*edbone)
	bPoseChannel *pchan  = BKE_pose_channel_find_name(ob_arm->pose, bone_name);
	//else fprintf ( "",

	// get world-space
	if (parentname) {
		mul_m4_m4m4(mat, parent_mat, obmat);
		bPoseChannel *parchan = BKE_pose_channel_find_name(ob_arm->pose, parentname);

		mul_m4_m4m4(pchan->pose_mat, parchan->pose_mat, mat);

	}
	else {

		copy_m4_m4(mat, obmat);
		float invObmat[4][4];
		invert_m4_m4(invObmat, ob_arm->obmat);
		mul_m4_m4m4(pchan->pose_mat, invObmat, mat);

	}

	//float angle = 0.0f;
	///*mat4_to_axis_angle(ax, &angle, mat);
	//pchan->bone->roll = angle;*/


	COLLADAFW::NodePointerArray& children = root_node->getChildNodes();
	for (unsigned int i = 0; i < children.getCount(); i++) {
		set_pose(ob_arm, children[i], bone_name, mat);
	}

}

/**
  * root - if this joint is the top joint in hierarchy, if a joint
  * is a child of a node (not joint), root should be true since
  * this is where we build armature bones from
  **/
void ArmatureImporter::add_root_joint(COLLADAFW::Node *node, Object *parent)
{
	root_joints.push_back(node);
	if (parent) {
		joint_parent_map[node->getUniqueId()] = parent;
	}
}

#if 0
void ArmatureImporter::add_root_joint(COLLADAFW::Node *node)
{
	// root_joints.push_back(node);
	Object *ob_arm = find_armature(node);
	if (ob_arm) {
		get_armature_joints(ob_arm).root_joints.push_back(node);
	}
#ifdef COLLADA_DEBUG
	else {
		fprintf(stderr, "%s cannot be added to armature.\n", get_joint_name(node));
	}
#endif
}
#endif

// here we add bones to armatures, having armatures previously created in write_controller
void ArmatureImporter::make_armatures(bContext *C, std::vector<Object *> &objects_to_scale)
{
	Main *bmain = CTX_data_main(C);
	std::vector<Object *> ob_arms;
	std::map<COLLADAFW::UniqueId, SkinInfo>::iterator it;

	leaf_bone_length = FLT_MAX; /*TODO: Make this work for more than one armature in the import file*/

	for (it = skin_by_data_uid.begin(); it != skin_by_data_uid.end(); it++) {

		SkinInfo& skin = it->second;

		Object *ob_arm = create_armature_bones(bmain, skin);

		// link armature with a mesh object
		const COLLADAFW::UniqueId &uid = skin.get_controller_uid();
		const COLLADAFW::UniqueId *guid = get_geometry_uid(uid);
		if (guid != NULL) {
			Object *ob = mesh_importer->get_object_by_geom_uid(*guid);
			if (ob) {
				skin.link_armature(C, ob, joint_by_uid, this);

				std::vector<Object *>::iterator ob_it = std::find(objects_to_scale.begin(), objects_to_scale.end(), ob);

				if (ob_it != objects_to_scale.end()) {
					int index = ob_it - objects_to_scale.begin();
					objects_to_scale.erase(objects_to_scale.begin() + index);
				}

				if (std::find(objects_to_scale.begin(), objects_to_scale.end(), ob_arm) == objects_to_scale.end()) {
					objects_to_scale.push_back(ob_arm);
				}

				if (std::find(ob_arms.begin(), ob_arms.end(), ob_arm) == ob_arms.end()) {
					ob_arms.push_back(ob_arm);
				}
			}
			else
				fprintf(stderr, "Cannot find object to link armature with.\n");
		}
		else
			fprintf(stderr, "Cannot find geometry to link armature with.\n");

		// set armature parent if any
		Object *par = skin.get_parent();
		if (par)
			bc_set_parent(skin.BKE_armature_from_object(), par, C, false);

		// free memory stolen from SkinControllerData
		skin.free();
	}

	//for bones without skins
	create_armature_bones(bmain, ob_arms);

	// Fix bone relations
	std::vector<Object *>::iterator ob_arm_it;
	for (ob_arm_it = ob_arms.begin(); ob_arm_it != ob_arms.end(); ob_arm_it++) {

		Object *ob_arm = *ob_arm_it;
		bArmature *armature = (bArmature *)ob_arm->data;

		/* and step back to edit mode to fix the leaf nodes */
		ED_armature_to_edit(armature);

		fix_parent_connect(armature, (Bone *)armature->bonebase.first);

		ED_armature_from_edit(bmain, armature);
		ED_armature_edit_free(armature);
	}
}

#if 0
// link with meshes, create vertex groups, assign weights
void ArmatureImporter::link_armature(Object *ob_arm, const COLLADAFW::UniqueId& geom_id, const COLLADAFW::UniqueId& controller_data_id)
{
	Object *ob = mesh_importer->get_object_by_geom_uid(geom_id);

	if (!ob) {
		fprintf(stderr, "Cannot find object by geometry UID.\n");
		return;
	}

	if (skin_by_data_uid.find(controller_data_id) == skin_by_data_uid.end()) {
		fprintf(stderr, "Cannot find skin info by controller data UID.\n");
		return;
	}

	SkinInfo& skin = skin_by_data_uid[conroller_data_id];

	// create vertex groups
}
#endif

bool ArmatureImporter::write_skin_controller_data(const COLLADAFW::SkinControllerData *data)
{
	// at this stage we get vertex influence info that should go into me->verts and ob->defbase
	// there's no info to which object this should be long so we associate it with skin controller data UID

	// don't forget to call defgroup_unique_name before we copy

	// controller data uid -> [armature] -> joint data,
	// [mesh object]
	//

	SkinInfo skin(unit_converter);
	skin.borrow_skin_controller_data(data);

	// store join inv bind matrix to use it later in armature construction
	const COLLADAFW::Matrix4Array& inv_bind_mats = data->getInverseBindMatrices();
	for (unsigned int i = 0; i < data->getJointsCount(); i++) {
		skin.add_joint(inv_bind_mats[i]);
	}

	skin_by_data_uid[data->getUniqueId()] = skin;

	return true;
}

bool ArmatureImporter::write_controller(const COLLADAFW::Controller *controller)
{
	// - create and store armature object
	const COLLADAFW::UniqueId& con_id = controller->getUniqueId();

	if (controller->getControllerType() == COLLADAFW::Controller::CONTROLLER_TYPE_SKIN) {
		COLLADAFW::SkinController *co = (COLLADAFW::SkinController *)controller;
		// to be able to find geom id by controller id
		geom_uid_by_controller_uid[con_id] = co->getSource();

		const COLLADAFW::UniqueId& data_uid = co->getSkinControllerData();
		if (skin_by_data_uid.find(data_uid) == skin_by_data_uid.end()) {
			fprintf(stderr, "Cannot find skin by controller data UID.\n");
			return true;
		}

		skin_by_data_uid[data_uid].set_controller(co);
	}
	// morph controller
	else if (controller->getControllerType() == COLLADAFW::Controller::CONTROLLER_TYPE_MORPH) {
		COLLADAFW::MorphController *co = (COLLADAFW::MorphController *)controller;
		// to be able to find geom id by controller id
		geom_uid_by_controller_uid[con_id] = co->getSource();
		//Shape keys are applied in DocumentImporter->finish()
		morph_controllers.push_back(co);
	}

	return true;
}

void ArmatureImporter::make_shape_keys(bContext *C)
{
	Main *bmain = CTX_data_main(C);
	std::vector<COLLADAFW::MorphController *>::iterator mc;
	float weight;

	for (mc = morph_controllers.begin(); mc != morph_controllers.end(); mc++) {
		//Controller data
		COLLADAFW::UniqueIdArray& morphTargetIds = (*mc)->getMorphTargets();
		COLLADAFW::FloatOrDoubleArray& morphWeights = (*mc)->getMorphWeights();

		//Prereq: all the geometries must be imported and mesh objects must be made
		Object *source_ob = this->mesh_importer->get_object_by_geom_uid((*mc)->getSource());

		if (source_ob) {

			Mesh *source_me = (Mesh *)source_ob->data;
			//insert key to source mesh
			Key *key = source_me->key = BKE_key_add(bmain, (ID *)source_me);
			key->type = KEY_RELATIVE;
			KeyBlock *kb;

			//insert basis key
			kb = BKE_keyblock_add_ctime(key, "Basis", false);
			BKE_keyblock_convert_from_mesh(source_me, kb);

			//insert other shape keys
			for (int i = 0 ; i < morphTargetIds.getCount() ; i++ ) {
				//better to have a separate map of morph objects,
				//This'll do for now since only mesh morphing is imported

				Mesh *me = this->mesh_importer->get_mesh_by_geom_uid(morphTargetIds[i]);

				if (me) {
					me->key = key;
					std::string morph_name = *this->mesh_importer->get_geometry_name(me->id.name);

					kb = BKE_keyblock_add_ctime(key, morph_name.c_str(), false);
					BKE_keyblock_convert_from_mesh(me, kb);

					//apply weights
					weight =  morphWeights.getFloatValues()->getData()[i];
					kb->curval = weight;
				}
				else {
					fprintf(stderr, "Morph target geometry not found.\n");
				}
			}
		}
		else {
			fprintf(stderr, "Morph target object not found.\n");
		}
	}
}


COLLADAFW::UniqueId *ArmatureImporter::get_geometry_uid(const COLLADAFW::UniqueId& controller_uid)
{
	if (geom_uid_by_controller_uid.find(controller_uid) == geom_uid_by_controller_uid.end())
		return NULL;

	return &geom_uid_by_controller_uid[controller_uid];
}

Object *ArmatureImporter::get_armature_for_joint(COLLADAFW::Node *node)
{
	std::map<COLLADAFW::UniqueId, SkinInfo>::iterator it;
	for (it = skin_by_data_uid.begin(); it != skin_by_data_uid.end(); it++) {
		SkinInfo& skin = it->second;

		if (skin.uses_joint_or_descendant(node))
			return skin.BKE_armature_from_object();
	}

	std::map<COLLADAFW::UniqueId, Object *>::iterator arm;
	for (arm = unskinned_armature_map.begin(); arm != unskinned_armature_map.end(); arm++) {
		if (arm->first == node->getUniqueId() )
			return arm->second;
	}
	return NULL;
}

void ArmatureImporter::set_tags_map(TagsMap & tagsMap)
{
	this->uid_tags_map = tagsMap;
}

void ArmatureImporter::get_rna_path_for_joint(COLLADAFW::Node *node, char *joint_path, size_t count)
{
	BLI_snprintf(joint_path, count, "pose.bones[\"%s\"]", bc_get_joint_name(node));
}

// gives a world-space mat
bool ArmatureImporter::get_joint_bind_mat(float m[4][4], COLLADAFW::Node *joint)
{
	std::map<COLLADAFW::UniqueId, SkinInfo>::iterator it;
	bool found = false;
	for (it = skin_by_data_uid.begin(); it != skin_by_data_uid.end(); it++) {
		SkinInfo& skin = it->second;
		if ((found = skin.get_joint_inv_bind_matrix(m, joint))) {
			invert_m4(m);
			break;
		}
	}

	return found;
}

BoneExtended &ArmatureImporter::add_bone_extended(EditBone *bone, COLLADAFW::Node *node, int sibcount, std::vector<std::string> &layer_labels, BoneExtensionMap &extended_bones)
{
	BoneExtended *be = new BoneExtended(bone);
	extended_bones[bone->name] = be;

	TagsMap::iterator etit;
	ExtraTags *et = 0;
	etit = uid_tags_map.find(node->getUniqueId().toAscii());

	bool has_connect = false;
	int connect_type = -1;

	if (etit != uid_tags_map.end()) {

		float tail[3] = { FLT_MAX, FLT_MAX, FLT_MAX };
		float roll = 0;
		std::string layers;

		et = etit->second;

		bool has_tail = false;
		has_tail |= et->setData("tip_x", &tail[0]);
		has_tail |= et->setData("tip_y", &tail[1]);
		has_tail |= et->setData("tip_z", &tail[2]);

		has_connect   = et->setData("connect", &connect_type);
		bool has_roll = et->setData("roll", &roll);

		layers = et->setData("layer", layers);

		if (has_tail && !has_connect)
		{
			/* got a bone tail definition but no connect info -> bone is not connected */
			has_connect  = true;
			connect_type = 0;
		}

		be->set_bone_layers(layers, layer_labels);
		if (has_tail) be->set_tail(tail);
		if (has_roll) be->set_roll(roll);
	}

	if (!has_connect && this->import_settings->auto_connect) {
		/* auto connect only whyen parent has exactly one child*/
		connect_type = sibcount == 1;
	}

	be->set_use_connect(connect_type);
	be->set_leaf_bone(true);

	return *be;
}<|MERGE_RESOLUTION|>--- conflicted
+++ resolved
@@ -55,11 +55,8 @@
 }
 
 
-<<<<<<< HEAD
-ArmatureImporter::ArmatureImporter(UnitConverter *conv, MeshImporterBase *mesh, Scene *sce, ViewLayer *view_layer, const ImportSettings *import_settings) :
-=======
-ArmatureImporter::ArmatureImporter(UnitConverter *conv, MeshImporterBase *mesh, Main *bmain, Scene *sce, const ImportSettings *import_settings) :
->>>>>>> fd190699
+ArmatureImporter::ArmatureImporter(
+        UnitConverter *conv, MeshImporterBase *mesh, Main *bmain, Scene *sce, ViewLayer *view_layer, const ImportSettings *import_settings) :
 	TransformReader(conv),
 	m_bmain(bmain),
 	scene(sce),
@@ -416,11 +413,7 @@
 {
 	if (empty) return empty;
 
-<<<<<<< HEAD
-	empty = bc_add_object(scene, view_layer, OB_EMPTY, NULL);
-=======
-	empty = bc_add_object(m_bmain, scene, OB_EMPTY, NULL);
->>>>>>> fd190699
+	empty = bc_add_object(m_bmain, scene, view_layer, OB_EMPTY, NULL);
 	empty->empty_drawtype = OB_EMPTY_SPHERE;
 
 	return empty;
@@ -595,11 +588,7 @@
 		ob_arm = skin.set_armature(shared);
 	}
 	else {
-<<<<<<< HEAD
-		ob_arm = skin.create_armature(scene, view_layer);  //once for every armature
-=======
-		ob_arm = skin.create_armature(m_bmain, scene);  //once for every armature
->>>>>>> fd190699
+		ob_arm = skin.create_armature(m_bmain, scene, view_layer);  //once for every armature
 	}
 
 	// enter armature edit mode
