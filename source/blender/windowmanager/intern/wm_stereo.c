--- conflicted
+++ resolved
@@ -53,11 +53,8 @@
 #include "ED_screen.h"
 
 #include "GPU_glew.h"
-<<<<<<< HEAD
 #include "GPU_immediate.h"
-=======
 #include "GPU_basic_shader.h"
->>>>>>> 7da189b4
 
 #include "WM_api.h"
 #include "WM_types.h"
@@ -193,44 +190,6 @@
 
 		glEnable(triple->target);
 
-<<<<<<< HEAD
-		for (y = 0, offy = 0; y < triple->ny; offy += triple->y[y], y++) {
-			for (x = 0, offx = 0; x < triple->nx; offx += triple->x[x], x++) {
-				const int sizex = triple->x[x];
-				const int sizey = triple->y[y];
-
-				/* wmOrtho for the screen has this same offset */
-				ratiox = sizex;
-				ratioy = sizey;
-				halfx = GLA_PIXEL_OFS;
-				halfy = GLA_PIXEL_OFS;
-
-				/* texture rectangle has unnormalized coordinates */
-				if (triple->target == GL_TEXTURE_2D) {
-					ratiox /= triple->x[x];
-					ratioy /= triple->y[y];
-					halfx /= triple->x[x];
-					halfy /= triple->y[y];
-				}
-
-				glBindTexture(triple->target, triple->bind[x + y * triple->nx]);
-
-				glColor4f(1.0f, 1.0f, 1.0f, alpha);
-				GPUBegin(GL_QUADS);
-				glTexCoord2f(halfx, halfy);
-				glVertex2f(soffx + (offx * 0.5f), offy);
-
-				glTexCoord2f(ratiox + halfx, halfy);
-				glVertex2f(soffx + ((offx + sizex) * 0.5f), offy);
-
-				glTexCoord2f(ratiox + halfx, ratioy + halfy);
-				glVertex2f(soffx + ((offx + sizex) * 0.5f), offy + sizey);
-
-				glTexCoord2f(halfx, ratioy + halfy);
-				glVertex2f(soffx + (offx * 0.5f), offy + sizey);
-				glEnd();
-			}
-=======
 		const int sizex = triple->x;
 		const int sizey = triple->y;
 
@@ -246,13 +205,12 @@
 			ratioy /= triple->y;
 			halfx /= triple->x;
 			halfy /= triple->y;
->>>>>>> 7da189b4
 		}
 
 		glBindTexture(triple->target, triple->bind);
 
 		glColor4f(1.0f, 1.0f, 1.0f, alpha);
-		glBegin(GL_QUADS);
+		GPUBegin(GL_QUADS);
 		glTexCoord2f(halfx, halfy);
 		glVertex2f(soffx, 0);
 
@@ -294,44 +252,6 @@
 
 		glEnable(triple->target);
 
-<<<<<<< HEAD
-		for (y = 0, offy = 0; y < triple->ny; offy += triple->y[y], y++) {
-			for (x = 0, offx = 0; x < triple->nx; offx += triple->x[x], x++) {
-				const int sizex = triple->x[x];
-				const int sizey = triple->y[y];
-
-				/* wmOrtho for the screen has this same offset */
-				ratiox = sizex;
-				ratioy = sizey;
-				halfx = GLA_PIXEL_OFS;
-				halfy = GLA_PIXEL_OFS;
-
-				/* texture rectangle has unnormalized coordinates */
-				if (triple->target == GL_TEXTURE_2D) {
-					ratiox /= triple->x[x];
-					ratioy /= triple->y[y];
-					halfx /= triple->x[x];
-					halfy /= triple->y[y];
-				}
-
-				glBindTexture(triple->target, triple->bind[x + y * triple->nx]);
-
-				glColor4f(1.0f, 1.0f, 1.0f, alpha);
-				GPUBegin(GL_QUADS);
-				glTexCoord2f(halfx, halfy);
-				glVertex2f(offx, soffy + (offy * 0.5f));
-
-				glTexCoord2f(ratiox + halfx, halfy);
-				glVertex2f(offx + sizex, soffy + (offy * 0.5f));
-
-				glTexCoord2f(ratiox + halfx, ratioy + halfy);
-				glVertex2f(offx + sizex, soffy + ((offy + sizey) * 0.5f));
-
-				glTexCoord2f(halfx, ratioy + halfy);
-				glVertex2f(offx, soffy + ((offy + sizey) * 0.5f));
-				glEnd();
-			}
-=======
 		const int sizex = triple->x;
 		const int sizey = triple->y;
 
@@ -347,13 +267,12 @@
 			ratioy /= triple->y;
 			halfx /= triple->x;
 			halfy /= triple->y;
->>>>>>> 7da189b4
 		}
 
 		glBindTexture(triple->target, triple->bind);
 
 		glColor4f(1.0f, 1.0f, 1.0f, alpha);
-		glBegin(GL_QUADS);
+		GPUBegin(GL_QUADS);
 		glTexCoord2f(halfx, halfy);
 		glVertex2f(0, soffy);
 
