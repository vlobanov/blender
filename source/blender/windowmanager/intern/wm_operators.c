/**
 * $Id$
 *
 * ***** BEGIN GPL LICENSE BLOCK *****
 *
 * This program is free software; you can redistribute it and/or
 * modify it under the terms of the GNU General Public License
 * as published by the Free Software Foundation; either version 2
 * of the License, or (at your option) any later version. 
 *
 * This program is distributed in the hope that it will be useful,
 * but WITHOUT ANY WARRANTY; without even the implied warranty of
 * MERCHANTABILITY or FITNESS FOR A PARTICULAR PURPOSE.  See the
 * GNU General Public License for more details.
 *
 * You should have received a copy of the GNU General Public License
 * along with this program; if not, write to the Free Software Foundation,
 * Inc., 51 Franklin Street, Fifth Floor, Boston, MA 02110-1301, USA.
 *
 * The Original Code is Copyright (C) 2007 Blender Foundation.
 * All rights reserved.
 *
 * 
 * Contributor(s): Blender Foundation
 *
 * ***** END GPL LICENSE BLOCK *****
 */

#include <float.h>
#include <string.h>
#include <ctype.h>
#include <stdio.h>
#include <stddef.h>


#include "MEM_guardedalloc.h"

#include "DNA_ID.h"
#include "DNA_object_types.h"
#include "DNA_screen_types.h"
#include "DNA_scene_types.h"
#include "DNA_userdef_types.h"
#include "DNA_windowmanager_types.h"

#include "BLF_api.h"

#include "PIL_time.h"

#include "BLI_blenlib.h"
#include "BLI_dynstr.h" /*for WM_operator_pystring */
#include "BLI_math.h"
#include "BLI_utildefines.h"

#include "BLO_readfile.h"

#include "BKE_blender.h"
#include "BKE_context.h"
#include "BKE_depsgraph.h"
#include "BKE_idprop.h"
#include "BKE_library.h"
#include "BKE_global.h"
#include "BKE_main.h"
#include "BKE_report.h"
#include "BKE_scene.h"
#include "BKE_screen.h" /* BKE_ST_MAXNAME */

#include "BKE_idcode.h"

#include "BIF_gl.h"
#include "BIF_glutil.h" /* for paint cursor */

#include "IMB_imbuf_types.h"

#include "ED_screen.h"
#include "ED_util.h"
#include "ED_sculpt.h"

#include "RNA_access.h"
#include "RNA_define.h"
#include "RNA_enum_types.h"

#include "UI_interface.h"
#include "UI_resources.h"

#include "WM_api.h"
#include "WM_types.h"

#include "wm.h"
#include "wm_draw.h"
#include "wm_event_system.h"
#include "wm_event_types.h"
#include "wm_subwindow.h"
#include "wm_window.h"

static ListBase global_ops= {NULL, NULL};

/* ************ operator API, exported ********** */


wmOperatorType *WM_operatortype_find(const char *idname, int quiet)
{
	wmOperatorType *ot;
	
	char idname_bl[OP_MAX_TYPENAME]; // XXX, needed to support python style names without the _OT_ syntax
	WM_operator_bl_idname(idname_bl, idname);
	
	if (idname_bl[0]) {
		ot= (wmOperatorType *)BLI_findstring_ptr(&global_ops, idname_bl, offsetof(wmOperatorType, idname));
		if(ot) {
			   return ot;
		}
	}
	
	if(!quiet)
		printf("search for unknown operator %s, %s\n", idname_bl, idname);
	
	return NULL;
}

wmOperatorType *WM_operatortype_first(void)
{
	return global_ops.first;
}

/* all ops in 1 list (for time being... needs evaluation later) */
void WM_operatortype_append(void (*opfunc)(wmOperatorType*))
{
	wmOperatorType *ot;
	
	ot= MEM_callocN(sizeof(wmOperatorType), "operatortype");
	ot->srna= RNA_def_struct(&BLENDER_RNA, "", "OperatorProperties");
	opfunc(ot);

	if(ot->name==NULL) {
		static char dummy_name[] = "Dummy Name";
		fprintf(stderr, "ERROR: Operator %s has no name property!\n", ot->idname);
		ot->name= dummy_name;
	}

	RNA_def_struct_ui_text(ot->srna, ot->name, ot->description ? ot->description:"(undocumented operator)"); // XXX All ops should have a description but for now allow them not to.
	RNA_def_struct_identifier(ot->srna, ot->idname);
	BLI_addtail(&global_ops, ot);
}

void WM_operatortype_append_ptr(void (*opfunc)(wmOperatorType*, void*), void *userdata)
{
	wmOperatorType *ot;

	ot= MEM_callocN(sizeof(wmOperatorType), "operatortype");
	ot->srna= RNA_def_struct(&BLENDER_RNA, "", "OperatorProperties");
	opfunc(ot, userdata);
	RNA_def_struct_ui_text(ot->srna, ot->name, ot->description ? ot->description:"(undocumented operator)");
	RNA_def_struct_identifier(ot->srna, ot->idname);
	BLI_addtail(&global_ops, ot);
}

/* ********************* macro operator ******************** */

typedef struct {
	int retval;
} MacroData;

static void wm_macro_start(wmOperator *op)
{
	if (op->customdata == NULL) {
		op->customdata = MEM_callocN(sizeof(MacroData), "MacroData");
	}
}

static int wm_macro_end(wmOperator *op, int retval)
{
	if (retval & OPERATOR_CANCELLED) {
		MacroData *md = op->customdata;

		if (md->retval & OPERATOR_FINISHED) {
			retval |= OPERATOR_FINISHED;
			retval &= ~OPERATOR_CANCELLED;
		}
	}

	/* if modal is ending, free custom data */
	if (retval & (OPERATOR_FINISHED|OPERATOR_CANCELLED)) {
		if (op->customdata) {
			MEM_freeN(op->customdata);
			op->customdata = NULL;
		}
	}

	return retval;
}

/* macro exec only runs exec calls */
static int wm_macro_exec(bContext *C, wmOperator *op)
{
	wmOperator *opm;
	int retval= OPERATOR_FINISHED;
	
	wm_macro_start(op);

	for(opm= op->macro.first; opm; opm= opm->next) {
		
		if(opm->type->exec) {
			retval= opm->type->exec(C, opm);
		
			if (retval & OPERATOR_FINISHED) {
				MacroData *md = op->customdata;
				md->retval = OPERATOR_FINISHED; /* keep in mind that at least one operator finished */
			} else {
				break; /* operator didn't finish, end macro */
			}
		}
	}
	
	return wm_macro_end(op, retval);
}

static int wm_macro_invoke_internal(bContext *C, wmOperator *op, wmEvent *event, wmOperator *opm)
{
	int retval= OPERATOR_FINISHED;

	/* start from operator received as argument */
	for( ; opm; opm= opm->next) {
		if(opm->type->invoke)
			retval= opm->type->invoke(C, opm, event);
		else if(opm->type->exec)
			retval= opm->type->exec(C, opm);

		BLI_movelisttolist(&op->reports->list, &opm->reports->list);
		
		if (retval & OPERATOR_FINISHED) {
			MacroData *md = op->customdata;
			md->retval = OPERATOR_FINISHED; /* keep in mind that at least one operator finished */
		} else {
			break; /* operator didn't finish, end macro */
		}
	}

	return wm_macro_end(op, retval);
}

static int wm_macro_invoke(bContext *C, wmOperator *op, wmEvent *event)
{
	wm_macro_start(op);
	return wm_macro_invoke_internal(C, op, event, op->macro.first);
}

static int wm_macro_modal(bContext *C, wmOperator *op, wmEvent *event)
{
	wmOperator *opm = op->opm;
	int retval= OPERATOR_FINISHED;
	
	if(opm==NULL)
		printf("macro error, calling NULL modal()\n");
	else {
		retval = opm->type->modal(C, opm, event);

		/* if this one is done but it's not the last operator in the macro */
		if ((retval & OPERATOR_FINISHED) && opm->next) {
			MacroData *md = op->customdata;

			md->retval = OPERATOR_FINISHED; /* keep in mind that at least one operator finished */

			retval = wm_macro_invoke_internal(C, op, event, opm->next);

			/* if new operator is modal and also added its own handler */
			if (retval & OPERATOR_RUNNING_MODAL && op->opm != opm) {
				wmWindow *win = CTX_wm_window(C);
				wmEventHandler *handler = NULL;

				for (handler = win->modalhandlers.first; handler; handler = handler->next) {
					/* first handler in list is the new one */
					if (handler->op == op)
						break;
				}

				if (handler) {
					BLI_remlink(&win->modalhandlers, handler);
					wm_event_free_handler(handler);
				}

				/* if operator is blocking, grab cursor
				 * This may end up grabbing twice, but we don't care.
				 * */
				if(op->opm->type->flag & OPTYPE_BLOCKING) {
					int bounds[4] = {-1,-1,-1,-1};
					int wrap = (U.uiflag & USER_CONTINUOUS_MOUSE) && ((op->opm->flag & OP_GRAB_POINTER) || (op->opm->type->flag & OPTYPE_GRAB_POINTER));

					if(wrap) {
						ARegion *ar= CTX_wm_region(C);
						if(ar) {
							bounds[0]= ar->winrct.xmin;
							bounds[1]= ar->winrct.ymax;
							bounds[2]= ar->winrct.xmax;
							bounds[3]= ar->winrct.ymin;
						}
					}

					WM_cursor_grab(CTX_wm_window(C), wrap, FALSE, bounds);
				}
			}
		}
	}

	return wm_macro_end(op, retval);
}

static int wm_macro_cancel(bContext *C, wmOperator *op)
{
	/* call cancel on the current modal operator, if any */
	if (op->opm && op->opm->type->cancel) {
		op->opm->type->cancel(C, op->opm);
	}

	return wm_macro_end(op, OPERATOR_CANCELLED);
}

/* Names have to be static for now */
wmOperatorType *WM_operatortype_append_macro(const char *idname, const char *name, int flag)
{
	wmOperatorType *ot;
	
	if(WM_operatortype_find(idname, TRUE)) {
		printf("Macro error: operator %s exists\n", idname);
		return NULL;
	}
	
	ot= MEM_callocN(sizeof(wmOperatorType), "operatortype");
	ot->srna= RNA_def_struct(&BLENDER_RNA, "", "OperatorProperties");
	
	ot->idname= idname;
	ot->name= name;
	ot->flag= OPTYPE_MACRO|flag;
	
	ot->exec= wm_macro_exec;
	ot->invoke= wm_macro_invoke;
	ot->modal= wm_macro_modal;
	ot->cancel= wm_macro_cancel;
	ot->poll= NULL;

	if(!ot->description)
		ot->description= "(undocumented operator)";
	
	RNA_def_struct_ui_text(ot->srna, ot->name, ot->description); // XXX All ops should have a description but for now allow them not to.
	RNA_def_struct_identifier(ot->srna, ot->idname);

	BLI_addtail(&global_ops, ot);

	return ot;
}

void WM_operatortype_append_macro_ptr(void (*opfunc)(wmOperatorType*, void*), void *userdata)
{
	wmOperatorType *ot;

	ot= MEM_callocN(sizeof(wmOperatorType), "operatortype");
	ot->srna= RNA_def_struct(&BLENDER_RNA, "", "OperatorProperties");

	ot->flag= OPTYPE_MACRO;
	ot->exec= wm_macro_exec;
	ot->invoke= wm_macro_invoke;
	ot->modal= wm_macro_modal;
	ot->cancel= wm_macro_cancel;
	ot->poll= NULL;

	if(!ot->description)
		ot->description= "(undocumented operator)";

	opfunc(ot, userdata);

	RNA_def_struct_ui_text(ot->srna, ot->name, ot->description);
	RNA_def_struct_identifier(ot->srna, ot->idname);

	BLI_addtail(&global_ops, ot);
}

wmOperatorTypeMacro *WM_operatortype_macro_define(wmOperatorType *ot, const char *idname)
{
	wmOperatorTypeMacro *otmacro= MEM_callocN(sizeof(wmOperatorTypeMacro), "wmOperatorTypeMacro");
	
	BLI_strncpy(otmacro->idname, idname, OP_MAX_TYPENAME);

	/* do this on first use, since operatordefinitions might have been not done yet */
	WM_operator_properties_alloc(&(otmacro->ptr), &(otmacro->properties), idname);
	WM_operator_properties_sanitize(otmacro->ptr, 1);
	
	BLI_addtail(&ot->macro, otmacro);

	{
		wmOperatorType *otsub = WM_operatortype_find(idname, 0);
		RNA_def_pointer_runtime(ot->srna, otsub->idname, otsub->srna,
		otsub->name, otsub->description);
	}
	
	return otmacro;
}

static void wm_operatortype_free_macro(wmOperatorType *ot)
{
	wmOperatorTypeMacro *otmacro;
	
	for(otmacro= ot->macro.first; otmacro; otmacro= otmacro->next) {
		if(otmacro->ptr) {
			WM_operator_properties_free(otmacro->ptr);
			MEM_freeN(otmacro->ptr);
		}
	}
	BLI_freelistN(&ot->macro);
}


int WM_operatortype_remove(const char *idname)
{
	wmOperatorType *ot = WM_operatortype_find(idname, 0);

	if (ot==NULL)
		return 0;
	
	BLI_remlink(&global_ops, ot);
	RNA_struct_free(&BLENDER_RNA, ot->srna);
	
	if(ot->macro.first)
		wm_operatortype_free_macro(ot);
	
	MEM_freeN(ot);

	return 1;
}

/* SOME_OT_op -> some.op */
void WM_operator_py_idname(char *to, const char *from)
{
	char *sep= strstr(from, "_OT_");
	if(sep) {
		int i, ofs= (sep-from);

		for(i=0; i<ofs; i++)
			to[i]= tolower(from[i]);

		to[ofs] = '.';
		BLI_strncpy(to+(ofs+1), sep+4, OP_MAX_TYPENAME);
	}
	else {
		/* should not happen but support just incase */
		BLI_strncpy(to, from, OP_MAX_TYPENAME);
	}
}

/* some.op -> SOME_OT_op */
void WM_operator_bl_idname(char *to, const char *from)
{
	if (from) {
		char *sep= strchr(from, '.');

		if(sep) {
			int i, ofs= (sep-from);

			for(i=0; i<ofs; i++)
				to[i]= toupper(from[i]);

			BLI_strncpy(to+ofs, "_OT_", OP_MAX_TYPENAME);
			BLI_strncpy(to+(ofs+4), sep+1, OP_MAX_TYPENAME);
		}
		else {
			/* should not happen but support just incase */
			BLI_strncpy(to, from, OP_MAX_TYPENAME);
		}
	}
	else
		to[0]= 0;
}

/* print a string representation of the operator, with the args that it runs 
 * so python can run it again,
 *
 * When calling from an existing wmOperator do.
 * WM_operator_pystring(op->type, op->ptr);
 */
char *WM_operator_pystring(bContext *C, wmOperatorType *ot, PointerRNA *opptr, int all_args)
{
	const char *arg_name= NULL;
	char idname_py[OP_MAX_TYPENAME];

	PropertyRNA *prop, *iterprop;

	/* for building the string */
	DynStr *dynstr= BLI_dynstr_new();
	char *cstring, *buf;
	int first_iter=1, ok= 1;


	/* only to get the orginal props for comparisons */
	PointerRNA opptr_default;
	PropertyRNA *prop_default;
	char *buf_default;
	if(all_args==0 || opptr==NULL) {
		WM_operator_properties_create_ptr(&opptr_default, ot);

		if(opptr==NULL)
			opptr = &opptr_default;
	}


	WM_operator_py_idname(idname_py, ot->idname);
	BLI_dynstr_appendf(dynstr, "bpy.ops.%s(", idname_py);

	iterprop= RNA_struct_iterator_property(opptr->type);

	RNA_PROP_BEGIN(opptr, propptr, iterprop) {
		prop= propptr.data;
		arg_name= RNA_property_identifier(prop);

		if (strcmp(arg_name, "rna_type")==0) continue;

		buf= RNA_property_as_string(C, opptr, prop);
		
		ok= 1;

		if(!all_args) {
			/* not verbose, so only add in attributes that use non-default values
			 * slow but good for tooltips */
			prop_default= RNA_struct_find_property(&opptr_default, arg_name);

			if(prop_default) {
				buf_default= RNA_property_as_string(C, &opptr_default, prop_default);

				if(strcmp(buf, buf_default)==0)
					ok= 0; /* values match, dont bother printing */

				MEM_freeN(buf_default);
			}

		}
		if(ok) {
			BLI_dynstr_appendf(dynstr, first_iter?"%s=%s":", %s=%s", arg_name, buf);
			first_iter = 0;
		}

		MEM_freeN(buf);

	}
	RNA_PROP_END;

	if(all_args==0 || opptr==&opptr_default )
		WM_operator_properties_free(&opptr_default);

	BLI_dynstr_append(dynstr, ")");

	cstring = BLI_dynstr_get_cstring(dynstr);
	BLI_dynstr_free(dynstr);
	return cstring;
}

void WM_operator_properties_create_ptr(PointerRNA *ptr, wmOperatorType *ot)
{
	RNA_pointer_create(NULL, ot->srna, NULL, ptr);
}

void WM_operator_properties_create(PointerRNA *ptr, const char *opstring)
{
	wmOperatorType *ot= WM_operatortype_find(opstring, 0);

	if(ot)
		WM_operator_properties_create_ptr(ptr, ot);
	else
		RNA_pointer_create(NULL, &RNA_OperatorProperties, NULL, ptr);
}

/* similar to the function above except its uses ID properties
 * used for keymaps and macros */
void WM_operator_properties_alloc(PointerRNA **ptr, IDProperty **properties, const char *opstring)
{
	if(*properties==NULL) {
		IDPropertyTemplate val = {0};
		*properties= IDP_New(IDP_GROUP, val, "wmOpItemProp");
	}

	if(*ptr==NULL) {
		*ptr= MEM_callocN(sizeof(PointerRNA), "wmOpItemPtr");
		WM_operator_properties_create(*ptr, opstring);
	}

	(*ptr)->data= *properties;

}

void WM_operator_properties_sanitize(PointerRNA *ptr, const short no_context)
{
	RNA_STRUCT_BEGIN(ptr, prop) {
		switch(RNA_property_type(prop)) {
		case PROP_ENUM:
			if (no_context)
				RNA_def_property_flag(prop, PROP_ENUM_NO_CONTEXT);
			else
				RNA_def_property_clear_flag(prop, PROP_ENUM_NO_CONTEXT);
			break;
		case PROP_POINTER:
			{
				StructRNA *ptype= RNA_property_pointer_type(ptr, prop);

				/* recurse into operator properties */
				if (RNA_struct_is_a(ptype, &RNA_OperatorProperties)) {
					PointerRNA opptr = RNA_property_pointer_get(ptr, prop);
					WM_operator_properties_sanitize(&opptr, no_context);
				}
				break;
			}
		default:
			break;
		}
	}
	RNA_STRUCT_END;
}

void WM_operator_properties_free(PointerRNA *ptr)
{
	IDProperty *properties= ptr->data;

	if(properties) {
		IDP_FreeProperty(properties);
		MEM_freeN(properties);
		ptr->data= NULL; /* just incase */
	}
}

/* ************ default op callbacks, exported *********** */

/* invoke callback, uses enum property named "type" */
int WM_menu_invoke(bContext *C, wmOperator *op, wmEvent *UNUSED(event))
{
	PropertyRNA *prop= op->type->prop;
	uiPopupMenu *pup;
	uiLayout *layout;

	if(prop==NULL) {
		printf("WM_menu_invoke: %s has no enum property set\n", op->type->idname);
	}
	else if (RNA_property_type(prop) != PROP_ENUM) {
		printf("WM_menu_invoke: %s \"%s\" is not an enum property\n", op->type->idname, RNA_property_identifier(prop));
	}
	else if (RNA_property_is_set(op->ptr, RNA_property_identifier(prop))) {
		return op->type->exec(C, op);
	}
	else {
		pup= uiPupMenuBegin(C, op->type->name, ICON_NULL);
		layout= uiPupMenuLayout(pup);
		uiItemsFullEnumO(layout, op->type->idname, (char*)RNA_property_identifier(prop), op->ptr->data, WM_OP_EXEC_REGION_WIN, 0);
		uiPupMenuEnd(C, pup);
	}

	return OPERATOR_CANCELLED;
}


/* generic enum search invoke popup */
static void operator_enum_search_cb(const struct bContext *C, void *arg_ot, const char *str, uiSearchItems *items)
{
	wmOperatorType *ot = (wmOperatorType *)arg_ot;
	PropertyRNA *prop= ot->prop;

	if(prop==NULL) {
		printf("WM_enum_search_invoke: %s has no enum property set\n", ot->idname);
	}
	else if (RNA_property_type(prop) != PROP_ENUM) {
		printf("WM_enum_search_invoke: %s \"%s\" is not an enum property\n", ot->idname, RNA_property_identifier(prop));
	}
	else {
		PointerRNA ptr;

		EnumPropertyItem *item, *item_array;
		int do_free;

		RNA_pointer_create(NULL, ot->srna, NULL, &ptr);
		RNA_property_enum_items((bContext *)C, &ptr, prop, &item_array, NULL, &do_free);

		for(item= item_array; item->identifier; item++) {
			/* note: need to give the intex rather then the dientifier because the enum can be freed */
			if(BLI_strcasestr(item->name, str))
				if(0==uiSearchItemAdd(items, item->name, SET_INT_IN_POINTER(item->value), 0))
					break;
		}

		if(do_free)
			MEM_freeN(item_array);
	}
}

static void operator_enum_call_cb(struct bContext *C, void *arg1, void *arg2)
{
	wmOperatorType *ot= arg1;

	if(ot) {
		PointerRNA props_ptr;
		WM_operator_properties_create_ptr(&props_ptr, ot);
		RNA_property_enum_set(&props_ptr, ot->prop, GET_INT_FROM_POINTER(arg2));
		WM_operator_name_call(C, ot->idname, WM_OP_EXEC_DEFAULT, &props_ptr);
		WM_operator_properties_free(&props_ptr);
	}
}

static uiBlock *wm_enum_search_menu(bContext *C, ARegion *ar, void *arg_op)
{
	static char search[256]= "";
	wmEvent event;
	wmWindow *win= CTX_wm_window(C);
	uiBlock *block;
	uiBut *but;
	wmOperator *op= (wmOperator *)arg_op;

	block= uiBeginBlock(C, ar, "_popup", UI_EMBOSS);
	uiBlockSetFlag(block, UI_BLOCK_LOOP|UI_BLOCK_RET_1|UI_BLOCK_MOVEMOUSE_QUIT);

	//uiDefBut(block, LABEL, 0, op->type->name, 10, 10, 180, 19, NULL, 0.0, 0.0, 0, 0, ""); // ok, this isnt so easy...
	but= uiDefSearchBut(block, search, 0, ICON_VIEWZOOM, 256, 10, 10, 180, 19, 0, 0, "");
	uiButSetSearchFunc(but, operator_enum_search_cb, op->type, operator_enum_call_cb, NULL);

	/* fake button, it holds space for search items */
	uiDefBut(block, LABEL, 0, "", 10, 10 - uiSearchBoxhHeight(), 180, uiSearchBoxhHeight(), NULL, 0, 0, 0, 0, NULL);

	uiPopupBoundsBlock(block, 6.0f, 0, -20); /* move it downwards, mouse over button */
	uiEndBlock(C, block);

	event= *(win->eventstate);	/* XXX huh huh? make api call */
	event.type= EVT_BUT_OPEN;
	event.val= KM_PRESS;
	event.customdata= but;
	event.customdatafree= FALSE;
	wm_event_add(win, &event);

	return block;
}


int WM_enum_search_invoke(bContext *C, wmOperator *op, wmEvent *UNUSED(event))
{
	uiPupBlock(C, wm_enum_search_menu, op);
	return OPERATOR_CANCELLED;
}

/* Can't be used as an invoke directly, needs message arg (can be NULL) */
int WM_operator_confirm_message(bContext *C, wmOperator *op, const char *message)
{
	uiPopupMenu *pup;
	uiLayout *layout;
	IDProperty *properties= op->ptr->data;

	if(properties && properties->len)
		properties= IDP_CopyProperty(op->ptr->data);
	else
		properties= NULL;

	pup= uiPupMenuBegin(C, "OK?", ICON_QUESTION);
	layout= uiPupMenuLayout(pup);
	uiItemFullO(layout, op->type->idname, message, ICON_NULL, properties, WM_OP_EXEC_REGION_WIN, 0);
	uiPupMenuEnd(C, pup);
	
	return OPERATOR_CANCELLED;
}


int WM_operator_confirm(bContext *C, wmOperator *op, wmEvent *UNUSED(event))
{
	return WM_operator_confirm_message(C, op, NULL);
}

/* op->invoke, opens fileselect if path property not set, otherwise executes */
int WM_operator_filesel(bContext *C, wmOperator *op, wmEvent *UNUSED(event))
{
	if (RNA_property_is_set(op->ptr, "filepath")) {
		return WM_operator_call(C, op);
	} 
	else {
		WM_event_add_fileselect(C, op);
		return OPERATOR_RUNNING_MODAL;
	}
}

/* default properties for fileselect */
void WM_operator_properties_filesel(wmOperatorType *ot, int filter, short type, short action, short flag)
{
	PropertyRNA *prop;


	if(flag & WM_FILESEL_FILEPATH)
		RNA_def_string_file_path(ot->srna, "filepath", "", FILE_MAX, "File Path", "Path to file");

	if(flag & WM_FILESEL_DIRECTORY)
		RNA_def_string_dir_path(ot->srna, "directory", "", FILE_MAX, "Directory", "Directory of the file");

	if(flag & WM_FILESEL_FILENAME)
		RNA_def_string_file_name(ot->srna, "filename", "", FILE_MAX, "File Name", "Name of the file");

	if (action == FILE_SAVE) {
		prop= RNA_def_boolean(ot->srna, "check_existing", 1, "Check Existing", "Check and warn on overwriting existing files");
		RNA_def_property_flag(prop, PROP_HIDDEN);
	}
	
	prop= RNA_def_boolean(ot->srna, "filter_blender", (filter & BLENDERFILE), "Filter .blend files", "");
	RNA_def_property_flag(prop, PROP_HIDDEN);
	prop= RNA_def_boolean(ot->srna, "filter_image", (filter & IMAGEFILE), "Filter image files", "");
	RNA_def_property_flag(prop, PROP_HIDDEN);
	prop= RNA_def_boolean(ot->srna, "filter_movie", (filter & MOVIEFILE), "Filter movie files", "");
	RNA_def_property_flag(prop, PROP_HIDDEN);
	prop= RNA_def_boolean(ot->srna, "filter_python", (filter & PYSCRIPTFILE), "Filter python files", "");
	RNA_def_property_flag(prop, PROP_HIDDEN);
	prop= RNA_def_boolean(ot->srna, "filter_font", (filter & FTFONTFILE), "Filter font files", "");
	RNA_def_property_flag(prop, PROP_HIDDEN);
	prop= RNA_def_boolean(ot->srna, "filter_sound", (filter & SOUNDFILE), "Filter sound files", "");
	RNA_def_property_flag(prop, PROP_HIDDEN);
	prop= RNA_def_boolean(ot->srna, "filter_text", (filter & TEXTFILE), "Filter text files", "");
	RNA_def_property_flag(prop, PROP_HIDDEN);
	prop= RNA_def_boolean(ot->srna, "filter_btx", (filter & BTXFILE), "Filter btx files", "");
	RNA_def_property_flag(prop, PROP_HIDDEN);
	prop= RNA_def_boolean(ot->srna, "filter_collada", (filter & COLLADAFILE), "Filter COLLADA files", "");
	RNA_def_property_flag(prop, PROP_HIDDEN);
	prop= RNA_def_boolean(ot->srna, "filter_folder", (filter & FOLDERFILE), "Filter folders", "");
	RNA_def_property_flag(prop, PROP_HIDDEN);

	prop= RNA_def_int(ot->srna, "filemode", type, FILE_LOADLIB, FILE_SPECIAL, 
		"File Browser Mode", "The setting for the file browser mode to load a .blend file, a library or a special file",
		FILE_LOADLIB, FILE_SPECIAL);
	RNA_def_property_flag(prop, PROP_HIDDEN);

	if(flag & WM_FILESEL_RELPATH)
		RNA_def_boolean(ot->srna, "relative_path", (U.flag & USER_RELPATHS) ? 1:0, "Relative Path", "Select the file relative to the blend file");
}

void WM_operator_properties_select_all(wmOperatorType *ot) {
	static EnumPropertyItem select_all_actions[] = {
			{SEL_TOGGLE, "TOGGLE", 0, "Toggle", "Toggle selection for all elements"},
			{SEL_SELECT, "SELECT", 0, "Select", "Select all elements"},
			{SEL_DESELECT, "DESELECT", 0, "Deselect", "Deselect all elements"},
			{SEL_INVERT, "INVERT", 0, "Invert", "Invert selection of all elements"},
			{0, NULL, 0, NULL, NULL}
	};

	RNA_def_enum(ot->srna, "action", select_all_actions, SEL_TOGGLE, "Action", "Selection action to execute");
}

void WM_operator_properties_gesture_border(wmOperatorType *ot, int extend)
{
	RNA_def_int(ot->srna, "gesture_mode", 0, INT_MIN, INT_MAX, "Gesture Mode", "", INT_MIN, INT_MAX);
	RNA_def_int(ot->srna, "xmin", 0, INT_MIN, INT_MAX, "X Min", "", INT_MIN, INT_MAX);
	RNA_def_int(ot->srna, "xmax", 0, INT_MIN, INT_MAX, "X Max", "", INT_MIN, INT_MAX);
	RNA_def_int(ot->srna, "ymin", 0, INT_MIN, INT_MAX, "Y Min", "", INT_MIN, INT_MAX);
	RNA_def_int(ot->srna, "ymax", 0, INT_MIN, INT_MAX, "Y Max", "", INT_MIN, INT_MAX);

	if(extend)
		RNA_def_boolean(ot->srna, "extend", 1, "Extend", "Extend selection instead of deselecting everything first");
}

void WM_operator_properties_gesture_straightline(wmOperatorType *ot, int cursor)
{
	RNA_def_int(ot->srna, "xstart", 0, INT_MIN, INT_MAX, "X Start", "", INT_MIN, INT_MAX);
	RNA_def_int(ot->srna, "xend", 0, INT_MIN, INT_MAX, "X End", "", INT_MIN, INT_MAX);
	RNA_def_int(ot->srna, "ystart", 0, INT_MIN, INT_MAX, "Y Start", "", INT_MIN, INT_MAX);
	RNA_def_int(ot->srna, "yend", 0, INT_MIN, INT_MAX, "Y End", "", INT_MIN, INT_MAX);
	
	if(cursor)
		RNA_def_int(ot->srna, "cursor", cursor, 0, INT_MAX, "Cursor", "Mouse cursor style to use during the modal operator", 0, INT_MAX);
}


/* op->poll */
int WM_operator_winactive(bContext *C)
{
	if(CTX_wm_window(C)==NULL) return 0;
	return 1;
}

wmOperator *WM_operator_last_redo(const bContext *C)
{
	wmWindowManager *wm= CTX_wm_manager(C);
	wmOperator *op;

	/* only for operators that are registered and did an undo push */
	for(op= wm->operators.last; op; op= op->prev)
		if((op->type->flag & OPTYPE_REGISTER) && (op->type->flag & OPTYPE_UNDO))
			break;

	return op;
}

static uiBlock *wm_block_create_redo(bContext *C, ARegion *ar, void *arg_op)
{
	wmOperator *op= arg_op;
	uiBlock *block;
	uiLayout *layout;
	uiStyle *style= U.uistyles.first;
	int width= 300;
	

	block= uiBeginBlock(C, ar, "redo_popup", UI_EMBOSS);
	uiBlockClearFlag(block, UI_BLOCK_LOOP);
	uiBlockSetFlag(block, UI_BLOCK_KEEP_OPEN|UI_BLOCK_RET_1|UI_BLOCK_MOVEMOUSE_QUIT);

	/* if register is not enabled, the operator gets freed on OPERATOR_FINISHED
	 * ui_apply_but_funcs_after calls ED_undo_operator_repeate_cb and crashes */
	assert(op->type->flag & OPTYPE_REGISTER);

	uiBlockSetHandleFunc(block, ED_undo_operator_repeat_cb_evt, arg_op);
	layout= uiBlockLayout(block, UI_LAYOUT_VERTICAL, UI_LAYOUT_PANEL, 0, 0, width, 20, style);

	if(ED_undo_valid(C, op->type->name)==0)
		uiLayoutSetEnabled(layout, 0);

	uiLayoutOperatorButs(C, layout, op, NULL, 'H', UI_LAYOUT_OP_SHOW_TITLE);

	uiPopupBoundsBlock(block, 4.0f, 0, 0);
	uiEndBlock(C, block);

	return block;
}

/* Only invoked by OK button in popups created with wm_block_create_dialog() */
static void dialog_exec_cb(bContext *C, void *arg1, void *arg2)
{
	wmOperator *op= arg1;
	uiBlock *block= arg2;

	WM_operator_call(C, op);

	uiPupBlockClose(C, block);
}

static void dialog_check_cb(bContext *C, void *op_ptr, void *UNUSED(arg))
{
	wmOperator *op= op_ptr;
	if(op->type->check) {
		if(op->type->check(C, op)) {
			/* refresh */
		}
	}
}

/* Dialogs are popups that require user verification (click OK) before exec */
static uiBlock *wm_block_create_dialog(bContext *C, ARegion *ar, void *userData)
{
	struct { wmOperator *op; int width; int height; } * data = userData;
	wmOperator *op= data->op;
	uiBlock *block;
	uiLayout *layout;
	uiBut *btn;
	uiStyle *style= U.uistyles.first;

	block = uiBeginBlock(C, ar, "operator dialog", UI_EMBOSS);
	uiBlockClearFlag(block, UI_BLOCK_LOOP);
	uiBlockSetFlag(block, UI_BLOCK_KEEP_OPEN|UI_BLOCK_RET_1|UI_BLOCK_MOVEMOUSE_QUIT);

	layout= uiBlockLayout(block, UI_LAYOUT_VERTICAL, UI_LAYOUT_PANEL, 0, 0, data->width, data->height, style);

	uiBlockSetFunc(block, dialog_check_cb, op, NULL);

	uiLayoutOperatorButs(C, layout, op, NULL, 'H', UI_LAYOUT_OP_SHOW_TITLE);

	/* clear so the OK button is left alone */
	uiBlockSetFunc(block, NULL, NULL, NULL);

	/* Create OK button, the callback of which will execute op */
	btn= uiDefBut(block, BUT, 0, "OK", 0, 0, 0, 20, NULL, 0, 0, 0, 0, "");
	uiButSetFunc(btn, dialog_exec_cb, op, block);

	/* center around the mouse */
	uiPopupBoundsBlock(block, 4.0f, data->width/-2, data->height/2);
	uiEndBlock(C, block);

	return block;
}

static uiBlock *wm_operator_create_ui(bContext *C, ARegion *ar, void *userData)
{
	struct { wmOperator *op; int width; int height; } * data = userData;
	wmOperator *op= data->op;
	uiBlock *block;
	uiLayout *layout;
	uiStyle *style= U.uistyles.first;

	block= uiBeginBlock(C, ar, "opui_popup", UI_EMBOSS);
	uiBlockClearFlag(block, UI_BLOCK_LOOP);
	uiBlockSetFlag(block, UI_BLOCK_KEEP_OPEN|UI_BLOCK_RET_1|UI_BLOCK_MOVEMOUSE_QUIT);

	layout= uiBlockLayout(block, UI_LAYOUT_VERTICAL, UI_LAYOUT_PANEL, 0, 0, data->width, data->height, style);

	/* since ui is defined the auto-layout args are not used */
	uiLayoutOperatorButs(C, layout, op, NULL, 'V', 0);

	uiPopupBoundsBlock(block, 4.0f, 0, 0);
	uiEndBlock(C, block);

	return block;
}

/* operator menu needs undo, for redo callback */
int WM_operator_props_popup(bContext *C, wmOperator *op, wmEvent *UNUSED(event))
{
	
	if((op->type->flag & OPTYPE_REGISTER)==0) {
		BKE_reportf(op->reports, RPT_ERROR, "Operator '%s' does not have register enabled, incorrect invoke function.", op->type->idname);
		return OPERATOR_CANCELLED;
	}

	ED_undo_push_op(C, op);
	wm_operator_register(C, op);

		uiPupBlock(C, wm_block_create_redo, op);

	return OPERATOR_RUNNING_MODAL;
}

int WM_operator_props_dialog_popup(bContext *C, wmOperator *op, int width, int height)
{
	struct { wmOperator *op; int width; int height; } data;
	
	data.op= op;
	data.width= width;
	data.height= height;

	/* op is not executed until popup OK but is clicked */
	uiPupBlock(C, wm_block_create_dialog, &data);

	return OPERATOR_RUNNING_MODAL;
}

int WM_operator_ui_popup(bContext *C, wmOperator *op, int width, int height)
{
	struct { wmOperator *op; int width; int height; } data;
	data.op = op;
	data.width = width;
	data.height = height;
	uiPupBlock(C, wm_operator_create_ui, &data);
	return OPERATOR_RUNNING_MODAL;
}

int WM_operator_redo_popup(bContext *C, wmOperator *op)
{
	if((op->type->flag & OPTYPE_REGISTER)==0) {
		BKE_reportf(op->reports, RPT_ERROR, "Operator '%s' does not have register enabled, incorrect invoke function.", op->type->idname);
		return OPERATOR_CANCELLED;
	}
	
	uiPupBlock(C, wm_block_create_redo, op);

	return OPERATOR_CANCELLED;
}

/* ***************** Debug menu ************************* */

static int wm_debug_menu_exec(bContext *C, wmOperator *op)
{
	G.rt= RNA_int_get(op->ptr, "debug_value");
	ED_screen_refresh(CTX_wm_manager(C), CTX_wm_window(C));
	WM_event_add_notifier(C, NC_WINDOW, NULL);
	
	return OPERATOR_FINISHED;	
}

static int wm_debug_menu_invoke(bContext *C, wmOperator *op, wmEvent *UNUSED(event))
{
	RNA_int_set(op->ptr, "debug_value", G.rt);
	return WM_operator_props_dialog_popup(C, op, 180, 20);
}

static void WM_OT_debug_menu(wmOperatorType *ot)
{
	ot->name= "Debug Menu";
	ot->idname= "WM_OT_debug_menu";
	ot->description= "Open a popup to set the debug level";
	
	ot->invoke= wm_debug_menu_invoke;
	ot->exec= wm_debug_menu_exec;
	ot->poll= WM_operator_winactive;
	
	RNA_def_int(ot->srna, "debug_value", 0, -10000, 10000, "Debug Value", "", INT_MIN, INT_MAX);
}


/* ***************** Splash Screen ************************* */

static void wm_block_splash_close(bContext *C, void *arg_block, void *UNUSED(arg))
{
	uiPupBlockClose(C, arg_block);
}

static uiBlock *wm_block_create_splash(bContext *C, ARegion *ar, void *arg_unused);

/* XXX: hack to refresh splash screen with updated prest menu name,
 * since popup blocks don't get regenerated like panels do */
static void wm_block_splash_refreshmenu (bContext *UNUSED(C), void *UNUSED(arg_block), void *UNUSED(arg))
{
	/* ugh, causes crashes in other buttons, disabling for now until 
	 * a better fix
	uiPupBlockClose(C, arg_block);
	uiPupBlock(C, wm_block_create_splash, NULL);
	  */
}

static uiBlock *wm_block_create_splash(bContext *C, ARegion *ar, void *UNUSED(arg))
{
	uiBlock *block;
	uiBut *but;
	uiLayout *layout, *split, *col;
	uiStyle *style= U.uistyles.first;
	struct RecentFile *recent;
	int i;
	MenuType *mt= WM_menutype_find("USERPREF_MT_splash", TRUE);
	char url[64];
	
#ifdef NAN_BUILDINFO
	int ver_width, rev_width;
	char *version_str = NULL;
	char *revision_str = NULL;
	char version_buf[128];
	char revision_buf[128];
	extern char build_rev[];
	
	version_str = &version_buf[0];
	revision_str = &revision_buf[0];
	
	sprintf(version_str, "%d.%02d.%d", BLENDER_VERSION/100, BLENDER_VERSION%100, BLENDER_SUBVERSION);
	sprintf(revision_str, "r%s", build_rev);
	
	BLF_size(style->widgetlabel.uifont_id, style->widgetlabel.points, U.dpi);
	ver_width = BLF_width(style->widgetlabel.uifont_id, version_str)+5;
	rev_width = BLF_width(style->widgetlabel.uifont_id, revision_str)+5;
#endif //NAN_BUILDINFO

	block= uiBeginBlock(C, ar, "_popup", UI_EMBOSS);
	uiBlockSetFlag(block, UI_BLOCK_KEEP_OPEN);
	
	but= uiDefBut(block, BUT_IMAGE, 0, "", 0, 10, 501, 282, NULL, 0.0, 0.0, 0, 0, "");
	uiButSetFunc(but, wm_block_splash_close, block, NULL);
	uiBlockSetFunc(block, wm_block_splash_refreshmenu, block, NULL);
	
#ifdef NAN_BUILDINFO	
	uiDefBut(block, LABEL, 0, version_str, 494-ver_width, 282-24, ver_width, 20, NULL, 0, 0, 0, 0, NULL);
	uiDefBut(block, LABEL, 0, revision_str, 494-rev_width, 282-36, rev_width, 20, NULL, 0, 0, 0, 0, NULL);
#endif //NAN_BUILDINFO
	
	layout= uiBlockLayout(block, UI_LAYOUT_VERTICAL, UI_LAYOUT_PANEL, 10, 2, 480, 110, style);
	
	uiBlockSetEmboss(block, UI_EMBOSS);
	/* show the splash menu (containing interaction presets), using python */
	if (mt) {
		Menu menu= {0};
		menu.layout= layout;
		menu.type= mt;
		mt->draw(C, &menu);

//		wmWindowManager *wm= CTX_wm_manager(C);
//		uiItemM(layout, C, "USERPREF_MT_keyconfigs", U.keyconfigstr, ICON_NULL);
	}
	
	uiBlockSetEmboss(block, UI_EMBOSSP);
	uiLayoutSetOperatorContext(layout, WM_OP_EXEC_REGION_WIN);
	
	split = uiLayoutSplit(layout, 0, 0);
	col = uiLayoutColumn(split, 0);
	uiItemL(col, "Links", ICON_NULL);
	uiItemStringO(col, "Donations", ICON_URL, "WM_OT_url_open", "url", "http://www.blender.org/blenderorg/blender-foundation/donation-payment/");
	uiItemStringO(col, "Release Log", ICON_URL, "WM_OT_url_open", "url", "http://www.blender.org/development/release-logs/blender-256-beta/");
	uiItemStringO(col, "Manual", ICON_URL, "WM_OT_url_open", "url", "http://wiki.blender.org/index.php/Doc:Manual");
	uiItemStringO(col, "Blender Website", ICON_URL, "WM_OT_url_open", "url", "http://www.blender.org/");
	uiItemStringO(col, "User Community", ICON_URL, "WM_OT_url_open", "url", "http://www.blender.org/community/user-community/"); // 
	BLI_snprintf(url, sizeof(url), "http://www.blender.org/documentation/blender_python_api_%d_%d_%d", BLENDER_VERSION/100, BLENDER_VERSION%100, BLENDER_SUBVERSION);
	uiItemStringO(col, "Python API Reference", ICON_URL, "WM_OT_url_open", "url", url);
	uiItemL(col, "", ICON_NULL);
	
	col = uiLayoutColumn(split, 0);
	uiItemL(col, "Recent", ICON_NULL);
	for(recent = G.recent_files.first, i=0; (i<5) && (recent); recent = recent->next, i++) {
		uiItemStringO(col, BLI_path_basename(recent->filepath), ICON_FILE_BLEND, "WM_OT_open_mainfile", "filepath", recent->filepath);
	}
	uiItemS(col);
	uiItemO(col, NULL, ICON_RECOVER_LAST, "WM_OT_recover_last_session");
	uiItemL(col, "", ICON_NULL);
	
	uiCenteredBoundsBlock(block, 0.0f);
	uiEndBlock(C, block);
	
	return block;
}

static int wm_splash_invoke(bContext *C, wmOperator *UNUSED(op), wmEvent *UNUSED(event))
{
	uiPupBlock(C, wm_block_create_splash, NULL);
	
	return OPERATOR_FINISHED;
}

static void WM_OT_splash(wmOperatorType *ot)
{
	ot->name= "Splash Screen";
	ot->idname= "WM_OT_splash";
	ot->description= "Opens a blocking popup region with release info";
	
	ot->invoke= wm_splash_invoke;
	ot->poll= WM_operator_winactive;
}


/* ***************** Search menu ************************* */
static void operator_call_cb(struct bContext *C, void *UNUSED(arg1), void *arg2)
{
	wmOperatorType *ot= arg2;
	
	if(ot)
		WM_operator_name_call(C, ot->idname, WM_OP_INVOKE_DEFAULT, NULL);
}

static void operator_search_cb(const struct bContext *C, void *UNUSED(arg), const char *str, uiSearchItems *items)
{
	wmOperatorType *ot = WM_operatortype_first();
	
	for(; ot; ot= ot->next) {
		
		if(BLI_strcasestr(ot->name, str)) {
			if(WM_operator_poll((bContext*)C, ot)) {
				char name[256];
				int len= strlen(ot->name);
				
				/* display name for menu, can hold hotkey */
				BLI_strncpy(name, ot->name, 256);
				
				/* check for hotkey */
				if(len < 256-6) {
					if(WM_key_event_operator_string(C, ot->idname, WM_OP_EXEC_DEFAULT, NULL, &name[len+1], 256-len-1))
						name[len]= '|';
				}
				
				if(0==uiSearchItemAdd(items, name, ot, 0))
					break;
			}
		}
	}
}

static uiBlock *wm_block_search_menu(bContext *C, ARegion *ar, void *UNUSED(arg_op))
{
	static char search[256]= "";
	wmEvent event;
	wmWindow *win= CTX_wm_window(C);
	uiBlock *block;
	uiBut *but;
	
	block= uiBeginBlock(C, ar, "_popup", UI_EMBOSS);
	uiBlockSetFlag(block, UI_BLOCK_LOOP|UI_BLOCK_RET_1|UI_BLOCK_MOVEMOUSE_QUIT);
	
	but= uiDefSearchBut(block, search, 0, ICON_VIEWZOOM, 256, 10, 10, 180, 19, 0, 0, "");
	uiButSetSearchFunc(but, operator_search_cb, NULL, operator_call_cb, NULL);
	
	/* fake button, it holds space for search items */
	uiDefBut(block, LABEL, 0, "", 10, 10 - uiSearchBoxhHeight(), 180, uiSearchBoxhHeight(), NULL, 0, 0, 0, 0, NULL);
	
	uiPopupBoundsBlock(block, 6.0f, 0, -20); /* move it downwards, mouse over button */
	uiEndBlock(C, block);
	
	event= *(win->eventstate);	/* XXX huh huh? make api call */
	event.type= EVT_BUT_OPEN;
	event.val= KM_PRESS;
	event.customdata= but;
	event.customdatafree= FALSE;
	wm_event_add(win, &event);
	
	return block;
}

static int wm_search_menu_exec(bContext *UNUSED(C), wmOperator *UNUSED(op))
{
	return OPERATOR_FINISHED;	
}

static int wm_search_menu_invoke(bContext *C, wmOperator *op, wmEvent *UNUSED(event))
{
	uiPupBlock(C, wm_block_search_menu, op);

	return OPERATOR_CANCELLED;
}

/* op->poll */
static int wm_search_menu_poll(bContext *C)
{
	if(CTX_wm_window(C)==NULL) return 0;
	if(CTX_wm_area(C) && CTX_wm_area(C)->spacetype==SPACE_CONSOLE) return 0;  // XXX - so we can use the shortcut in the console
	if(CTX_wm_area(C) && CTX_wm_area(C)->spacetype==SPACE_TEXT) return 0;  // XXX - so we can use the spacebar in the text editor
	if(CTX_data_edit_object(C) && CTX_data_edit_object(C)->type==OB_FONT) return 0; // XXX - so we can use the spacebar for entering text
	return 1;
}

static void WM_OT_search_menu(wmOperatorType *ot)
{
	ot->name= "Search Menu";
	ot->idname= "WM_OT_search_menu";
	
	ot->invoke= wm_search_menu_invoke;
	ot->exec= wm_search_menu_exec;
	ot->poll= wm_search_menu_poll;
}

static int wm_call_menu_exec(bContext *C, wmOperator *op)
{
	char idname[BKE_ST_MAXNAME];
	RNA_string_get(op->ptr, "name", idname);

	uiPupMenuInvoke(C, idname);

	return OPERATOR_CANCELLED;
}

static void WM_OT_call_menu(wmOperatorType *ot)
{
	ot->name= "Call Menu";
	ot->idname= "WM_OT_call_menu";

	ot->exec= wm_call_menu_exec;

	RNA_def_string(ot->srna, "name", "", BKE_ST_MAXNAME, "Name", "Name of the menu");
}

/* ************ window / screen operator definitions ************** */

/* this poll functions is needed in place of WM_operator_winactive
 * while it crashes on full screen */
static int wm_operator_winactive_normal(bContext *C)
{
	wmWindow *win= CTX_wm_window(C);

	if(win==NULL || win->screen==NULL || win->screen->full != SCREENNORMAL)
		return 0;

	return 1;
}

static void WM_OT_window_duplicate(wmOperatorType *ot)
{
	ot->name= "Duplicate Window";
	ot->idname= "WM_OT_window_duplicate";
	ot->description="Duplicate the current Blender window";
		
	ot->exec= wm_window_duplicate_exec;
	ot->poll= wm_operator_winactive_normal;
}

static void WM_OT_save_homefile(wmOperatorType *ot)
{
	ot->name= "Save User Settings";
	ot->idname= "WM_OT_save_homefile";
	ot->description="Make the current file the default .blend file";
		
	ot->invoke= WM_operator_confirm;
	ot->exec= WM_write_homefile;
	ot->poll= WM_operator_winactive;
}

static void WM_OT_read_homefile(wmOperatorType *ot)
{
	ot->name= "Reload Start-Up File";
	ot->idname= "WM_OT_read_homefile";
	ot->description="Open the default file (doesn't save the current file)";
	
	ot->invoke= WM_operator_confirm;
	ot->exec= WM_read_homefile_exec;
	/* ommit poll to run in background mode */
}
	
static void WM_OT_read_factory_settings(wmOperatorType *ot)
{
	ot->name= "Load Factory Settings";
	ot->idname= "WM_OT_read_factory_settings";
	ot->description="Load default file and user preferences";
	
	ot->invoke= WM_operator_confirm;
	ot->exec= WM_read_homefile_exec;
	/* ommit poll to run in background mode */
}

/* *************** open file **************** */

static void open_set_load_ui(wmOperator *op)
{
	if(!RNA_property_is_set(op->ptr, "load_ui"))
		RNA_boolean_set(op->ptr, "load_ui", !(U.flag & USER_FILENOUI));
}

static void open_set_use_scripts(wmOperator *op)
{
	if(!RNA_property_is_set(op->ptr, "use_scripts"))
		RNA_boolean_set(op->ptr, "use_scripts", !(U.flag & USER_SCRIPT_AUTOEXEC_DISABLE));
}

static int wm_open_mainfile_invoke(bContext *C, wmOperator *op, wmEvent *UNUSED(event))
{
	const char *openname= G.main->name;

	/* if possible, get the name of the most recently used .blend file */
	if (G.recent_files.first) {
		struct RecentFile *recent = G.recent_files.first;
		openname = recent->filepath;
	}

	RNA_string_set(op->ptr, "filepath", openname);
	open_set_load_ui(op);
	open_set_use_scripts(op);

	WM_event_add_fileselect(C, op);

	return OPERATOR_RUNNING_MODAL;
}

static int wm_open_mainfile_exec(bContext *C, wmOperator *op)
{
	char path[FILE_MAX];

	RNA_string_get(op->ptr, "filepath", path);
	open_set_load_ui(op);
	open_set_use_scripts(op);

	if(RNA_boolean_get(op->ptr, "load_ui"))
		G.fileflags &= ~G_FILE_NO_UI;
	else
		G.fileflags |= G_FILE_NO_UI;
		
	if(RNA_boolean_get(op->ptr, "use_scripts"))
		G.f |= G_SCRIPT_AUTOEXEC;
	else
		G.f &= ~G_SCRIPT_AUTOEXEC;
	
	// XXX wm in context is not set correctly after WM_read_file -> crash
	// do it before for now, but is this correct with multiple windows?
	WM_event_add_notifier(C, NC_WINDOW, NULL);

	WM_read_file(C, path, op->reports);
	
	return OPERATOR_FINISHED;
}

static void WM_OT_open_mainfile(wmOperatorType *ot)
{
	ot->name= "Open Blender File";
	ot->idname= "WM_OT_open_mainfile";
	ot->description="Open a Blender file";
	
	ot->invoke= wm_open_mainfile_invoke;
	ot->exec= wm_open_mainfile_exec;
	ot->poll= WM_operator_winactive;
	
	WM_operator_properties_filesel(ot, FOLDERFILE|BLENDERFILE, FILE_BLENDER, FILE_OPENFILE, WM_FILESEL_FILEPATH);

	RNA_def_boolean(ot->srna, "load_ui", 1, "Load UI", "Load user interface setup in the .blend file");
	RNA_def_boolean(ot->srna, "use_scripts", 1, "Trusted Source", "Allow blend file execute scripts automatically, default available from system preferences");
}

/* **************** link/append *************** */

static int wm_link_append_invoke(bContext *C, wmOperator *op, wmEvent *UNUSED(event))
{
	if(!RNA_property_is_set(op->ptr, "relative_path"))
		RNA_boolean_set(op->ptr, "relative_path", U.flag & USER_RELPATHS);

	if(RNA_property_is_set(op->ptr, "filepath")) {
		return WM_operator_call(C, op);
	} 
	else {
		/* XXX TODO solve where to get last linked library from */
		RNA_string_set(op->ptr, "filepath", G.lib);
		WM_event_add_fileselect(C, op);
		return OPERATOR_RUNNING_MODAL;
	}
}

static short wm_link_append_flag(wmOperator *op)
{
	short flag= 0;

	if(RNA_boolean_get(op->ptr, "autoselect")) flag |= FILE_AUTOSELECT;
	if(RNA_boolean_get(op->ptr, "active_layer")) flag |= FILE_ACTIVELAY;
	if(RNA_boolean_get(op->ptr, "relative_path")) flag |= FILE_RELPATH;
	if(RNA_boolean_get(op->ptr, "link")) flag |= FILE_LINK;
	if(RNA_boolean_get(op->ptr, "instance_groups")) flag |= FILE_GROUP_INSTANCE;

	return flag;
}

static void wm_link_make_library_local(Main *main, const char *libname)
{
	Library *lib;

	/* and now find the latest append lib file */
	for(lib= main->library.first; lib; lib=lib->id.next)
		if(BLI_streq(libname, lib->filepath))
			break;
	
	/* make local */
	if(lib) {
		all_local(lib, 1);
	}
}

static int wm_link_append_exec(bContext *C, wmOperator *op)
{
	Main *bmain= CTX_data_main(C);
	Scene *scene= CTX_data_scene(C);
	Main *mainl= 0;
	BlendHandle *bh;
	PropertyRNA *prop;
	char name[FILE_MAX], dir[FILE_MAX], libname[FILE_MAX], group[GROUP_MAX];
	int idcode, totfiles=0;
	short flag;

	name[0] = '\0';
	RNA_string_get(op->ptr, "filename", name);
	RNA_string_get(op->ptr, "directory", dir);

	/* test if we have a valid data */
	if(BLO_is_a_library(dir, libname, group) == 0) {
		BKE_report(op->reports, RPT_ERROR, "Not a library");
		return OPERATOR_CANCELLED;
	}
	else if(group[0] == 0) {
		BKE_report(op->reports, RPT_ERROR, "Nothing indicated");
		return OPERATOR_CANCELLED;
	}
	else if(BLI_streq(bmain->name, libname)) {
		BKE_report(op->reports, RPT_ERROR, "Cannot use current file as library");
		return OPERATOR_CANCELLED;
	}

	/* check if something is indicated for append/link */
	prop = RNA_struct_find_property(op->ptr, "files");
	if(prop) {
		totfiles= RNA_property_collection_length(op->ptr, prop);
		if(totfiles == 0) {
			if(name[0] == '\0') {
				BKE_report(op->reports, RPT_ERROR, "Nothing indicated");
				return OPERATOR_CANCELLED;
			}
		}
	}
	else if(name[0] == '\0') {
		BKE_report(op->reports, RPT_ERROR, "Nothing indicated");
		return OPERATOR_CANCELLED;
	}

	/* now we have or selected, or an indicated file */
	if(RNA_boolean_get(op->ptr, "autoselect"))
		scene_deselect_all(scene);

	bh = BLO_blendhandle_from_file(libname);
	idcode = BKE_idcode_from_name(group);
	
	flag = wm_link_append_flag(op);

	/* sanity checks for flag */
	if(scene->id.lib && (flag & FILE_GROUP_INSTANCE)) {
		/* TODO, user never gets this message */
		BKE_reportf(op->reports, RPT_WARNING, "Scene '%s' is linked, group instance disabled", scene->id.name+2);
		flag &= ~FILE_GROUP_INSTANCE;
	}


	/* tag everything, all untagged data can be made local
	 * its also generally useful to know what is new
	 *
	 * take extra care flag_all_listbases_ids(LIB_LINK_TAG, 0) is called after! */
	flag_all_listbases_ids(LIB_PRE_EXISTING, 1);

	/* here appending/linking starts */
	mainl = BLO_library_append_begin(C, &bh, libname);
	if(totfiles == 0) {
		BLO_library_append_named_part(C, mainl, &bh, name, idcode, flag);
	}
	else {
		RNA_BEGIN(op->ptr, itemptr, "files") {
			RNA_string_get(&itemptr, "name", name);
			BLO_library_append_named_part(C, mainl, &bh, name, idcode, flag);
		}
		RNA_END;
	}
	BLO_library_append_end(C, mainl, &bh, idcode, flag);
	
	/* mark all library linked objects to be updated */
	recalc_all_library_objects(bmain);

	/* append, rather than linking */
	if((flag & FILE_LINK)==0)
		wm_link_make_library_local(bmain, libname);

	/* important we unset, otherwise these object wont
	 * link into other scenes from this blend file */
	flag_all_listbases_ids(LIB_PRE_EXISTING, 0);

	/* recreate dependency graph to include new objects */
	DAG_scene_sort(bmain, scene);
	DAG_ids_flush_update(bmain, 0);

	BLO_blendhandle_close(bh);

	/* XXX TODO: align G.lib with other directory storage (like last opened image etc...) */
	BLI_strncpy(G.lib, dir, FILE_MAX);

	WM_event_add_notifier(C, NC_WINDOW, NULL);

	return OPERATOR_FINISHED;
}

static void WM_OT_link_append(wmOperatorType *ot)
{
	ot->name= "Link/Append from Library";
	ot->idname= "WM_OT_link_append";
	ot->description= "Link or Append from a Library .blend file";
	
	ot->invoke= wm_link_append_invoke;
	ot->exec= wm_link_append_exec;
	ot->poll= WM_operator_winactive;
	
	ot->flag |= OPTYPE_UNDO;

	WM_operator_properties_filesel(ot, FOLDERFILE|BLENDERFILE, FILE_LOADLIB, FILE_OPENFILE, WM_FILESEL_FILEPATH|WM_FILESEL_DIRECTORY|WM_FILESEL_FILENAME| WM_FILESEL_RELPATH);
	
	RNA_def_boolean(ot->srna, "link", 1, "Link", "Link the objects or datablocks rather than appending");
	RNA_def_boolean(ot->srna, "autoselect", 1, "Select", "Select the linked objects");
	RNA_def_boolean(ot->srna, "active_layer", 1, "Active Layer", "Put the linked objects on the active layer");
	RNA_def_boolean(ot->srna, "instance_groups", 1, "Instance Groups", "Create instances for each group as a DupliGroup");

	RNA_def_collection_runtime(ot->srna, "files", &RNA_OperatorFileListElement, "Files", "");
}	

/* *************** recover last session **************** */

static int wm_recover_last_session_exec(bContext *C, wmOperator *op)
{
	char filename[FILE_MAX];

	G.fileflags |= G_FILE_RECOVER;

	// XXX wm in context is not set correctly after WM_read_file -> crash
	// do it before for now, but is this correct with multiple windows?
	WM_event_add_notifier(C, NC_WINDOW, NULL);

	/* load file */
	BLI_make_file_string("/", filename, btempdir, "quit.blend");
	WM_read_file(C, filename, op->reports);

	G.fileflags &= ~G_FILE_RECOVER;
	return OPERATOR_FINISHED;
}

static void WM_OT_recover_last_session(wmOperatorType *ot)
{
	ot->name= "Recover Last Session";
	ot->idname= "WM_OT_recover_last_session";
	ot->description="Open the last closed file (\"quit.blend\")";
	
	ot->exec= wm_recover_last_session_exec;
	ot->poll= WM_operator_winactive;
}

/* *************** recover auto save **************** */

static int wm_recover_auto_save_exec(bContext *C, wmOperator *op)
{
	char path[FILE_MAX];

	RNA_string_get(op->ptr, "filepath", path);

	G.fileflags |= G_FILE_RECOVER;

	// XXX wm in context is not set correctly after WM_read_file -> crash
	// do it before for now, but is this correct with multiple windows?
	WM_event_add_notifier(C, NC_WINDOW, NULL);

	/* load file */
	WM_read_file(C, path, op->reports);

	G.fileflags &= ~G_FILE_RECOVER;

	return OPERATOR_FINISHED;
}

static int wm_recover_auto_save_invoke(bContext *C, wmOperator *op, wmEvent *UNUSED(event))
{
	char filename[FILE_MAX];

	wm_autosave_location(filename);
	RNA_string_set(op->ptr, "filepath", filename);
	WM_event_add_fileselect(C, op);

	return OPERATOR_RUNNING_MODAL;
}

static void WM_OT_recover_auto_save(wmOperatorType *ot)
{
	ot->name= "Recover Auto Save";
	ot->idname= "WM_OT_recover_auto_save";
	ot->description="Open an automatically saved file to recover it";
	
	ot->exec= wm_recover_auto_save_exec;
	ot->invoke= wm_recover_auto_save_invoke;
	ot->poll= WM_operator_winactive;

	WM_operator_properties_filesel(ot, BLENDERFILE, FILE_BLENDER, FILE_OPENFILE, WM_FILESEL_FILEPATH);
}

/* *************** save file as **************** */

static void untitled(char *name)
{
	if(G.save_over == 0 && strlen(name) < FILE_MAX-16) {
		char *c= BLI_last_slash(name);
		
		if(c)
			strcpy(&c[1], "untitled.blend");
		else
			strcpy(name, "untitled.blend");
	}
}

static void save_set_compress(wmOperator *op)
{
	if(!RNA_property_is_set(op->ptr, "compress")) {
		if(G.save_over) /* keep flag for existing file */
			RNA_boolean_set(op->ptr, "compress", G.fileflags & G_FILE_COMPRESS);
		else /* use userdef for new file */
			RNA_boolean_set(op->ptr, "compress", U.flag & USER_FILECOMPRESS);
	}
}

static int wm_save_as_mainfile_invoke(bContext *C, wmOperator *op, wmEvent *UNUSED(event))
{
	char name[FILE_MAX];

	save_set_compress(op);
	
	/* if not saved before, get the name of the most recently used .blend file */
	if(G.main->name[0]==0 && G.recent_files.first) {
		struct RecentFile *recent = G.recent_files.first;
		BLI_strncpy(name, recent->filepath, FILE_MAX);
	}
	else
		BLI_strncpy(name, G.main->name, FILE_MAX);
	
	untitled(name);
	RNA_string_set(op->ptr, "filepath", name);
	
	WM_event_add_fileselect(C, op);

	return OPERATOR_RUNNING_MODAL;
}

/* function used for WM_OT_save_mainfile too */
static int wm_save_as_mainfile_exec(bContext *C, wmOperator *op)
{
	char path[FILE_MAX];
	int fileflags;
	int copy=0;

	save_set_compress(op);
	
	if(RNA_property_is_set(op->ptr, "filepath"))
		RNA_string_get(op->ptr, "filepath", path);
	else {
		BLI_strncpy(path, G.main->name, FILE_MAX);
		untitled(path);
	}

	if(RNA_property_is_set(op->ptr, "copy"))
		copy = RNA_boolean_get(op->ptr, "copy");
	
	fileflags= G.fileflags;

	/* set compression flag */
	if(RNA_boolean_get(op->ptr, "compress"))		fileflags |=  G_FILE_COMPRESS;
	else											fileflags &= ~G_FILE_COMPRESS;
	if(RNA_boolean_get(op->ptr, "relative_remap"))	fileflags |=  G_FILE_RELATIVE_REMAP;
	else											fileflags &= ~G_FILE_RELATIVE_REMAP;

	if ( WM_write_file(C, path, fileflags, op->reports, copy) != 0)
		return OPERATOR_CANCELLED;

	WM_event_add_notifier(C, NC_WM|ND_FILESAVE, NULL);

	return OPERATOR_FINISHED;
}

/* function used for WM_OT_save_mainfile too */
static int blend_save_check(bContext *UNUSED(C), wmOperator *op)
{
	char filepath[FILE_MAX];
	RNA_string_get(op->ptr, "filepath", filepath);
	if(BLI_replace_extension(filepath, sizeof(filepath), ".blend")) {
		RNA_string_set(op->ptr, "filepath", filepath);
		return TRUE;
	}
	return FALSE;
}

static void WM_OT_save_as_mainfile(wmOperatorType *ot)
{
	ot->name= "Save As Blender File";
	ot->idname= "WM_OT_save_as_mainfile";
	ot->description="Save the current file in the desired location";
	
	ot->invoke= wm_save_as_mainfile_invoke;
	ot->exec= wm_save_as_mainfile_exec;
	ot->check= blend_save_check;
	/* ommit window poll so this can work in background mode */
	
	WM_operator_properties_filesel(ot, FOLDERFILE|BLENDERFILE, FILE_BLENDER, FILE_SAVE, WM_FILESEL_FILEPATH);
	RNA_def_boolean(ot->srna, "compress", 0, "Compress", "Write compressed .blend file");
	RNA_def_boolean(ot->srna, "relative_remap", 1, "Remap Relative", "Remap relative paths when saving in a different directory");
	RNA_def_boolean(ot->srna, "copy", 0, "Save Copy", "Save a copy of the actual working state but does not make saved file active.");
}

/* *************** save file directly ******** */

static int wm_save_mainfile_invoke(bContext *C, wmOperator *op, wmEvent *UNUSED(event))
{
	char name[FILE_MAX];
	int check_existing=1;
	
	/* cancel if no active window */
	if (CTX_wm_window(C) == NULL)
		return OPERATOR_CANCELLED;

	save_set_compress(op);
	
	/* if not saved before, get the name of the most recently used .blend file */
	if(G.main->name[0]==0 && G.recent_files.first) {
		struct RecentFile *recent = G.recent_files.first;
		BLI_strncpy(name, recent->filepath, FILE_MAX);
	}
	else
		BLI_strncpy(name, G.main->name, FILE_MAX);

	untitled(name);
	
	RNA_string_set(op->ptr, "filepath", name);
	
	if (RNA_struct_find_property(op->ptr, "check_existing"))
		if (RNA_boolean_get(op->ptr, "check_existing")==0)
			check_existing = 0;
	
	if (G.save_over) {
		if (check_existing)
			uiPupMenuSaveOver(C, op, name);
		else {
			wm_save_as_mainfile_exec(C, op);
		}
	} else {
		WM_event_add_fileselect(C, op);
	}
	
	return OPERATOR_RUNNING_MODAL;
}

static void WM_OT_save_mainfile(wmOperatorType *ot)
{
	ot->name= "Save Blender File";
	ot->idname= "WM_OT_save_mainfile";
	ot->description="Save the current Blender file";
	
	ot->invoke= wm_save_mainfile_invoke;
	ot->exec= wm_save_as_mainfile_exec;
	ot->check= blend_save_check;
	ot->poll= NULL;
	
	WM_operator_properties_filesel(ot, FOLDERFILE|BLENDERFILE, FILE_BLENDER, FILE_SAVE, WM_FILESEL_FILEPATH);
	RNA_def_boolean(ot->srna, "compress", 0, "Compress", "Write compressed .blend file");
	RNA_def_boolean(ot->srna, "relative_remap", 0, "Remap Relative", "Remap relative paths when saving in a different directory");
}

/* XXX: move these collada operators to a more appropriate place */
#ifdef WITH_COLLADA

#include "../../collada/collada.h"

static int wm_collada_export_invoke(bContext *C, wmOperator *op, wmEvent *UNUSED(event))
{	
	if(!RNA_property_is_set(op->ptr, "filepath")) {
		char filepath[FILE_MAX];
		BLI_strncpy(filepath, G.main->name, sizeof(filepath));
		BLI_replace_extension(filepath, sizeof(filepath), ".dae");
		RNA_string_set(op->ptr, "filepath", filepath);
	}

	WM_event_add_fileselect(C, op);

	return OPERATOR_RUNNING_MODAL;
}

/* function used for WM_OT_save_mainfile too */
static int wm_collada_export_exec(bContext *C, wmOperator *op)
{
	char filename[FILE_MAX];
	
	if(!RNA_property_is_set(op->ptr, "filepath")) {
		BKE_report(op->reports, RPT_ERROR, "No filename given");
		return OPERATOR_CANCELLED;
	}
	
	RNA_string_get(op->ptr, "filepath", filename);
	collada_export(CTX_data_scene(C), filename);
	
	return OPERATOR_FINISHED;
}

static void WM_OT_collada_export(wmOperatorType *ot)
{
	ot->name= "Export COLLADA";
	ot->idname= "WM_OT_collada_export";
	
	ot->invoke= wm_collada_export_invoke;
	ot->exec= wm_collada_export_exec;
	ot->poll= WM_operator_winactive;
	
	WM_operator_properties_filesel(ot, FOLDERFILE|COLLADAFILE, FILE_BLENDER, FILE_SAVE, WM_FILESEL_FILEPATH);
}

/* function used for WM_OT_save_mainfile too */
static int wm_collada_import_exec(bContext *C, wmOperator *op)
{
	char filename[FILE_MAX];
	
	if(!RNA_property_is_set(op->ptr, "filepath")) {
		BKE_report(op->reports, RPT_ERROR, "No filename given");
		return OPERATOR_CANCELLED;
	}

	RNA_string_get(op->ptr, "filepath", filename);
	collada_import(C, filename);
	
	return OPERATOR_FINISHED;
}

static void WM_OT_collada_import(wmOperatorType *ot)
{
	ot->name= "Import COLLADA";
	ot->idname= "WM_OT_collada_import";
	
	ot->invoke= WM_operator_filesel;
	ot->exec= wm_collada_import_exec;
	ot->poll= WM_operator_winactive;
	
	WM_operator_properties_filesel(ot, FOLDERFILE|COLLADAFILE, FILE_BLENDER, FILE_OPENFILE, WM_FILESEL_FILEPATH);
}

#endif



/* *********************** */

static void WM_OT_window_fullscreen_toggle(wmOperatorType *ot)
{
	ot->name= "Toggle Fullscreen";
	ot->idname= "WM_OT_window_fullscreen_toggle";
	ot->description="Toggle the current window fullscreen";

	ot->exec= wm_window_fullscreen_toggle_exec;
	ot->poll= WM_operator_winactive;
}

static int wm_exit_blender_op(bContext *C, wmOperator *op)
{
	WM_operator_free(op);
	
	WM_exit(C);	
	
	return OPERATOR_FINISHED;
}

static void WM_OT_quit_blender(wmOperatorType *ot)
{
	ot->name= "Quit Blender";
	ot->idname= "WM_OT_quit_blender";
	ot->description= "Quit Blender";

	ot->invoke= WM_operator_confirm;
	ot->exec= wm_exit_blender_op;
	ot->poll= WM_operator_winactive;
}

/* *********************** */
#if defined(WIN32)
static int console= 1;
void WM_toggle_console(bContext *UNUSED(C), short show)
{
	if(show) {
		ShowWindow(GetConsoleWindow(),SW_SHOW);
		console= 1;
	}
	else {
		ShowWindow(GetConsoleWindow(),SW_HIDE);
		console= 0;
	}
}

static int wm_toggle_console_op(bContext *C, wmOperator *UNUSED(op))
{
	if(console) {
		WM_toggle_console(C, 0);
	}
	else {
		WM_toggle_console(C, 1);
	}
	return OPERATOR_FINISHED;
}

static void WM_OT_toggle_console(wmOperatorType *ot)
{
	ot->name= "Toggle System Console";
	ot->idname= "WM_OT_toggle_console";
	ot->description= "Toggle System Console";
	
	ot->exec= wm_toggle_console_op;
	ot->poll= WM_operator_winactive;
}
#endif

/* ************ default paint cursors, draw always around cursor *********** */
/*
 - returns handler to free 
 - poll(bContext): returns 1 if draw should happen
 - draw(bContext): drawing callback for paint cursor
*/

void *WM_paint_cursor_activate(wmWindowManager *wm, int (*poll)(bContext *C),
				   wmPaintCursorDraw draw, void *customdata)
{
	wmPaintCursor *pc= MEM_callocN(sizeof(wmPaintCursor), "paint cursor");
	
	BLI_addtail(&wm->paintcursors, pc);
	
	pc->customdata = customdata;
	pc->poll= poll;
	pc->draw= draw;
	
	return pc;
}

void WM_paint_cursor_end(wmWindowManager *wm, void *handle)
{
	wmPaintCursor *pc;
	
	for(pc= wm->paintcursors.first; pc; pc= pc->next) {
		if(pc == (wmPaintCursor *)handle) {
			BLI_remlink(&wm->paintcursors, pc);
			MEM_freeN(pc);
			return;
		}
	}
}

/* ************ window gesture operator-callback definitions ************** */
/*
 * These are default callbacks for use in operators requiring gesture input
 */

/* **************** Border gesture *************** */

/* Border gesture has two types:
   1) WM_GESTURE_CROSS_RECT: starts a cross, on mouse click it changes to border 
   2) WM_GESTURE_RECT: starts immediate as a border, on mouse click or release it ends

   It stores 4 values (xmin, xmax, ymin, ymax) and event it ended with (event_type)
*/

static int border_apply(bContext *C, wmOperator *op, int gesture_mode)
{
	wmGesture *gesture= op->customdata;
	rcti *rect= gesture->customdata;
	
	if(rect->xmin > rect->xmax)
		SWAP(int, rect->xmin, rect->xmax);
	if(rect->ymin > rect->ymax)
		SWAP(int, rect->ymin, rect->ymax);
	
	if(rect->xmin==rect->xmax || rect->ymin==rect->ymax)
		return 0;
		
	/* operator arguments and storage. */
	RNA_int_set(op->ptr, "xmin", rect->xmin);
	RNA_int_set(op->ptr, "ymin", rect->ymin);
	RNA_int_set(op->ptr, "xmax", rect->xmax);
	RNA_int_set(op->ptr, "ymax", rect->ymax);
	
	/* XXX weak; border should be configured for this without reading event types */
	if( RNA_struct_find_property(op->ptr, "gesture_mode") )
		RNA_int_set(op->ptr, "gesture_mode", gesture_mode);

	op->type->exec(C, op);
	
	return 1;
}

static void wm_gesture_end(bContext *C, wmOperator *op)
{
	wmGesture *gesture= op->customdata;
	
	WM_gesture_end(C, gesture);	/* frees gesture itself, and unregisters from window */
	op->customdata= NULL;

	ED_area_tag_redraw(CTX_wm_area(C));
	
	if( RNA_struct_find_property(op->ptr, "cursor") )
		WM_cursor_restore(CTX_wm_window(C));
}

int WM_border_select_invoke(bContext *C, wmOperator *op, wmEvent *event)
{
	if(ISTWEAK(event->type))
		op->customdata= WM_gesture_new(C, event, WM_GESTURE_RECT);
	else
		op->customdata= WM_gesture_new(C, event, WM_GESTURE_CROSS_RECT);

	/* add modal handler */
	WM_event_add_modal_handler(C, op);
	
	wm_gesture_tag_redraw(C);

	return OPERATOR_RUNNING_MODAL;
}

int WM_border_select_modal(bContext *C, wmOperator *op, wmEvent *event)
{
	wmGesture *gesture= op->customdata;
	rcti *rect= gesture->customdata;
	int sx, sy;
	
	if(event->type== MOUSEMOVE) {
		wm_subwindow_getorigin(CTX_wm_window(C), gesture->swinid, &sx, &sy);

		if(gesture->type==WM_GESTURE_CROSS_RECT && gesture->mode==0) {
			rect->xmin= rect->xmax= event->x - sx;
			rect->ymin= rect->ymax= event->y - sy;
		}
		else {
			rect->xmax= event->x - sx;
			rect->ymax= event->y - sy;
		}

		wm_gesture_tag_redraw(C);
	}
	else if (event->type==EVT_MODAL_MAP) {
		switch (event->val) {
		case GESTURE_MODAL_BEGIN:
			if(gesture->type==WM_GESTURE_CROSS_RECT && gesture->mode==0) {
				gesture->mode= 1;
				wm_gesture_tag_redraw(C);
			}
			break;
		case GESTURE_MODAL_SELECT:
		case GESTURE_MODAL_DESELECT:
		case GESTURE_MODAL_IN:
		case GESTURE_MODAL_OUT:
			if(border_apply(C, op, event->val)) {
				wm_gesture_end(C, op);
				return OPERATOR_FINISHED;
			}
			wm_gesture_end(C, op);
			return OPERATOR_CANCELLED;
			break;

		case GESTURE_MODAL_CANCEL:
			wm_gesture_end(C, op);
			return OPERATOR_CANCELLED;
		}

	}
//	// Allow view navigation???
//	else {
//		return OPERATOR_PASS_THROUGH;
//	}

	return OPERATOR_RUNNING_MODAL;
}

/* **************** circle gesture *************** */
/* works now only for selection or modal paint stuff, calls exec while hold mouse, exit on release */

#ifdef GESTURE_MEMORY
int circle_select_size= 25; // XXX - need some operator memory thing\!
#endif

int WM_gesture_circle_invoke(bContext *C, wmOperator *op, wmEvent *event)
{
	op->customdata= WM_gesture_new(C, event, WM_GESTURE_CIRCLE);
	
	/* add modal handler */
	WM_event_add_modal_handler(C, op);
	
	wm_gesture_tag_redraw(C);
	
	return OPERATOR_RUNNING_MODAL;
}

static void gesture_circle_apply(bContext *C, wmOperator *op)
{
	wmGesture *gesture= op->customdata;
	rcti *rect= gesture->customdata;
	
	if(RNA_int_get(op->ptr, "gesture_mode")==GESTURE_MODAL_NOP)
		return;

	/* operator arguments and storage. */
	RNA_int_set(op->ptr, "x", rect->xmin);
	RNA_int_set(op->ptr, "y", rect->ymin);
	RNA_int_set(op->ptr, "radius", rect->xmax);
	
	if(op->type->exec)
		op->type->exec(C, op);

#ifdef GESTURE_MEMORY
	circle_select_size= rect->xmax;
#endif
}

int WM_gesture_circle_modal(bContext *C, wmOperator *op, wmEvent *event)
{
	wmGesture *gesture= op->customdata;
	rcti *rect= gesture->customdata;
	int sx, sy;

	if(event->type== MOUSEMOVE) {
		wm_subwindow_getorigin(CTX_wm_window(C), gesture->swinid, &sx, &sy);

		rect->xmin= event->x - sx;
		rect->ymin= event->y - sy;

		wm_gesture_tag_redraw(C);

		if(gesture->mode)
			gesture_circle_apply(C, op);
	}
	else if (event->type==EVT_MODAL_MAP) {
		switch (event->val) {
		case GESTURE_MODAL_CIRCLE_ADD:
			rect->xmax += 2 + rect->xmax/10;
			wm_gesture_tag_redraw(C);
			break;
		case GESTURE_MODAL_CIRCLE_SUB:
			rect->xmax -= 2 + rect->xmax/10;
			if(rect->xmax < 1) rect->xmax= 1;
			wm_gesture_tag_redraw(C);
			break;
		case GESTURE_MODAL_SELECT:
		case GESTURE_MODAL_DESELECT:
		case GESTURE_MODAL_NOP:
			if(RNA_struct_find_property(op->ptr, "gesture_mode"))
				RNA_int_set(op->ptr, "gesture_mode", event->val);

			if(event->val != GESTURE_MODAL_NOP) {
				/* apply first click */
				gesture_circle_apply(C, op);
				gesture->mode= 1;
				wm_gesture_tag_redraw(C);
			}
			break;

		case GESTURE_MODAL_CANCEL:
		case GESTURE_MODAL_CONFIRM:
			wm_gesture_end(C, op);
			return OPERATOR_FINISHED; /* use finish or we dont get an undo */
		}
	}
//	// Allow view navigation???
//	else {
//		return OPERATOR_PASS_THROUGH;
//	}

	return OPERATOR_RUNNING_MODAL;
}

#if 0
/* template to copy from */
void WM_OT_circle_gesture(wmOperatorType *ot)
{
	ot->name= "Circle Gesture";
	ot->idname= "WM_OT_circle_gesture";
	ot->description="Enter rotate mode with a circular gesture";
	
	ot->invoke= WM_gesture_circle_invoke;
	ot->modal= WM_gesture_circle_modal;
	
	ot->poll= WM_operator_winactive;
	
	RNA_def_property(ot->srna, "x", PROP_INT, PROP_NONE);
	RNA_def_property(ot->srna, "y", PROP_INT, PROP_NONE);
	RNA_def_property(ot->srna, "radius", PROP_INT, PROP_NONE);

}
#endif

/* **************** Tweak gesture *************** */

static void tweak_gesture_modal(bContext *C, wmEvent *event)
{
	wmWindow *window= CTX_wm_window(C);
	wmGesture *gesture= window->tweak;
	rcti *rect= gesture->customdata;
	int sx, sy, val;
	
	switch(event->type) {
		case MOUSEMOVE:
		case INBETWEEN_MOUSEMOVE:
			
			wm_subwindow_getorigin(window, gesture->swinid, &sx, &sy);

			rect->xmax= event->x - sx;
			rect->ymax= event->y - sy;

			if((val= wm_gesture_evaluate(gesture))) {
				wmEvent tevent;

				tevent= *(window->eventstate);
				if(gesture->event_type==LEFTMOUSE)
					tevent.type= EVT_TWEAK_L;
				else if(gesture->event_type==RIGHTMOUSE)
					tevent.type= EVT_TWEAK_R;
				else
					tevent.type= EVT_TWEAK_M;
				tevent.val= val;
				/* mouse coords! */
				wm_event_add(window, &tevent);
				
				WM_gesture_end(C, gesture);	/* frees gesture itself, and unregisters from window */
			}
			
			break;
			
		case LEFTMOUSE:
		case RIGHTMOUSE:
		case MIDDLEMOUSE:
			if(gesture->event_type==event->type) {
				WM_gesture_end(C, gesture);

				/* when tweak fails we should give the other keymap entries a chance */
				event->val= KM_RELEASE;
			}
			break;
		default:
			if(!ISTIMER(event->type)) {
				WM_gesture_end(C, gesture);
			}
			break;
	}
}

/* standard tweak, called after window handlers passed on event */
void wm_tweakevent_test(bContext *C, wmEvent *event, int action)
{
	wmWindow *win= CTX_wm_window(C);
	
	if(win->tweak==NULL) {
		if(CTX_wm_region(C)) {
			if(event->val==KM_PRESS) { 
				if( ELEM3(event->type, LEFTMOUSE, MIDDLEMOUSE, RIGHTMOUSE) )
					win->tweak= WM_gesture_new(C, event, WM_GESTURE_TWEAK);
			}
		}
	}
	else {
		/* no tweaks if event was handled */
		if((action & WM_HANDLER_BREAK)) {
			WM_gesture_end(C, win->tweak);
		}
		else
			tweak_gesture_modal(C, event);
	}
}

/* *********************** lasso gesture ****************** */

int WM_gesture_lasso_invoke(bContext *C, wmOperator *op, wmEvent *event)
{
	op->customdata= WM_gesture_new(C, event, WM_GESTURE_LASSO);
	
	/* add modal handler */
	WM_event_add_modal_handler(C, op);
	
	wm_gesture_tag_redraw(C);
	
	if( RNA_struct_find_property(op->ptr, "cursor") )
		WM_cursor_modal(CTX_wm_window(C), RNA_int_get(op->ptr, "cursor"));
	
	return OPERATOR_RUNNING_MODAL;
}

int WM_gesture_lines_invoke(bContext *C, wmOperator *op, wmEvent *event)
{
	op->customdata= WM_gesture_new(C, event, WM_GESTURE_LINES);
	
	/* add modal handler */
	WM_event_add_modal_handler(C, op);
	
	wm_gesture_tag_redraw(C);
	
	if( RNA_struct_find_property(op->ptr, "cursor") )
		WM_cursor_modal(CTX_wm_window(C), RNA_int_get(op->ptr, "cursor"));
	
	return OPERATOR_RUNNING_MODAL;
}


static void gesture_lasso_apply(bContext *C, wmOperator *op)
{
	wmGesture *gesture= op->customdata;
	PointerRNA itemptr;
	float loc[2];
	int i;
	short *lasso= gesture->customdata;

	/* operator storage as path. */

	for(i=0; i<gesture->points; i++, lasso+=2) {
		loc[0]= lasso[0];
		loc[1]= lasso[1];
		RNA_collection_add(op->ptr, "path", &itemptr);
		RNA_float_set_array(&itemptr, "loc", loc);
	}
	
	wm_gesture_end(C, op);
		
	if(op->type->exec)
		op->type->exec(C, op);
	
}

int WM_gesture_lasso_modal(bContext *C, wmOperator *op, wmEvent *event)
{
	wmGesture *gesture= op->customdata;
	int sx, sy;
	
	switch(event->type) {
		case MOUSEMOVE:
		case INBETWEEN_MOUSEMOVE:
			
			wm_gesture_tag_redraw(C);
			
			wm_subwindow_getorigin(CTX_wm_window(C), gesture->swinid, &sx, &sy);

			if(gesture->points == gesture->size) {
				short *old_lasso = gesture->customdata;
				gesture->customdata= MEM_callocN(2*sizeof(short)*(gesture->size + WM_LASSO_MIN_POINTS), "lasso points");
				memcpy(gesture->customdata, old_lasso, 2*sizeof(short)*gesture->size);
				gesture->size = gesture->size + WM_LASSO_MIN_POINTS;
				MEM_freeN(old_lasso);
				printf("realloc\n");
			}

			{
				short x, y;
				short *lasso= gesture->customdata;
				
				lasso += (2 * gesture->points - 2);
				x = (event->x - sx - lasso[0]);
				y = (event->y - sy - lasso[1]);
				
				/* make a simple distance check to get a smoother lasso
				   add only when at least 2 pixels between this and previous location */
				if((x*x+y*y) > 4) {
					lasso += 2;
				lasso[0] = event->x - sx;
				lasso[1] = event->y - sy;
				gesture->points++;
			}
			}
			break;
			
		case LEFTMOUSE:
		case MIDDLEMOUSE:
		case RIGHTMOUSE:
			if(event->val==KM_RELEASE) {	/* key release */
				gesture_lasso_apply(C, op);
				return OPERATOR_FINISHED;
			}
			break;
		case ESCKEY:
			wm_gesture_end(C, op);
			return OPERATOR_CANCELLED;
	}
	return OPERATOR_RUNNING_MODAL;
}

int WM_gesture_lines_modal(bContext *C, wmOperator *op, wmEvent *event)
{
	return WM_gesture_lasso_modal(C, op, event);
}

#if 0
/* template to copy from */

static int gesture_lasso_exec(bContext *C, wmOperator *op)
{
	RNA_BEGIN(op->ptr, itemptr, "path") {
		float loc[2];
		
		RNA_float_get_array(&itemptr, "loc", loc);
		printf("Location: %f %f\n", loc[0], loc[1]);
	}
	RNA_END;
	
	return OPERATOR_FINISHED;
}

void WM_OT_lasso_gesture(wmOperatorType *ot)
{
	PropertyRNA *prop;
	
	ot->name= "Lasso Gesture";
	ot->idname= "WM_OT_lasso_gesture";
	ot->description="Select objects within the lasso as you move the pointer";
	
	ot->invoke= WM_gesture_lasso_invoke;
	ot->modal= WM_gesture_lasso_modal;
	ot->exec= gesture_lasso_exec;
	
	ot->poll= WM_operator_winactive;
	
	prop= RNA_def_property(ot->srna, "path", PROP_COLLECTION, PROP_NONE);
	RNA_def_property_struct_runtime(prop, &RNA_OperatorMousePath);
}
#endif

/* *********************** straight line gesture ****************** */

static int straightline_apply(bContext *C, wmOperator *op)
{
	wmGesture *gesture= op->customdata;
	rcti *rect= gesture->customdata;
	
	if(rect->xmin==rect->xmax && rect->ymin==rect->ymax)
		return 0;
	
	/* operator arguments and storage. */
	RNA_int_set(op->ptr, "xstart", rect->xmin);
	RNA_int_set(op->ptr, "ystart", rect->ymin);
	RNA_int_set(op->ptr, "xend", rect->xmax);
	RNA_int_set(op->ptr, "yend", rect->ymax);

	if(op->type->exec)
		op->type->exec(C, op);
	
	return 1;
}


int WM_gesture_straightline_invoke(bContext *C, wmOperator *op, wmEvent *event)
{
	op->customdata= WM_gesture_new(C, event, WM_GESTURE_STRAIGHTLINE);
	
	/* add modal handler */
	WM_event_add_modal_handler(C, op);
	
	wm_gesture_tag_redraw(C);
	
	if( RNA_struct_find_property(op->ptr, "cursor") )
		WM_cursor_modal(CTX_wm_window(C), RNA_int_get(op->ptr, "cursor"));
		
	return OPERATOR_RUNNING_MODAL;
}

int WM_gesture_straightline_modal(bContext *C, wmOperator *op, wmEvent *event)
{
	wmGesture *gesture= op->customdata;
	rcti *rect= gesture->customdata;
	int sx, sy;
	
	if(event->type== MOUSEMOVE) {
		wm_subwindow_getorigin(CTX_wm_window(C), gesture->swinid, &sx, &sy);
		
		if(gesture->mode==0) {
			rect->xmin= rect->xmax= event->x - sx;
			rect->ymin= rect->ymax= event->y - sy;
		}
		else {
			rect->xmax= event->x - sx;
			rect->ymax= event->y - sy;
			straightline_apply(C, op);
		}
		
		wm_gesture_tag_redraw(C);
	}
	else if (event->type==EVT_MODAL_MAP) {
		switch (event->val) {
			case GESTURE_MODAL_BEGIN:
				if(gesture->mode==0) {
					gesture->mode= 1;
					wm_gesture_tag_redraw(C);
				}
				break;
			case GESTURE_MODAL_SELECT:
				if(straightline_apply(C, op)) {
					wm_gesture_end(C, op);
					return OPERATOR_FINISHED;
				}
				wm_gesture_end(C, op);
				return OPERATOR_CANCELLED;
				break;
				
			case GESTURE_MODAL_CANCEL:
				wm_gesture_end(C, op);
				return OPERATOR_CANCELLED;
		}
		
	}

	return OPERATOR_RUNNING_MODAL;
}

#if 0
/* template to copy from */
void WM_OT_straightline_gesture(wmOperatorType *ot)
{
	PropertyRNA *prop;
	
	ot->name= "Straight Line Gesture";
	ot->idname= "WM_OT_straightline_gesture";
	ot->description="Draw a straight line as you move the pointer";
	
	ot->invoke= WM_gesture_straightline_invoke;
	ot->modal= WM_gesture_straightline_modal;
	ot->exec= gesture_straightline_exec;
	
	ot->poll= WM_operator_winactive;
	
	WM_operator_properties_gesture_straightline(ot, 0);
}
#endif

/* *********************** radial control ****************** */

static const int WM_RADIAL_CONTROL_DISPLAY_SIZE = 200;

typedef struct wmRadialControl {
	int mode;
	float initial_value, value, max_value;
	float col[4], tex_col[4];
	int initial_mouse[2];
	void *cursor;
	GLuint tex;
} wmRadialControl;

extern Paint *paint_get_active(Scene *sce);
extern struct Brush *paint_brush(struct Paint *paint);
#ifdef WITH_ONSURFACEBRUSH
extern int sculpt_get_brush_geometry(bContext* C, int x, int y, int* pixel_radius, float location[3], float modelview[16], float projection[16], int viewport[4]);
extern float unproject_brush_radius(Object *ob, ViewContext *vc, float center[3], float offset);
#endif

static void wm_radial_control_paint(bContext *C, int x, int y, void *customdata)
{
	wmRadialControl *rc = (wmRadialControl*)customdata;
	ARegion *ar = CTX_wm_region(C);
	float r1=0.0f, r2=0.0f, r3=0.0f, angle=0.0f;

	int hit = 0;

	if(rc->mode == WM_RADIALCONTROL_STRENGTH)
		rc->tex_col[3]= (rc->value + 0.5);

	if(rc->mode == WM_RADIALCONTROL_SIZE) {
		r1= rc->value;
		r2= rc->initial_value;
<<<<<<< HEAD
		r3= r1;
	} else if(rc->mode == WM_RADIALCONTROL_STRENGTH) {
		r1= (1 - rc->value) * WM_RADIAL_CONTROL_DISPLAY_SIZE;
		r2= r3= WM_RADIAL_CONTROL_DISPLAY_SIZE;
	} else if(rc->mode == WM_RADIALCONTROL_ANGLE) {
		r1= r2= r3= WM_RADIAL_CONTROL_DISPLAY_SIZE;
		angle = rc->value;
=======
		tex_radius= r1;
		alpha = 0.75;
		break;
	case PROP_FACTOR:
		r1= (1 - rc->current_value) * WM_RADIAL_CONTROL_DISPLAY_SIZE;
		r2= tex_radius= WM_RADIAL_CONTROL_DISPLAY_SIZE;
		alpha = rc->current_value / 2 + 0.5;
		break;
	case PROP_ANGLE:
		r1= r2= tex_radius= WM_RADIAL_CONTROL_DISPLAY_SIZE;
		alpha = 0.75;
		break;
	default:
		tex_radius= WM_RADIAL_CONTROL_DISPLAY_SIZE; /* note, this is a dummy value */
		alpha = 0.75;
		break;
>>>>>>> 9f1a0210
	}

	/* Keep cursor in the original place */
	x = rc->initial_mouse[0] - ar->winrct.xmin;
	y = rc->initial_mouse[1] - ar->winrct.ymin;

#ifdef WITH_ONSURFACEBRUSH
	if ((paint->flags & PAINT_SHOW_BRUSH_ON_SURFACE) && vc.obact->sculpt) {
		float alpha;

		int pixel_radius, viewport[4];
		float location[3], modelview[16], projection[16];

		float visual_strength = rc->mode == WM_RADIALCONTROL_STRENGTH ? rc->value*rc->value : brush_alpha(brush)*brush_alpha(brush);

		const float min_alpha = 0.20f;
		const float max_alpha = 0.80f;

		hit = sculpt_get_brush_geometry(C, x, y, &pixel_radius, location, modelview, projection, viewport);

		alpha = min_alpha + (visual_strength*(max_alpha-min_alpha));

		if (hit) {
			Object *ob= CTX_data_active_object(C);

			{
				const float unprojected_radius= unproject_brush_radius(CTX_data_active_object(C), &vc, location, r1);
				const float max_thickness= 0.12;
				const float min_thickness= 0.06;
				const float thickness=     1.0 - min_thickness - visual_strength*max_thickness;
				const float inner_radius=  unprojected_radius*thickness;
				const float outer_radius=  unprojected_radius;

				Sculpt *sd = CTX_data_tool_settings(C)->sculpt;

				ED_draw_fixed_overlay_on_surface(modelview, projection, ob->size, viewport, location, outer_radius, sd, brush, &vc, y+r3, y-r3, x-r3, x+r3, -angle);

				ED_draw_on_surface_cursor(modelview, projection, col, alpha, ob->size, viewport, location, inner_radius, outer_radius, brush_size(brush));

				if(rc->mode == WM_RADIALCONTROL_ANGLE) {
					glTranslatef((float)x, (float)y, 0.0f);
					glEnable(GL_BLEND);
					glColor4f(col[0], col[1], col[2], 0.5f);
					glEnable(GL_LINE_SMOOTH);
					fdrawline(0, 0, WM_RADIAL_CONTROL_DISPLAY_SIZE, 0);
					glRotatef(angle, 0, 0, 1);
					fdrawline(0, 0, WM_RADIAL_CONTROL_DISPLAY_SIZE, 0);
					glDisable(GL_LINE_SMOOTH);
				}
			}

			{
				const float unprojected_radius= unproject_brush_radius(CTX_data_active_object(C), &vc, location, r2);
				const float max_thickness= 0.12;
				const float min_thickness= 0.06;
				const float thickness=     1.0 - min_thickness - visual_strength*max_thickness;
				const float inner_radius=  unprojected_radius*thickness;
				const float outer_radius=  unprojected_radius;

				ED_draw_on_surface_cursor(modelview, projection, col, alpha, ob->size, viewport, location, inner_radius, outer_radius, brush_size(brush));
			}
		}
	}

	if (!hit) {
#endif
		glTranslatef((float)x, (float)y, 0.0f);

		glEnable(GL_BLEND);

		if(rc->mode == WM_RADIALCONTROL_ANGLE) {
			glRotatef(angle, 0, 0, 1);
		}

		if (rc->tex) {
			glBindTexture(GL_TEXTURE_2D, rc->tex);

			glTexParameterf(GL_TEXTURE_2D, GL_TEXTURE_MIN_FILTER, GL_LINEAR);
			glTexParameterf(GL_TEXTURE_2D, GL_TEXTURE_MAG_FILTER, GL_LINEAR);

			glEnable(GL_TEXTURE_2D);
			glBegin(GL_QUADS);
		glColor4f(rc->tex_col[0], rc->tex_col[1], rc->tex_col[2], rc->tex_col[3]);
			glTexCoord2f(0,0);
			glVertex2f(-r3, -r3);
			glTexCoord2f(1,0);
			glVertex2f(r3, -r3);
			glTexCoord2f(1,1);
			glVertex2f(r3, r3);
			glTexCoord2f(0,1);
			glVertex2f(-r3, r3);
			glEnd();
			glDisable(GL_TEXTURE_2D);
		}

		if(rc->mode == WM_RADIALCONTROL_ANGLE) {
		glColor4f(rc->col[0], rc->col[1], rc->col[2], rc->col[3]);
			glEnable(GL_LINE_SMOOTH);
			glRotatef(-angle, 0, 0, 1);
			fdrawline(0, 0, WM_RADIAL_CONTROL_DISPLAY_SIZE, 0);
			glRotatef(angle, 0, 0, 1);
			fdrawline(0, 0, WM_RADIAL_CONTROL_DISPLAY_SIZE, 0);
			glDisable(GL_LINE_SMOOTH);
		}

	glColor4f(rc->col[0], rc->col[1], rc->col[2], rc->col[3]);
		glutil_draw_lined_arc(0.0, M_PI*2.0, r1, 40);
		glutil_draw_lined_arc(0.0, M_PI*2.0, r2, 40);
		glDisable(GL_BLEND);
#ifdef WITH_ONSURFACEBRUSH
	}
#endif
}

int WM_radial_control_modal(bContext *C, wmOperator *op, wmEvent *event)
{
	wmRadialControl *rc = (wmRadialControl*)op->customdata;
	int mode, initial_mouse[2], delta[2];
	float dist;
	double new_value = RNA_float_get(op->ptr, "new_value");
	int ret = OPERATOR_RUNNING_MODAL;
	// float initial_value = RNA_float_get(op->ptr, "initial_value");

	mode = RNA_int_get(op->ptr, "mode");
	RNA_int_get_array(op->ptr, "initial_mouse", initial_mouse);

	switch(event->type) {
	case MOUSEMOVE:
		delta[0]= initial_mouse[0] - event->x;
		delta[1]= initial_mouse[1] - event->y;

		//if (mode == WM_RADIALCONTROL_SIZE) 
		//	delta[0]+= initial_value;
		//else if(mode == WM_RADIALCONTROL_STRENGTH)
		//	delta[0]+= WM_RADIAL_CONTROL_DISPLAY_SIZE * (1 - initial_value);
		//else if(mode == WM_RADIALCONTROL_ANGLE) {
		//	delta[0]+= WM_RADIAL_CONTROL_DISPLAY_SIZE * cos(initial_value*M_PI/180.0f);
		//	delta[1]+= WM_RADIAL_CONTROL_DISPLAY_SIZE * sin(initial_value*M_PI/180.0f);
		//}

		dist= sqrt(delta[0]*delta[0]+delta[1]*delta[1]);

		if(mode == WM_RADIALCONTROL_SIZE)
			new_value = dist;
		else if(mode == WM_RADIALCONTROL_STRENGTH) {
			new_value = 1 - dist / WM_RADIAL_CONTROL_DISPLAY_SIZE;
<<<<<<< HEAD
		} else if(mode == WM_RADIALCONTROL_ANGLE)
			new_value = ((int)(atan2(delta[1], delta[0]) * (180.0 / M_PI)) + 180);
		
		if(event->ctrl) {
			if(mode == WM_RADIALCONTROL_STRENGTH)
				new_value = ((int)ceil(new_value * 10.f) * 10.0f) / 100.f;
			else
				new_value = ((int)new_value + 5) / 10*10;
=======
			if(snap) new_value = ((int)ceil(new_value * 10.f) * 10.0f) / 100.f;
			break;
		case PROP_ANGLE:
			new_value = atan2(delta[1], delta[0]) + M_PI;
			if(snap) new_value = DEG2RADF(((int)RAD2DEGF(new_value) + 5) / 10*10);
			break;
		default:
			new_value = dist; /* dummy value, should this ever happen? - campbell */
			break;
>>>>>>> 9f1a0210
		}
		
		break;
	case ESCKEY:
	case RIGHTMOUSE:
		ret = OPERATOR_CANCELLED;
		break;
	case LEFTMOUSE:
	case PADENTER:
		op->type->exec(C, op);
		ret = OPERATOR_FINISHED;
		break;
	}

	/* Clamp */
	if(new_value > rc->max_value)
		new_value = rc->max_value;
	else if(new_value < 0)
		new_value = 0;

	/* Update paint data */
	rc->value = new_value;

	RNA_float_set(op->ptr, "new_value", new_value);

	if(ret != OPERATOR_RUNNING_MODAL) {
		WM_paint_cursor_end(CTX_wm_manager(C), rc->cursor);
		MEM_freeN(rc);
	}
	
	ED_region_tag_redraw(CTX_wm_region(C));

	//if (ret != OPERATOR_RUNNING_MODAL) {
	//	wmWindow *win = CTX_wm_window(C);
	//	WM_cursor_restore(win);
	//}

	return ret;
}

/* Expects the operator customdata to be an ImBuf (or NULL) */
int WM_radial_control_invoke(bContext *C, wmOperator *op, wmEvent *event)
{
	wmRadialControl *rc = MEM_callocN(sizeof(wmRadialControl), "radial control");
	// wmWindow *win = CTX_wm_window(C);
	int mode = RNA_int_get(op->ptr, "mode");
	float initial_value = RNA_float_get(op->ptr, "initial_value");
	//float initial_size = RNA_float_get(op->ptr, "initial_size");
	int mouse[2];
	
	mouse[0]= event->x;
	mouse[1]= event->y;

	//if (initial_size == 0)
	//	initial_size = WM_RADIAL_CONTROL_DISPLAY_SIZE;

	if(mode == WM_RADIALCONTROL_SIZE) {
		rc->max_value = 200;
		mouse[0]-= initial_value;
	}
	else if(mode == WM_RADIALCONTROL_STRENGTH) {
		rc->max_value = 1;
		mouse[0]-= WM_RADIAL_CONTROL_DISPLAY_SIZE * (1 - initial_value);
	}
	else if(mode == WM_RADIALCONTROL_ANGLE) {
		rc->max_value = 360;
		mouse[0]-= WM_RADIAL_CONTROL_DISPLAY_SIZE * cos(initial_value);
		mouse[1]-= WM_RADIAL_CONTROL_DISPLAY_SIZE * sin(initial_value);
		initial_value *= 180.0f/M_PI;
	}

	if(op->customdata) {
		ImBuf *im = (ImBuf*)op->customdata;
		/* Build GL texture */
		glGenTextures(1, &rc->tex);
		glBindTexture(GL_TEXTURE_2D, rc->tex);
		glTexImage2D(GL_TEXTURE_2D, 0, GL_ALPHA, im->x, im->y, 0, GL_ALPHA, GL_FLOAT, im->rect_float);
		MEM_freeN(im->rect_float);
		MEM_freeN(im);
	}

	RNA_float_get_array(op->ptr, "color", rc->col);
	RNA_float_get_array(op->ptr, "texture_color", rc->tex_col);

	RNA_int_set_array(op->ptr, "initial_mouse", mouse);
	RNA_float_set(op->ptr, "new_value", initial_value);
		
	op->customdata = rc;
	rc->mode = mode;
	rc->initial_value = initial_value;
	rc->initial_mouse[0] = mouse[0];
	rc->initial_mouse[1] = mouse[1];
	rc->cursor = WM_paint_cursor_activate(CTX_wm_manager(C), op->type->poll,
						  wm_radial_control_paint, op->customdata);

	//WM_cursor_modal(win, CURSOR_NONE);

	/* add modal handler */
	WM_event_add_modal_handler(C, op);
	
	WM_radial_control_modal(C, op, event);
	
	return OPERATOR_RUNNING_MODAL;
}

/* Gets a descriptive string of the operation */
void WM_radial_control_string(wmOperator *op, char str[], int maxlen)
{
	int mode = RNA_int_get(op->ptr, "mode");
	float v = RNA_float_get(op->ptr, "new_value");

	if(mode == WM_RADIALCONTROL_SIZE)
		BLI_snprintf(str, maxlen, "Size: %d", (int)v);
	else if(mode == WM_RADIALCONTROL_STRENGTH)
		BLI_snprintf(str, maxlen, "Strength: %d", (int)v);
	else if(mode == WM_RADIALCONTROL_ANGLE)
		BLI_snprintf(str, maxlen, "Angle: %d", (int)(v * 180.0f/M_PI));
}

/** Important: this doesn't define an actual operator, it
	just sets up the common parts of the radial control op. **/
void WM_OT_radial_control_partial(wmOperatorType *ot)
{
	static EnumPropertyItem radial_mode_items[] = {
		{WM_RADIALCONTROL_SIZE, "SIZE", 0, "Size", ""},
		{WM_RADIALCONTROL_STRENGTH, "STRENGTH", 0, "Strength", ""},
		{WM_RADIALCONTROL_ANGLE, "ANGLE", 0, "Angle", ""},
		{0, NULL, 0, NULL, NULL}};
	static float color[4] = {1.0f, 1.0f, 1.0f, 0.5f};
	static float tex_color[4] = {1.0f, 1.0f, 1.0f, 1.0f};

	/* Should be set in custom invoke() */
	RNA_def_float(ot->srna, "initial_value", 0, 0, FLT_MAX, "Initial Value", "", 0, FLT_MAX);

	/* Set internally, should be used in custom exec() to get final value */
	RNA_def_float(ot->srna, "new_value", 0, 0, FLT_MAX, "New Value", "", 0, FLT_MAX);

	/* Should be set before calling operator */
	RNA_def_enum(ot->srna, "mode", radial_mode_items, 0, "Mode", "");

	/* Internal */
	RNA_def_int_vector(ot->srna, "initial_mouse", 2, NULL, INT_MIN, INT_MAX, "Initial Mouse", "", INT_MIN, INT_MAX);

	RNA_def_float_color(ot->srna, "color", 4, color, 0.0f, FLT_MAX, "Color", "Radial control color", 0.0f, 1.0f);
	RNA_def_float_color(ot->srna, "texture_color", 4, tex_color, 0.0f, FLT_MAX, "Texture Color", "Radial control texture color", 0.0f, 1.0f);
}

/* ************************** timer for testing ***************** */

/* uses no type defines, fully local testing function anyway... ;) */

static void redraw_timer_window_swap(bContext *C)
{
	wmWindow *win= CTX_wm_window(C);
	ScrArea *sa;

	for(sa= CTX_wm_screen(C)->areabase.first; sa; sa= sa->next)
		ED_area_tag_redraw(sa);
	wm_draw_update(C);

	CTX_wm_window_set(C, win);	/* XXX context manipulation warning! */
}

static EnumPropertyItem redraw_timer_type_items[] = {
	{0, "DRAW", 0, "Draw Region", "Draw Region"},
	{1, "DRAW_SWAP", 0, "Draw Region + Swap", "Draw Region and Swap"},
	{2, "DRAW_WIN", 0, "Draw Window", "Draw Window"},
	{3, "DRAW_WIN_SWAP", 0, "Draw Window + Swap", "Draw Window and Swap"},
	{4, "ANIM_STEP", 0, "Anim Step", "Animation Steps"},
	{5, "ANIM_PLAY", 0, "Anim Play", "Animation Playback"},
	{6, "UNDO", 0, "Undo/Redo", "Undo/Redo"},
	{0, NULL, 0, NULL, NULL}};

static int redraw_timer_exec(bContext *C, wmOperator *op)
{
	ARegion *ar= CTX_wm_region(C);
	double stime= PIL_check_seconds_timer();
	int type = RNA_int_get(op->ptr, "type");
	int iter = RNA_int_get(op->ptr, "iterations");
	int a;
	float time;
	const char *infostr= "";
	
	WM_cursor_wait(1);

	for(a=0; a<iter; a++) {
		if (type==0) {
			if(ar)
				ED_region_do_draw(C, ar);
		} 
		else if (type==1) {
			wmWindow *win= CTX_wm_window(C);
			
			ED_region_tag_redraw(ar);
			wm_draw_update(C);
			
			CTX_wm_window_set(C, win);	/* XXX context manipulation warning! */
		}
		else if (type==2) {
			wmWindow *win= CTX_wm_window(C);
			ScrArea *sa;
			
			ScrArea *sa_back= CTX_wm_area(C);
			ARegion *ar_back= CTX_wm_region(C);

			for(sa= CTX_wm_screen(C)->areabase.first; sa; sa= sa->next) {
				ARegion *ar_iter;
				CTX_wm_area_set(C, sa);

				for(ar_iter= sa->regionbase.first; ar_iter; ar_iter= ar_iter->next) {
					if(ar_iter->swinid) {
						CTX_wm_region_set(C, ar_iter);
						ED_region_do_draw(C, ar_iter);
					}
				}
			}

			CTX_wm_window_set(C, win);	/* XXX context manipulation warning! */

			CTX_wm_area_set(C, sa_back);
			CTX_wm_region_set(C, ar_back);
		}
		else if (type==3) {
			redraw_timer_window_swap(C);
		}
		else if (type==4) {
			Main *bmain= CTX_data_main(C);
			Scene *scene= CTX_data_scene(C);
			
			if(a & 1) scene->r.cfra--;
			else scene->r.cfra++;
			scene_update_for_newframe(bmain, scene, scene->lay);
		}
		else if (type==5) {

			/* play anim, return on same frame as started with */
			Main *bmain= CTX_data_main(C);
			Scene *scene= CTX_data_scene(C);
			int tot= (scene->r.efra - scene->r.sfra) + 1;

			while(tot--) {
				/* todo, ability to escape! */
				scene->r.cfra++;
				if(scene->r.cfra > scene->r.efra)
					scene->r.cfra= scene->r.sfra;

				scene_update_for_newframe(bmain, scene, scene->lay);
				redraw_timer_window_swap(C);
			}
		}
		else { /* 6 */
			ED_undo_pop(C);
			ED_undo_redo(C);
		}
	}
	
	time= ((PIL_check_seconds_timer()-stime)*1000);

	RNA_enum_description(redraw_timer_type_items, type, &infostr);

	WM_cursor_wait(0);

	BKE_reportf(op->reports, RPT_WARNING, "%d x %s: %.2f ms,  average: %.4f", iter, infostr, time, time/iter);
	
	return OPERATOR_FINISHED;
}

static void WM_OT_redraw_timer(wmOperatorType *ot)
{
	ot->name= "Redraw Timer";
	ot->idname= "WM_OT_redraw_timer";
	ot->description="Simple redraw timer to test the speed of updating the interface";

	ot->invoke= WM_menu_invoke;
	ot->exec= redraw_timer_exec;
	ot->poll= WM_operator_winactive;

	ot->prop= RNA_def_enum(ot->srna, "type", redraw_timer_type_items, 0, "Type", "");
	RNA_def_int(ot->srna, "iterations", 10, 1,INT_MAX, "Iterations", "Number of times to redraw", 1,1000);

}

/* ************************** memory statistics for testing ***************** */

static int memory_statistics_exec(bContext *UNUSED(C), wmOperator *UNUSED(op))
{
	MEM_printmemlist_stats();
	return OPERATOR_FINISHED;
}

static void WM_OT_memory_statistics(wmOperatorType *ot)
{
	ot->name= "Memory Statistics";
	ot->idname= "WM_OT_memory_statistics";
	ot->description= "Print memory statistics to the console";
	
	ot->exec= memory_statistics_exec;
}

/* ******************************************************* */
 
/* called on initialize WM_exit() */
void wm_operatortype_free(void)
{
	wmOperatorType *ot;
	
	for(ot= global_ops.first; ot; ot= ot->next) {
		if(ot->macro.first)
			wm_operatortype_free_macro(ot);

		if(ot->ext.srna) /* python operator, allocs own string */
			MEM_freeN((void *)ot->idname);
	}
	
	BLI_freelistN(&global_ops);
}

/* called on initialize WM_init() */
void wm_operatortype_init(void)
{
	WM_operatortype_append(WM_OT_window_duplicate);
	WM_operatortype_append(WM_OT_read_homefile);
	WM_operatortype_append(WM_OT_read_factory_settings);
	WM_operatortype_append(WM_OT_save_homefile);
	WM_operatortype_append(WM_OT_window_fullscreen_toggle);
	WM_operatortype_append(WM_OT_quit_blender);
	WM_operatortype_append(WM_OT_open_mainfile);
	WM_operatortype_append(WM_OT_link_append);
	WM_operatortype_append(WM_OT_recover_last_session);
	WM_operatortype_append(WM_OT_recover_auto_save);
	WM_operatortype_append(WM_OT_save_as_mainfile);
	WM_operatortype_append(WM_OT_save_mainfile);
	WM_operatortype_append(WM_OT_redraw_timer);
	WM_operatortype_append(WM_OT_memory_statistics);
	WM_operatortype_append(WM_OT_debug_menu);
	WM_operatortype_append(WM_OT_splash);
	WM_operatortype_append(WM_OT_search_menu);
	WM_operatortype_append(WM_OT_call_menu);
#if defined(WIN32)
	WM_operatortype_append(WM_OT_toggle_console);
#endif

#ifdef WITH_COLLADA
	/* XXX: move these */
	WM_operatortype_append(WM_OT_collada_export);
	WM_operatortype_append(WM_OT_collada_import);
#endif

}

/* circleselect-like modal operators */
static void gesture_circle_modal_keymap(wmKeyConfig *keyconf)
{
	static EnumPropertyItem modal_items[] = {
	{GESTURE_MODAL_CANCEL,	"CANCEL", 0, "Cancel", ""},
	{GESTURE_MODAL_CONFIRM,	"CONFIRM", 0, "Confirm", ""},
	{GESTURE_MODAL_CIRCLE_ADD, "ADD", 0, "Add", ""},
	{GESTURE_MODAL_CIRCLE_SUB, "SUBTRACT", 0, "Subtract", ""},

	{GESTURE_MODAL_SELECT,	"SELECT", 0, "Select", ""},
	{GESTURE_MODAL_DESELECT,"DESELECT", 0, "DeSelect", ""},
	{GESTURE_MODAL_NOP,"NOP", 0, "No Operation", ""},


	{0, NULL, 0, NULL, NULL}};

	wmKeyMap *keymap= WM_modalkeymap_get(keyconf, "View3D Gesture Circle");

	/* this function is called for each spacetype, only needs to add map once */
	if(keymap) return;

	keymap= WM_modalkeymap_add(keyconf, "View3D Gesture Circle", modal_items);

	/* items for modal map */
	WM_modalkeymap_add_item(keymap, ESCKEY,    KM_PRESS, KM_ANY, 0, GESTURE_MODAL_CANCEL);
	WM_modalkeymap_add_item(keymap, RIGHTMOUSE, KM_ANY, KM_ANY, 0, GESTURE_MODAL_CANCEL);

	WM_modalkeymap_add_item(keymap, RETKEY, KM_PRESS, KM_ANY, 0, GESTURE_MODAL_CONFIRM);
	WM_modalkeymap_add_item(keymap, PADENTER, KM_PRESS, 0, 0, GESTURE_MODAL_CONFIRM);

	WM_modalkeymap_add_item(keymap, LEFTMOUSE, KM_PRESS, 0, 0, GESTURE_MODAL_SELECT);

#if 0 // Durien guys like this :S
	WM_modalkeymap_add_item(keymap, LEFTMOUSE, KM_PRESS, KM_SHIFT, 0, GESTURE_MODAL_DESELECT);
	WM_modalkeymap_add_item(keymap, LEFTMOUSE, KM_RELEASE, KM_SHIFT, 0, GESTURE_MODAL_NOP);
#else
	WM_modalkeymap_add_item(keymap, MIDDLEMOUSE, KM_PRESS, 0, 0, GESTURE_MODAL_DESELECT); //  defailt 2.4x
	WM_modalkeymap_add_item(keymap, MIDDLEMOUSE, KM_RELEASE, 0, 0, GESTURE_MODAL_NOP); //  defailt 2.4x
#endif

	WM_modalkeymap_add_item(keymap, LEFTMOUSE, KM_RELEASE, 0, 0, GESTURE_MODAL_NOP);

	WM_modalkeymap_add_item(keymap, WHEELUPMOUSE, KM_PRESS, 0, 0, GESTURE_MODAL_CIRCLE_SUB);
	WM_modalkeymap_add_item(keymap, PADMINUS, KM_PRESS, 0, 0, GESTURE_MODAL_CIRCLE_SUB);
	WM_modalkeymap_add_item(keymap, WHEELDOWNMOUSE, KM_PRESS, 0, 0, GESTURE_MODAL_CIRCLE_ADD);
	WM_modalkeymap_add_item(keymap, PADPLUSKEY, KM_PRESS, 0, 0, GESTURE_MODAL_CIRCLE_ADD);

	/* assign map to operators */
	WM_modalkeymap_assign(keymap, "VIEW3D_OT_select_circle");
	WM_modalkeymap_assign(keymap, "UV_OT_circle_select");

}

/* straight line modal operators */
static void gesture_straightline_modal_keymap(wmKeyConfig *keyconf)
{
	static EnumPropertyItem modal_items[] = {
		{GESTURE_MODAL_CANCEL,	"CANCEL", 0, "Cancel", ""},
		{GESTURE_MODAL_SELECT,	"SELECT", 0, "Select", ""},
		{GESTURE_MODAL_BEGIN,	"BEGIN", 0, "Begin", ""},
		{0, NULL, 0, NULL, NULL}};
	
	wmKeyMap *keymap= WM_modalkeymap_get(keyconf, "Gesture Straight Line");
	
	/* this function is called for each spacetype, only needs to add map once */
	if(keymap) return;
	
	keymap= WM_modalkeymap_add(keyconf, "Gesture Straight Line", modal_items);
	
	/* items for modal map */
	WM_modalkeymap_add_item(keymap, ESCKEY,    KM_PRESS, KM_ANY, 0, GESTURE_MODAL_CANCEL);
	WM_modalkeymap_add_item(keymap, RIGHTMOUSE, KM_ANY, KM_ANY, 0, GESTURE_MODAL_CANCEL);
	
	WM_modalkeymap_add_item(keymap, LEFTMOUSE, KM_PRESS, 0, 0, GESTURE_MODAL_BEGIN);
	WM_modalkeymap_add_item(keymap, LEFTMOUSE, KM_RELEASE, 0, 0, GESTURE_MODAL_SELECT);
	
	/* assign map to operators */
	WM_modalkeymap_assign(keymap, "IMAGE_OT_sample_line");
}


/* borderselect-like modal operators */
static void gesture_border_modal_keymap(wmKeyConfig *keyconf)
{
	static EnumPropertyItem modal_items[] = {
	{GESTURE_MODAL_CANCEL,	"CANCEL", 0, "Cancel", ""},
	{GESTURE_MODAL_SELECT,	"SELECT", 0, "Select", ""},
	{GESTURE_MODAL_DESELECT,"DESELECT", 0, "DeSelect", ""},
	{GESTURE_MODAL_BEGIN,	"BEGIN", 0, "Begin", ""},
	{0, NULL, 0, NULL, NULL}};

	wmKeyMap *keymap= WM_modalkeymap_get(keyconf, "Gesture Border");

	/* this function is called for each spacetype, only needs to add map once */
	if(keymap) return;

	keymap= WM_modalkeymap_add(keyconf, "Gesture Border", modal_items);

	/* items for modal map */
	WM_modalkeymap_add_item(keymap, ESCKEY,    KM_PRESS, KM_ANY, 0, GESTURE_MODAL_CANCEL);
	WM_modalkeymap_add_item(keymap, RIGHTMOUSE, KM_ANY, KM_ANY, 0, GESTURE_MODAL_CANCEL);

	WM_modalkeymap_add_item(keymap, LEFTMOUSE, KM_PRESS, 0, 0, GESTURE_MODAL_BEGIN);
	WM_modalkeymap_add_item(keymap, LEFTMOUSE, KM_RELEASE, KM_ANY, 0, GESTURE_MODAL_SELECT);

#if 0 // Durian guys like this
	WM_modalkeymap_add_item(keymap, LEFTMOUSE, KM_PRESS, KM_SHIFT, 0, GESTURE_MODAL_BEGIN);
	WM_modalkeymap_add_item(keymap, LEFTMOUSE, KM_RELEASE, KM_SHIFT, 0, GESTURE_MODAL_DESELECT);
#else
	WM_modalkeymap_add_item(keymap, MIDDLEMOUSE, KM_PRESS, 0, 0, GESTURE_MODAL_BEGIN);
	WM_modalkeymap_add_item(keymap, MIDDLEMOUSE, KM_RELEASE, 0, 0, GESTURE_MODAL_DESELECT);
#endif

	/* assign map to operators */
	WM_modalkeymap_assign(keymap, "ACTION_OT_select_border");
	WM_modalkeymap_assign(keymap, "ANIM_OT_channels_select_border");
	WM_modalkeymap_assign(keymap, "ANIM_OT_previewrange_set");
	WM_modalkeymap_assign(keymap, "INFO_OT_select_border");
	WM_modalkeymap_assign(keymap, "FILE_OT_select_border");
	WM_modalkeymap_assign(keymap, "GRAPH_OT_select_border");
	WM_modalkeymap_assign(keymap, "MARKER_OT_select_border");
	WM_modalkeymap_assign(keymap, "NLA_OT_select_border");
	WM_modalkeymap_assign(keymap, "NODE_OT_select_border");
//	WM_modalkeymap_assign(keymap, "SCREEN_OT_border_select"); // template
	WM_modalkeymap_assign(keymap, "SEQUENCER_OT_select_border");
	WM_modalkeymap_assign(keymap, "SEQUENCER_OT_view_ghost_border");
	WM_modalkeymap_assign(keymap, "UV_OT_select_border");
	WM_modalkeymap_assign(keymap, "VIEW2D_OT_zoom_border");
	WM_modalkeymap_assign(keymap, "VIEW3D_OT_clip_border");
	WM_modalkeymap_assign(keymap, "VIEW3D_OT_render_border");
	WM_modalkeymap_assign(keymap, "VIEW3D_OT_select_border");
	WM_modalkeymap_assign(keymap, "VIEW3D_OT_zoom_border"); // XXX TODO: zoom border should perhaps map rightmouse to zoom out instead of in+cancel
}

/* zoom to border modal operators */
static void gesture_zoom_border_modal_keymap(wmKeyConfig *keyconf)
{
	static EnumPropertyItem modal_items[] = {
	{GESTURE_MODAL_CANCEL, "CANCEL", 0, "Cancel", ""},
	{GESTURE_MODAL_IN,	"IN", 0, "In", ""},
	{GESTURE_MODAL_OUT, "OUT", 0, "Out", ""},
	{GESTURE_MODAL_BEGIN, "BEGIN", 0, "Begin", ""},
	{0, NULL, 0, NULL, NULL}};

	wmKeyMap *keymap= WM_modalkeymap_get(keyconf, "Gesture Zoom Border");

	/* this function is called for each spacetype, only needs to add map once */
	if(keymap) return;

	keymap= WM_modalkeymap_add(keyconf, "Gesture Zoom Border", modal_items);

	/* items for modal map */
	WM_modalkeymap_add_item(keymap, ESCKEY,    KM_PRESS, KM_ANY, 0, GESTURE_MODAL_CANCEL);
	WM_modalkeymap_add_item(keymap, RIGHTMOUSE, KM_ANY, KM_ANY, 0, GESTURE_MODAL_CANCEL);

	WM_modalkeymap_add_item(keymap, LEFTMOUSE, KM_PRESS, 0, 0, GESTURE_MODAL_BEGIN);
	WM_modalkeymap_add_item(keymap, LEFTMOUSE, KM_RELEASE, 0, 0, GESTURE_MODAL_IN); 

	WM_modalkeymap_add_item(keymap, MIDDLEMOUSE, KM_PRESS, 0, 0, GESTURE_MODAL_BEGIN);
	WM_modalkeymap_add_item(keymap, MIDDLEMOUSE, KM_RELEASE, 0, 0, GESTURE_MODAL_OUT);

	/* assign map to operators */
	WM_modalkeymap_assign(keymap, "VIEW2D_OT_zoom_border");
	WM_modalkeymap_assign(keymap, "VIEW3D_OT_zoom_border");
}

/* default keymap for windows and screens, only call once per WM */
void wm_window_keymap(wmKeyConfig *keyconf)
{
	wmKeyMap *keymap= WM_keymap_find(keyconf, "Window", 0, 0);
	wmKeyMapItem *kmi;
	
	/* note, this doesn't replace existing keymap items */
	WM_keymap_verify_item(keymap, "WM_OT_window_duplicate", WKEY, KM_PRESS, KM_CTRL|KM_ALT, 0);
	#ifdef __APPLE__
	WM_keymap_add_item(keymap, "WM_OT_read_homefile", NKEY, KM_PRESS, KM_OSKEY, 0);
	WM_keymap_add_menu(keymap, "INFO_MT_file_open_recent", OKEY, KM_PRESS, KM_SHIFT|KM_OSKEY, 0);
	WM_keymap_add_item(keymap, "WM_OT_open_mainfile", OKEY, KM_PRESS, KM_OSKEY, 0);
	WM_keymap_add_item(keymap, "WM_OT_save_mainfile", SKEY, KM_PRESS, KM_OSKEY, 0);
	WM_keymap_add_item(keymap, "WM_OT_save_as_mainfile", SKEY, KM_PRESS, KM_SHIFT|KM_OSKEY, 0);
	WM_keymap_add_item(keymap, "WM_OT_quit_blender", QKEY, KM_PRESS, KM_OSKEY, 0);
	#endif
	WM_keymap_add_item(keymap, "WM_OT_read_homefile", NKEY, KM_PRESS, KM_CTRL, 0);
	WM_keymap_add_item(keymap, "WM_OT_save_homefile", UKEY, KM_PRESS, KM_CTRL, 0); 
	WM_keymap_add_menu(keymap, "INFO_MT_file_open_recent", OKEY, KM_PRESS, KM_SHIFT|KM_CTRL, 0);
	WM_keymap_add_item(keymap, "WM_OT_open_mainfile", OKEY, KM_PRESS, KM_CTRL, 0);
	WM_keymap_add_item(keymap, "WM_OT_open_mainfile", F1KEY, KM_PRESS, 0, 0);
	WM_keymap_add_item(keymap, "WM_OT_link_append", OKEY, KM_PRESS, KM_CTRL|KM_ALT, 0);
	kmi= WM_keymap_add_item(keymap, "WM_OT_link_append", F1KEY, KM_PRESS, KM_SHIFT, 0);
	RNA_boolean_set(kmi->ptr, "link", FALSE);
	RNA_boolean_set(kmi->ptr, "instance_groups", FALSE);

	WM_keymap_add_item(keymap, "WM_OT_save_mainfile", SKEY, KM_PRESS, KM_CTRL, 0);
	WM_keymap_add_item(keymap, "WM_OT_save_mainfile", WKEY, KM_PRESS, KM_CTRL, 0);
	WM_keymap_add_item(keymap, "WM_OT_save_as_mainfile", SKEY, KM_PRESS, KM_SHIFT|KM_CTRL, 0);
	WM_keymap_add_item(keymap, "WM_OT_save_as_mainfile", F2KEY, KM_PRESS, 0, 0);
	kmi= WM_keymap_add_item(keymap, "WM_OT_save_as_mainfile", SKEY, KM_PRESS, KM_ALT|KM_CTRL, 0);
	RNA_boolean_set(kmi->ptr, "copy", 1);

	WM_keymap_verify_item(keymap, "WM_OT_window_fullscreen_toggle", F11KEY, KM_PRESS, KM_ALT, 0);
	WM_keymap_add_item(keymap, "WM_OT_quit_blender", QKEY, KM_PRESS, KM_CTRL, 0);

	/* debug/testing */
	WM_keymap_verify_item(keymap, "WM_OT_redraw_timer", TKEY, KM_PRESS, KM_ALT|KM_CTRL, 0);
	WM_keymap_verify_item(keymap, "WM_OT_debug_menu", DKEY, KM_PRESS, KM_ALT|KM_CTRL, 0);
	WM_keymap_verify_item(keymap, "WM_OT_search_menu", SPACEKEY, KM_PRESS, 0, 0);
	
	/* Space switching */


	kmi = WM_keymap_add_item(keymap, "WM_OT_context_set_enum", F2KEY, KM_PRESS, KM_SHIFT, 0); /* new in 2.5x, was DXF export */
	RNA_string_set(kmi->ptr, "data_path", "area.type");
	RNA_string_set(kmi->ptr, "value", "LOGIC_EDITOR");

	kmi = WM_keymap_add_item(keymap, "WM_OT_context_set_enum", F3KEY, KM_PRESS, KM_SHIFT, 0);
	RNA_string_set(kmi->ptr, "data_path", "area.type");
	RNA_string_set(kmi->ptr, "value", "NODE_EDITOR");

	kmi = WM_keymap_add_item(keymap, "WM_OT_context_set_enum", F4KEY, KM_PRESS, KM_SHIFT, 0); /* new in 2.5x, was data browser */
	RNA_string_set(kmi->ptr, "data_path", "area.type");
	RNA_string_set(kmi->ptr, "value", "CONSOLE");

	kmi = WM_keymap_add_item(keymap, "WM_OT_context_set_enum", F5KEY, KM_PRESS, KM_SHIFT, 0);
	RNA_string_set(kmi->ptr, "data_path", "area.type");
	RNA_string_set(kmi->ptr, "value", "VIEW_3D");

	kmi = WM_keymap_add_item(keymap, "WM_OT_context_set_enum", F6KEY, KM_PRESS, KM_SHIFT, 0);
	RNA_string_set(kmi->ptr, "data_path", "area.type");
	RNA_string_set(kmi->ptr, "value", "GRAPH_EDITOR");

	kmi = WM_keymap_add_item(keymap, "WM_OT_context_set_enum", F7KEY, KM_PRESS, KM_SHIFT, 0);
	RNA_string_set(kmi->ptr, "data_path", "area.type");
	RNA_string_set(kmi->ptr, "value", "PROPERTIES");

	kmi = WM_keymap_add_item(keymap, "WM_OT_context_set_enum", F8KEY, KM_PRESS, KM_SHIFT, 0);
	RNA_string_set(kmi->ptr, "data_path", "area.type");
	RNA_string_set(kmi->ptr, "value", "SEQUENCE_EDITOR");

	kmi = WM_keymap_add_item(keymap, "WM_OT_context_set_enum", F9KEY, KM_PRESS, KM_SHIFT, 0);
	RNA_string_set(kmi->ptr, "data_path", "area.type");
	RNA_string_set(kmi->ptr, "value", "OUTLINER");

	kmi = WM_keymap_add_item(keymap, "WM_OT_context_set_enum", F10KEY, KM_PRESS, KM_SHIFT, 0);
	RNA_string_set(kmi->ptr, "data_path", "area.type");
	RNA_string_set(kmi->ptr, "value", "IMAGE_EDITOR");

	kmi = WM_keymap_add_item(keymap, "WM_OT_context_set_enum", F11KEY, KM_PRESS, KM_SHIFT, 0);
	RNA_string_set(kmi->ptr, "data_path", "area.type");
	RNA_string_set(kmi->ptr, "value", "TEXT_EDITOR");

	kmi = WM_keymap_add_item(keymap, "WM_OT_context_set_enum", F12KEY, KM_PRESS, KM_SHIFT, 0);
	RNA_string_set(kmi->ptr, "data_path", "area.type");
	RNA_string_set(kmi->ptr, "value", "DOPESHEET_EDITOR");

	gesture_circle_modal_keymap(keyconf);
	gesture_border_modal_keymap(keyconf);
	gesture_zoom_border_modal_keymap(keyconf);
	gesture_straightline_modal_keymap(keyconf);
}

/* Generic itemf's for operators that take library args */
static EnumPropertyItem *rna_id_itemf(bContext *UNUSED(C), PointerRNA *UNUSED(ptr), int *do_free, ID *id, int local)
{
	EnumPropertyItem item_tmp= {0}, *item= NULL;
	int totitem= 0;
	int i= 0;

	for( ; id; id= id->next) {
		if(local==FALSE || id->lib==NULL) {
			item_tmp.identifier= item_tmp.name= id->name+2;
			item_tmp.value= i++;
			RNA_enum_item_add(&item, &totitem, &item_tmp);
		}
	}

	RNA_enum_item_end(&item, &totitem);
	*do_free= 1;

	return item;
}

/* can add more as needed */
EnumPropertyItem *RNA_action_itemf(bContext *C, PointerRNA *ptr, int *do_free)
{
	return rna_id_itemf(C, ptr, do_free, C ? (ID *)CTX_data_main(C)->action.first : NULL, FALSE);
}
EnumPropertyItem *RNA_action_local_itemf(bContext *C, PointerRNA *ptr, int *do_free)
{
	return rna_id_itemf(C, ptr, do_free, C ? (ID *)CTX_data_main(C)->action.first : NULL, TRUE);
}

EnumPropertyItem *RNA_group_itemf(bContext *C, PointerRNA *ptr, int *do_free)
{
	return rna_id_itemf(C, ptr, do_free, C ? (ID *)CTX_data_main(C)->group.first : NULL, FALSE);
}
EnumPropertyItem *RNA_group_local_itemf(bContext *C, PointerRNA *ptr, int *do_free)
{
	return rna_id_itemf(C, ptr, do_free, C ? (ID *)CTX_data_main(C)->group.first : NULL, TRUE);
}

EnumPropertyItem *RNA_image_itemf(bContext *C, PointerRNA *ptr, int *do_free)
{
	return rna_id_itemf(C, ptr, do_free, C ? (ID *)CTX_data_main(C)->image.first : NULL, FALSE);
}
EnumPropertyItem *RNA_image_local_itemf(bContext *C, PointerRNA *ptr, int *do_free)
{
	return rna_id_itemf(C, ptr, do_free, C ? (ID *)CTX_data_main(C)->image.first : NULL, TRUE);
}

EnumPropertyItem *RNA_scene_itemf(bContext *C, PointerRNA *ptr, int *do_free)
{
	return rna_id_itemf(C, ptr, do_free, C ? (ID *)CTX_data_main(C)->scene.first : NULL, FALSE);
}
EnumPropertyItem *RNA_scene_local_itemf(bContext *C, PointerRNA *ptr, int *do_free)
{
	return rna_id_itemf(C, ptr, do_free, C ? (ID *)CTX_data_main(C)->scene.first : NULL, TRUE);
}<|MERGE_RESOLUTION|>--- conflicted
+++ resolved
@@ -1,4 +1,4 @@
-/**
+/*
  * $Id$
  *
  * ***** BEGIN GPL LICENSE BLOCK *****
@@ -26,12 +26,19 @@
  * ***** END GPL LICENSE BLOCK *****
  */
 
+/** \file blender/windowmanager/intern/wm_operators.c
+ *  \ingroup wm
+ */
+
+
 #include <float.h>
 #include <string.h>
 #include <ctype.h>
 #include <stdio.h>
 #include <stddef.h>
-
+#include <assert.h>
+
+#include "GHOST_C-api.h"
 
 #include "MEM_guardedalloc.h"
 
@@ -54,6 +61,7 @@
 #include "BLO_readfile.h"
 
 #include "BKE_blender.h"
+#include "BKE_brush.h"
 #include "BKE_context.h"
 #include "BKE_depsgraph.h"
 #include "BKE_idprop.h"
@@ -386,9 +394,12 @@
 	BLI_addtail(&ot->macro, otmacro);
 
 	{
+		/* operator should always be found but in the event its not. dont segfault */
 		wmOperatorType *otsub = WM_operatortype_find(idname, 0);
+		if(otsub) {
 		RNA_def_pointer_runtime(ot->srna, otsub->idname, otsub->srna,
 		otsub->name, otsub->description);
+	}
 	}
 	
 	return otmacro;
@@ -641,7 +652,7 @@
 		return op->type->exec(C, op);
 	}
 	else {
-		pup= uiPupMenuBegin(C, op->type->name, ICON_NULL);
+		pup= uiPupMenuBegin(C, op->type->name, ICON_NONE);
 		layout= uiPupMenuLayout(pup);
 		uiItemsFullEnumO(layout, op->type->idname, (char*)RNA_property_identifier(prop), op->ptr->data, WM_OP_EXEC_REGION_WIN, 0);
 		uiPupMenuEnd(C, pup);
@@ -689,11 +700,16 @@
 	wmOperatorType *ot= arg1;
 
 	if(ot) {
-		PointerRNA props_ptr;
-		WM_operator_properties_create_ptr(&props_ptr, ot);
-		RNA_property_enum_set(&props_ptr, ot->prop, GET_INT_FROM_POINTER(arg2));
-		WM_operator_name_call(C, ot->idname, WM_OP_EXEC_DEFAULT, &props_ptr);
-		WM_operator_properties_free(&props_ptr);
+		if(ot->prop) {
+			PointerRNA props_ptr;
+			WM_operator_properties_create_ptr(&props_ptr, ot);
+			RNA_property_enum_set(&props_ptr, ot->prop, GET_INT_FROM_POINTER(arg2));
+			WM_operator_name_call(C, ot->idname, WM_OP_EXEC_DEFAULT, &props_ptr);
+			WM_operator_properties_free(&props_ptr);
+		}
+		else {
+			printf("operator_enum_call_cb: op->prop for '%s' is NULL\n", ot->idname);
+		}
 	}
 }
 
@@ -716,7 +732,7 @@
 	/* fake button, it holds space for search items */
 	uiDefBut(block, LABEL, 0, "", 10, 10 - uiSearchBoxhHeight(), 180, uiSearchBoxhHeight(), NULL, 0, 0, 0, 0, NULL);
 
-	uiPopupBoundsBlock(block, 6.0f, 0, -20); /* move it downwards, mouse over button */
+	uiPopupBoundsBlock(block, 6, 0, -20); /* move it downwards, mouse over button */
 	uiEndBlock(C, block);
 
 	event= *(win->eventstate);	/* XXX huh huh? make api call */
@@ -750,7 +766,7 @@
 
 	pup= uiPupMenuBegin(C, "OK?", ICON_QUESTION);
 	layout= uiPupMenuLayout(pup);
-	uiItemFullO(layout, op->type->idname, message, ICON_NULL, properties, WM_OP_EXEC_REGION_WIN, 0);
+	uiItemFullO(layout, op->type->idname, message, ICON_NONE, properties, WM_OP_EXEC_REGION_WIN, 0);
 	uiPupMenuEnd(C, pup);
 	
 	return OPERATOR_CANCELLED;
@@ -905,7 +921,7 @@
 
 	uiLayoutOperatorButs(C, layout, op, NULL, 'H', UI_LAYOUT_OP_SHOW_TITLE);
 
-	uiPopupBoundsBlock(block, 4.0f, 0, 0);
+	uiPopupBoundsBlock(block, 4, 0, 0);
 	uiEndBlock(C, block);
 
 	return block;
@@ -934,39 +950,6 @@
 
 /* Dialogs are popups that require user verification (click OK) before exec */
 static uiBlock *wm_block_create_dialog(bContext *C, ARegion *ar, void *userData)
-{
-	struct { wmOperator *op; int width; int height; } * data = userData;
-	wmOperator *op= data->op;
-	uiBlock *block;
-	uiLayout *layout;
-	uiBut *btn;
-	uiStyle *style= U.uistyles.first;
-
-	block = uiBeginBlock(C, ar, "operator dialog", UI_EMBOSS);
-	uiBlockClearFlag(block, UI_BLOCK_LOOP);
-	uiBlockSetFlag(block, UI_BLOCK_KEEP_OPEN|UI_BLOCK_RET_1|UI_BLOCK_MOVEMOUSE_QUIT);
-
-	layout= uiBlockLayout(block, UI_LAYOUT_VERTICAL, UI_LAYOUT_PANEL, 0, 0, data->width, data->height, style);
-
-	uiBlockSetFunc(block, dialog_check_cb, op, NULL);
-
-	uiLayoutOperatorButs(C, layout, op, NULL, 'H', UI_LAYOUT_OP_SHOW_TITLE);
-
-	/* clear so the OK button is left alone */
-	uiBlockSetFunc(block, NULL, NULL, NULL);
-
-	/* Create OK button, the callback of which will execute op */
-	btn= uiDefBut(block, BUT, 0, "OK", 0, 0, 0, 20, NULL, 0, 0, 0, 0, "");
-	uiButSetFunc(btn, dialog_exec_cb, op, block);
-
-	/* center around the mouse */
-	uiPopupBoundsBlock(block, 4.0f, data->width/-2, data->height/2);
-	uiEndBlock(C, block);
-
-	return block;
-}
-
-static uiBlock *wm_operator_create_ui(bContext *C, ARegion *ar, void *userData)
 {
 	struct { wmOperator *op; int width; int height; } * data = userData;
 	wmOperator *op= data->op;
@@ -974,6 +957,47 @@
 	uiLayout *layout;
 	uiStyle *style= U.uistyles.first;
 
+	block = uiBeginBlock(C, ar, "operator dialog", UI_EMBOSS);
+	uiBlockClearFlag(block, UI_BLOCK_LOOP);
+	uiBlockSetFlag(block, UI_BLOCK_KEEP_OPEN|UI_BLOCK_RET_1|UI_BLOCK_MOVEMOUSE_QUIT);
+
+	layout= uiBlockLayout(block, UI_LAYOUT_VERTICAL, UI_LAYOUT_PANEL, 0, 0, data->width, data->height, style);
+
+	uiBlockSetFunc(block, dialog_check_cb, op, NULL);
+
+	uiLayoutOperatorButs(C, layout, op, NULL, 'H', UI_LAYOUT_OP_SHOW_TITLE);
+
+	/* clear so the OK button is left alone */
+	uiBlockSetFunc(block, NULL, NULL, NULL);
+
+	/* new column so as not to interfear with custom layouts [#26436] */
+	{
+		uiBlock *col_block;
+		uiLayout *col;
+		uiBut *btn;
+
+		col= uiLayoutColumn(layout, FALSE);
+		col_block= uiLayoutGetBlock(col);
+	/* Create OK button, the callback of which will execute op */
+		btn= uiDefBut(col_block, BUT, 0, "OK", 0, -30, 0, 20, NULL, 0, 0, 0, 0, "");
+		uiButSetFunc(btn, dialog_exec_cb, op, col_block);
+	}
+
+	/* center around the mouse */
+	uiPopupBoundsBlock(block, 4, data->width/-2, data->height/2);
+	uiEndBlock(C, block);
+
+	return block;
+}
+
+static uiBlock *wm_operator_create_ui(bContext *C, ARegion *ar, void *userData)
+{
+	struct { wmOperator *op; int width; int height; } * data = userData;
+	wmOperator *op= data->op;
+	uiBlock *block;
+	uiLayout *layout;
+	uiStyle *style= U.uistyles.first;
+
 	block= uiBeginBlock(C, ar, "opui_popup", UI_EMBOSS);
 	uiBlockClearFlag(block, UI_BLOCK_LOOP);
 	uiBlockSetFlag(block, UI_BLOCK_KEEP_OPEN|UI_BLOCK_RET_1|UI_BLOCK_MOVEMOUSE_QUIT);
@@ -983,7 +1007,7 @@
 	/* since ui is defined the auto-layout args are not used */
 	uiLayoutOperatorButs(C, layout, op, NULL, 'V', 0);
 
-	uiPopupBoundsBlock(block, 4.0f, 0, 0);
+	uiPopupBoundsBlock(block, 4, 0, 0);
 	uiEndBlock(C, block);
 
 	return block;
@@ -1032,8 +1056,13 @@
 
 int WM_operator_redo_popup(bContext *C, wmOperator *op)
 {
+	/* CTX_wm_reports(C) because operator is on stack, not active in event system */
 	if((op->type->flag & OPTYPE_REGISTER)==0) {
-		BKE_reportf(op->reports, RPT_ERROR, "Operator '%s' does not have register enabled, incorrect invoke function.", op->type->idname);
+		BKE_reportf(CTX_wm_reports(C), RPT_ERROR, "Operator redo '%s' does not have register enabled, incorrect invoke function.", op->type->idname);
+		return OPERATOR_CANCELLED;
+	}
+	if(op->type->poll && op->type->poll(C)==0) {
+		BKE_reportf(CTX_wm_reports(C), RPT_ERROR, "Operator redo '%s': wrong context.", op->type->idname);
 		return OPERATOR_CANCELLED;
 	}
 	
@@ -1091,6 +1120,29 @@
 	uiPupBlockClose(C, arg_block);
 	uiPupBlock(C, wm_block_create_splash, NULL);
 	  */
+}
+
+static int wm_resource_check_prev(void)
+{
+
+	char *res= BLI_get_folder_version(BLENDER_RESOURCE_PATH_USER, BLENDER_VERSION, TRUE);
+
+	// if(res) printf("USER: %s\n", res);
+
+#if 0 /* ignore the local folder */
+	if(res == NULL) {
+		/* with a local dir, copying old files isnt useful since local dir get priority for config */
+		res= BLI_get_folder_version(BLENDER_RESOURCE_PATH_LOCAL, BLENDER_VERSION, TRUE);
+	}
+#endif
+
+	// if(res) printf("LOCAL: %s\n", res);
+	if(res) {
+		return FALSE;
+	}
+	else {
+		return (BLI_get_folder_version(BLENDER_RESOURCE_PATH_USER, BLENDER_VERSION - 1, TRUE) != NULL);
+	}
 }
 
 static uiBlock *wm_block_create_splash(bContext *C, ARegion *ar, void *UNUSED(arg))
@@ -1102,7 +1154,7 @@
 	struct RecentFile *recent;
 	int i;
 	MenuType *mt= WM_menutype_find("USERPREF_MT_splash", TRUE);
-	char url[64];
+	char url[96];
 	
 #ifdef NAN_BUILDINFO
 	int ver_width, rev_width;
@@ -1119,8 +1171,8 @@
 	sprintf(revision_str, "r%s", build_rev);
 	
 	BLF_size(style->widgetlabel.uifont_id, style->widgetlabel.points, U.dpi);
-	ver_width = BLF_width(style->widgetlabel.uifont_id, version_str)+5;
-	rev_width = BLF_width(style->widgetlabel.uifont_id, revision_str)+5;
+	ver_width = (int)BLF_width(style->widgetlabel.uifont_id, version_str) + 5;
+	rev_width = (int)BLF_width(style->widgetlabel.uifont_id, revision_str) + 5;
 #endif //NAN_BUILDINFO
 
 	block= uiBeginBlock(C, ar, "_popup", UI_EMBOSS);
@@ -1140,13 +1192,13 @@
 	uiBlockSetEmboss(block, UI_EMBOSS);
 	/* show the splash menu (containing interaction presets), using python */
 	if (mt) {
-		Menu menu= {0};
+		Menu menu= {NULL};
 		menu.layout= layout;
 		menu.type= mt;
 		mt->draw(C, &menu);
 
 //		wmWindowManager *wm= CTX_wm_manager(C);
-//		uiItemM(layout, C, "USERPREF_MT_keyconfigs", U.keyconfigstr, ICON_NULL);
+//		uiItemM(layout, C, "USERPREF_MT_keyconfigs", U.keyconfigstr, ICON_NONE);
 	}
 	
 	uiBlockSetEmboss(block, UI_EMBOSSP);
@@ -1154,26 +1206,38 @@
 	
 	split = uiLayoutSplit(layout, 0, 0);
 	col = uiLayoutColumn(split, 0);
-	uiItemL(col, "Links", ICON_NULL);
+	uiItemL(col, "Links", ICON_NONE);
 	uiItemStringO(col, "Donations", ICON_URL, "WM_OT_url_open", "url", "http://www.blender.org/blenderorg/blender-foundation/donation-payment/");
-	uiItemStringO(col, "Release Log", ICON_URL, "WM_OT_url_open", "url", "http://www.blender.org/development/release-logs/blender-256-beta/");
-	uiItemStringO(col, "Manual", ICON_URL, "WM_OT_url_open", "url", "http://wiki.blender.org/index.php/Doc:Manual");
+	uiItemStringO(col, "Release Log", ICON_URL, "WM_OT_url_open", "url", "http://www.blender.org/development/release-logs/blender-257/");
+	uiItemStringO(col, "Manual", ICON_URL, "WM_OT_url_open", "url", "http://wiki.blender.org/index.php/Doc:2.5/Manual");
 	uiItemStringO(col, "Blender Website", ICON_URL, "WM_OT_url_open", "url", "http://www.blender.org/");
 	uiItemStringO(col, "User Community", ICON_URL, "WM_OT_url_open", "url", "http://www.blender.org/community/user-community/"); // 
+	if(strcmp(STRINGIFY(BLENDER_VERSION_CYCLE), "release")==0) {
+		BLI_snprintf(url, sizeof(url), "http://www.blender.org/documentation/blender_python_api_%d_%d" STRINGIFY(BLENDER_VERSION_CHAR) "_release", BLENDER_VERSION/100, BLENDER_VERSION%100);
+	}
+	else {
 	BLI_snprintf(url, sizeof(url), "http://www.blender.org/documentation/blender_python_api_%d_%d_%d", BLENDER_VERSION/100, BLENDER_VERSION%100, BLENDER_SUBVERSION);
+	}
 	uiItemStringO(col, "Python API Reference", ICON_URL, "WM_OT_url_open", "url", url);
-	uiItemL(col, "", ICON_NULL);
+	uiItemL(col, "", ICON_NONE);
 	
 	col = uiLayoutColumn(split, 0);
-	uiItemL(col, "Recent", ICON_NULL);
+
+	if(wm_resource_check_prev()) {
+		uiItemO(col, NULL, ICON_NEW, "WM_OT_copy_prev_settings");
+		uiItemS(col);
+	}
+
+	uiItemL(col, "Recent", ICON_NONE);
 	for(recent = G.recent_files.first, i=0; (i<5) && (recent); recent = recent->next, i++) {
 		uiItemStringO(col, BLI_path_basename(recent->filepath), ICON_FILE_BLEND, "WM_OT_open_mainfile", "filepath", recent->filepath);
 	}
+
 	uiItemS(col);
 	uiItemO(col, NULL, ICON_RECOVER_LAST, "WM_OT_recover_last_session");
-	uiItemL(col, "", ICON_NULL);
-	
-	uiCenteredBoundsBlock(block, 0.0f);
+	uiItemL(col, "", ICON_NONE);
+	
+	uiCenteredBoundsBlock(block, 0);
 	uiEndBlock(C, block);
 	
 	return block;
@@ -1250,7 +1314,7 @@
 	/* fake button, it holds space for search items */
 	uiDefBut(block, LABEL, 0, "", 10, 10 - uiSearchBoxhHeight(), 180, uiSearchBoxhHeight(), NULL, 0, 0, 0, 0, NULL);
 	
-	uiPopupBoundsBlock(block, 6.0f, 0, -20); /* move it downwards, mouse over button */
+	uiPopupBoundsBlock(block, 6, 0, -20); /* move it downwards, mouse over button */
 	uiEndBlock(C, block);
 	
 	event= *(win->eventstate);	/* XXX huh huh? make api call */
@@ -1278,10 +1342,20 @@
 /* op->poll */
 static int wm_search_menu_poll(bContext *C)
 {
-	if(CTX_wm_window(C)==NULL) return 0;
-	if(CTX_wm_area(C) && CTX_wm_area(C)->spacetype==SPACE_CONSOLE) return 0;  // XXX - so we can use the shortcut in the console
-	if(CTX_wm_area(C) && CTX_wm_area(C)->spacetype==SPACE_TEXT) return 0;  // XXX - so we can use the spacebar in the text editor
-	if(CTX_data_edit_object(C) && CTX_data_edit_object(C)->type==OB_FONT) return 0; // XXX - so we can use the spacebar for entering text
+	if(CTX_wm_window(C)==NULL) {
+		return 0;
+	}
+	else {
+		ScrArea *sa= CTX_wm_area(C);
+		if(sa) {
+			if(sa->spacetype==SPACE_CONSOLE) return 0;  // XXX - so we can use the shortcut in the console
+			if(sa->spacetype==SPACE_TEXT) return 0;  // XXX - so we can use the spacebar in the text editor			
+		}
+		else {
+			Object *editob= CTX_data_edit_object(C);
+			if(editob && editob->type==OB_FONT) return 0; // XXX - so we can use the spacebar for entering text
+		}
+	}
 	return 1;
 }
 
@@ -1311,6 +1385,7 @@
 	ot->idname= "WM_OT_call_menu";
 
 	ot->exec= wm_call_menu_exec;
+	ot->poll= WM_operator_winactive;
 
 	RNA_def_string(ot->srna, "name", "", BKE_ST_MAXNAME, "Name", "Name of the menu");
 }
@@ -1382,8 +1457,12 @@
 
 static void open_set_use_scripts(wmOperator *op)
 {
-	if(!RNA_property_is_set(op->ptr, "use_scripts"))
-		RNA_boolean_set(op->ptr, "use_scripts", !(U.flag & USER_SCRIPT_AUTOEXEC_DISABLE));
+	if(!RNA_property_is_set(op->ptr, "use_scripts")) {
+		/* use G_SCRIPT_AUTOEXEC rather then the userpref because this means if
+		 * the flag has been disabled from the command line, then opening
+		 * from the menu wont enable this setting. */
+		RNA_boolean_set(op->ptr, "use_scripts", (G.f & G_SCRIPT_AUTOEXEC));
+}
 }
 
 static int wm_open_mainfile_invoke(bContext *C, wmOperator *op, wmEvent *UNUSED(event))
@@ -1479,26 +1558,11 @@
 	return flag;
 }
 
-static void wm_link_make_library_local(Main *main, const char *libname)
-{
-	Library *lib;
-
-	/* and now find the latest append lib file */
-	for(lib= main->library.first; lib; lib=lib->id.next)
-		if(BLI_streq(libname, lib->filepath))
-			break;
-	
-	/* make local */
-	if(lib) {
-		all_local(lib, 1);
-	}
-}
-
 static int wm_link_append_exec(bContext *C, wmOperator *op)
 {
 	Main *bmain= CTX_data_main(C);
 	Scene *scene= CTX_data_scene(C);
-	Main *mainl= 0;
+	Main *mainl= NULL;
 	BlendHandle *bh;
 	PropertyRNA *prop;
 	char name[FILE_MAX], dir[FILE_MAX], libname[FILE_MAX], group[GROUP_MAX];
@@ -1518,7 +1582,7 @@
 		BKE_report(op->reports, RPT_ERROR, "Nothing indicated");
 		return OPERATOR_CANCELLED;
 	}
-	else if(BLI_streq(bmain->name, libname)) {
+	else if(BLI_path_cmp(bmain->name, libname) == 0) {
 		BKE_report(op->reports, RPT_ERROR, "Cannot use current file as library");
 		return OPERATOR_CANCELLED;
 	}
@@ -1539,12 +1603,23 @@
 		return OPERATOR_CANCELLED;
 	}
 
+	bh = BLO_blendhandle_from_file(libname, op->reports);
+
+	if(bh == NULL) {
+		/* unlikely since we just browsed it, but possible
+		 * error reports will have been made by BLO_blendhandle_from_file() */
+		return OPERATOR_CANCELLED;
+	}
+
+
+	/* from here down, no error returns */
+
+	idcode = BKE_idcode_from_name(group);
+
 	/* now we have or selected, or an indicated file */
 	if(RNA_boolean_get(op->ptr, "autoselect"))
 		scene_deselect_all(scene);
 
-	bh = BLO_blendhandle_from_file(libname);
-	idcode = BKE_idcode_from_name(group);
 	
 	flag = wm_link_append_flag(op);
 
@@ -1580,8 +1655,11 @@
 	recalc_all_library_objects(bmain);
 
 	/* append, rather than linking */
-	if((flag & FILE_LINK)==0)
-		wm_link_make_library_local(bmain, libname);
+	if((flag & FILE_LINK)==0) {
+		Library *lib= BLI_findstring(&bmain->library, libname, offsetof(Library, filepath));
+		if(lib)	all_local(lib, 1);
+		else	BLI_assert(!"cant find name of just added library!");
+	}
 
 	/* important we unset, otherwise these object wont
 	 * link into other scenes from this blend file */
@@ -1897,9 +1975,12 @@
 	}
 	
 	RNA_string_get(op->ptr, "filepath", filename);
-	collada_export(CTX_data_scene(C), filename);
-	
+	if(collada_export(CTX_data_scene(C), filename)) {
 	return OPERATOR_FINISHED;
+}
+	else {
+		return OPERATOR_CANCELLED;
+	}
 }
 
 static void WM_OT_collada_export(wmOperatorType *ot)
@@ -1945,7 +2026,6 @@
 #endif
 
 
-
 /* *********************** */
 
 static void WM_OT_window_fullscreen_toggle(wmOperatorType *ot)
@@ -1979,40 +2059,25 @@
 }
 
 /* *********************** */
+
 #if defined(WIN32)
-static int console= 1;
-void WM_toggle_console(bContext *UNUSED(C), short show)
-{
-	if(show) {
-		ShowWindow(GetConsoleWindow(),SW_SHOW);
-		console= 1;
-	}
-	else {
-		ShowWindow(GetConsoleWindow(),SW_HIDE);
-		console= 0;
-	}
-}
-
-static int wm_toggle_console_op(bContext *C, wmOperator *UNUSED(op))
-{
-	if(console) {
-		WM_toggle_console(C, 0);
-	}
-	else {
-		WM_toggle_console(C, 1);
-	}
+
+static int wm_console_toggle_op(bContext *UNUSED(C), wmOperator *UNUSED(op))
+{
+	GHOST_toggleConsole(2);
 	return OPERATOR_FINISHED;
 }
 
-static void WM_OT_toggle_console(wmOperatorType *ot)
+static void WM_OT_console_toggle(wmOperatorType *ot)
 {
 	ot->name= "Toggle System Console";
-	ot->idname= "WM_OT_toggle_console";
+	ot->idname= "WM_OT_console_toggle";
 	ot->description= "Toggle System Console";
 	
-	ot->exec= wm_toggle_console_op;
+	ot->exec= wm_console_toggle_op;
 	ot->poll= WM_operator_winactive;
 }
+
 #endif
 
 /* ************ default paint cursors, draw always around cursor *********** */
@@ -2063,31 +2128,34 @@
    It stores 4 values (xmin, xmax, ymin, ymax) and event it ended with (event_type)
 */
 
-static int border_apply(bContext *C, wmOperator *op, int gesture_mode)
+static int border_apply_rect(wmOperator *op)
 {
 	wmGesture *gesture= op->customdata;
 	rcti *rect= gesture->customdata;
-	
-	if(rect->xmin > rect->xmax)
-		SWAP(int, rect->xmin, rect->xmax);
-	if(rect->ymin > rect->ymax)
-		SWAP(int, rect->ymin, rect->ymax);
 	
 	if(rect->xmin==rect->xmax || rect->ymin==rect->ymax)
 		return 0;
 		
+	
 	/* operator arguments and storage. */
-	RNA_int_set(op->ptr, "xmin", rect->xmin);
-	RNA_int_set(op->ptr, "ymin", rect->ymin);
-	RNA_int_set(op->ptr, "xmax", rect->xmax);
-	RNA_int_set(op->ptr, "ymax", rect->ymax);
+	RNA_int_set(op->ptr, "xmin", MIN2(rect->xmin, rect->xmax) );
+	RNA_int_set(op->ptr, "ymin", MIN2(rect->ymin, rect->ymax) );
+	RNA_int_set(op->ptr, "xmax", MAX2(rect->xmin, rect->xmax) );
+	RNA_int_set(op->ptr, "ymax", MAX2(rect->ymin, rect->ymax) );
+	
+	return 1;
+}
+
+static int border_apply(bContext *C, wmOperator *op, int gesture_mode)
+{
+	if (!border_apply_rect(op))
+		return 0;
 	
 	/* XXX weak; border should be configured for this without reading event types */
 	if( RNA_struct_find_property(op->ptr, "gesture_mode") )
 		RNA_int_set(op->ptr, "gesture_mode", gesture_mode);
 
 	op->type->exec(C, op);
-	
 	return 1;
 }
 
@@ -2136,6 +2204,7 @@
 			rect->xmax= event->x - sx;
 			rect->ymax= event->y - sy;
 		}
+		border_apply_rect(op);
 
 		wm_gesture_tag_redraw(C);
 	}
@@ -2447,7 +2516,7 @@
 			}
 
 			{
-				short x, y;
+				int x, y;
 				short *lasso= gesture->customdata;
 				
 				lasso += (2 * gesture->points - 2);
@@ -2629,7 +2698,7 @@
 /* *********************** radial control ****************** */
 
 static const int WM_RADIAL_CONTROL_DISPLAY_SIZE = 200;
-
+#if 0
 typedef struct wmRadialControl {
 	int mode;
 	float initial_value, value, max_value;
@@ -2652,23 +2721,448 @@
 	ARegion *ar = CTX_wm_region(C);
 	float r1=0.0f, r2=0.0f, r3=0.0f, angle=0.0f;
 
+	// int hit = 0;
 	int hit = 0;
 
 	if(rc->mode == WM_RADIALCONTROL_STRENGTH)
-		rc->tex_col[3]= (rc->value + 0.5);
+		rc->tex_col[3]= (rc->value + 0.5f);
 
 	if(rc->mode == WM_RADIALCONTROL_SIZE) {
 		r1= rc->value;
 		r2= rc->initial_value;
-<<<<<<< HEAD
 		r3= r1;
 	} else if(rc->mode == WM_RADIALCONTROL_STRENGTH) {
 		r1= (1 - rc->value) * WM_RADIAL_CONTROL_DISPLAY_SIZE;
-		r2= r3= WM_RADIAL_CONTROL_DISPLAY_SIZE;
+		r2= r3= (float)WM_RADIAL_CONTROL_DISPLAY_SIZE;
 	} else if(rc->mode == WM_RADIALCONTROL_ANGLE) {
-		r1= r2= r3= WM_RADIAL_CONTROL_DISPLAY_SIZE;
+		r1= r2= r3= (float)WM_RADIAL_CONTROL_DISPLAY_SIZE;
 		angle = rc->value;
-=======
+	}
+
+	/* Keep cursor in the original place */
+	x = rc->initial_mouse[0] - ar->winrct.xmin;
+	y = rc->initial_mouse[1] - ar->winrct.ymin;
+
+#ifdef WITH_ONSURFACEBRUSH
+	if ((paint->flags & PAINT_SHOW_BRUSH_ON_SURFACE) && vc.obact->sculpt) {
+		float alpha;
+
+		int pixel_radius, viewport[4];
+		float location[3], modelview[16], projection[16];
+
+		float visual_strength = rc->mode == WM_RADIALCONTROL_STRENGTH ? rc->value*rc->value : brush_alpha(brush)*brush_alpha(brush);
+
+		const float min_alpha = 0.20f;
+		const float max_alpha = 0.80f;
+
+		hit = sculpt_get_brush_geometry(C, x, y, &pixel_radius, location, modelview, projection, viewport);
+
+		alpha = min_alpha + (visual_strength*(max_alpha-min_alpha));
+
+		if (hit) {
+			Object *ob= CTX_data_active_object(C);
+
+			{
+				const float unprojected_radius= unproject_brush_radius(CTX_data_active_object(C), &vc, location, r1);
+				const float max_thickness= 0.12;
+				const float min_thickness= 0.06;
+				const float thickness=     1.0 - min_thickness - visual_strength*max_thickness;
+				const float inner_radius=  unprojected_radius*thickness;
+				const float outer_radius=  unprojected_radius;
+
+				Sculpt *sd = CTX_data_tool_settings(C)->sculpt;
+
+				ED_draw_fixed_overlay_on_surface(modelview, projection, ob->size, viewport, location, outer_radius, sd, brush, &vc, y+r3, y-r3, x-r3, x+r3, -angle);
+
+				ED_draw_on_surface_cursor(modelview, projection, col, alpha, ob->size, viewport, location, inner_radius, outer_radius, brush_size(brush));
+
+				if(rc->mode == WM_RADIALCONTROL_ANGLE) {
+					glTranslatef((float)x, (float)y, 0.0f);
+					glEnable(GL_BLEND);
+					glColor4f(col[0], col[1], col[2], 0.5f);
+					glEnable(GL_LINE_SMOOTH);
+					fdrawline(0, 0, WM_RADIAL_CONTROL_DISPLAY_SIZE, 0);
+					glRotatef(angle, 0, 0, 1);
+					fdrawline(0, 0, WM_RADIAL_CONTROL_DISPLAY_SIZE, 0);
+					glDisable(GL_LINE_SMOOTH);
+				}
+			}
+
+			{
+				const float unprojected_radius= unproject_brush_radius(CTX_data_active_object(C), &vc, location, r2);
+				const float max_thickness= 0.12;
+				const float min_thickness= 0.06;
+				const float thickness=     1.0 - min_thickness - visual_strength*max_thickness;
+				const float inner_radius=  unprojected_radius*thickness;
+				const float outer_radius=  unprojected_radius;
+
+				ED_draw_on_surface_cursor(modelview, projection, col, alpha, ob->size, viewport, location, inner_radius, outer_radius, brush_size(brush));
+			}
+		}
+	}
+
+	if (!hit) {
+#endif
+		glTranslatef((float)x, (float)y, 0.0f);
+
+		glEnable(GL_BLEND);
+
+		if(rc->mode == WM_RADIALCONTROL_ANGLE) {
+			glRotatef(angle, 0, 0, 1);
+		}
+
+		if (rc->tex) {
+			glBindTexture(GL_TEXTURE_2D, rc->tex);
+
+			glTexParameterf(GL_TEXTURE_2D, GL_TEXTURE_MIN_FILTER, GL_LINEAR);
+			glTexParameterf(GL_TEXTURE_2D, GL_TEXTURE_MAG_FILTER, GL_LINEAR);
+
+			glEnable(GL_TEXTURE_2D);
+			glBegin(GL_QUADS);
+		glColor4fv(rc->tex_col);
+			glTexCoord2f(0,0);
+			glVertex2f(-r3, -r3);
+			glTexCoord2f(1,0);
+			glVertex2f(r3, -r3);
+			glTexCoord2f(1,1);
+			glVertex2f(r3, r3);
+			glTexCoord2f(0,1);
+			glVertex2f(-r3, r3);
+			glEnd();
+			glDisable(GL_TEXTURE_2D);
+		}
+
+		if(rc->mode == WM_RADIALCONTROL_ANGLE) {
+		glColor4fv(rc->col);
+			glEnable(GL_LINE_SMOOTH);
+			glRotatef(-angle, 0, 0, 1);
+		fdrawline(0.0f, 0.0f, (float)WM_RADIAL_CONTROL_DISPLAY_SIZE, 0.0f);
+			glRotatef(angle, 0, 0, 1);
+		fdrawline(0.0f, 0.0f, (float)WM_RADIAL_CONTROL_DISPLAY_SIZE, 0.0f);
+			glDisable(GL_LINE_SMOOTH);
+		}
+
+	glColor4fv(rc->col);
+	glutil_draw_lined_arc(0.0, (float)(M_PI*2.0), r1, 40);
+	glutil_draw_lined_arc(0.0, (float)(M_PI*2.0), r2, 40);
+		glDisable(GL_BLEND);
+#ifdef WITH_ONSURFACEBRUSH
+	}
+#endif
+}
+
+int WM_radial_control_modal(bContext *C, wmOperator *op, wmEvent *event)
+{
+	wmRadialControl *rc = (wmRadialControl*)op->customdata;
+	int mode, initial_mouse[2], delta[2];
+	float dist;
+	double new_value = RNA_float_get(op->ptr, "new_value");
+	int ret = OPERATOR_RUNNING_MODAL;
+	// float initial_value = RNA_float_get(op->ptr, "initial_value");
+
+	mode = RNA_enum_get(op->ptr, "mode");
+	RNA_int_get_array(op->ptr, "initial_mouse", initial_mouse);
+
+	switch(event->type) {
+	case MOUSEMOVE:
+		delta[0]= initial_mouse[0] - event->x;
+		delta[1]= initial_mouse[1] - event->y;
+
+		//if (mode == WM_RADIALCONTROL_SIZE) 
+		//	delta[0]+= initial_value;
+		//else if(mode == WM_RADIALCONTROL_STRENGTH)
+		//	delta[0]+= WM_RADIAL_CONTROL_DISPLAY_SIZE * (1 - initial_value);
+		//else if(mode == WM_RADIALCONTROL_ANGLE) {
+		//	delta[0]+= WM_RADIAL_CONTROL_DISPLAY_SIZE * cos(initial_value*M_PI/180.0f);
+		//	delta[1]+= WM_RADIAL_CONTROL_DISPLAY_SIZE * sin(initial_value*M_PI/180.0f);
+		//}
+
+		dist= sqrtf(delta[0]*delta[0]+delta[1]*delta[1]);
+
+		if(mode == WM_RADIALCONTROL_SIZE)
+			new_value = dist;
+		else if(mode == WM_RADIALCONTROL_STRENGTH) {
+			new_value = 1 - dist / WM_RADIAL_CONTROL_DISPLAY_SIZE;
+		} else if(mode == WM_RADIALCONTROL_ANGLE)
+			new_value = ((int)(atan2f(delta[1], delta[0]) * (float)(180.0 / M_PI)) + 180);
+		
+		if(event->ctrl) {
+			if(mode == WM_RADIALCONTROL_STRENGTH)
+				new_value = ((int)ceilf(new_value * 10.f) * 10.0f) / 100.f;
+			else
+				new_value = ((int)new_value + 5) / 10*10;
+		}
+		
+		break;
+	case ESCKEY:
+	case RIGHTMOUSE:
+		ret = OPERATOR_CANCELLED;
+		break;
+	case LEFTMOUSE:
+	case PADENTER:
+		op->type->exec(C, op);
+		ret = OPERATOR_FINISHED;
+		break;
+	}
+
+	/* Clamp */
+	if(new_value > rc->max_value)
+		new_value = rc->max_value;
+	else if(new_value < 0)
+		new_value = 0;
+
+	/* Update paint data */
+	rc->value = (float)new_value;
+
+	RNA_float_set(op->ptr, "new_value", rc->value);
+
+	if(ret != OPERATOR_RUNNING_MODAL) {
+		WM_paint_cursor_end(CTX_wm_manager(C), rc->cursor);
+		MEM_freeN(rc);
+	}
+	
+	ED_region_tag_redraw(CTX_wm_region(C));
+
+	//if (ret != OPERATOR_RUNNING_MODAL) {
+	//	wmWindow *win = CTX_wm_window(C);
+	//	WM_cursor_restore(win);
+	//}
+
+	return ret;
+}
+
+/* Expects the operator customdata to be an ImBuf (or NULL) */
+int WM_radial_control_invoke(bContext *C, wmOperator *op, wmEvent *event)
+{
+	wmRadialControl *rc = MEM_callocN(sizeof(wmRadialControl), "radial control");
+	// wmWindow *win = CTX_wm_window(C);
+	int mode = RNA_enum_get(op->ptr, "mode");
+	float initial_value = RNA_float_get(op->ptr, "initial_value");
+	//float initial_size = RNA_float_get(op->ptr, "initial_size");
+	int mouse[2];
+	
+	mouse[0]= event->x;
+	mouse[1]= event->y;
+
+	//if (initial_size == 0)
+	//	initial_size = WM_RADIAL_CONTROL_DISPLAY_SIZE;
+
+	if(mode == WM_RADIALCONTROL_SIZE) {
+		rc->max_value = 200;
+		mouse[0]-= (int)initial_value;
+	}
+	else if(mode == WM_RADIALCONTROL_STRENGTH) {
+		rc->max_value = 1;
+		mouse[0]-= (int)(WM_RADIAL_CONTROL_DISPLAY_SIZE * (1.0f - initial_value));
+	}
+	else if(mode == WM_RADIALCONTROL_ANGLE) {
+		rc->max_value = 360;
+		mouse[0]-= (int)(WM_RADIAL_CONTROL_DISPLAY_SIZE * cos(initial_value));
+		mouse[1]-= (int)(WM_RADIAL_CONTROL_DISPLAY_SIZE * sin(initial_value));
+		initial_value *= 180.0f/(float)M_PI;
+	}
+
+	if(op->customdata) {
+		ImBuf *im = (ImBuf*)op->customdata;
+		/* Build GL texture */
+		glGenTextures(1, &rc->tex);
+		glBindTexture(GL_TEXTURE_2D, rc->tex);
+		glTexImage2D(GL_TEXTURE_2D, 0, GL_ALPHA, im->x, im->y, 0, GL_ALPHA, GL_FLOAT, im->rect_float);
+		MEM_freeN(im->rect_float);
+		MEM_freeN(im);
+	}
+
+	RNA_float_get_array(op->ptr, "color", rc->col);
+	RNA_float_get_array(op->ptr, "texture_color", rc->tex_col);
+
+	RNA_int_set_array(op->ptr, "initial_mouse", mouse);
+	RNA_float_set(op->ptr, "new_value", initial_value);
+		
+	op->customdata = rc;
+	rc->mode = mode;
+	rc->initial_value = initial_value;
+	rc->initial_mouse[0] = mouse[0];
+	rc->initial_mouse[1] = mouse[1];
+	rc->cursor = WM_paint_cursor_activate(CTX_wm_manager(C), op->type->poll,
+						  wm_radial_control_paint, op->customdata);
+
+	//WM_cursor_modal(win, CURSOR_NONE);
+
+	/* add modal handler */
+	WM_event_add_modal_handler(C, op);
+	
+	WM_radial_control_modal(C, op, event);
+	
+	return OPERATOR_RUNNING_MODAL;
+}
+
+/* Gets a descriptive string of the operation */
+void WM_radial_control_string(wmOperator *op, char str[], int maxlen)
+{
+	int mode = RNA_enum_get(op->ptr, "mode");
+	float v = RNA_float_get(op->ptr, "new_value");
+
+	if(mode == WM_RADIALCONTROL_SIZE)
+		BLI_snprintf(str, maxlen, "Size: %d", (int)v);
+	else if(mode == WM_RADIALCONTROL_STRENGTH)
+		BLI_snprintf(str, maxlen, "Strength: %d", (int)v);
+	else if(mode == WM_RADIALCONTROL_ANGLE)
+		BLI_snprintf(str, maxlen, "Angle: %d", (int)(v * 180.0f/(float)M_PI));
+}
+
+/** Important: this doesn't define an actual operator, it
+	just sets up the common parts of the radial control op. **/
+void WM_OT_radial_control_partial(wmOperatorType *ot)
+{
+	static EnumPropertyItem radial_mode_items[] = {
+		{WM_RADIALCONTROL_SIZE, "SIZE", 0, "Size", ""},
+		{WM_RADIALCONTROL_STRENGTH, "STRENGTH", 0, "Strength", ""},
+		{WM_RADIALCONTROL_ANGLE, "ANGLE", 0, "Angle", ""},
+		{0, NULL, 0, NULL, NULL}};
+	static float color[4] = {1.0f, 1.0f, 1.0f, 0.5f};
+	static float tex_color[4] = {1.0f, 1.0f, 1.0f, 1.0f};
+
+	/* Should be set in custom invoke() */
+	RNA_def_float(ot->srna, "initial_value", 0, 0, FLT_MAX, "Initial Value", "", 0, FLT_MAX);
+
+	/* Set internally, should be used in custom exec() to get final value */
+	RNA_def_float(ot->srna, "new_value", 0, 0, FLT_MAX, "New Value", "", 0, FLT_MAX);
+
+	/* Should be set before calling operator */
+	RNA_def_enum(ot->srna, "mode", radial_mode_items, 0, "Mode", "");
+
+	/* Internal */
+	RNA_def_int_vector(ot->srna, "initial_mouse", 2, NULL, INT_MIN, INT_MAX, "Initial Mouse", "", INT_MIN, INT_MAX);
+
+	RNA_def_float_color(ot->srna, "color", 4, color, 0.0f, FLT_MAX, "Color", "Radial control color", 0.0f, 1.0f);
+	RNA_def_float_color(ot->srna, "texture_color", 4, tex_color, 0.0f, FLT_MAX, "Texture Color", "Radial control texture color", 0.0f, 1.0f);
+}
+#endif
+
+typedef struct {
+	PropertyType type;
+	PropertySubType subtype;
+	PointerRNA ptr, col_ptr, fill_col_ptr, rot_ptr, zoom_ptr, image_id_ptr;
+	PropertyRNA *prop, *col_prop, *fill_col_prop, *rot_prop, *zoom_prop;
+	StructRNA *image_id_srna;
+	float initial_value, current_value, min_value, max_value;
+	int initial_mouse[2];
+	unsigned int gltex;
+	ListBase orig_paintcursors;
+	void *cursor;
+} RadialControl;
+
+static void radial_control_set_initial_mouse(RadialControl *rc, wmEvent *event)
+{
+	float d[2] = {0, 0};
+	float zoom[2] = {1, 1};
+
+	rc->initial_mouse[0]= event->x;
+	rc->initial_mouse[1]= event->y;
+
+	switch(rc->subtype) {
+	case PROP_DISTANCE:
+		d[0] = rc->initial_value;
+		break;
+	case PROP_FACTOR:
+		d[0] = WM_RADIAL_CONTROL_DISPLAY_SIZE * (1 - rc->initial_value);
+		break;
+	case PROP_ANGLE:
+		d[0] = WM_RADIAL_CONTROL_DISPLAY_SIZE * cos(rc->initial_value);
+		d[1] = WM_RADIAL_CONTROL_DISPLAY_SIZE * sin(rc->initial_value);
+		break;
+	default:
+		return;
+	}
+
+	if(rc->zoom_prop) {
+		RNA_property_float_get_array(&rc->zoom_ptr, rc->zoom_prop, zoom);
+		d[0] *= zoom[0];
+		d[1] *= zoom[1];
+	}
+
+	rc->initial_mouse[0]-= d[0];
+	rc->initial_mouse[1]-= d[1];
+}
+
+static void radial_control_set_tex(RadialControl *rc)
+{
+	ImBuf *ibuf;
+
+	switch(RNA_type_to_ID_code(rc->image_id_ptr.type)) {
+	case ID_BR:
+		if((ibuf = brush_gen_radial_control_imbuf(rc->image_id_ptr.data))) {
+			glGenTextures(1, &rc->gltex);
+			glBindTexture(GL_TEXTURE_2D, rc->gltex);
+			glTexImage2D(GL_TEXTURE_2D, 0, GL_ALPHA, ibuf->x, ibuf->y, 0,
+				     GL_ALPHA, GL_FLOAT, ibuf->rect_float);
+			MEM_freeN(ibuf->rect_float);
+			MEM_freeN(ibuf);
+		}
+		break;
+	default:
+		break;
+	}
+}
+
+static void radial_control_paint_tex(RadialControl *rc, float radius, float alpha)
+{
+	float col[3] = {0, 0, 0};
+	float rot;
+
+	/* set fill color */
+	if(rc->fill_col_prop)
+		RNA_property_float_get_array(&rc->fill_col_ptr, rc->fill_col_prop, col);
+	glColor4f(col[0], col[1], col[2], alpha);
+
+	if(rc->gltex) {
+		glBindTexture(GL_TEXTURE_2D, rc->gltex);
+
+		glTexParameterf(GL_TEXTURE_2D, GL_TEXTURE_MIN_FILTER, GL_LINEAR);
+		glTexParameterf(GL_TEXTURE_2D, GL_TEXTURE_MAG_FILTER, GL_LINEAR);
+
+		/* set up rotation if available */
+		if(rc->rot_prop) {
+			rot = RNA_property_float_get(&rc->rot_ptr, rc->rot_prop);
+			glPushMatrix();
+			glRotatef(RAD2DEGF(rot), 0, 0, 1);
+		}
+
+		/* draw textured quad */
+		glEnable(GL_TEXTURE_2D);
+		glBegin(GL_QUADS);
+		glTexCoord2f(0,0);
+		glVertex2f(-radius, -radius);
+		glTexCoord2f(1,0);
+		glVertex2f(radius, -radius);
+		glTexCoord2f(1,1);
+		glVertex2f(radius, radius);
+		glTexCoord2f(0,1);
+		glVertex2f(-radius, radius);
+		glEnd();
+		glDisable(GL_TEXTURE_2D);
+
+		/* undo rotation */
+		if(rc->rot_prop)
+			glPopMatrix();
+	}
+	else {
+		/* flat color if no texture available */
+		glutil_draw_filled_arc(0, M_PI * 2, radius, 40);
+	}
+}
+
+static void radial_control_paint_cursor(bContext *C, int x, int y, void *customdata)
+{
+	RadialControl *rc = customdata;
+	ARegion *ar = CTX_wm_region(C);
+	float r1=0.0f, r2=0.0f, tex_radius, alpha;
+	float zoom[2], col[3] = {1, 1, 1};
+
+	switch(rc->subtype) {
+	case PROP_DISTANCE:
+		r1= rc->current_value;
+		r2= rc->initial_value;
 		tex_radius= r1;
 		alpha = 0.75;
 		break;
@@ -2685,163 +3179,257 @@
 		tex_radius= WM_RADIAL_CONTROL_DISPLAY_SIZE; /* note, this is a dummy value */
 		alpha = 0.75;
 		break;
->>>>>>> 9f1a0210
 	}
 
 	/* Keep cursor in the original place */
 	x = rc->initial_mouse[0] - ar->winrct.xmin;
 	y = rc->initial_mouse[1] - ar->winrct.ymin;
-
-#ifdef WITH_ONSURFACEBRUSH
-	if ((paint->flags & PAINT_SHOW_BRUSH_ON_SURFACE) && vc.obact->sculpt) {
-		float alpha;
-
-		int pixel_radius, viewport[4];
-		float location[3], modelview[16], projection[16];
-
-		float visual_strength = rc->mode == WM_RADIALCONTROL_STRENGTH ? rc->value*rc->value : brush_alpha(brush)*brush_alpha(brush);
-
-		const float min_alpha = 0.20f;
-		const float max_alpha = 0.80f;
-
-		hit = sculpt_get_brush_geometry(C, x, y, &pixel_radius, location, modelview, projection, viewport);
-
-		alpha = min_alpha + (visual_strength*(max_alpha-min_alpha));
-
-		if (hit) {
-			Object *ob= CTX_data_active_object(C);
-
-			{
-				const float unprojected_radius= unproject_brush_radius(CTX_data_active_object(C), &vc, location, r1);
-				const float max_thickness= 0.12;
-				const float min_thickness= 0.06;
-				const float thickness=     1.0 - min_thickness - visual_strength*max_thickness;
-				const float inner_radius=  unprojected_radius*thickness;
-				const float outer_radius=  unprojected_radius;
-
-				Sculpt *sd = CTX_data_tool_settings(C)->sculpt;
-
-				ED_draw_fixed_overlay_on_surface(modelview, projection, ob->size, viewport, location, outer_radius, sd, brush, &vc, y+r3, y-r3, x-r3, x+r3, -angle);
-
-				ED_draw_on_surface_cursor(modelview, projection, col, alpha, ob->size, viewport, location, inner_radius, outer_radius, brush_size(brush));
-
-				if(rc->mode == WM_RADIALCONTROL_ANGLE) {
-					glTranslatef((float)x, (float)y, 0.0f);
-					glEnable(GL_BLEND);
-					glColor4f(col[0], col[1], col[2], 0.5f);
-					glEnable(GL_LINE_SMOOTH);
-					fdrawline(0, 0, WM_RADIAL_CONTROL_DISPLAY_SIZE, 0);
-					glRotatef(angle, 0, 0, 1);
-					fdrawline(0, 0, WM_RADIAL_CONTROL_DISPLAY_SIZE, 0);
-					glDisable(GL_LINE_SMOOTH);
-				}
-			}
-
-			{
-				const float unprojected_radius= unproject_brush_radius(CTX_data_active_object(C), &vc, location, r2);
-				const float max_thickness= 0.12;
-				const float min_thickness= 0.06;
-				const float thickness=     1.0 - min_thickness - visual_strength*max_thickness;
-				const float inner_radius=  unprojected_radius*thickness;
-				const float outer_radius=  unprojected_radius;
-
-				ED_draw_on_surface_cursor(modelview, projection, col, alpha, ob->size, viewport, location, inner_radius, outer_radius, brush_size(brush));
-			}
-		}
-	}
-
-	if (!hit) {
-#endif
-		glTranslatef((float)x, (float)y, 0.0f);
-
-		glEnable(GL_BLEND);
-
-		if(rc->mode == WM_RADIALCONTROL_ANGLE) {
-			glRotatef(angle, 0, 0, 1);
-		}
-
-		if (rc->tex) {
-			glBindTexture(GL_TEXTURE_2D, rc->tex);
-
-			glTexParameterf(GL_TEXTURE_2D, GL_TEXTURE_MIN_FILTER, GL_LINEAR);
-			glTexParameterf(GL_TEXTURE_2D, GL_TEXTURE_MAG_FILTER, GL_LINEAR);
-
-			glEnable(GL_TEXTURE_2D);
-			glBegin(GL_QUADS);
-		glColor4f(rc->tex_col[0], rc->tex_col[1], rc->tex_col[2], rc->tex_col[3]);
-			glTexCoord2f(0,0);
-			glVertex2f(-r3, -r3);
-			glTexCoord2f(1,0);
-			glVertex2f(r3, -r3);
-			glTexCoord2f(1,1);
-			glVertex2f(r3, r3);
-			glTexCoord2f(0,1);
-			glVertex2f(-r3, r3);
-			glEnd();
-			glDisable(GL_TEXTURE_2D);
-		}
-
-		if(rc->mode == WM_RADIALCONTROL_ANGLE) {
-		glColor4f(rc->col[0], rc->col[1], rc->col[2], rc->col[3]);
-			glEnable(GL_LINE_SMOOTH);
-			glRotatef(-angle, 0, 0, 1);
-			fdrawline(0, 0, WM_RADIAL_CONTROL_DISPLAY_SIZE, 0);
-			glRotatef(angle, 0, 0, 1);
-			fdrawline(0, 0, WM_RADIAL_CONTROL_DISPLAY_SIZE, 0);
-			glDisable(GL_LINE_SMOOTH);
-		}
-
-	glColor4f(rc->col[0], rc->col[1], rc->col[2], rc->col[3]);
-		glutil_draw_lined_arc(0.0, M_PI*2.0, r1, 40);
-		glutil_draw_lined_arc(0.0, M_PI*2.0, r2, 40);
-		glDisable(GL_BLEND);
-#ifdef WITH_ONSURFACEBRUSH
-	}
-#endif
-}
-
-int WM_radial_control_modal(bContext *C, wmOperator *op, wmEvent *event)
-{
-	wmRadialControl *rc = (wmRadialControl*)op->customdata;
-	int mode, initial_mouse[2], delta[2];
-	float dist;
-	double new_value = RNA_float_get(op->ptr, "new_value");
-	int ret = OPERATOR_RUNNING_MODAL;
-	// float initial_value = RNA_float_get(op->ptr, "initial_value");
-
-	mode = RNA_int_get(op->ptr, "mode");
-	RNA_int_get_array(op->ptr, "initial_mouse", initial_mouse);
+	glTranslatef((float)x, (float)y, 0.0f);
+
+	glEnable(GL_BLEND);
+	glEnable(GL_LINE_SMOOTH);
+
+	/* apply zoom if available */
+	if(rc->zoom_prop) {
+		RNA_property_float_get_array(&rc->zoom_ptr, rc->zoom_prop, zoom);
+		glScalef(zoom[0], zoom[1], 1);
+	}
+
+	/* draw rotated texture */
+	radial_control_paint_tex(rc, tex_radius, alpha);
+
+	/* set line color */
+	if(rc->col_prop)
+		RNA_property_float_get_array(&rc->col_ptr, rc->col_prop, col);
+	glColor4f(col[0], col[1], col[2], 0.5);
+
+	if(rc->subtype == PROP_ANGLE) {
+		glPushMatrix();
+		/* draw original angle line */
+		glRotatef(RAD2DEGF(rc->initial_value), 0, 0, 1);
+		fdrawline(0.0f, 0.0f, (float)WM_RADIAL_CONTROL_DISPLAY_SIZE, 0.0f);
+		/* draw new angle line */
+		glRotatef(RAD2DEGF(rc->current_value - rc->initial_value), 0, 0, 1);
+		fdrawline(0.0f, 0.0f, (float)WM_RADIAL_CONTROL_DISPLAY_SIZE, 0.0f);
+		glPopMatrix();
+	}
+
+	/* draw circles on top */
+	glutil_draw_lined_arc(0.0, (float)(M_PI*2.0), r1, 40);
+	glutil_draw_lined_arc(0.0, (float)(M_PI*2.0), r2, 40);
+
+	glDisable(GL_BLEND);
+	glDisable(GL_LINE_SMOOTH);
+}
+
+/* attempt to retrieve the rna pointer/property from an rna path;
+   returns 0 for failure, 1 for success, and also 1 if property is not
+   set */
+static int radial_control_get_path(PointerRNA *ctx_ptr, wmOperator *op,
+				   const char *name, PointerRNA *r_ptr,
+				   PropertyRNA **r_prop, int req_float,
+				   int req_length, int allow_missing)
+{
+	PropertyRNA *unused_prop;
+	int len;
+	char *str;
+
+	/* get an rna string path from the operator's properties */
+	if(!(str = RNA_string_get_alloc(op->ptr, name, NULL, 0)))
+		return 1;
+
+	if(str[0] == '\0') {
+		MEM_freeN(str);
+		return 1;
+	}
+
+	if(!r_prop)
+		r_prop = &unused_prop;
+
+	/* get rna from path */
+	if(!RNA_path_resolve(ctx_ptr, str, r_ptr, r_prop)) {
+		MEM_freeN(str);
+		if(allow_missing)
+			return 1;
+		else {
+			BKE_reportf(op->reports, RPT_ERROR, "Couldn't resolve path %s", name);
+			return 0;
+		}
+	}
+
+	/* if property is expected to be a float, check its type */
+	if(req_float) {
+		if(!(*r_prop) || (RNA_property_type(*r_prop) != PROP_FLOAT)) {
+			MEM_freeN(str);
+			BKE_reportf(op->reports, RPT_ERROR,
+				    "Property from path %s is not a float", name);
+			return 0;
+		}
+	}
+	
+	/* check property's array length */
+	if(*r_prop && (len = RNA_property_array_length(r_ptr, *r_prop)) != req_length) {
+		MEM_freeN(str);
+		BKE_reportf(op->reports, RPT_ERROR,
+			    "Property from path %s has length %d instead of %d",
+			    name, len, req_length);
+		return 0;
+	}
+
+	/* success */
+	MEM_freeN(str);
+	return 1;
+}
+
+/* initialize the rna pointers and properties using rna paths */
+static int radial_control_get_properties(bContext *C, wmOperator *op)
+{
+	RadialControl *rc = op->customdata;
+	PointerRNA ctx_ptr;
+
+	RNA_pointer_create(NULL, &RNA_Context, C, &ctx_ptr);
+
+	if(!radial_control_get_path(&ctx_ptr, op, "data_path", &rc->ptr, &rc->prop, 0, 0, 0))
+		return 0;
+
+	/* data path is required */
+	if(!rc->prop)
+		return 0;
+	
+	if(!radial_control_get_path(&ctx_ptr, op, "rotation_path", &rc->rot_ptr, &rc->rot_prop, 1, 0, 0))
+		return 0;
+	if(!radial_control_get_path(&ctx_ptr, op, "color_path", &rc->col_ptr, &rc->col_prop, 1, 3, 0))
+		return 0;
+	if(!radial_control_get_path(&ctx_ptr, op, "fill_color_path", &rc->fill_col_ptr, &rc->fill_col_prop, 1, 3, 0))
+		return 0;
+	
+	/* slightly ugly; allow this property to not resolve
+	   correctly. needed because 3d texture paint shares the same
+	   keymap as 2d image paint */
+	if(!radial_control_get_path(&ctx_ptr, op, "zoom_path", &rc->zoom_ptr, &rc->zoom_prop, 1, 2, 1))
+		return 0;
+	
+	if(!radial_control_get_path(&ctx_ptr, op, "image_id", &rc->image_id_ptr, NULL, 0, 0, 0))
+		return 0;
+	else if(rc->image_id_ptr.data) {
+		/* extra check, pointer must be to an ID */
+		if(!RNA_struct_is_ID(rc->image_id_ptr.type)) {
+			BKE_report(op->reports, RPT_ERROR,
+				   "Pointer from path image_id is not an ID");
+			return 0;
+		}
+	}
+
+	return 1;
+}
+
+static int radial_control_invoke(bContext *C, wmOperator *op, wmEvent *event)
+{
+	wmWindowManager *wm;
+	RadialControl *rc;
+	int min_value_int, max_value_int, step_int;
+	float step_float, precision;
+
+	if(!(op->customdata = rc = MEM_callocN(sizeof(RadialControl), "RadialControl")))
+		return OPERATOR_CANCELLED;
+
+	if(!radial_control_get_properties(C, op)) {
+		MEM_freeN(rc);
+		return OPERATOR_CANCELLED;
+	}
+
+	/* get type, initial, min, and max values of the property */
+	switch((rc->type = RNA_property_type(rc->prop))) {
+	case PROP_INT:
+		rc->initial_value = RNA_property_int_get(&rc->ptr, rc->prop);
+		RNA_property_int_ui_range(&rc->ptr, rc->prop, &min_value_int,
+					  &max_value_int, &step_int);
+		rc->min_value = min_value_int;
+		rc->max_value = max_value_int;
+		break;
+	case PROP_FLOAT:
+		rc->initial_value = RNA_property_float_get(&rc->ptr, rc->prop);
+		RNA_property_float_ui_range(&rc->ptr, rc->prop, &rc->min_value,
+					    &rc->max_value, &step_float, &precision);
+		break;
+	default:
+		BKE_report(op->reports, RPT_ERROR, "Property must be an integer or a float");
+		MEM_freeN(rc);
+		return OPERATOR_CANCELLED;
+	}
+
+	/* get subtype of property */
+	rc->subtype = RNA_property_subtype(rc->prop);
+	if(!ELEM3(rc->subtype, PROP_DISTANCE, PROP_FACTOR, PROP_ANGLE)) {
+		BKE_report(op->reports, RPT_ERROR, "Property must be a distance, a factor, or an angle");
+		MEM_freeN(rc);
+		return OPERATOR_CANCELLED;
+	}
+		
+	rc->current_value = rc->initial_value;
+	radial_control_set_initial_mouse(rc, event);
+	radial_control_set_tex(rc);
+
+	/* temporarily disable other paint cursors */
+	wm = CTX_wm_manager(C);
+	rc->orig_paintcursors = wm->paintcursors;
+	wm->paintcursors.first = wm->paintcursors.last = NULL;
+
+	/* add radial control paint cursor */
+	rc->cursor = WM_paint_cursor_activate(wm, op->type->poll,
+					      radial_control_paint_cursor, rc);
+
+	WM_event_add_modal_handler(C, op);
+
+	return OPERATOR_RUNNING_MODAL;
+}
+
+static void radial_control_set_value(RadialControl *rc, float val)
+{
+	switch(rc->type) {
+	case PROP_INT:
+		RNA_property_int_set(&rc->ptr, rc->prop, val);
+		break;
+	case PROP_FLOAT:
+		RNA_property_float_set(&rc->ptr, rc->prop, val);
+		break;
+	default:
+		break;
+	}
+}
+
+static int radial_control_modal(bContext *C, wmOperator *op, wmEvent *event)
+{
+	RadialControl *rc = op->customdata;
+	wmWindowManager *wm;
+	float new_value, dist, zoom[2];
+	float delta[2], snap, ret = OPERATOR_RUNNING_MODAL;
+
+	/* TODO: fix hardcoded events */
+
+	snap = event->ctrl;
 
 	switch(event->type) {
 	case MOUSEMOVE:
-		delta[0]= initial_mouse[0] - event->x;
-		delta[1]= initial_mouse[1] - event->y;
-
-		//if (mode == WM_RADIALCONTROL_SIZE) 
-		//	delta[0]+= initial_value;
-		//else if(mode == WM_RADIALCONTROL_STRENGTH)
-		//	delta[0]+= WM_RADIAL_CONTROL_DISPLAY_SIZE * (1 - initial_value);
-		//else if(mode == WM_RADIALCONTROL_ANGLE) {
-		//	delta[0]+= WM_RADIAL_CONTROL_DISPLAY_SIZE * cos(initial_value*M_PI/180.0f);
-		//	delta[1]+= WM_RADIAL_CONTROL_DISPLAY_SIZE * sin(initial_value*M_PI/180.0f);
-		//}
+		delta[0]= rc->initial_mouse[0] - event->x;
+		delta[1]= rc->initial_mouse[1] - event->y;
+
+		if(rc->zoom_prop) {
+			RNA_property_float_get_array(&rc->zoom_ptr, rc->zoom_prop, zoom);
+			delta[0] /= zoom[0];
+			delta[1] /= zoom[1];
+		}
 
 		dist= sqrt(delta[0]*delta[0]+delta[1]*delta[1]);
 
-		if(mode == WM_RADIALCONTROL_SIZE)
+		/* calculate new value and apply snapping  */
+		switch(rc->subtype) {
+		case PROP_DISTANCE:
 			new_value = dist;
-		else if(mode == WM_RADIALCONTROL_STRENGTH) {
+			if(snap) new_value = ((int)new_value + 5) / 10*10;
+			break;
+		case PROP_FACTOR:
 			new_value = 1 - dist / WM_RADIAL_CONTROL_DISPLAY_SIZE;
-<<<<<<< HEAD
-		} else if(mode == WM_RADIALCONTROL_ANGLE)
-			new_value = ((int)(atan2(delta[1], delta[0]) * (180.0 / M_PI)) + 180);
-		
-		if(event->ctrl) {
-			if(mode == WM_RADIALCONTROL_STRENGTH)
-				new_value = ((int)ceil(new_value * 10.f) * 10.0f) / 100.f;
-			else
-				new_value = ((int)new_value + 5) / 10*10;
-=======
 			if(snap) new_value = ((int)ceil(new_value * 10.f) * 10.0f) / 100.f;
 			break;
 		case PROP_ANGLE:
@@ -2851,152 +3439,68 @@
 		default:
 			new_value = dist; /* dummy value, should this ever happen? - campbell */
 			break;
->>>>>>> 9f1a0210
-		}
-		
+		}
+
+		/* clamp and update */
+		CLAMP(new_value, rc->min_value, rc->max_value);
+		radial_control_set_value(rc, new_value);
+		rc->current_value = new_value;
 		break;
+
 	case ESCKEY:
 	case RIGHTMOUSE:
+		/* cancelled; restore original value */
+		radial_control_set_value(rc, rc->initial_value);
 		ret = OPERATOR_CANCELLED;
 		break;
+		
 	case LEFTMOUSE:
 	case PADENTER:
-		op->type->exec(C, op);
+		/* done; value already set */
 		ret = OPERATOR_FINISHED;
 		break;
 	}
 
-	/* Clamp */
-	if(new_value > rc->max_value)
-		new_value = rc->max_value;
-	else if(new_value < 0)
-		new_value = 0;
-
-	/* Update paint data */
-	rc->value = new_value;
-
-	RNA_float_set(op->ptr, "new_value", new_value);
+	ED_region_tag_redraw(CTX_wm_region(C));
 
 	if(ret != OPERATOR_RUNNING_MODAL) {
-		WM_paint_cursor_end(CTX_wm_manager(C), rc->cursor);
+		wm = CTX_wm_manager(C);
+
+		WM_paint_cursor_end(wm, rc->cursor);
+
+		/* restore original paint cursors */
+		wm->paintcursors = rc->orig_paintcursors;
+
+		/* not sure if this is a good notifier to use;
+		   intended purpose is to update the UI so that the
+		   new value is displayed in sliders/numfields */
+		WM_event_add_notifier(C, NC_WINDOW, NULL);
+
+		glDeleteTextures(1, &rc->gltex);
+
 		MEM_freeN(rc);
 	}
-	
-	ED_region_tag_redraw(CTX_wm_region(C));
-
-	//if (ret != OPERATOR_RUNNING_MODAL) {
-	//	wmWindow *win = CTX_wm_window(C);
-	//	WM_cursor_restore(win);
-	//}
 
 	return ret;
 }
 
-/* Expects the operator customdata to be an ImBuf (or NULL) */
-int WM_radial_control_invoke(bContext *C, wmOperator *op, wmEvent *event)
-{
-	wmRadialControl *rc = MEM_callocN(sizeof(wmRadialControl), "radial control");
-	// wmWindow *win = CTX_wm_window(C);
-	int mode = RNA_int_get(op->ptr, "mode");
-	float initial_value = RNA_float_get(op->ptr, "initial_value");
-	//float initial_size = RNA_float_get(op->ptr, "initial_size");
-	int mouse[2];
-	
-	mouse[0]= event->x;
-	mouse[1]= event->y;
-
-	//if (initial_size == 0)
-	//	initial_size = WM_RADIAL_CONTROL_DISPLAY_SIZE;
-
-	if(mode == WM_RADIALCONTROL_SIZE) {
-		rc->max_value = 200;
-		mouse[0]-= initial_value;
-	}
-	else if(mode == WM_RADIALCONTROL_STRENGTH) {
-		rc->max_value = 1;
-		mouse[0]-= WM_RADIAL_CONTROL_DISPLAY_SIZE * (1 - initial_value);
-	}
-	else if(mode == WM_RADIALCONTROL_ANGLE) {
-		rc->max_value = 360;
-		mouse[0]-= WM_RADIAL_CONTROL_DISPLAY_SIZE * cos(initial_value);
-		mouse[1]-= WM_RADIAL_CONTROL_DISPLAY_SIZE * sin(initial_value);
-		initial_value *= 180.0f/M_PI;
-	}
-
-	if(op->customdata) {
-		ImBuf *im = (ImBuf*)op->customdata;
-		/* Build GL texture */
-		glGenTextures(1, &rc->tex);
-		glBindTexture(GL_TEXTURE_2D, rc->tex);
-		glTexImage2D(GL_TEXTURE_2D, 0, GL_ALPHA, im->x, im->y, 0, GL_ALPHA, GL_FLOAT, im->rect_float);
-		MEM_freeN(im->rect_float);
-		MEM_freeN(im);
-	}
-
-	RNA_float_get_array(op->ptr, "color", rc->col);
-	RNA_float_get_array(op->ptr, "texture_color", rc->tex_col);
-
-	RNA_int_set_array(op->ptr, "initial_mouse", mouse);
-	RNA_float_set(op->ptr, "new_value", initial_value);
-		
-	op->customdata = rc;
-	rc->mode = mode;
-	rc->initial_value = initial_value;
-	rc->initial_mouse[0] = mouse[0];
-	rc->initial_mouse[1] = mouse[1];
-	rc->cursor = WM_paint_cursor_activate(CTX_wm_manager(C), op->type->poll,
-						  wm_radial_control_paint, op->customdata);
-
-	//WM_cursor_modal(win, CURSOR_NONE);
-
-	/* add modal handler */
-	WM_event_add_modal_handler(C, op);
-	
-	WM_radial_control_modal(C, op, event);
-	
-	return OPERATOR_RUNNING_MODAL;
-}
-
-/* Gets a descriptive string of the operation */
-void WM_radial_control_string(wmOperator *op, char str[], int maxlen)
-{
-	int mode = RNA_int_get(op->ptr, "mode");
-	float v = RNA_float_get(op->ptr, "new_value");
-
-	if(mode == WM_RADIALCONTROL_SIZE)
-		BLI_snprintf(str, maxlen, "Size: %d", (int)v);
-	else if(mode == WM_RADIALCONTROL_STRENGTH)
-		BLI_snprintf(str, maxlen, "Strength: %d", (int)v);
-	else if(mode == WM_RADIALCONTROL_ANGLE)
-		BLI_snprintf(str, maxlen, "Angle: %d", (int)(v * 180.0f/M_PI));
-}
-
-/** Important: this doesn't define an actual operator, it
-	just sets up the common parts of the radial control op. **/
-void WM_OT_radial_control_partial(wmOperatorType *ot)
-{
-	static EnumPropertyItem radial_mode_items[] = {
-		{WM_RADIALCONTROL_SIZE, "SIZE", 0, "Size", ""},
-		{WM_RADIALCONTROL_STRENGTH, "STRENGTH", 0, "Strength", ""},
-		{WM_RADIALCONTROL_ANGLE, "ANGLE", 0, "Angle", ""},
-		{0, NULL, 0, NULL, NULL}};
-	static float color[4] = {1.0f, 1.0f, 1.0f, 0.5f};
-	static float tex_color[4] = {1.0f, 1.0f, 1.0f, 1.0f};
-
-	/* Should be set in custom invoke() */
-	RNA_def_float(ot->srna, "initial_value", 0, 0, FLT_MAX, "Initial Value", "", 0, FLT_MAX);
-
-	/* Set internally, should be used in custom exec() to get final value */
-	RNA_def_float(ot->srna, "new_value", 0, 0, FLT_MAX, "New Value", "", 0, FLT_MAX);
-
-	/* Should be set before calling operator */
-	RNA_def_enum(ot->srna, "mode", radial_mode_items, 0, "Mode", "");
-
-	/* Internal */
-	RNA_def_int_vector(ot->srna, "initial_mouse", 2, NULL, INT_MIN, INT_MAX, "Initial Mouse", "", INT_MIN, INT_MAX);
-
-	RNA_def_float_color(ot->srna, "color", 4, color, 0.0f, FLT_MAX, "Color", "Radial control color", 0.0f, 1.0f);
-	RNA_def_float_color(ot->srna, "texture_color", 4, tex_color, 0.0f, FLT_MAX, "Texture Color", "Radial control texture color", 0.0f, 1.0f);
+static void WM_OT_radial_control(wmOperatorType *ot)
+{
+	ot->name= "Radial Control";
+	ot->idname= "WM_OT_radial_control";
+
+	ot->invoke= radial_control_invoke;
+	ot->modal= radial_control_modal;
+
+	ot->flag= OPTYPE_REGISTER|OPTYPE_UNDO|OPTYPE_BLOCKING;
+
+	/* all paths relative to the context */
+	RNA_def_string(ot->srna, "data_path", "", 0, "Data Path", "Path of property to be set by the radial control.");
+	RNA_def_string(ot->srna, "rotation_path", "", 0, "Rotation Path", "Path of property used to rotate the texture display.");
+	RNA_def_string(ot->srna, "color_path", "", 0, "Color Path", "Path of property used to set the color of the control.");
+	RNA_def_string(ot->srna, "fill_color_path", "", 0, "Fill Color Path", "Path of property used to set the fill color of the control.");
+	RNA_def_string(ot->srna, "zoom_path", "", 0, "Zoom Path", "Path of property used to set the zoom level for the control.");
+	RNA_def_string(ot->srna, "image_id", "", 0, "Image ID", "Path of ID that is used to generate an image for the control.");
 }
 
 /* ************************** timer for testing ***************** */
@@ -3029,7 +3533,7 @@
 {
 	ARegion *ar= CTX_wm_region(C);
 	double stime= PIL_check_seconds_timer();
-	int type = RNA_int_get(op->ptr, "type");
+	int type = RNA_enum_get(op->ptr, "type");
 	int iter = RNA_int_get(op->ptr, "iterations");
 	int a;
 	float time;
@@ -3108,7 +3612,7 @@
 		}
 	}
 	
-	time= ((PIL_check_seconds_timer()-stime)*1000);
+	time= (float)((PIL_check_seconds_timer()-stime)*1000);
 
 	RNA_enum_description(redraw_timer_type_items, type, &infostr);
 
@@ -3190,8 +3694,9 @@
 	WM_operatortype_append(WM_OT_splash);
 	WM_operatortype_append(WM_OT_search_menu);
 	WM_operatortype_append(WM_OT_call_menu);
+	WM_operatortype_append(WM_OT_radial_control);
 #if defined(WIN32)
-	WM_operatortype_append(WM_OT_toggle_console);
+	WM_operatortype_append(WM_OT_console_toggle);
 #endif
 
 #ifdef WITH_COLLADA
