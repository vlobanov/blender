/*
 * ***** BEGIN GPL LICENSE BLOCK *****
 *
 * This program is free software; you can redistribute it and/or
 * modify it under the terms of the GNU General Public License
 * as published by the Free Software Foundation; either version 2
 * of the License, or (at your option) any later version. 
 *
 * This program is distributed in the hope that it will be useful,
 * but WITHOUT ANY WARRANTY; without even the implied warranty of
 * MERCHANTABILITY or FITNESS FOR A PARTICULAR PURPOSE.  See the
 * GNU General Public License for more details.
 *
 * You should have received a copy of the GNU General Public License
 * along with this program; if not, write to the Free Software Foundation,
 * Inc., 51 Franklin Street, Fifth Floor, Boston, MA 02110-1301, USA.
 *
 * The Original Code is Copyright (C) 2001-2002 by NaN Holding BV.
 * All rights reserved.
 *
 * Contributor(s): 2007 Blender Foundation (refactor)
 *
 * ***** END GPL LICENSE BLOCK *****
 *
 *
 * Subwindow opengl handling. 
 * BTW: subwindows open/close in X11 are way too slow, tried it, and choose for my own system... (ton)
 * 
 */

/** \file blender/windowmanager/intern/wm_subwindow.c
 *  \ingroup wm
 */

#include <string.h>

#include "MEM_guardedalloc.h"

#include "DNA_windowmanager_types.h"
#include "DNA_screen_types.h"

#include "BLI_blenlib.h"
#include "BLI_math.h"
#include "BLI_utildefines.h"

#include "BIF_glutil.h"

#include "BKE_context.h"
#include "BKE_global.h"

#include "GPU_compatibility.h"
#include "GPU_extensions.h"

#include "WM_api.h"
#include "wm_subwindow.h"
#include "wm_window.h"

/* wmSubWindow stored in wmWindow... but not exposed outside this C file */
/* it seems a bit redundant (area regions can store it too, but we keep it
 * because we can store all kind of future opengl fanciness here */

/* we use indices and array because:
 * - index has safety, no pointers from this C file hanging around
 * - fast lookups of indices with array, list would give overhead
 * - old code used it this way...
 * - keep option open to have 2 screens using same window
 */

typedef struct wmSubWindow {
	struct wmSubWindow *next, *prev;
	
	rcti winrct;
	int swinid;
} wmSubWindow;


/* ******************* open, free, set, get data ******************** */

/* not subwindow itself */
static void wm_subwindow_free(wmSubWindow *UNUSED(swin))
{
	/* future fancy stuff */
}

void wm_subwindows_free(wmWindow *win)
{
	wmSubWindow *swin;
	
	for (swin = win->subwindows.first; swin; swin = swin->next)
		wm_subwindow_free(swin);
	
	BLI_freelistN(&win->subwindows);
}


int wm_subwindow_get(wmWindow *win)	
{
	if (win->curswin)
		return win->curswin->swinid;
	return 0;
}

static wmSubWindow *swin_from_swinid(wmWindow *win, int swinid)
{
	wmSubWindow *swin;
	
	for (swin = win->subwindows.first; swin; swin = swin->next)
		if (swin->swinid == swinid)
			break;
	return swin;
}

void wm_subwindow_getsize(wmWindow *win, int swinid, int *x, int *y) 
{
	wmSubWindow *swin = swin_from_swinid(win, swinid);

	if (swin) {
		*x = BLI_rcti_size_x(&swin->winrct) + 1;
		*y = BLI_rcti_size_y(&swin->winrct) + 1;
	}
}

void wm_subwindow_getorigin(wmWindow *win, int swinid, int *x, int *y)
{
	wmSubWindow *swin = swin_from_swinid(win, swinid);

	if (swin) {
		*x = swin->winrct.xmin;
		*y = swin->winrct.ymin;
	}
}

void wm_subwindow_getmatrix(wmWindow *win, int swinid, float mat[][4])
{
	wmSubWindow *swin = swin_from_swinid(win, swinid);

	if (swin) {
		/* used by UI, should find a better way to get the matrix there */
		if (swinid == win->screen->mainwin) {
			int width, height;

			wm_subwindow_getsize(win, swin->swinid, &width, &height);
			orthographic_m4(mat, -GLA_PIXEL_OFS, (float)width - GLA_PIXEL_OFS, -GLA_PIXEL_OFS, (float)height - GLA_PIXEL_OFS, -100, 100);
		}
		else {
			gpuGetMatrix(GL_PROJECTION_MATRIX, (float *)mat);
		}
	}
}

/* always sets pixel-precise 2D window/view matrices */
/* coords is in whole pixels. xmin = 15, xmax = 16: means window is 2 pix big */
int wm_subwindow_open(wmWindow *win, rcti *winrct)
{
	wmSubWindow *swin;
	int width, height;
	int freewinid = 1;
	
	for (swin = win->subwindows.first; swin; swin = swin->next)
		if (freewinid <= swin->swinid)
			freewinid = swin->swinid + 1;

	win->curswin = swin = MEM_callocN(sizeof(wmSubWindow), "swinopen");
	BLI_addtail(&win->subwindows, swin);
	
	if (G.debug & G_DEBUG_EVENTS) {
		printf("%s: swin %d added\n", __func__, freewinid);
	}

	swin->swinid = freewinid;
	swin->winrct = *winrct;

	/* and we appy it all right away */
	wmSubWindowSet(win, swin->swinid);
	
	/* extra service */
	wm_subwindow_getsize(win, swin->swinid, &width, &height);
	wmOrtho2(-GLA_PIXEL_OFS, (float)width - GLA_PIXEL_OFS, -GLA_PIXEL_OFS, (float)height - GLA_PIXEL_OFS);
	gpuLoadIdentity();

	return swin->swinid;
}


void wm_subwindow_close(wmWindow *win, int swinid)
{
	wmSubWindow *swin = swin_from_swinid(win, swinid);

	if (swin) {
		if (swin == win->curswin)
			win->curswin = NULL;
		wm_subwindow_free(swin);
		BLI_remlink(&win->subwindows, swin);
		MEM_freeN(swin);
	} 
	else {
		printf("%s: Internal error, bad winid: %d\n", __func__, swinid);
	}
}

/* pixels go from 0-99 for a 100 pixel window */
void wm_subwindow_position(wmWindow *win, int swinid, rcti *winrct)
{
	wmSubWindow *swin = swin_from_swinid(win, swinid);
	
	if (swin) {
		int width, height;
		
		swin->winrct = *winrct;
		
		/* CRITICAL, this clamping ensures that
		 * the viewport never goes outside the screen
		 * edges (assuming the x, y coords aren't
		 *        outside). This caused a hardware lock
		 * on Matrox cards if it happens.
		 *
		 * Really Blender should never _ever_ try
		 * to do such a thing, but just to be safe
		 * clamp it anyway (or fix the bScreen
		 * scaling routine, and be damn sure you
		 * fixed it). - zr  (2001!)
		 */
		
		if (swin->winrct.xmax > win->sizex)
			swin->winrct.xmax = win->sizex;
		if (swin->winrct.ymax > win->sizey)
			swin->winrct.ymax = win->sizey;
		
		/* extra service */
		wmSubWindowSet(win, swinid);
		wm_subwindow_getsize(win, swinid, &width, &height);
		wmOrtho2(-GLA_PIXEL_OFS, (float)width - GLA_PIXEL_OFS, -GLA_PIXEL_OFS, (float)height - GLA_PIXEL_OFS);
	}
	else {
		printf("%s: Internal error, bad winid: %d\n", __func__, swinid);
	}
}

/* ---------------- WM versions of OpenGL style API calls ------------------------ */
/* ----------------- exported in WM_api.h ------------------------------------------------------ */

/* internal state, no threaded opengl! XXX */
static wmWindow    *_curwindow  = NULL;
static wmSubWindow *_curswin    = NULL;

void wmSubWindowScissorSet(wmWindow *win, int swinid, rcti *srct)
{
	int x, y, width, height;

	_curswin = swin_from_swinid(win, swinid);

	if (_curswin == NULL) {
		printf("%s %d: doesn't exist\n", __func__, swinid);
		return;
	}

	win->curswin = _curswin;

	_curwindow = win;
<<<<<<< HEAD

	x      = _curswin->winrct.xmin;
	y      = _curswin->winrct.ymin;
	width  = _curswin->winrct.xmax - _curswin->winrct.xmin + 1;
	height = _curswin->winrct.ymax - _curswin->winrct.ymin + 1;

	gpuViewport(x, y, width, height);

	if (srct) {
		x      = srct->xmin;
		y      = srct->ymin;
		width  = srct->xmax - srct->xmin + 1;
		height = srct->ymax - srct->ymin + 1;
=======
	
	width  = BLI_rcti_size_x(&_curswin->winrct) + 1;
	height = BLI_rcti_size_y(&_curswin->winrct) + 1;
	glViewport(_curswin->winrct.xmin, _curswin->winrct.ymin, width, height);

	if (srct) {
		width  = BLI_rcti_size_x(srct) + 1;
		height = BLI_rcti_size_y(srct) + 1;
		glScissor(srct->xmin, srct->ymin, width, height);
>>>>>>> 7748133b
	}

	gpuScissor(x, y, width, height);

	wmOrtho2(-GLA_PIXEL_OFS, (float)width - GLA_PIXEL_OFS, -GLA_PIXEL_OFS, (float)height - GLA_PIXEL_OFS);

	gpuLoadIdentity(); /* reset MODELVIEW */
}

/* enable the WM versions of opengl calls */
void wmSubWindowSet(wmWindow *win, int swinid)
{
	wmSubWindowScissorSet(win, swinid, NULL);
}

void wmFrustum(float x1, float x2, float y1, float y2, float n, float f)
{
	gpuMatrixMode(GL_PROJECTION);
	gpuLoadFrustum(x1, x2, y1, y2, n, f);
	gpuMatrixMode(GL_MODELVIEW);
}

void wmOrtho(float x1, float x2, float y1, float y2, float n, float f)
{
	gpuMatrixMode(GL_PROJECTION);
	gpuLoadOrtho(x1, x2, y1, y2, n, f);
	gpuMatrixMode(GL_MODELVIEW);
}

void wmOrtho2(float x1, float x2, float y1, float y2)
{
	/* make sure the window rectangle is not degenerate */

	if (x1 == x2) {
		x2 += 1.0f;
	}

	if (y1 == y2) {
		y2 += 1.0f;
	}

	wmOrtho(x1, x2, y1, y2, -100, 100);
}

/* *************************** Framebuffer color depth, for selection codes ********************** */

#ifdef __APPLE__

/* apple seems to round colors to below and up on some configs */

unsigned int index_to_framebuffer(int index)
{
	unsigned int i = index;

	switch (GPU_color_depth()) {
		case 12:
			i = ((i & 0xF00) << 12) + ((i & 0xF0) << 8) + ((i & 0xF) << 4);
			/* sometimes dithering subtracts! */
			i |= 0x070707;
			break;
		case 15:
		case 16:
			i = ((i & 0x7C00) << 9) + ((i & 0x3E0) << 6) + ((i & 0x1F) << 3);
			i |= 0x030303;
			break;
		case 24:
			break;
		default: /* 18 bits... */
			i = ((i & 0x3F000) << 6) + ((i & 0xFC0) << 4) + ((i & 0x3F) << 2);
			i |= 0x010101;
			break;
	}

	return i;
}

#else

/* this is the old method as being in use for ages.... seems to work? colors are rounded to lower values */

unsigned int index_to_framebuffer(int index)
{
	unsigned int i = index;
	
	switch (GPU_color_depth()) {
		case 8:
			i = ((i & 48) << 18) + ((i & 12) << 12) + ((i & 3) << 6);
			i |= 0x3F3F3F;
			break;
		case 12:
			i = ((i & 0xF00) << 12) + ((i & 0xF0) << 8) + ((i & 0xF) << 4);
			/* sometimes dithering subtracts! */
			i |= 0x0F0F0F;
			break;
		case 15:
		case 16:
			i = ((i & 0x7C00) << 9) + ((i & 0x3E0) << 6) + ((i & 0x1F) << 3);
			i |= 0x070707;
			break;
		case 24:
			break;
		default:    /* 18 bits... */
			i = ((i & 0x3F000) << 6) + ((i & 0xFC0) << 4) + ((i & 0x3F) << 2);
			i |= 0x030303;
			break;
	}
	
	return i;
}

#endif

void WM_framebuffer_index_set(int index)
{
	gpuColor3x(index_to_framebuffer(index));
}

void WM_set_framebuffer_index_current_color(int index)
{
	gpuCurrentColor3x(index_to_framebuffer(index));
}

int WM_framebuffer_to_index(unsigned int col)
{
	if (col == 0) return 0;

	switch (GPU_color_depth()) {
		case 8:
			return ((col & 0xC00000) >> 18) + ((col & 0xC000) >> 12) + ((col & 0xC0) >> 6);
		case 12:
			return ((col & 0xF00000) >> 12) + ((col & 0xF000) >> 8) + ((col & 0xF0) >> 4);
		case 15:
		case 16:
			return ((col & 0xF80000) >> 9) + ((col & 0xF800) >> 6) + ((col & 0xF8) >> 3);
		case 24:
			return col & 0xFFFFFF;
		default: // 18 bits...
			return ((col & 0xFC0000) >> 6) + ((col & 0xFC00) >> 4) + ((col & 0xFC) >> 2);
	}		
}


/* ********** END MY WINDOW ************** */<|MERGE_RESOLUTION|>--- conflicted
+++ resolved
@@ -257,31 +257,19 @@
 	win->curswin = _curswin;
 
 	_curwindow = win;
-<<<<<<< HEAD
 
 	x      = _curswin->winrct.xmin;
 	y      = _curswin->winrct.ymin;
-	width  = _curswin->winrct.xmax - _curswin->winrct.xmin + 1;
-	height = _curswin->winrct.ymax - _curswin->winrct.ymin + 1;
+	width  = BLI_rcti_size_x(&_curswin->winrct) + 1;
+	height = BLI_rcti_size_y(&_curswin->winrct) + 1;
 
 	gpuViewport(x, y, width, height);
 
 	if (srct) {
 		x      = srct->xmin;
 		y      = srct->ymin;
-		width  = srct->xmax - srct->xmin + 1;
-		height = srct->ymax - srct->ymin + 1;
-=======
-	
-	width  = BLI_rcti_size_x(&_curswin->winrct) + 1;
-	height = BLI_rcti_size_y(&_curswin->winrct) + 1;
-	glViewport(_curswin->winrct.xmin, _curswin->winrct.ymin, width, height);
-
-	if (srct) {
 		width  = BLI_rcti_size_x(srct) + 1;
 		height = BLI_rcti_size_y(srct) + 1;
-		glScissor(srct->xmin, srct->ymin, width, height);
->>>>>>> 7748133b
 	}
 
 	gpuScissor(x, y, width, height);
