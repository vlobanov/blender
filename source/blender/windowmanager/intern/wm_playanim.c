--- conflicted
+++ resolved
@@ -1419,8 +1419,9 @@
 #endif
 
 	BLI_freelistN(&picsbase);
-
-<<<<<<< HEAD
+	BLI_freelistN(&inmempicsbase);
+	added_images = 0;
+
 #ifdef WITH_AUDASPACE
 	if (playback_handle)
 		AUD_stop(playback_handle);
@@ -1428,10 +1429,6 @@
 	AUD_exit();
 #endif
 
-=======
-	BLI_freelistN(&inmempicsbase);
-	added_images = 0;
->>>>>>> be6479c9
 #if 0 // XXX25
 	free_blender();
 #else
