/*
 * ***** BEGIN GPL LICENSE BLOCK *****
 *
 * This program is free software; you can redistribute it and/or
 * modify it under the terms of the GNU General Public License
 * as published by the Free Software Foundation; either version 2
 * of the License, or (at your option) any later version.
 *
 * This program is distributed in the hope that it will be useful,
 * but WITHOUT ANY WARRANTY; without even the implied warranty of
 * MERCHANTABILITY or FITNESS FOR A PARTICULAR PURPOSE.  See the
 * GNU General Public License for more details.
 *
 * You should have received a copy of the GNU General Public License
 * along with this program; if not, write to the Free Software Foundation,
 * Inc., 51 Franklin Street, Fifth Floor, Boston, MA 02110-1301, USA.
 *
 * The Original Code is Copyright (C) 2005 Blender Foundation.
 * All rights reserved.
 *
 * The Original Code is: all of this file.
 *
 * Contributor(s): Brecht Van Lommel.
 *
 * ***** END GPL LICENSE BLOCK *****
 */

/** \file GPU_extensions.h
 *  \ingroup gpu
 */

#ifndef __GPU_EXTENSIONS_H__
#define __GPU_EXTENSIONS_H__

#ifdef __cplusplus
extern "C" {
#endif

/* GPU extensions support */

void GPU_extensions_disable(void);

bool GPU_legacy_support(void);
bool GPU_glsl_support(void);
bool GPU_full_non_power_of_two_support(void);
bool GPU_display_list_support(void);
bool GPU_bicubic_bump_support(void);
bool GPU_geometry_shader_support(void);
bool GPU_geometry_shader_support_via_extension(void);
bool GPU_instanced_drawing_support(void);

int GPU_max_texture_size(void);
int GPU_max_textures(void);
float GPU_max_texture_anisotropy(void);
int GPU_max_color_texture_samples(void);
int GPU_max_cube_map_size(void);
int GPU_color_depth(void);
int GPU_max_textures(void);
void GPU_get_dfdy_factors(float fac[2]);

bool GPU_mem_stats_supported(void);
void GPU_mem_stats_get(int *totalmem, int *freemem);

void GPU_code_generate_glsl_lib(void);

/* GPU Types */

typedef enum GPUDeviceType {
	GPU_DEVICE_NVIDIA =     (1 << 0),
	GPU_DEVICE_ATI =        (1 << 1),
	GPU_DEVICE_INTEL =      (1 << 2),
	GPU_DEVICE_SOFTWARE =   (1 << 3),
	GPU_DEVICE_UNKNOWN =    (1 << 4),
	GPU_DEVICE_ANY =        (0xff)
} GPUDeviceType;

typedef enum GPUOSType {
	GPU_OS_WIN =            (1 << 8),
	GPU_OS_MAC =            (1 << 9),
	GPU_OS_UNIX =           (1 << 10),
	GPU_OS_ANY =            (0xff00)
} GPUOSType;

typedef enum GPUDriverType {
	GPU_DRIVER_OFFICIAL =   (1 << 16),
	GPU_DRIVER_OPENSOURCE = (1 << 17),
	GPU_DRIVER_SOFTWARE =   (1 << 18),
	GPU_DRIVER_ANY =        (0xff0000)
} GPUDriverType;

bool GPU_type_matches(GPUDeviceType device, GPUOSType os, GPUDriverType driver);

<<<<<<< HEAD
/* GPU Texture
 * - always returns unsigned char RGBA textures
 * - if texture with non square dimensions is created, depending on the
 *   graphics card capabilities the texture may actually be stored in a
 *   larger texture with power of two dimensions. the actual dimensions
 *   may be queried with GPU_texture_opengl_width/height. GPU_texture_coord_2f
 *   calls glTexCoord2f with the coordinates adjusted for this.
 * - can use reference counting:
 *     - reference counter after GPU_texture_create is 1
 *     - GPU_texture_ref increases by one
 *     - GPU_texture_free decreases by one, and frees if 0
 *  - if created with from_blender, will not free the texture
 */

typedef enum GPUHDRType {
	GPU_HDR_NONE =       0,
	GPU_HDR_HALF_FLOAT = 1,
	GPU_HDR_FULL_FLOAT = (1 << 1),
} GPUHDRType;

GPUTexture *GPU_texture_create_1D(int w, const float *pixels, char err_out[256]);
GPUTexture *GPU_texture_create_2D(int w, int h, const float *pixels, GPUHDRType hdr, char err_out[256]);
GPUTexture *GPU_texture_create_3D(int w, int h, int depth, int channels, const float *fpixels);
GPUTexture *GPU_texture_create_depth(int w, int h, char err_out[256]);
GPUTexture *GPU_texture_create_vsm_shadow_map(int size, char err_out[256]);
GPUTexture *GPU_texture_create_2D_procedural(int w, int h, const float *pixels, bool repeat, char err_out[256]);
GPUTexture *GPU_texture_create_1D_procedural(int w, const float *pixels, char err_out[256]);
GPUTexture *GPU_texture_from_blender(struct Image *ima,
	struct ImageUser *iuser, bool is_data, double time, int mipmap);
GPUTexture *GPU_texture_from_preview(struct PreviewImage *prv, int mipmap);
void GPU_invalid_tex_init(void);
void GPU_invalid_tex_bind(int mode);
void GPU_invalid_tex_free(void);

void GPU_texture_free(GPUTexture *tex);

void GPU_texture_ref(GPUTexture *tex);

void GPU_texture_bind(GPUTexture *tex, int number);
void GPU_texture_unbind(GPUTexture *tex);

void GPU_texture_filter_mode(GPUTexture *tex, bool compare, bool use_filter);

GPUFrameBuffer *GPU_texture_framebuffer(GPUTexture *tex);

int GPU_texture_target(const GPUTexture *tex);
int GPU_texture_opengl_width(const GPUTexture *tex);
int GPU_texture_opengl_height(const GPUTexture *tex);
int GPU_texture_opengl_bindcode(const GPUTexture *tex);

/* GPU Framebuffer
 * - this is a wrapper for an OpenGL framebuffer object (FBO). in practice
 *   multiple FBO's may be created, to get around limitations on the number
 *   of attached textures and the dimension requirements.
 * - after any of the GPU_framebuffer_* functions, GPU_framebuffer_restore must
 *   be called before rendering to the window framebuffer again */

void GPU_texture_bind_as_framebuffer(GPUTexture *tex);

GPUFrameBuffer *GPU_framebuffer_create(void);
int GPU_framebuffer_texture_attach(GPUFrameBuffer *fb, GPUTexture *tex, int slot, char err_out[256]);
void GPU_framebuffer_texture_detach(GPUTexture *tex);
void GPU_framebuffer_slots_bind(GPUFrameBuffer *fb, int slot);
void GPU_framebuffer_texture_unbind(GPUFrameBuffer *fb, GPUTexture *tex);
void GPU_framebuffer_free(GPUFrameBuffer *fb);
bool GPU_framebuffer_check_valid(GPUFrameBuffer *fb, char err_out[256]);

void GPU_framebuffer_bind_no_save(GPUFrameBuffer *fb, int slot);

void GPU_framebuffer_restore(void);
void GPU_framebuffer_blur(GPUFrameBuffer *fb, GPUTexture *tex, GPUFrameBuffer *blurfb, GPUTexture *blurtex);

/* GPU OffScreen
 * - wrapper around framebuffer and texture for simple offscreen drawing
 * - changes size if graphics card can't support it */

GPUOffScreen *GPU_offscreen_create(int width, int height, char err_out[256]);
void GPU_offscreen_free(GPUOffScreen *ofs);
void GPU_offscreen_bind(GPUOffScreen *ofs, bool save);
void GPU_offscreen_unbind(GPUOffScreen *ofs, bool restore);
void GPU_offscreen_read_pixels(GPUOffScreen *ofs, int type, void *pixels);
int GPU_offscreen_width(const GPUOffScreen *ofs);
int GPU_offscreen_height(const GPUOffScreen *ofs);

/* Builtin/Non-generated shaders */
typedef enum GPUProgramType {
	GPU_PROGRAM_TYPE_FRAGMENT = 0
} GPUProgramType;


GPUProgram *GPU_program_shader_create(GPUProgramType type, const char *code);
void GPU_program_free(GPUProgram *program);
void GPU_program_parameter_4f(GPUProgram *program, unsigned int location, float x, float y, float z, float w);
void GPU_program_bind(GPUProgram *);
void GPU_program_unbind(GPUProgram *);

/* GPU Shader
 * - only for fragment shaders now
 * - must call texture bind before setting a texture as uniform! */

GPUShader *GPU_shader_create(const char *vertexcode, const char *fragcode, const char *geocode, const char *libcode, const char *defines, int input, int output, int number);
void GPU_shader_free(GPUShader *shader);

void GPU_shader_bind(GPUShader *shader);
void GPU_shader_unbind(void);

int GPU_shader_get_attrib(GPUShader *shader, const char *name);
int GPU_shader_get_uniform(GPUShader *shader, const char *name);
void GPU_shader_uniform_vector(GPUShader *shader, int location, int length,
	int arraysize, const float *value);
void GPU_shader_uniform_vector_int(GPUShader *shader, int location, int length,
	int arraysize, const int *value);

void GPU_shader_uniform_texture(GPUShader *shader, int location, GPUTexture *tex);
void GPU_shader_uniform_int(GPUShader *shader, int location, int value);
void GPU_shader_geometry_stage_primitive_io(GPUShader *shader, int input, int output, int number);

int GPU_shader_get_attribute(GPUShader *shader, const char *name);

/* Builtin/Non-generated shaders */
typedef enum GPUBuiltinShader {
	GPU_SHADER_VSM_STORE         = 0,
	GPU_SHADER_SEP_GAUSSIAN_BLUR = 1,
} GPUBuiltinShader;

typedef enum GPUBuiltinProgram {
	GPU_PROGRAM_SMOKE         = 0,
	GPU_PROGRAM_SMOKE_COLORED = 1,
} GPUBuiltinProgram;

GPUShader *GPU_shader_get_builtin_shader(GPUBuiltinShader shader);
GPUProgram *GPU_shader_get_builtin_program(GPUBuiltinProgram program);
GPUShader *GPU_shader_get_builtin_fx_shader(int effects, bool persp);

void GPU_shader_free_builtin_shaders(void);

/* Vertex attributes for shaders */

#define GPU_MAX_ATTRIB 32

typedef struct GPUVertexAttribs {
	struct {
		int type;
		int glindex;
		int gltexco;
		int attribid;
		char name[64];	/* MAX_CUSTOMDATA_LAYER_NAME */
	} layer[GPU_MAX_ATTRIB];

	int totlayer;
} GPUVertexAttribs;

=======
>>>>>>> 7da189b4
#ifdef __cplusplus
}
#endif

#endif  /* __GPU_EXTENSIONS_H__ */<|MERGE_RESOLUTION|>--- conflicted
+++ resolved
@@ -55,7 +55,6 @@
 int GPU_max_color_texture_samples(void);
 int GPU_max_cube_map_size(void);
 int GPU_color_depth(void);
-int GPU_max_textures(void);
 void GPU_get_dfdy_factors(float fac[2]);
 
 bool GPU_mem_stats_supported(void);
@@ -90,161 +89,6 @@
 
 bool GPU_type_matches(GPUDeviceType device, GPUOSType os, GPUDriverType driver);
 
-<<<<<<< HEAD
-/* GPU Texture
- * - always returns unsigned char RGBA textures
- * - if texture with non square dimensions is created, depending on the
- *   graphics card capabilities the texture may actually be stored in a
- *   larger texture with power of two dimensions. the actual dimensions
- *   may be queried with GPU_texture_opengl_width/height. GPU_texture_coord_2f
- *   calls glTexCoord2f with the coordinates adjusted for this.
- * - can use reference counting:
- *     - reference counter after GPU_texture_create is 1
- *     - GPU_texture_ref increases by one
- *     - GPU_texture_free decreases by one, and frees if 0
- *  - if created with from_blender, will not free the texture
- */
-
-typedef enum GPUHDRType {
-	GPU_HDR_NONE =       0,
-	GPU_HDR_HALF_FLOAT = 1,
-	GPU_HDR_FULL_FLOAT = (1 << 1),
-} GPUHDRType;
-
-GPUTexture *GPU_texture_create_1D(int w, const float *pixels, char err_out[256]);
-GPUTexture *GPU_texture_create_2D(int w, int h, const float *pixels, GPUHDRType hdr, char err_out[256]);
-GPUTexture *GPU_texture_create_3D(int w, int h, int depth, int channels, const float *fpixels);
-GPUTexture *GPU_texture_create_depth(int w, int h, char err_out[256]);
-GPUTexture *GPU_texture_create_vsm_shadow_map(int size, char err_out[256]);
-GPUTexture *GPU_texture_create_2D_procedural(int w, int h, const float *pixels, bool repeat, char err_out[256]);
-GPUTexture *GPU_texture_create_1D_procedural(int w, const float *pixels, char err_out[256]);
-GPUTexture *GPU_texture_from_blender(struct Image *ima,
-	struct ImageUser *iuser, bool is_data, double time, int mipmap);
-GPUTexture *GPU_texture_from_preview(struct PreviewImage *prv, int mipmap);
-void GPU_invalid_tex_init(void);
-void GPU_invalid_tex_bind(int mode);
-void GPU_invalid_tex_free(void);
-
-void GPU_texture_free(GPUTexture *tex);
-
-void GPU_texture_ref(GPUTexture *tex);
-
-void GPU_texture_bind(GPUTexture *tex, int number);
-void GPU_texture_unbind(GPUTexture *tex);
-
-void GPU_texture_filter_mode(GPUTexture *tex, bool compare, bool use_filter);
-
-GPUFrameBuffer *GPU_texture_framebuffer(GPUTexture *tex);
-
-int GPU_texture_target(const GPUTexture *tex);
-int GPU_texture_opengl_width(const GPUTexture *tex);
-int GPU_texture_opengl_height(const GPUTexture *tex);
-int GPU_texture_opengl_bindcode(const GPUTexture *tex);
-
-/* GPU Framebuffer
- * - this is a wrapper for an OpenGL framebuffer object (FBO). in practice
- *   multiple FBO's may be created, to get around limitations on the number
- *   of attached textures and the dimension requirements.
- * - after any of the GPU_framebuffer_* functions, GPU_framebuffer_restore must
- *   be called before rendering to the window framebuffer again */
-
-void GPU_texture_bind_as_framebuffer(GPUTexture *tex);
-
-GPUFrameBuffer *GPU_framebuffer_create(void);
-int GPU_framebuffer_texture_attach(GPUFrameBuffer *fb, GPUTexture *tex, int slot, char err_out[256]);
-void GPU_framebuffer_texture_detach(GPUTexture *tex);
-void GPU_framebuffer_slots_bind(GPUFrameBuffer *fb, int slot);
-void GPU_framebuffer_texture_unbind(GPUFrameBuffer *fb, GPUTexture *tex);
-void GPU_framebuffer_free(GPUFrameBuffer *fb);
-bool GPU_framebuffer_check_valid(GPUFrameBuffer *fb, char err_out[256]);
-
-void GPU_framebuffer_bind_no_save(GPUFrameBuffer *fb, int slot);
-
-void GPU_framebuffer_restore(void);
-void GPU_framebuffer_blur(GPUFrameBuffer *fb, GPUTexture *tex, GPUFrameBuffer *blurfb, GPUTexture *blurtex);
-
-/* GPU OffScreen
- * - wrapper around framebuffer and texture for simple offscreen drawing
- * - changes size if graphics card can't support it */
-
-GPUOffScreen *GPU_offscreen_create(int width, int height, char err_out[256]);
-void GPU_offscreen_free(GPUOffScreen *ofs);
-void GPU_offscreen_bind(GPUOffScreen *ofs, bool save);
-void GPU_offscreen_unbind(GPUOffScreen *ofs, bool restore);
-void GPU_offscreen_read_pixels(GPUOffScreen *ofs, int type, void *pixels);
-int GPU_offscreen_width(const GPUOffScreen *ofs);
-int GPU_offscreen_height(const GPUOffScreen *ofs);
-
-/* Builtin/Non-generated shaders */
-typedef enum GPUProgramType {
-	GPU_PROGRAM_TYPE_FRAGMENT = 0
-} GPUProgramType;
-
-
-GPUProgram *GPU_program_shader_create(GPUProgramType type, const char *code);
-void GPU_program_free(GPUProgram *program);
-void GPU_program_parameter_4f(GPUProgram *program, unsigned int location, float x, float y, float z, float w);
-void GPU_program_bind(GPUProgram *);
-void GPU_program_unbind(GPUProgram *);
-
-/* GPU Shader
- * - only for fragment shaders now
- * - must call texture bind before setting a texture as uniform! */
-
-GPUShader *GPU_shader_create(const char *vertexcode, const char *fragcode, const char *geocode, const char *libcode, const char *defines, int input, int output, int number);
-void GPU_shader_free(GPUShader *shader);
-
-void GPU_shader_bind(GPUShader *shader);
-void GPU_shader_unbind(void);
-
-int GPU_shader_get_attrib(GPUShader *shader, const char *name);
-int GPU_shader_get_uniform(GPUShader *shader, const char *name);
-void GPU_shader_uniform_vector(GPUShader *shader, int location, int length,
-	int arraysize, const float *value);
-void GPU_shader_uniform_vector_int(GPUShader *shader, int location, int length,
-	int arraysize, const int *value);
-
-void GPU_shader_uniform_texture(GPUShader *shader, int location, GPUTexture *tex);
-void GPU_shader_uniform_int(GPUShader *shader, int location, int value);
-void GPU_shader_geometry_stage_primitive_io(GPUShader *shader, int input, int output, int number);
-
-int GPU_shader_get_attribute(GPUShader *shader, const char *name);
-
-/* Builtin/Non-generated shaders */
-typedef enum GPUBuiltinShader {
-	GPU_SHADER_VSM_STORE         = 0,
-	GPU_SHADER_SEP_GAUSSIAN_BLUR = 1,
-} GPUBuiltinShader;
-
-typedef enum GPUBuiltinProgram {
-	GPU_PROGRAM_SMOKE         = 0,
-	GPU_PROGRAM_SMOKE_COLORED = 1,
-} GPUBuiltinProgram;
-
-GPUShader *GPU_shader_get_builtin_shader(GPUBuiltinShader shader);
-GPUProgram *GPU_shader_get_builtin_program(GPUBuiltinProgram program);
-GPUShader *GPU_shader_get_builtin_fx_shader(int effects, bool persp);
-
-void GPU_shader_free_builtin_shaders(void);
-
-/* Vertex attributes for shaders */
-
-#define GPU_MAX_ATTRIB 32
-
-typedef struct GPUVertexAttribs {
-	struct {
-		int type;
-		int glindex;
-		int gltexco;
-		int attribid;
-		char name[64];	/* MAX_CUSTOMDATA_LAYER_NAME */
-	} layer[GPU_MAX_ATTRIB];
-
-	int totlayer;
-} GPUVertexAttribs;
-
-=======
->>>>>>> 7da189b4
 #ifdef __cplusplus
 }
 #endif
