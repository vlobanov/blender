--- conflicted
+++ resolved
@@ -2870,17 +2870,10 @@
 	writestruct(wd, ID_WM, wmWindowManager, 1, wm);
 	write_iddata(wd, &wm->id);
 
-<<<<<<< HEAD
-		for (wmWindow *win = wm->windows.first; win; win = win->next) {
-			writestruct(wd, DATA, wmWindow, 1, win);
-			writestruct(wd, DATA, WorkSpaceInstanceHook, 1, win->workspace_hook);
-			writestruct(wd, DATA, Stereo3dFormat, 1, win->stereo3d_format);
-		}
-=======
 	for (wmWindow *win = wm->windows.first; win; win = win->next) {
 		writestruct(wd, DATA, wmWindow, 1, win);
+		writestruct(wd, DATA, WorkSpaceInstanceHook, 1, win->workspace_hook);
 		writestruct(wd, DATA, Stereo3dFormat, 1, win->stereo3d_format);
->>>>>>> a96008f3
 	}
 }
 
@@ -2999,31 +2992,9 @@
 				writestruct(wd, DATA, Panel, 1, pa);
 			}
 
-<<<<<<< HEAD
-			for (sl = sa->spacedata.first; sl; sl = sl->next) {
-				for (ar = sl->regionbase.first; ar; ar = ar->next) {
-					write_region(wd, ar, sl->spacetype);
-				}
-
-				if (sl->spacetype == SPACE_VIEW3D) {
-					View3D *v3d = (View3D *)sl;
-					BGpic *bgpic;
-					writestruct(wd, DATA, View3D, 1, v3d);
-
-					/* Don't write data of custom_orientation pointer here, scene already writes it. We only
-					 * have to update the pointer when reading (see direct_link_scene_update_screens) */
-
-					for (bgpic = v3d->bgpicbase.first; bgpic; bgpic = bgpic->next) {
-						writestruct(wd, DATA, BGpic, 1, bgpic);
-					}
-					if (v3d->localvd) {
-						writestruct(wd, DATA, View3D, 1, v3d->localvd);
-					}
-=======
 			for (pc_act = ar->panels_category_active.first; pc_act; pc_act = pc_act->next) {
 				writestruct(wd, DATA, PanelCategoryStack, 1, pc_act);
 			}
->>>>>>> a96008f3
 
 			for (ui_list = ar->ui_lists.first; ui_list; ui_list = ui_list->next) {
 				write_uilist(wd, ui_list);
@@ -3043,6 +3014,10 @@
 				View3D *v3d = (View3D *)sl;
 				BGpic *bgpic;
 				writestruct(wd, DATA, View3D, 1, v3d);
+
+				/* Don't write data of custom_orientation pointer here, scene already writes it. We only
+				 * have to update the pointer when reading (see direct_link_scene_update_screens) */
+
 				for (bgpic = v3d->bgpicbase.first; bgpic; bgpic = bgpic->next) {
 					writestruct(wd, DATA, BGpic, 1, bgpic);
 				}
@@ -3788,18 +3763,14 @@
 	}
 }
 
-static void write_workspaces(WriteData *wd, ListBase *idbase)
-{
-	BKE_workspace_iter_begin(workspace, idbase->first)
-	{
-		ListBase *layouts = BKE_workspace_layouts_get(workspace);
-		ListBase *assignment_list = BKE_workspace_hook_layout_assignments_get(workspace);
-
-		writestruct(wd, ID_WS, WorkSpace, 1, workspace);
-		writelist(wd, DATA, WorkSpaceLayout, layouts);
-		writelist(wd, DATA, WorkSpaceDataAssignment, assignment_list);
-	}
-	BKE_workspace_iter_end;
+static void write_workspace(WriteData *wd, WorkSpace *workspace)
+{
+	ListBase *layouts = BKE_workspace_layouts_get(workspace);
+	ListBase *assignment_list = BKE_workspace_hook_layout_assignments_get(workspace);
+
+	writestruct(wd, ID_WS, WorkSpace, 1, workspace);
+	writelist(wd, DATA, WorkSpaceLayout, layouts);
+	writelist(wd, DATA, WorkSpaceDataAssignment, assignment_list);
 }
 
 /* Keep it last of write_foodata functions. */
@@ -3965,41 +3936,6 @@
 	 * avoid thumbnail detecting changes because of this. */
 	mywrite_flush(wd);
 
-<<<<<<< HEAD
-	write_windowmanagers(wd, &mainvar->wm);
-	write_workspaces(wd, &mainvar->workspaces); /* order matters: after wm, before scene */
-	write_screens(wd, &mainvar->screen);
-	write_movieclips(wd, &mainvar->movieclip);
-	write_masks(wd, &mainvar->mask);
-	write_scenes(wd, &mainvar->scene);
-	write_curves(wd, &mainvar->curve);
-	write_mballs(wd, &mainvar->mball);
-	write_images(wd, &mainvar->image);
-	write_cameras(wd, &mainvar->camera);
-	write_lamps(wd, &mainvar->lamp);
-	write_lattices(wd, &mainvar->latt);
-	write_vfonts(wd, &mainvar->vfont);
-	write_keys(wd, &mainvar->key);
-	write_worlds(wd, &mainvar->world);
-	write_texts(wd, &mainvar->text);
-	write_speakers(wd, &mainvar->speaker);
-	write_sounds(wd, &mainvar->sound);
-	write_groups(wd, &mainvar->group);
-	write_armatures(wd, &mainvar->armature);
-	write_actions(wd, &mainvar->action);
-	write_objects(wd, &mainvar->object);
-	write_materials(wd, &mainvar->mat);
-	write_textures(wd, &mainvar->tex);
-	write_meshes(wd, &mainvar->mesh);
-	write_particlesettings(wd, &mainvar->particle);
-	write_nodetrees(wd, &mainvar->nodetree);
-	write_brushes(wd, &mainvar->brush);
-	write_palettes(wd, &mainvar->palettes);
-	write_paintcurves(wd, &mainvar->paintcurves);
-	write_gpencils(wd, &mainvar->gpencil);
-	write_linestyles(wd, &mainvar->linestyle);
-	write_cachefiles(wd, &mainvar->cachefiles);
-=======
 	ListBase *lbarray[MAX_LIBARRAY];
 	int a = set_listbasepointers(mainvar, lbarray);
 	while (a--) {
@@ -4013,6 +3949,9 @@
 			switch ((ID_Type)GS(id->name)) {
 				case ID_WM:
 					write_windowmanager(wd, (wmWindowManager *)id);
+					break;
+				case ID_WS:
+					write_workspace(wd, (WorkSpace *)id);
 					break;
 				case ID_SCR:
 					write_screen(wd, (bScreen *)id);
@@ -4125,7 +4064,6 @@
 	}
 
 	/* Special handling, operating over split Mains... */
->>>>>>> a96008f3
 	write_libraries(wd,  mainvar->next);
 
 	/* So changes above don't cause a 'DNA1' to be detected as changed on undo. */
