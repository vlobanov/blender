/*
 * ***** BEGIN GPL LICENSE BLOCK *****
 *
 * This program is free software; you can redistribute it and/or
 * modify it under the terms of the GNU General Public License
 * as published by the Free Software Foundation; either version 2
 * of the License, or (at your option) any later version.
 *
 * This program is distributed in the hope that it will be useful,
 * but WITHOUT ANY WARRANTY; without even the implied warranty of
 * MERCHANTABILITY or FITNESS FOR A PARTICULAR PURPOSE.  See the
 * GNU General Public License for more details.
 *
 * You should have received a copy of the GNU General Public License
 * along with this program; if not, write to the Free Software Foundation,
 * Inc., 51 Franklin Street, Fifth Floor, Boston, MA 02110-1301, USA.
 *
 * Contributor(s): Dalai Felinto
 *
 * ***** END GPL LICENSE BLOCK *****
 *
 */

/** \file blender/blenloader/intern/versioning_280.c
 *  \ingroup blenloader
 */

/* allow readfile to use deprecated functionality */
#define DNA_DEPRECATED_ALLOW

#include <string.h>

#include "BLI_listbase.h"
#include "BLI_math.h"
#include "BLI_mempool.h"
#include "BLI_string.h"
#include "BLI_string_utf8.h"
#include "BLI_utildefines.h"

#include "DNA_object_types.h"
#include "DNA_camera_types.h"
#include "DNA_gpu_types.h"
#include "DNA_group_types.h"
#include "DNA_lamp_types.h"
#include "DNA_layer_types.h"
#include "DNA_lightprobe_types.h"
#include "DNA_material_types.h"
#include "DNA_mesh_types.h"
#include "DNA_particle_types.h"
#include "DNA_scene_types.h"
#include "DNA_screen_types.h"
#include "DNA_view3d_types.h"
#include "DNA_genfile.h"
#include "DNA_gpencil_types.h"
#include "DNA_workspace_types.h"

#include "BKE_collection.h"
#include "BKE_customdata.h"
#include "BKE_colortools.h"
#include "BKE_freestyle.h"
#include "BKE_group.h"
#include "BKE_idprop.h"
#include "BKE_layer.h"
#include "BKE_main.h"
#include "BKE_mesh.h"
#include "BKE_node.h"
#include "BKE_report.h"
#include "BKE_scene.h"
#include "BKE_workspace.h"
#include "BKE_gpencil.h"
#include "BKE_paint.h"
#include "BKE_object.h"

#include "BLO_readfile.h"
#include "readfile.h"

#include "MEM_guardedalloc.h"


static bScreen *screen_parent_find(const bScreen *screen)
{
	/* can avoid lookup if screen state isn't maximized/full (parent and child store the same state) */
	if (ELEM(screen->state, SCREENMAXIMIZED, SCREENFULL)) {
		for (const ScrArea *sa = screen->areabase.first; sa; sa = sa->next) {
			if (sa->full && sa->full != screen) {
				BLI_assert(sa->full->state == screen->state);
				return sa->full;
			}
		}
	}

	return NULL;
}

static void do_version_workspaces_create_from_screens(Main *bmain)
{
	for (bScreen *screen = bmain->screen.first; screen; screen = screen->id.next) {
		const bScreen *screen_parent = screen_parent_find(screen);
		Scene *scene = screen->scene;
		WorkSpace *workspace;
		ViewLayer *layer = BKE_view_layer_from_scene_get(scene);
		ListBase *transform_orientations;

		if (screen_parent) {
			/* fullscreen with "Back to Previous" option, don't create
			 * a new workspace, add layout workspace containing parent */
			workspace = BLI_findstring(
			        &bmain->workspaces, screen_parent->id.name + 2, offsetof(ID, name) + 2);
		}
		else {
			workspace = BKE_workspace_add(bmain, screen->id.name + 2);
		}
		BKE_workspace_layout_add(workspace, screen, screen->id.name + 2);
		BKE_workspace_view_layer_set(workspace, layer, scene);

#ifdef WITH_CLAY_ENGINE
		BLI_strncpy(workspace->view_render.engine_id, RE_engine_id_BLENDER_CLAY,
		            sizeof(workspace->view_render.engine_id));
#else
		BLI_strncpy(workspace->view_render.engine_id, RE_engine_id_BLENDER_EEVEE,
		            sizeof(workspace->view_render.engine_id));
#endif

		transform_orientations = BKE_workspace_transform_orientations_get(workspace);
		BLI_duplicatelist(transform_orientations, &scene->transform_spaces);
	}
}

/**
 * \brief After lib-link versioning for new workspace design.
 *
 *  *  Adds a workspace for (almost) each screen of the old file
 *     and adds the needed workspace-layout to wrap the screen.
 *  *  Active screen isn't stored directly in window anymore, but in the active workspace.
 *  *  Active scene isn't stored in screen anymore, but in window.
 *  *  Create workspace instance hook for each window.
 *
 * \note Some of the created workspaces might be deleted again in case of reading the default startup.blend.
 */
static void do_version_workspaces_after_lib_link(Main *bmain)
{
	BLI_assert(BLI_listbase_is_empty(&bmain->workspaces));

	do_version_workspaces_create_from_screens(bmain);

	for (wmWindowManager *wm = bmain->wm.first; wm; wm = wm->id.next) {
		for (wmWindow *win = wm->windows.first; win; win = win->next) {
			bScreen *screen_parent = screen_parent_find(win->screen);
			bScreen *screen = screen_parent ? screen_parent : win->screen;
			WorkSpace *workspace = BLI_findstring(&bmain->workspaces, screen->id.name + 2, offsetof(ID, name) + 2);
			ListBase *layouts = BKE_workspace_layouts_get(workspace);

			win->workspace_hook = BKE_workspace_instance_hook_create(bmain);

			BKE_workspace_active_set(win->workspace_hook, workspace);
			BKE_workspace_active_layout_set(win->workspace_hook, layouts->first);

			win->scene = screen->scene;
			/* Deprecated from now on! */
			win->screen = NULL;
		}
	}

	for (bScreen *screen = bmain->screen.first; screen; screen = screen->id.next) {
		/* Deprecated from now on! */
		BLI_freelistN(&screen->scene->transform_spaces);
		screen->scene = NULL;
	}
}

enum {
	DO_VERSION_COLLECTION_VISIBLE     = 0,
	DO_VERSION_COLLECTION_HIDE        = 1,
	DO_VERSION_COLLECTION_HIDE_RENDER = 2,
	DO_VERSION_COLLECTION_HIDE_ALL    = 3,
};

void do_versions_after_linking_280(Main *main)
{
	if (!MAIN_VERSION_ATLEAST(main, 280, 0)) {
		for (Scene *scene = main->scene.first; scene; scene = scene->id.next) {
			/* since we don't have access to FileData we check the (always valid) first render layer instead */
			if (scene->view_layers.first == NULL) {
				SceneCollection *sc_master = BKE_collection_master(&scene->id);
				BLI_strncpy(sc_master->name, "Master Collection", sizeof(sc_master->name));

				struct DoVersionSceneCollections {
					SceneCollection *collections[20];
					int created;
					const char *suffix;
					int flag_viewport;
					int flag_render;
				} collections[] =
				{
					{
						.collections = {NULL},
						.created = 0,
						.suffix = "",
						.flag_viewport = COLLECTION_SELECTABLE,
						.flag_render = COLLECTION_SELECTABLE
					},
					{
						.collections = {NULL},
						.created = 0,
						.suffix = " - Hide Viewport",
						.flag_viewport = COLLECTION_SELECTABLE,
						.flag_render = COLLECTION_SELECTABLE
					},
					{
						.collections = {NULL},
						.created = 0,
						.suffix = " - Hide Render",
						.flag_viewport = COLLECTION_SELECTABLE,
						.flag_render = COLLECTION_SELECTABLE | COLLECTION_DISABLED
					},
					{
						.collections = {NULL},
						.created = 0,
						.suffix = " - Hide Render All",
						.flag_viewport = COLLECTION_SELECTABLE | COLLECTION_DISABLED,
						.flag_render = COLLECTION_SELECTABLE | COLLECTION_DISABLED
					}
				};

				for (int layer = 0; layer < 20; layer++) {
					for (Base *base = scene->base.first; base; base = base->next) {
						if (base->lay & (1 << layer)) {
							int collection_index = -1;
							if ((base->object->restrictflag & OB_RESTRICT_VIEW) &&
							    (base->object->restrictflag & OB_RESTRICT_RENDER))
							{
								collection_index = DO_VERSION_COLLECTION_HIDE_ALL;
							}
							else if (base->object->restrictflag & OB_RESTRICT_VIEW) {
								collection_index = DO_VERSION_COLLECTION_HIDE;
							}
							else if (base->object->restrictflag & OB_RESTRICT_RENDER) {
								collection_index = DO_VERSION_COLLECTION_HIDE_RENDER;
							}
							else {
								collection_index = DO_VERSION_COLLECTION_VISIBLE;
							}

							/* Create collections when needed only. */
							if ((collections[collection_index].created & (1 << layer)) == 0) {
								char name[MAX_NAME];

								if ((collections[DO_VERSION_COLLECTION_VISIBLE].created & (1 << layer)) == 0) {
									BLI_snprintf(name,
									             sizeof(sc_master->name),
									             "Collection %d%s",
									             layer + 1,
									             collections[DO_VERSION_COLLECTION_VISIBLE].suffix);
									collections[DO_VERSION_COLLECTION_VISIBLE].collections[layer] =
									        BKE_collection_add(&scene->id, sc_master, COLLECTION_TYPE_NONE, name);
									collections[DO_VERSION_COLLECTION_VISIBLE].created |= (1 << layer);
								}

								if (collection_index != DO_VERSION_COLLECTION_VISIBLE) {
									SceneCollection *sc_parent;
									sc_parent = collections[DO_VERSION_COLLECTION_VISIBLE].collections[layer];
									BLI_snprintf(name,
									             sizeof(sc_master->name),
									             "Collection %d%s",
									             layer + 1,
									             collections[collection_index].suffix);
									collections[collection_index].collections[layer] = BKE_collection_add(
									        &scene->id,
									        sc_parent,
									        COLLECTION_TYPE_NONE,
									        name);
									collections[collection_index].created |= (1 << layer);
								}
							}

							BKE_collection_object_add(
							        &scene->id, collections[collection_index].collections[layer], base->object);
						}

						if (base->flag & SELECT) {
							base->object->flag |= SELECT;
						}
						else {
							base->object->flag &= ~SELECT;
						}
					}
				}

				/* Re-order the nested hidden collections. */
				SceneCollection *scene_collection_parent = sc_master->scene_collections.first;

				for (int layer = 0; layer < 20; layer++) {
					if (collections[DO_VERSION_COLLECTION_VISIBLE].created & (1 << layer)) {

						if ((collections[DO_VERSION_COLLECTION_HIDE].created & (1 << layer)) &&
						    (collections[DO_VERSION_COLLECTION_HIDE].collections[layer] !=
						     scene_collection_parent->scene_collections.first))
						{
							BLI_listbase_swaplinks(
							        &scene_collection_parent->scene_collections,
							        collections[DO_VERSION_COLLECTION_HIDE].collections[layer],
							        scene_collection_parent->scene_collections.first);
						}

						if ((collections[DO_VERSION_COLLECTION_HIDE_ALL].created & (1 << layer)) &&
						    (collections[DO_VERSION_COLLECTION_HIDE_ALL].collections[layer] !=
						     scene_collection_parent->scene_collections.last))
						{
							BLI_listbase_swaplinks(
							        &scene_collection_parent->scene_collections,
							        collections[DO_VERSION_COLLECTION_HIDE_ALL].collections[layer],
							        scene_collection_parent->scene_collections.last);
						}

						scene_collection_parent = scene_collection_parent->next;
					}
				}
				BLI_assert(scene_collection_parent == NULL);

				scene->active_view_layer = 0;

				/* Handle legacy render layers. */
				if (!BKE_scene_uses_blender_game(scene)) {
					for (SceneRenderLayer *srl = scene->r.layers.first; srl; srl = srl->next) {

						ViewLayer *view_layer = BKE_view_layer_add(scene, srl->name);

						if (srl->samples != 0) {
							/* It is up to the external engine to handle
							 * its own doversion in this case. */
							BKE_override_view_layer_int_add(
							        view_layer,
							        ID_SCE,
							        "samples",
							        srl->samples);
						}

						if (srl->mat_override) {
							BKE_override_view_layer_datablock_add(
							        view_layer,
							        ID_MA,
							        "self",
							        (ID *)srl->mat_override);
						}

						if (srl->layflag & SCE_LAY_DISABLE) {
							view_layer->flag &= ~VIEW_LAYER_RENDER;
						}

						if ((srl->layflag & SCE_LAY_FRS) == 0) {
							view_layer->flag &= ~VIEW_LAYER_FREESTYLE;
						}

						/* XXX If we are to keep layflag it should be merged with flag (dfelinto). */
						view_layer->layflag = srl->layflag;
						/* XXX Not sure if we should keep the passes (dfelinto). */
						view_layer->passflag = srl->passflag;
						view_layer->pass_xor = srl->pass_xor;
						view_layer->pass_alpha_threshold = srl->pass_alpha_threshold;

						BKE_freestyle_config_free(&view_layer->freestyle_config);
						view_layer->freestyle_config = srl->freestyleConfig;
						view_layer->id_properties = srl->prop;

						/* unlink master collection  */
						BKE_collection_unlink(view_layer, view_layer->layer_collections.first);

						/* Add new collection bases. */
						for (int layer = 0; layer < 20; layer++) {
							if ((scene->lay & srl->lay & ~(srl->lay_exclude) & (1 << layer)) ||
							    (srl->lay_zmask & (scene->lay | srl->lay_exclude) & (1 << layer)))
							{
								if (collections[DO_VERSION_COLLECTION_VISIBLE].created & (1 << layer)) {

									LayerCollection *layer_collection_parent;
									layer_collection_parent = BKE_collection_link(
									        view_layer,
									        collections[DO_VERSION_COLLECTION_VISIBLE].collections[layer]);

									if (srl->lay_zmask & (1 << layer)) {
										BKE_override_layer_collection_boolean_add(
										        layer_collection_parent,
										        ID_OB,
										        "cycles.is_holdout",
										        true);
									}

									if ((srl->lay & (1 << layer)) == 0) {
										BKE_override_layer_collection_boolean_add(
										        layer_collection_parent,
										        ID_OB,
										        "cycles_visibility.camera",
										        false);
									}

									LayerCollection *layer_collection_child;
									layer_collection_child = layer_collection_parent->layer_collections.first;

									for (int j = 1; j < 4; j++) {
										if (collections[j].created & (1 << layer)) {
											layer_collection_child->flag = COLLECTION_VIEWPORT |
											                               COLLECTION_RENDER |
											                               collections[j].flag_render;
											layer_collection_child = layer_collection_child->next;
										}
									}
									BLI_assert(layer_collection_child == NULL);
								}
							}
						}

						/* for convenience set the same active object in all the layers */
						if (scene->basact) {
							view_layer->basact = BKE_view_layer_base_find(view_layer, scene->basact->object);
						}

						for (Base *base = view_layer->object_bases.first; base; base = base->next) {
							if ((base->flag & BASE_SELECTABLED) && (base->object->flag & SELECT)) {
								base->flag |= BASE_SELECTED;
							}
						}
					}

					if (BLI_findlink(&scene->view_layers, scene->r.actlay)) {
						scene->active_view_layer = scene->r.actlay;
					}
				}
				else {
					for (SceneRenderLayer *srl = scene->r.layers.first; srl; srl = srl->next) {
						if (srl->prop) {
							IDP_FreeProperty(srl->prop);
							MEM_freeN(srl->prop);
						}
						BKE_freestyle_config_free(&srl->freestyleConfig);
					}
				}
				BLI_freelistN(&scene->r.layers);

				ViewLayer *view_layer = BKE_view_layer_add(scene, "Viewport");
				/* If we ported all the original render layers, we don't need to make the viewport layer renderable. */
				if (!BLI_listbase_is_single(&scene->view_layers)) {
					view_layer->flag &= ~VIEW_LAYER_RENDER;
				}

				/* If layer was not set, disable it. */
				LayerCollection *layer_collection_parent;
				layer_collection_parent =
					((LayerCollection *)view_layer->layer_collections.first)->layer_collections.first;

				for (int layer = 0; layer < 20; layer++) {
					if (collections[DO_VERSION_COLLECTION_VISIBLE].created & (1 << layer)) {
						const bool is_disabled = (scene->lay & (1 << layer)) == 0;

						/* We only need to disable the parent collection. */
						if (is_disabled) {
							layer_collection_parent->flag |= COLLECTION_DISABLED;
						}

						LayerCollection *layer_collection_child;
						layer_collection_child = layer_collection_parent->layer_collections.first;

						for (int j = 1; j < 4; j++) {
							if (collections[j].created & (1 << layer)) {
								layer_collection_child->flag = COLLECTION_VIEWPORT |
								                               COLLECTION_RENDER |
								                               collections[j].flag_viewport;
								layer_collection_child = layer_collection_child->next;
							}
						}
						BLI_assert(layer_collection_child == NULL);
						layer_collection_parent = layer_collection_parent->next;
					}
				}
				BLI_assert(layer_collection_parent == NULL);

				/* convert active base */
				if (scene->basact) {
					view_layer->basact = BKE_view_layer_base_find(view_layer, scene->basact->object);
				}

				/* convert selected bases */
				for (Base *base = scene->base.first; base; base = base->next) {
					if ((base->flag & BASE_SELECTABLED) && (base->object->flag & SELECT)) {
						base->flag |= BASE_SELECTED;
					}

					/* keep lay around for forward compatibility (open those files in 2.79) */
					base->lay = base->object->lay;
				}

				/* remove bases once and for all */
				for (Base *base = scene->base.first; base; base = base->next) {
					id_us_min(&base->object->id);
				}
				BLI_freelistN(&scene->base);
				scene->basact = NULL;
			}
		}
	}

	if (!MAIN_VERSION_ATLEAST(main, 280, 0)) {
		for (bScreen *screen = main->screen.first; screen; screen = screen->id.next) {
			/* same render-layer as do_version_workspaces_after_lib_link will activate,
			 * so same layer as BKE_view_layer_from_workspace_get would return */
			ViewLayer *layer = screen->scene->view_layers.first;

			for (ScrArea *sa = screen->areabase.first; sa; sa = sa->next) {
				for (SpaceLink *view_layer = sa->spacedata.first; view_layer; view_layer = view_layer->next) {
					if (view_layer->spacetype == SPACE_OUTLINER) {
						SpaceOops *soutliner = (SpaceOops *)view_layer;

						soutliner->outlinevis = SO_ACT_LAYER;

						if (BLI_listbase_count_ex(&layer->layer_collections, 2) == 1) {
							if (soutliner->treestore == NULL) {
								soutliner->treestore = BLI_mempool_create(
								        sizeof(TreeStoreElem), 1, 512, BLI_MEMPOOL_ALLOW_ITER);
							}

							/* Create a tree store element for the collection. This is normally
							 * done in check_persistent (outliner_tree.c), but we need to access
							 * it here :/ (expand element if it's the only one) */
							TreeStoreElem *tselem = BLI_mempool_calloc(soutliner->treestore);
							tselem->type = TSE_LAYER_COLLECTION;
							tselem->id = layer->layer_collections.first;
							tselem->nr = tselem->used = 0;
							tselem->flag &= ~TSE_CLOSED;
						}
					}
				}
			}
		}
	}

	/* New workspace design */
	if (!MAIN_VERSION_ATLEAST(main, 280, 1)) {
		do_version_workspaces_after_lib_link(main);
	}

	if (!MAIN_VERSION_ATLEAST(main, 280, 2)) {
		/* Cleanup any remaining SceneRenderLayer data for files that were created
		* with Blender 2.8 before the SceneRenderLayer > RenderLayer refactor. */
		for (Scene *scene = main->scene.first; scene; scene = scene->id.next) {
			for (SceneRenderLayer *srl = scene->r.layers.first; srl; srl = srl->next) {
				if (srl->prop) {
					IDP_FreeProperty(srl->prop);
					MEM_freeN(srl->prop);
				}
				BKE_freestyle_config_free(&srl->freestyleConfig);
			}
			BLI_freelistN(&scene->r.layers);
		}
	}

	{
		for (WorkSpace *workspace = main->workspaces.first; workspace; workspace = workspace->id.next) {
			if (workspace->view_layer) {
				/* During 2.8 work we temporarly stored view-layer in the
				 * workspace directly, but should be stored there per-scene. */
				for (Scene *scene = main->scene.first; scene; scene = scene->id.next) {
					if (BLI_findindex(&scene->view_layers, workspace->view_layer) != -1) {
						BKE_workspace_view_layer_set(workspace, workspace->view_layer, scene);
						workspace->view_layer = NULL;
					}
				}
			}
			/* While this should apply to most cases, it fails when reading workspaces.blend
			 * to get its list of workspaces without actually appending any of them. */
//			BLI_assert(workspace->view_layer == NULL);
		}
	}

	{
		/* Since we don't have access to FileData we check the (always valid) master collection of the group. */
		for (Group *group = main->group.first; group; group = group->id.next) {
			if (group->collection == NULL) {
				BKE_group_init(group);
				SceneCollection *sc = GROUP_MASTER_COLLECTION(group);
				SceneCollection *sc_hidden = NULL;

				for (GroupObject *go = group->gobject.first; go; go = go->next) {
					if (go->ob->lay & group->layer) {
						BKE_collection_object_add(&group->id, sc, go->ob);
					}
					else {
						if (sc_hidden == NULL) {
							sc_hidden = BKE_collection_add(&group->id, sc, COLLECTION_TYPE_GROUP_INTERNAL, "Hidden");
						}
						BKE_collection_object_add(&group->id, sc_hidden, go->ob);
					}
				}

				if (sc_hidden != NULL) {
					LayerCollection *layer_collection_master, *layer_collection_hidden;
					layer_collection_master = group->view_layer->layer_collections.first;
					layer_collection_hidden = layer_collection_master->layer_collections.first;
					layer_collection_hidden->flag |= COLLECTION_DISABLED;
				}
			}

			GroupObject *go;
			while ((go = BLI_pophead(&group->gobject))) {
				MEM_freeN(go);
			}
		}
	}

<<<<<<< HEAD
	/* Grease Pencil Object */
	if (!MAIN_VERSION_ATLEAST(main, 280, 2)) {
		/* Convert grease pencil datablock to GP object */
		for (Scene *scene = main->scene.first; scene; scene = scene->id.next) {
			if (scene->gpd) {
				Object *ob;
				ViewLayer *view_layer = BKE_view_layer_from_scene_get(scene);
				if (view_layer == NULL) {
					view_layer = BKE_view_layer_add(scene, "Viewport");
					printf("added scene layer again - %p\n", view_layer);
				}

				ob = BKE_object_add_for_data(main, scene, view_layer, OB_GPENCIL, "GP_Scene", &scene->gpd->id, false);
				zero_v3(ob->loc);
				scene->gpd = NULL;

				/* set cache as dirty */
				BKE_gpencil_batch_cache_dirty(ob->data);
			}
		}
		/* init grease pencil grids and paper */
		for (bScreen *screen = main->screen.first; screen; screen = screen->id.next) {
			for (ScrArea *area = screen->areabase.first; area; area = area->next) {
				for (SpaceLink *sl = area->spacedata.first; sl; sl = sl->next) {
					if (sl->spacetype == SPACE_VIEW3D) {
						View3D *v3d = (View3D *)sl;
						v3d->gpencil_grid_size[0] = GP_DEFAULT_GRID_SIZE;
						v3d->gpencil_grid_size[1] = GP_DEFAULT_GRID_SIZE;
						ARRAY_SET_ITEMS(v3d->gpencil_paper_color, 1.0f, 1.0f, 1.0f, 0.7f);
					}
				}
			}
		}

		/* Handle object-linked grease pencil datablocks */
		for (Object *ob = main->object.first; ob; ob = ob->id.next) {
			if (ob->gpd) {
				if (ob->type == OB_GPENCIL) {
					/* GP Object - remap the links */
					ob->data = ob->gpd;
					ob->gpd = NULL;
				}
				else if (ob->type == OB_EMPTY) {
					/* Empty with GP data - This should be able to be converted
					 * to a GP object with little data loss
					 */
					ob->data = ob->gpd;
					ob->gpd = NULL;
					ob->type = OB_GPENCIL;
				}
				else {
					/* FIXME: What to do in this case?
					 *
					 * We cannot create new objects for these, as we don't have a scene & scene layer
					 * to put them into from here...
					 */
					printf("WARNING: Old Grease Pencil data ('%s') still exists on Object '%s'\n",
					       ob->gpd->id.name+2, ob->id.name+2);
				}
			}
		}

=======
	{
		for (Object *object = main->object.first; object; object = object->id.next) {
#ifndef VERSION_280_SUBVERSION_4
			/* If any object already has an initialized value for
			 * duplicator_visibility_flag it means we've already doversioned it.
			 * TODO(all) remove the VERSION_280_SUBVERSION_4 code once the subversion was bumped. */
			if (object->duplicator_visibility_flag != 0) {
				break;
			}
#endif
			if (object->particlesystem.first) {
				object->duplicator_visibility_flag = OB_DUPLI_FLAG_VIEWPORT;
				for (ParticleSystem *psys = object->particlesystem.first; psys; psys=psys->next) {
					if (psys->part->draw & PART_DRAW_EMITTER) {
						object->duplicator_visibility_flag |= OB_DUPLI_FLAG_RENDER;
#ifndef VERSION_280_SUBVERSION_4
						psys->part->draw &= ~PART_DRAW_EMITTER;
#else
						break;
#endif
					}
				}
			}
			else if (object->transflag & OB_DUPLI){
				object->duplicator_visibility_flag = OB_DUPLI_FLAG_VIEWPORT;
			}
			else {
				object->duplicator_visibility_flag = OB_DUPLI_FLAG_VIEWPORT | OB_DUPLI_FLAG_RENDER;
			}
		}
>>>>>>> c08dac00
	}
}

static void do_version_layer_collections_idproperties(ListBase *lb)
{
	IDPropertyTemplate val = {0};
	for (LayerCollection *lc = lb->first; lc; lc = lc->next) {
		lc->properties = IDP_New(IDP_GROUP, &val, ROOT_PROP);
		BKE_layer_collection_engine_settings_create(lc->properties);

		/* No overrides at first */
		for (IDProperty *prop = lc->properties->data.group.first; prop; prop = prop->next) {
			while (prop->data.group.first) {
				IDP_FreeFromGroup(prop, prop->data.group.first);
			}
		}

		/* Do it recursively */
		do_version_layer_collections_idproperties(&lc->layer_collections);
	}
}

static void do_version_view_layer_visibility(ViewLayer *view_layer)
{
	LayerCollection *layer_collection;
	for (layer_collection = view_layer->layer_collections.first;
	     layer_collection;
	     layer_collection = layer_collection->next)
	{
		if (layer_collection->flag & COLLECTION_DISABLED) {
			BKE_collection_enable(view_layer, layer_collection);
			layer_collection->flag &= ~COLLECTION_DISABLED;
		}

		if ((layer_collection->flag & (1 << 0)) == 0) { /* !COLLECTION_VISIBLE */
			layer_collection->flag |= COLLECTION_DISABLED;
		}
		layer_collection->flag |= COLLECTION_VIEWPORT | COLLECTION_RENDER;
	}
}

void blo_do_versions_280(FileData *fd, Library *UNUSED(lib), Main *main)
{

	if (!MAIN_VERSION_ATLEAST(main, 280, 0)) {
		for (Scene *scene = main->scene.first; scene; scene = scene->id.next) {
			if (STREQ(scene->r.engine, RE_engine_id_BLENDER_RENDER)) {
#ifdef WITH_CLAY_ENGINE
				BLI_strncpy(scene->r.engine, RE_engine_id_BLENDER_CLAY, sizeof(scene->r.engine));
#else
				BLI_strncpy(scene->r.engine, RE_engine_id_BLENDER_EEVEE, sizeof(scene->r.engine));
#endif
			}
		}

		if (!DNA_struct_elem_find(fd->filesdna, "Scene", "ListBase", "view_layers")) {
			for (Scene *scene = main->scene.first; scene; scene = scene->id.next) {
				/* Master Collection */
				scene->collection = MEM_callocN(sizeof(SceneCollection), "Master Collection");
				BLI_strncpy(scene->collection->name, "Master Collection", sizeof(scene->collection->name));
			}
		}

		if (DNA_struct_elem_find(fd->filesdna, "LayerCollection", "ListBase", "engine_settings") &&
			!DNA_struct_elem_find(fd->filesdna, "LayerCollection", "IDProperty", "properties"))
		{
			for (Scene *scene = main->scene.first; scene; scene = scene->id.next) {
				for (ViewLayer *view_layer = scene->view_layers.first; view_layer; view_layer = view_layer->next) {
					do_version_layer_collections_idproperties(&view_layer->layer_collections);
				}
			}
		}
	}

	if (!MAIN_VERSION_ATLEAST(main, 280, 1)) {
		if (!DNA_struct_elem_find(fd->filesdna, "Lamp", "float", "bleedexp")) {
			for (Lamp *la = main->lamp.first; la; la = la->id.next) {
				la->bleedexp = 2.5f;
			}
		}

		if (!DNA_struct_elem_find(fd->filesdna, "GPUDOFSettings", "float", "ratio")) {
			for (Camera *ca = main->camera.first; ca; ca = ca->id.next) {
				ca->gpu_dof.ratio = 1.0f;
			}
		}

		if (!DNA_struct_elem_find(fd->filesdna, "ViewLayer", "IDProperty", "*properties")) {
			for (Scene *scene = main->scene.first; scene; scene = scene->id.next) {
				for (ViewLayer *view_layer = scene->view_layers.first; view_layer; view_layer = view_layer->next) {
					IDPropertyTemplate val = { 0 };
					view_layer->properties = IDP_New(IDP_GROUP, &val, ROOT_PROP);
					BKE_view_layer_engine_settings_create(view_layer->properties);
				}
			}
		}

		/* MTexPoly now removed. */
		if (DNA_struct_find(fd->filesdna, "MTexPoly")) {
			const int cd_mtexpoly = 15;  /* CD_MTEXPOLY, deprecated */
			for (Mesh *me = main->mesh.first; me; me = me->id.next) {
				/* If we have UV's, so this file will have MTexPoly layers too! */
				if (me->mloopuv != NULL) {
					CustomData_update_typemap(&me->pdata);
					CustomData_free_layers(&me->pdata, cd_mtexpoly, me->totpoly);
					BKE_mesh_update_customdata_pointers(me, false);
				}
			}
		}
	}

	if (!MAIN_VERSION_ATLEAST(main, 280, 2)) {
		if (!DNA_struct_elem_find(fd->filesdna, "View3D", "short", "custom_orientation_index")) {
			for (bScreen *screen = main->screen.first; screen; screen = screen->id.next) {
				for (ScrArea *area = screen->areabase.first; area; area = area->next) {
					for (SpaceLink *sl = area->spacedata.first; sl; sl = sl->next) {
						if (sl->spacetype == SPACE_VIEW3D) {
							View3D *v3d = (View3D *)sl;
							if (v3d->twmode >= V3D_MANIP_CUSTOM) {
								v3d->custom_orientation_index = v3d->twmode - V3D_MANIP_CUSTOM;
								v3d->twmode = V3D_MANIP_CUSTOM;
							}
							else {
								v3d->custom_orientation_index = -1;
							}
						}
					}
				}
			}
		}

		if (!DNA_struct_elem_find(fd->filesdna, "Lamp", "float", "cascade_max_dist")) {
			for (Lamp *la = main->lamp.first; la; la = la->id.next) {
				la->cascade_max_dist = 1000.0f;
				la->cascade_count = 4;
				la->cascade_exponent = 0.8f;
				la->cascade_fade = 0.1f;
			}
		}

		if (!DNA_struct_elem_find(fd->filesdna, "Lamp", "float", "contact_dist")) {
			for (Lamp *la = main->lamp.first; la; la = la->id.next) {
				la->contact_dist = 1.0f;
				la->contact_bias = 0.03f;
				la->contact_spread = 0.2f;
				la->contact_thickness = 0.5f;
			}
		}

		if (!DNA_struct_elem_find(fd->filesdna, "LightProbe", "float", "vis_bias")) {
			for (LightProbe *probe = main->lightprobe.first; probe; probe = probe->id.next) {
				probe->vis_bias = 1.0f;
				probe->vis_blur = 0.2f;
			}
		}

		typedef enum eNTreeDoVersionErrors {
			NTREE_DOVERSION_NO_ERROR = 0,
			NTREE_DOVERSION_NEED_OUTPUT = (1 << 0),
			NTREE_DOVERSION_TRANSPARENCY_EMISSION = (1 << 1),
		} eNTreeDoVersionErrors;

		/* Eevee shader nodes renamed because of the output node system.
		 * Note that a new output node is not being added here, because it would be overkill
		 * to handle this case in lib_verify_nodetree.
		 *
		 * Also, metallic node is now unified into the principled node. */
		eNTreeDoVersionErrors error = NTREE_DOVERSION_NO_ERROR;

		FOREACH_NODETREE(main, ntree, id) {
			if (ntree->type == NTREE_SHADER) {
				for (bNode *node = ntree->nodes.first; node; node = node->next) {
					if (node->type == 194 /* SH_NODE_EEVEE_METALLIC */ &&
						STREQ(node->idname, "ShaderNodeOutputMetallic"))
					{
						BLI_strncpy(node->idname, "ShaderNodeEeveeMetallic", sizeof(node->idname));
						error |= NTREE_DOVERSION_NEED_OUTPUT;
					}

					else if (node->type == SH_NODE_EEVEE_SPECULAR && STREQ(node->idname, "ShaderNodeOutputSpecular")) {
						BLI_strncpy(node->idname, "ShaderNodeEeveeSpecular", sizeof(node->idname));
						error |= NTREE_DOVERSION_NEED_OUTPUT;
					}

					else if (node->type == 196 /* SH_NODE_OUTPUT_EEVEE_MATERIAL */ &&
						STREQ(node->idname, "ShaderNodeOutputEeveeMaterial"))
					{
						node->type = SH_NODE_OUTPUT_MATERIAL;
						BLI_strncpy(node->idname, "ShaderNodeOutputMaterial", sizeof(node->idname));
					}

					else if (node->type == 194 /* SH_NODE_EEVEE_METALLIC */ &&
						STREQ(node->idname, "ShaderNodeEeveeMetallic"))
					{
						node->type = SH_NODE_BSDF_PRINCIPLED;
						BLI_strncpy(node->idname, "ShaderNodeBsdfPrincipled", sizeof(node->idname));
						node->custom1 = SHD_GLOSSY_MULTI_GGX;
						error |= NTREE_DOVERSION_TRANSPARENCY_EMISSION;
					}
				}
			}
		} FOREACH_NODETREE_END

			if (error & NTREE_DOVERSION_NEED_OUTPUT) {
				BKE_report(fd->reports, RPT_ERROR, "Eevee material conversion problem. Error in console");
				printf("You need to connect Principled and Eevee Specular shader nodes to new material output nodes.\n");
			}

		if (error & NTREE_DOVERSION_TRANSPARENCY_EMISSION) {
			BKE_report(fd->reports, RPT_ERROR, "Eevee material conversion problem. Error in console");
			printf("You need to combine transparency and emission shaders to the converted Principled shader nodes.\n");
		}

		if (!DNA_struct_elem_find(fd->filesdna, "Scene", "ViewRender", "view_render")) {
			for (Scene *scene = main->scene.first; scene; scene = scene->id.next) {
				BLI_strncpy_utf8(scene->view_render.engine_id, scene->r.engine,
					sizeof(scene->view_render.engine_id));
			}

			for (WorkSpace *workspace = main->workspaces.first; workspace; workspace = workspace->id.next) {
				BKE_viewrender_init(&workspace->view_render);
			}
		}

		if ((DNA_struct_elem_find(fd->filesdna, "ViewLayer", "FreestyleConfig", "freestyle_config") == false) &&
			DNA_struct_elem_find(fd->filesdna, "Scene", "ListBase", "view_layers"))
		{
			for (Scene *scene = main->scene.first; scene; scene = scene->id.next) {
				ViewLayer *view_layer;
				for (view_layer = scene->view_layers.first; view_layer; view_layer = view_layer->next) {
					view_layer->flag |= VIEW_LAYER_FREESTYLE;
					view_layer->layflag = 0x7FFF;   /* solid ztra halo edge strand */
					view_layer->passflag = SCE_PASS_COMBINED | SCE_PASS_Z;
					view_layer->pass_alpha_threshold = 0.5f;
					BKE_freestyle_config_init(&view_layer->freestyle_config);
				}
			}
		}

		{
			/* NOTE: See also do_versions_after_linking_280()
			* Some GP datablock link changes happen there instead, otherwise we get weird
			* crashes and corrupt data when trying to move linked datablocks around.
			*/

			/* Convert grease pencil palettes to blender palettes */
			if (!DNA_struct_elem_find(fd->filesdna, "bGPDstroke", "Palette", "*palette")) {
				for (bGPdata *gpd = main->gpencil.first; gpd; gpd = gpd->id.next) {
					/* first create all palettes and colors */
					Palette *first = NULL;
					for (bGPDpalette *oldpalette = gpd->palettes.first; oldpalette; oldpalette = oldpalette->next) {
						/* create palette */
						bGPDpaletteref *palslot = BKE_gpencil_paletteslot_addnew(main, gpd, oldpalette->info);
						Palette *newpalette = palslot->palette;

						/* save first to use later */
						if (first == NULL) {
							first = newpalette;
						}

						for (bGPDpalettecolor *oldcolor = oldpalette->colors.first; oldcolor; oldcolor = oldcolor->next) {
							PaletteColor *newcolor = BKE_palette_color_add_name(newpalette, oldcolor->info);
							/* set color attributes */
							copy_v4_v4(newcolor->rgb, oldcolor->color);
							copy_v4_v4(newcolor->fill, oldcolor->fill);
							newcolor->flag = oldcolor->flag;
						}
						/* set first color active by default */
						if (!BLI_listbase_is_empty(&newpalette->colors)) {
							newpalette->active_color = 0;
						}
					}
					/* second, assign the palette and the color (always to first palette) */
					for (bGPDlayer *gpl = gpd->layers.first; gpl; gpl = gpl->next) {
						for (bGPDframe *gpf = gpl->frames.first; gpf; gpf = gpf->next) {
							for (bGPDstroke *gps = gpf->strokes.first; gps; gps = gps->next) {
								Palette *palette = first;
								PaletteColor *palcolor = BKE_palette_color_getbyname(first, gps->colorname);

								gps->palette = palette;
								gps->palcolor = palcolor;
							}
						}
					}
					gpd->id.tag &= ~LIB_TAG_NEED_LINK; // XXX: WHY?!
				}
			}

			/* Grease pencil sculpt and paint cursors */
			if (!DNA_struct_elem_find(fd->filesdna, "GP_BrushEdit_Settings", "int", "weighttype")) {
				for (Scene *scene = main->scene.first; scene; scene = scene->id.next) {
					/* sculpt brushes */
					GP_BrushEdit_Settings *gset = &scene->toolsettings->gp_sculpt;
					if (gset) {
						gset->alpha = 1.0f;
						gset->weighttype = GP_EDITBRUSH_TYPE_WEIGHT;
					}
				}
			}

			if (!DNA_struct_elem_find(fd->filesdna, "bGPDbrush", "float", "curcolor[3]")) {
				float curcolor[3], curcolor_add[3], curcolor_sub[3];
				ARRAY_SET_ITEMS(curcolor, 1.0f, 1.0f, 1.0f);
				ARRAY_SET_ITEMS(curcolor_add, 1.0f, 0.6f, 0.6f);
				ARRAY_SET_ITEMS(curcolor_sub, 0.6f, 0.6f, 1.0f);
				GP_EditBrush_Data *gp_brush;

				for (Scene *scene = main->scene.first; scene; scene = scene->id.next) {
					/* drawing brushes */
					ToolSettings *ts = scene->toolsettings;
					for (bGPDbrush *brush = ts->gp_brushes.first; brush; brush = brush->next) {
						brush->flag |= GP_BRUSH_ENABLE_CURSOR;
						copy_v3_v3(brush->curcolor, curcolor);
					}
					/* sculpt brushes */
					GP_BrushEdit_Settings *gset = &ts->gp_sculpt;
					for (int i = 0; i < TOT_GP_EDITBRUSH_TYPES; ++i) {
						gp_brush = &gset->brush[i];
						gp_brush->flag |= GP_EDITBRUSH_FLAG_ENABLE_CURSOR;
						copy_v3_v3(gp_brush->curcolor_add, curcolor_add);
						copy_v3_v3(gp_brush->curcolor_sub, curcolor_sub);
					}
				}
			}

			/* Init grease pencil vertex groups */
			if (!DNA_struct_elem_find(fd->filesdna, "bGPDweight", "int", "index")) {
				for (bGPdata *gpd = main->gpencil.first; gpd; gpd = gpd->id.next) {
					for (bGPDlayer *gpl = gpd->layers.first; gpl; gpl = gpl->next) {
						for (bGPDframe *gpf = gpl->frames.first; gpf; gpf = gpf->next) {
							for (bGPDstroke *gps = gpf->strokes.first; gps; gps = gps->next) {
								for (int i = 0; i < gps->totpoints; ++i) {
									bGPDspoint *pt = &gps->points[i];
									pt->totweight = 0;
									pt->weights = NULL;
								}
							}
						}
					}
				}
			}

			/* Init grease pencil edit line color */
			if (!DNA_struct_elem_find(fd->filesdna, "bGPdata", "float", "line_color[4]")) {
				for (bGPdata *gpd = main->gpencil.first; gpd; gpd = gpd->id.next) {
					ARRAY_SET_ITEMS(gpd->line_color, 0.6f, 0.6f, 0.6f, 0.5f);
				}
			}

			/* Init grease pencil pixel size factor */
			if (!DNA_struct_elem_find(fd->filesdna, "bGPDdata", "int", "pixfactor")) {
				for (bGPdata *gpd = main->gpencil.first; gpd; gpd = gpd->id.next) {
					gpd->pixfactor = GP_DEFAULT_PIX_FACTOR;
				}
			}

			/* Grease pencil multiframe falloff curve */
			if (!DNA_struct_elem_find(fd->filesdna, "GP_BrushEdit_Settings", "CurveMapping", "cur_falloff")) {
				for (Scene *scene = main->scene.first; scene; scene = scene->id.next) {
					/* sculpt brushes */
					GP_BrushEdit_Settings *gset = &scene->toolsettings->gp_sculpt;
					if ((gset) && (gset->cur_falloff == NULL)) {
						gset->cur_falloff = curvemapping_add(1, 0.0f, 0.0f, 1.0f, 1.0f);
						curvemapping_initialize(gset->cur_falloff);
						curvemap_reset(gset->cur_falloff->cm,
							&gset->cur_falloff->clipr,
							CURVE_PRESET_GAUSS,
							CURVEMAP_SLOPE_POSITIVE);
					}
				}
			}
		}
	}

	if (!MAIN_VERSION_ATLEAST(main, 280, 3)) {
		for (Scene *scene = main->scene.first; scene; scene = scene->id.next) {
			ViewLayer *view_layer;
			for (view_layer = scene->view_layers.first; view_layer; view_layer = view_layer->next) {
				do_version_view_layer_visibility(view_layer);
			}
		}

		for (Group *group = main->group.first; group; group = group->id.next) {
			if (group->view_layer != NULL){
				do_version_view_layer_visibility(group->view_layer);
			}
		}
	}
}<|MERGE_RESOLUTION|>--- conflicted
+++ resolved
@@ -605,70 +605,6 @@
 		}
 	}
 
-<<<<<<< HEAD
-	/* Grease Pencil Object */
-	if (!MAIN_VERSION_ATLEAST(main, 280, 2)) {
-		/* Convert grease pencil datablock to GP object */
-		for (Scene *scene = main->scene.first; scene; scene = scene->id.next) {
-			if (scene->gpd) {
-				Object *ob;
-				ViewLayer *view_layer = BKE_view_layer_from_scene_get(scene);
-				if (view_layer == NULL) {
-					view_layer = BKE_view_layer_add(scene, "Viewport");
-					printf("added scene layer again - %p\n", view_layer);
-				}
-
-				ob = BKE_object_add_for_data(main, scene, view_layer, OB_GPENCIL, "GP_Scene", &scene->gpd->id, false);
-				zero_v3(ob->loc);
-				scene->gpd = NULL;
-
-				/* set cache as dirty */
-				BKE_gpencil_batch_cache_dirty(ob->data);
-			}
-		}
-		/* init grease pencil grids and paper */
-		for (bScreen *screen = main->screen.first; screen; screen = screen->id.next) {
-			for (ScrArea *area = screen->areabase.first; area; area = area->next) {
-				for (SpaceLink *sl = area->spacedata.first; sl; sl = sl->next) {
-					if (sl->spacetype == SPACE_VIEW3D) {
-						View3D *v3d = (View3D *)sl;
-						v3d->gpencil_grid_size[0] = GP_DEFAULT_GRID_SIZE;
-						v3d->gpencil_grid_size[1] = GP_DEFAULT_GRID_SIZE;
-						ARRAY_SET_ITEMS(v3d->gpencil_paper_color, 1.0f, 1.0f, 1.0f, 0.7f);
-					}
-				}
-			}
-		}
-
-		/* Handle object-linked grease pencil datablocks */
-		for (Object *ob = main->object.first; ob; ob = ob->id.next) {
-			if (ob->gpd) {
-				if (ob->type == OB_GPENCIL) {
-					/* GP Object - remap the links */
-					ob->data = ob->gpd;
-					ob->gpd = NULL;
-				}
-				else if (ob->type == OB_EMPTY) {
-					/* Empty with GP data - This should be able to be converted
-					 * to a GP object with little data loss
-					 */
-					ob->data = ob->gpd;
-					ob->gpd = NULL;
-					ob->type = OB_GPENCIL;
-				}
-				else {
-					/* FIXME: What to do in this case?
-					 *
-					 * We cannot create new objects for these, as we don't have a scene & scene layer
-					 * to put them into from here...
-					 */
-					printf("WARNING: Old Grease Pencil data ('%s') still exists on Object '%s'\n",
-					       ob->gpd->id.name+2, ob->id.name+2);
-				}
-			}
-		}
-
-=======
 	{
 		for (Object *object = main->object.first; object; object = object->id.next) {
 #ifndef VERSION_280_SUBVERSION_4
@@ -699,7 +635,72 @@
 				object->duplicator_visibility_flag = OB_DUPLI_FLAG_VIEWPORT | OB_DUPLI_FLAG_RENDER;
 			}
 		}
->>>>>>> c08dac00
+	}
+}
+	}
+
+	/* Grease Pencil Object */
+	if (!MAIN_VERSION_ATLEAST(main, 280, 2)) {
+		/* Convert grease pencil datablock to GP object */
+		for (Scene *scene = main->scene.first; scene; scene = scene->id.next) {
+			if (scene->gpd) {
+				Object *ob;
+				ViewLayer *view_layer = BKE_view_layer_from_scene_get(scene);
+				if (view_layer == NULL) {
+					view_layer = BKE_view_layer_add(scene, "Viewport");
+					printf("added scene layer again - %p\n", view_layer);
+				}
+
+				ob = BKE_object_add_for_data(main, scene, view_layer, OB_GPENCIL, "GP_Scene", &scene->gpd->id, false);
+				zero_v3(ob->loc);
+				scene->gpd = NULL;
+
+				/* set cache as dirty */
+				BKE_gpencil_batch_cache_dirty(ob->data);
+			}
+		}
+		/* init grease pencil grids and paper */
+		for (bScreen *screen = main->screen.first; screen; screen = screen->id.next) {
+			for (ScrArea *area = screen->areabase.first; area; area = area->next) {
+				for (SpaceLink *sl = area->spacedata.first; sl; sl = sl->next) {
+					if (sl->spacetype == SPACE_VIEW3D) {
+						View3D *v3d = (View3D *)sl;
+						v3d->gpencil_grid_size[0] = GP_DEFAULT_GRID_SIZE;
+						v3d->gpencil_grid_size[1] = GP_DEFAULT_GRID_SIZE;
+						ARRAY_SET_ITEMS(v3d->gpencil_paper_color, 1.0f, 1.0f, 1.0f, 0.7f);
+					}
+				}
+			}
+		}
+
+		/* Handle object-linked grease pencil datablocks */
+		for (Object *ob = main->object.first; ob; ob = ob->id.next) {
+			if (ob->gpd) {
+				if (ob->type == OB_GPENCIL) {
+					/* GP Object - remap the links */
+					ob->data = ob->gpd;
+					ob->gpd = NULL;
+				}
+				else if (ob->type == OB_EMPTY) {
+					/* Empty with GP data - This should be able to be converted
+					 * to a GP object with little data loss
+					 */
+					ob->data = ob->gpd;
+					ob->gpd = NULL;
+					ob->type = OB_GPENCIL;
+				}
+				else {
+					/* FIXME: What to do in this case?
+					 *
+					 * We cannot create new objects for these, as we don't have a scene & scene layer
+					 * to put them into from here...
+					 */
+					printf("WARNING: Old Grease Pencil data ('%s') still exists on Object '%s'\n",
+					       ob->gpd->id.name+2, ob->id.name+2);
+				}
+			}
+		}
+
 	}
 }
 
