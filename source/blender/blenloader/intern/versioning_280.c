--- conflicted
+++ resolved
@@ -531,7 +531,22 @@
 	if (!MAIN_VERSION_ATLEAST(main, 280, 1)) {
 		do_version_workspaces_after_lib_link(main);
 	}
-<<<<<<< HEAD
+
+	{
+		/* Cleanup any remaining SceneRenderLayer data for files that were created
+		 * with Blender 2.8 before the SceneRenderLayer > RenderLayer refactor. */
+		for (Scene *scene = main->scene.first; scene; scene = scene->id.next) {
+			for (SceneRenderLayer *srl = scene->r.layers.first; srl; srl = srl->next) {
+				if (srl->prop) {
+					IDP_FreeProperty(srl->prop);
+					MEM_freeN(srl->prop);
+				}
+				BKE_freestyle_config_free(&srl->freestyleConfig);
+			}
+			BLI_freelistN(&scene->r.layers);
+		}
+	}
+}
 	
 	/* Grease Pencil Object */
 	if (!MAIN_VERSION_ATLEAST(main, 280, 2)) {
@@ -586,23 +601,6 @@
 		}
 	}
 	
-=======
-
-	{
-		/* Cleanup any remaining SceneRenderLayer data for files that were created
-		 * with Blender 2.8 before the SceneRenderLayer > RenderLayer refactor. */
-		for (Scene *scene = main->scene.first; scene; scene = scene->id.next) {
-			for (SceneRenderLayer *srl = scene->r.layers.first; srl; srl = srl->next) {
-				if (srl->prop) {
-					IDP_FreeProperty(srl->prop);
-					MEM_freeN(srl->prop);
-				}
-				BKE_freestyle_config_free(&srl->freestyleConfig);
-			}
-			BLI_freelistN(&scene->r.layers);
-		}
-	}
->>>>>>> 94d40aca
 }
 
 static void do_version_layer_collections_idproperties(ListBase *lb)
