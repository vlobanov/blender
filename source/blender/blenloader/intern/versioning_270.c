/*
 * ***** BEGIN GPL LICENSE BLOCK *****
 *
 * This program is free software; you can redistribute it and/or
 * modify it under the terms of the GNU General Public License
 * as published by the Free Software Foundation; either version 2
 * of the License, or (at your option) any later version.
 *
 * This program is distributed in the hope that it will be useful,
 * but WITHOUT ANY WARRANTY; without even the implied warranty of
 * MERCHANTABILITY or FITNESS FOR A PARTICULAR PURPOSE.  See the
 * GNU General Public License for more details.
 *
 * You should have received a copy of the GNU General Public License
 * along with this program; if not, write to the Free Software Foundation,
 * Inc., 51 Franklin Street, Fifth Floor, Boston, MA 02110-1301, USA.
 *
 * Contributor(s): Blender Foundation
 *
 * ***** END GPL LICENSE BLOCK *****
 *
 */

/** \file blender/blenloader/intern/versioning_270.c
 *  \ingroup blenloader
 */

#include "BLI_utildefines.h"
#include "BLI_compiler_attrs.h"

/* for MinGW32 definition of NULL, could use BLI_blenlib.h instead too */
#include <stddef.h>

/* allow readfile to use deprecated functionality */
#define DNA_DEPRECATED_ALLOW

#include "DNA_armature_types.h"
#include "DNA_brush_types.h"
#include "DNA_camera_types.h"
#include "DNA_cloth_types.h"
#include "DNA_constraint_types.h"
#include "DNA_gpencil_types.h"
#include "DNA_sdna_types.h"
#include "DNA_sequence_types.h"
#include "DNA_space_types.h"
#include "DNA_screen_types.h"
#include "DNA_object_force.h"
#include "DNA_object_types.h"
#include "DNA_mesh_types.h"
#include "DNA_modifier_types.h"
#include "DNA_particle_types.h"
#include "DNA_linestyle_types.h"
#include "DNA_actuator_types.h"
#include "DNA_view3d_types.h"
#include "DNA_smoke_types.h"
#include "DNA_rigidbody_types.h"

#include "DNA_genfile.h"

#include "BKE_colortools.h"
#include "BKE_library.h"
#include "BKE_main.h"
#include "BKE_modifier.h"
#include "BKE_node.h"
#include "BKE_scene.h"
#include "BKE_sequencer.h"
#include "BKE_screen.h"
#include "BKE_tracking.h"
#include "BKE_gpencil.h"

#include "BLI_math.h"
#include "BLI_listbase.h"
#include "BLI_string.h"

#include "BLO_readfile.h"

#include "readfile.h"

#include "MEM_guardedalloc.h"

/**
 * Setup rotation stabilization from ancient single track spec.
 * Former Version of 2D stabilization used a single tracking marker to determine the rotation
 * to be compensated. Now several tracks can contribute to rotation detection and this feature
 * is enabled by the MovieTrackingTrack#flag on a per track base.
 */
static void migrate_single_rot_stabilization_track_settings(MovieTrackingStabilization *stab)
{
	if (stab->rot_track) {
		if (!(stab->rot_track->flag & TRACK_USE_2D_STAB_ROT)) {
			stab->tot_rot_track++;
			stab->rot_track->flag |= TRACK_USE_2D_STAB_ROT;
		}
	}
	stab->rot_track = NULL; /* this field is now ignored */
}

static void do_version_constraints_radians_degrees_270_1(ListBase *lb)
{
	bConstraint *con;

	for (con = lb->first; con; con = con->next) {
		if (con->type == CONSTRAINT_TYPE_TRANSFORM) {
			bTransformConstraint *data = (bTransformConstraint *)con->data;
			const float deg_to_rad_f = DEG2RADF(1.0f);

			if (data->from == TRANS_ROTATION) {
				mul_v3_fl(data->from_min, deg_to_rad_f);
				mul_v3_fl(data->from_max, deg_to_rad_f);
			}

			if (data->to == TRANS_ROTATION) {
				mul_v3_fl(data->to_min, deg_to_rad_f);
				mul_v3_fl(data->to_max, deg_to_rad_f);
			}
		}
	}
}

static void do_version_constraints_radians_degrees_270_5(ListBase *lb)
{
	bConstraint *con;

	for (con = lb->first; con; con = con->next) {
		if (con->type == CONSTRAINT_TYPE_TRANSFORM) {
			bTransformConstraint *data = (bTransformConstraint *)con->data;

			if (data->from == TRANS_ROTATION) {
				copy_v3_v3(data->from_min_rot, data->from_min);
				copy_v3_v3(data->from_max_rot, data->from_max);
			}
			else if (data->from == TRANS_SCALE) {
				copy_v3_v3(data->from_min_scale, data->from_min);
				copy_v3_v3(data->from_max_scale, data->from_max);
			}

			if (data->to == TRANS_ROTATION) {
				copy_v3_v3(data->to_min_rot, data->to_min);
				copy_v3_v3(data->to_max_rot, data->to_max);
			}
			else if (data->to == TRANS_SCALE) {
				copy_v3_v3(data->to_min_scale, data->to_min);
				copy_v3_v3(data->to_max_scale, data->to_max);
			}
		}
	}
}

static void do_version_constraints_stretch_to_limits(ListBase *lb)
{
	bConstraint *con;

	for (con = lb->first; con; con = con->next) {
		if (con->type == CONSTRAINT_TYPE_STRETCHTO) {
			bStretchToConstraint *data = (bStretchToConstraint *)con->data;
			data->bulge_min = 1.0f;
			data->bulge_max = 1.0f;
		}
	}
}

static void do_version_action_editor_properties_region(ListBase *regionbase)
{
	ARegion *ar;
	
	for (ar = regionbase->first; ar; ar = ar->next) {
		if (ar->regiontype == RGN_TYPE_UI) {
			/* already exists */
			return;
		}
		else if (ar->regiontype == RGN_TYPE_WINDOW) {
			/* add new region here */
			ARegion *arnew = MEM_callocN(sizeof(ARegion), "buttons for action");
			
			BLI_insertlinkbefore(regionbase, ar, arnew);
			
			arnew->regiontype = RGN_TYPE_UI;
			arnew->alignment = RGN_ALIGN_RIGHT;
			arnew->flag = RGN_FLAG_HIDDEN;
			
			return;
		}
	}
}

static void do_version_bones_super_bbone(ListBase *lb)
{
	for (Bone *bone = lb->first; bone; bone = bone->next) {
		bone->scaleIn = 1.0f;
		bone->scaleOut = 1.0f;
		
		do_version_bones_super_bbone(&bone->childbase);
	}
}

void blo_do_versions_270(FileData *fd, Library *UNUSED(lib), Main *main)
{
	if (!MAIN_VERSION_ATLEAST(main, 270, 0)) {

		if (!DNA_struct_elem_find(fd->filesdna, "BevelModifierData", "float", "profile")) {
			Object *ob;

			for (ob = main->object.first; ob; ob = ob->id.next) {
				ModifierData *md;
				for (md = ob->modifiers.first; md; md = md->next) {
					if (md->type == eModifierType_Bevel) {
						BevelModifierData *bmd = (BevelModifierData *)md;
						bmd->profile = 0.5f;
						bmd->val_flags = MOD_BEVEL_AMT_OFFSET;
					}
				}
			}
		}

		/* nodes don't use fixed node->id any more, clean up */
		FOREACH_NODETREE(main, ntree, id) {
			if (ntree->type == NTREE_COMPOSIT) {
				bNode *node;
				for (node = ntree->nodes.first; node; node = node->next) {
					if (ELEM(node->type, CMP_NODE_COMPOSITE, CMP_NODE_OUTPUT_FILE)) {
						node->id = NULL;
					}
				}
			}
		} FOREACH_NODETREE_END

		{
			bScreen *screen;

			for (screen = main->screen.first; screen; screen = screen->id.next) {
				ScrArea *area;
				for (area = screen->areabase.first; area; area = area->next) {
					SpaceLink *space_link;
					for (space_link = area->spacedata.first; space_link; space_link = space_link->next) {
						if (space_link->spacetype == SPACE_CLIP) {
							SpaceClip *space_clip = (SpaceClip *) space_link;
							if (space_clip->mode != SC_MODE_MASKEDIT) {
								space_clip->mode = SC_MODE_TRACKING;
							}
						}
					}
				}
			}
		}

		if (!DNA_struct_elem_find(fd->filesdna, "MovieTrackingSettings", "float", "default_weight")) {
			MovieClip *clip;
			for (clip = main->movieclip.first; clip; clip = clip->id.next) {
				clip->tracking.settings.default_weight = 1.0f;
			}
		}
	}

	if (!MAIN_VERSION_ATLEAST(main, 270, 1)) {
		Scene *sce;
		Object *ob;

		/* Update Transform constraint (another deg -> rad stuff). */
		for (ob = main->object.first; ob; ob = ob->id.next) {
			do_version_constraints_radians_degrees_270_1(&ob->constraints);

			if (ob->pose) {
				/* Bones constraints! */
				bPoseChannel *pchan;
				for (pchan = ob->pose->chanbase.first; pchan; pchan = pchan->next) {
					do_version_constraints_radians_degrees_270_1(&pchan->constraints);
				}
			}
		}

		for (sce = main->scene.first; sce; sce = sce->id.next) {
			if (sce->r.raytrace_structure == R_RAYSTRUCTURE_BLIBVH) {
				sce->r.raytrace_structure = R_RAYSTRUCTURE_AUTO;
			}
		}
	}

	if (!MAIN_VERSION_ATLEAST(main, 270, 2)) {
		Mesh *me;

		/* Mesh smoothresh deg->rad. */
		for (me = main->mesh.first; me; me = me->id.next) {
			me->smoothresh = DEG2RADF(me->smoothresh);
		}
	}

	if (!MAIN_VERSION_ATLEAST(main, 270, 3)) {
		FreestyleLineStyle *linestyle;

		for (linestyle = main->linestyle.first; linestyle; linestyle = linestyle->id.next) {
			linestyle->flag |= LS_NO_SORTING;
			linestyle->sort_key = LS_SORT_KEY_DISTANCE_FROM_CAMERA;
			linestyle->integration_type = LS_INTEGRATION_MEAN;
		}
	}

	if (!MAIN_VERSION_ATLEAST(main, 270, 4)) {
		/* ui_previews were not handled correctly when copying areas, leading to corrupted files (see T39847).
		 * This will always reset situation to a valid state.
		 */
		bScreen *sc;

		for (sc = main->screen.first; sc; sc = sc->id.next) {
			ScrArea *sa;
			for (sa = sc->areabase.first; sa; sa = sa->next) {
				SpaceLink *sl;

				for (sl = sa->spacedata.first; sl; sl = sl->next) {
					ARegion *ar;
					ListBase *lb = (sl == sa->spacedata.first) ? &sa->regionbase : &sl->regionbase;

					for (ar = lb->first; ar; ar = ar->next) {
						BLI_listbase_clear(&ar->ui_previews);
					}
				}
			}
		}
	}

	if (!MAIN_VERSION_ATLEAST(main, 270, 5)) {
		Object *ob;

		/* Update Transform constraint (again :|). */
		for (ob = main->object.first; ob; ob = ob->id.next) {
			do_version_constraints_radians_degrees_270_5(&ob->constraints);

			if (ob->pose) {
				/* Bones constraints! */
				bPoseChannel *pchan;
				for (pchan = ob->pose->chanbase.first; pchan; pchan = pchan->next) {
					do_version_constraints_radians_degrees_270_5(&pchan->constraints);
				}
			}
		}
	}

	if (!MAIN_VERSION_ATLEAST(main, 271, 0)) {
		if (!DNA_struct_elem_find(fd->filesdna, "Material", "int", "mode2")) {
			Material *ma;

			for (ma = main->mat.first; ma; ma = ma->id.next)
				ma->mode2 = MA_CASTSHADOW;
		}

		if (!DNA_struct_elem_find(fd->filesdna, "RenderData", "BakeData", "bake")) {
			Scene *sce;

			for (sce = main->scene.first; sce; sce = sce->id.next) {
				sce->r.bake.flag = R_BAKE_CLEAR;
				sce->r.bake.width = 512;
				sce->r.bake.height = 512;
				sce->r.bake.margin = 16;
				sce->r.bake.normal_space = R_BAKE_SPACE_TANGENT;
				sce->r.bake.normal_swizzle[0] = R_BAKE_POSX;
				sce->r.bake.normal_swizzle[1] = R_BAKE_POSY;
				sce->r.bake.normal_swizzle[2] = R_BAKE_POSZ;
				BLI_strncpy(sce->r.bake.filepath, U.renderdir, sizeof(sce->r.bake.filepath));

				sce->r.bake.im_format.planes = R_IMF_PLANES_RGBA;
				sce->r.bake.im_format.imtype = R_IMF_IMTYPE_PNG;
				sce->r.bake.im_format.depth = R_IMF_CHAN_DEPTH_8;
				sce->r.bake.im_format.quality = 90;
				sce->r.bake.im_format.compress = 15;
			}
		}

		if (!DNA_struct_elem_find(fd->filesdna, "FreestyleLineStyle", "float", "texstep")) {
			FreestyleLineStyle *linestyle;

			for (linestyle = main->linestyle.first; linestyle; linestyle = linestyle->id.next) {
				linestyle->flag |= LS_TEXTURE;
				linestyle->texstep = 1.0;
			}
		}

		{
			Scene *scene;
			for (scene = main->scene.first; scene; scene = scene->id.next) {
				int num_layers = BLI_listbase_count(&scene->r.layers);
				scene->r.actlay = min_ff(scene->r.actlay, num_layers - 1);
			}
		}
	}

	if (!MAIN_VERSION_ATLEAST(main, 271, 1)) {
		if (!DNA_struct_elem_find(fd->filesdna, "Material", "float", "line_col[4]")) {
			Material *mat;

			for (mat = main->mat.first; mat; mat = mat->id.next) {
				mat->line_col[0] = mat->line_col[1] = mat->line_col[2] = 0.0f;
				mat->line_col[3] = mat->alpha;
			}
		}

		if (!DNA_struct_elem_find(fd->filesdna, "RenderData", "int", "preview_start_resolution")) {
			Scene *scene;
			for (scene = main->scene.first; scene; scene = scene->id.next) {
				scene->r.preview_start_resolution = 64;
			}
		}
	}

	if (!MAIN_VERSION_ATLEAST(main, 271, 2)) {
		/* init up & track axis property of trackto actuators */
		Object *ob;

		for (ob = main->object.first; ob; ob = ob->id.next) {
			bActuator *act;
			for (act = ob->actuators.first; act; act = act->next) {
				if (act->type == ACT_EDIT_OBJECT) {
					bEditObjectActuator *eoact = act->data;
					eoact->trackflag = ob->trackflag;
					/* if trackflag is pointing +-Z axis then upflag should point Y axis.
					 * Rest of trackflag cases, upflag should be point z axis */
					if ((ob->trackflag == OB_POSZ) || (ob->trackflag == OB_NEGZ)) {
						eoact->upflag = 1;
					}
					else {
						eoact->upflag = 2;
					}
				}
			}
		}
	}

	if (!MAIN_VERSION_ATLEAST(main, 271, 3)) {
		Brush *br;

		for (br = main->brush.first; br; br = br->id.next) {
			br->fill_threshold = 0.2f;
		}

		if (!DNA_struct_elem_find(fd->filesdna, "BevelModifierData", "int", "mat")) {
			Object *ob;
			for (ob = main->object.first; ob; ob = ob->id.next) {
				ModifierData *md;

				for (md = ob->modifiers.first; md; md = md->next) {
					if (md->type == eModifierType_Bevel) {
						BevelModifierData *bmd = (BevelModifierData *)md;
						bmd->mat = -1;
					}
				}
			}
		}
	}

	if (!MAIN_VERSION_ATLEAST(main, 271, 6)) {
		Object *ob;
		for (ob = main->object.first; ob; ob = ob->id.next) {
			ModifierData *md;

			for (md = ob->modifiers.first; md; md = md->next) {
				if (md->type == eModifierType_ParticleSystem) {
					ParticleSystemModifierData *pmd = (ParticleSystemModifierData *)md;
					if (pmd->psys && pmd->psys->clmd) {
						pmd->psys->clmd->sim_parms->vel_damping = 1.0f;
					}
				}
			}
		}
	}

	if (!MAIN_VERSION_ATLEAST(main, 272, 0)) {
		if (!DNA_struct_elem_find(fd->filesdna, "RenderData", "int", "preview_start_resolution")) {
			Scene *scene;
			for (scene = main->scene.first; scene; scene = scene->id.next) {
				scene->r.preview_start_resolution = 64;
			}
		}
	}

	if (!MAIN_VERSION_ATLEAST(main, 272, 1)) {
		Brush *br;
		for (br = main->brush.first; br; br = br->id.next) {
			if ((br->ob_mode & OB_MODE_SCULPT) && ELEM(br->sculpt_tool, SCULPT_TOOL_GRAB, SCULPT_TOOL_SNAKE_HOOK))
				br->alpha = 1.0f;
		}
	}

	if (!MAIN_VERSION_ATLEAST(main, 272, 2)) {
		if (!DNA_struct_elem_find(fd->filesdna, "Image", "float", "gen_color")) {
			Image *image;
			for (image = main->image.first; image != NULL; image = image->id.next) {
				image->gen_color[3] = 1.0f;
			}
		}

		if (!DNA_struct_elem_find(fd->filesdna, "bStretchToConstraint", "float", "bulge_min")) {
			Object *ob;

			/* Update Transform constraint (again :|). */
			for (ob = main->object.first; ob; ob = ob->id.next) {
				do_version_constraints_stretch_to_limits(&ob->constraints);

				if (ob->pose) {
					/* Bones constraints! */
					bPoseChannel *pchan;
					for (pchan = ob->pose->chanbase.first; pchan; pchan = pchan->next) {
						do_version_constraints_stretch_to_limits(&pchan->constraints);
					}
				}
			}
		}
	}

	if (!MAIN_VERSION_ATLEAST(main, 273, 1)) {
#define	BRUSH_RAKE (1 << 7)
#define BRUSH_RANDOM_ROTATION (1 << 25)

		Brush *br;

		for (br = main->brush.first; br; br = br->id.next) {
			if (br->flag & BRUSH_RAKE) {
				br->mtex.brush_angle_mode |= MTEX_ANGLE_RAKE;
				br->mask_mtex.brush_angle_mode |= MTEX_ANGLE_RAKE;
			}
			else if (br->flag & BRUSH_RANDOM_ROTATION) {
				br->mtex.brush_angle_mode |= MTEX_ANGLE_RANDOM;
				br->mask_mtex.brush_angle_mode |= MTEX_ANGLE_RANDOM;
			}
			br->mtex.random_angle = 2.0 * M_PI;
			br->mask_mtex.random_angle = 2.0 * M_PI;
		}
	}

#undef BRUSH_RAKE
#undef BRUSH_RANDOM_ROTATION

	/* Customizable Safe Areas */
	if (!MAIN_VERSION_ATLEAST(main, 273, 2)) {
		if (!DNA_struct_elem_find(fd->filesdna, "Scene", "DisplaySafeAreas", "safe_areas")) {
			Scene *scene;

			for (scene = main->scene.first; scene; scene = scene->id.next) {
				copy_v2_fl2(scene->safe_areas.title, 3.5f / 100.0f, 3.5f / 100.0f);
				copy_v2_fl2(scene->safe_areas.action, 10.0f / 100.0f, 5.0f / 100.0f);
				copy_v2_fl2(scene->safe_areas.title_center, 17.5f / 100.0f, 5.0f / 100.0f);
				copy_v2_fl2(scene->safe_areas.action_center, 15.0f / 100.0f, 5.0f / 100.0f);
			}
		}
	}
	
	if (!MAIN_VERSION_ATLEAST(main, 273, 3)) {
		ParticleSettings *part;
		for (part = main->particle.first; part; part = part->id.next) {
			if (part->clumpcurve)
				part->child_flag |= PART_CHILD_USE_CLUMP_CURVE;
			if (part->roughcurve)
				part->child_flag |= PART_CHILD_USE_ROUGH_CURVE;
		}
	}

	if (!MAIN_VERSION_ATLEAST(main, 273, 6)) {
		if (!DNA_struct_elem_find(fd->filesdna, "ClothSimSettings", "float", "bending_damping")) {
			Object *ob;
			ModifierData *md;
			for (ob = main->object.first; ob; ob = ob->id.next) {
				for (md = ob->modifiers.first; md; md = md->next) {
					if (md->type == eModifierType_Cloth) {
						ClothModifierData *clmd = (ClothModifierData *)md;
						clmd->sim_parms->bending_damping = 0.5f;
					}
					else if (md->type == eModifierType_ParticleSystem) {
						ParticleSystemModifierData *pmd = (ParticleSystemModifierData *)md;
						if (pmd->psys->clmd) {
							pmd->psys->clmd->sim_parms->bending_damping = 0.5f;
						}
					}
				}
			}
		}

		if (!DNA_struct_elem_find(fd->filesdna, "ParticleSettings", "float", "clump_noise_size")) {
			ParticleSettings *part;
			for (part = main->particle.first; part; part = part->id.next) {
				part->clump_noise_size = 1.0f;
			}
		}

		if (!DNA_struct_elem_find(fd->filesdna, "ParticleSettings", "int", "kink_extra_steps")) {
			ParticleSettings *part;
			for (part = main->particle.first; part; part = part->id.next) {
				part->kink_extra_steps = 4;
			}
		}

		if (!DNA_struct_elem_find(fd->filesdna, "MTex", "float", "kinkampfac")) {
			ParticleSettings *part;
			for (part = main->particle.first; part; part = part->id.next) {
				int a;
				for (a = 0; a < MAX_MTEX; a++) {
					MTex *mtex = part->mtex[a];
					if (mtex) {
						mtex->kinkampfac = 1.0f;
					}
				}
			}
		}

		if (!DNA_struct_elem_find(fd->filesdna, "HookModifierData", "char", "flag")) {
			Object *ob;

			for (ob = main->object.first; ob; ob = ob->id.next) {
				ModifierData *md;
				for (md = ob->modifiers.first; md; md = md->next) {
					if (md->type == eModifierType_Hook) {
						HookModifierData *hmd = (HookModifierData *)md;
						hmd->falloff_type = eHook_Falloff_InvSquare;
					}
				}
			}
		}

		if (!DNA_struct_elem_find(fd->filesdna, "NodePlaneTrackDeformData", "char", "flag")) {
			FOREACH_NODETREE(main, ntree, id) {
				if (ntree->type == NTREE_COMPOSIT) {
					bNode *node;
					for (node = ntree->nodes.first; node; node = node->next) {
						if (ELEM(node->type, CMP_NODE_PLANETRACKDEFORM)) {
							NodePlaneTrackDeformData *data = node->storage;
							data->flag = 0;
							data->motion_blur_samples = 16;
							data->motion_blur_shutter = 0.5f;
						}
					}
				}
			}
			FOREACH_NODETREE_END
		}

		if (!DNA_struct_elem_find(fd->filesdna, "Camera", "GPUDOFSettings", "gpu_dof")) {
			Camera *ca;
			for (ca = main->camera.first; ca; ca = ca->id.next) {
				ca->gpu_dof.fstop = 128.0f;
				ca->gpu_dof.focal_length = 1.0f;
				ca->gpu_dof.focus_distance = 1.0f;
				ca->gpu_dof.sensor = 1.0f;
			}
		}
	}

	if (!MAIN_VERSION_ATLEAST(main, 273, 8)) {
		Object *ob;
		for (ob = main->object.first; ob != NULL; ob = ob->id.next) {
			ModifierData *md;
			for (md = ob->modifiers.last; md != NULL; md = md->prev) {
				if (modifier_unique_name(&ob->modifiers, md)) {
					printf("Warning: Object '%s' had several modifiers with the "
					       "same name, renamed one of them to '%s'.\n",
					       ob->id.name + 2, md->name);
				}
			}
		}
	}

	if (!MAIN_VERSION_ATLEAST(main, 273, 9)) {
		bScreen *scr;
		ScrArea *sa;
		SpaceLink *sl;
		ARegion *ar;

		/* Make sure sequencer preview area limits zoom */
		for (scr = main->screen.first; scr; scr = scr->id.next) {
			for (sa = scr->areabase.first; sa; sa = sa->next) {
				for (sl = sa->spacedata.first; sl; sl = sl->next) {
					if (sl->spacetype == SPACE_SEQ) {
						for (ar = sl->regionbase.first; ar; ar = ar->next) {
							if (ar->regiontype == RGN_TYPE_PREVIEW) {
								ar->v2d.keepzoom |= V2D_LIMITZOOM;
								ar->v2d.minzoom = 0.001f;
								ar->v2d.maxzoom = 1000.0f;
								break;
							}
						}
					}
				}
			}
		}
	}

	if (!MAIN_VERSION_ATLEAST(main, 274, 1)) {
		/* particle systems need to be forced to redistribute for jitter mode fix */
		{
			Object *ob;
			ParticleSystem *psys;
			for (ob = main->object.first; ob; ob = ob->id.next) {
				for (psys = ob->particlesystem.first; psys; psys = psys->next) {
					if ((psys->pointcache->flag & PTCACHE_BAKED) == 0) {
						psys->recalc |= PSYS_RECALC_RESET;
					}
				}
			}
		}

		/* hysteresis setted to 10% but not actived */
		if (!DNA_struct_elem_find(fd->filesdna, "LodLevel", "int", "obhysteresis")) {
			Object *ob;
			for (ob = main->object.first; ob; ob = ob->id.next) {
				LodLevel *level;
				for (level = ob->lodlevels.first; level; level = level->next) {
					level->obhysteresis = 10;
				}
			}
		}

		if (!DNA_struct_elem_find(fd->filesdna, "GameData", "int", "scehysteresis")) {
			Scene *scene;
			for (scene = main->scene.first; scene; scene = scene->id.next) {
				scene->gm.scehysteresis = 10;
			}
		}
	}

	if (!MAIN_VERSION_ATLEAST(main, 274, 2)) {
		FOREACH_NODETREE(main, ntree, id) {
			bNode *node;
			bNodeSocket *sock;

			for (node = ntree->nodes.first; node; node = node->next) {
				if (node->type == SH_NODE_MATERIAL) {
					for (sock = node->inputs.first; sock; sock = sock->next) {
						if (STREQ(sock->name, "Refl")) {
							BLI_strncpy(sock->name, "DiffuseIntensity", sizeof(sock->name));
						}
					}
				}
				else if (node->type == SH_NODE_MATERIAL_EXT) {
					for (sock = node->outputs.first; sock; sock = sock->next) {
						if (STREQ(sock->name, "Refl")) {
							BLI_strncpy(sock->name, "DiffuseIntensity", sizeof(sock->name));
						}
						else if (STREQ(sock->name, "Ray Mirror")) {
							BLI_strncpy(sock->name, "Reflectivity", sizeof(sock->name));
						}
					}
				}
			}
		} FOREACH_NODETREE_END
	}

	if (!MAIN_VERSION_ATLEAST(main, 274, 4)) {
		SceneRenderView *srv;
		wmWindowManager *wm;
		bScreen *screen;
		wmWindow *win;
		Scene *scene;
		Camera *cam;
		Image *ima;

		for (scene = main->scene.first; scene; scene = scene->id.next) {
			Sequence *seq;

			BKE_scene_add_render_view(scene, STEREO_LEFT_NAME);
			srv = scene->r.views.first;
			BLI_strncpy(srv->suffix, STEREO_LEFT_SUFFIX, sizeof(srv->suffix));

			BKE_scene_add_render_view(scene, STEREO_RIGHT_NAME);
			srv = scene->r.views.last;
			BLI_strncpy(srv->suffix, STEREO_RIGHT_SUFFIX, sizeof(srv->suffix));

			SEQ_BEGIN (scene->ed, seq)
			{
				seq->stereo3d_format = MEM_callocN(sizeof(Stereo3dFormat), "Stereo Display 3d Format");

#define SEQ_USE_PROXY_CUSTOM_DIR (1 << 19)
#define SEQ_USE_PROXY_CUSTOM_FILE (1 << 21)
				if (seq->strip && seq->strip->proxy && !seq->strip->proxy->storage) {
					if (seq->flag & SEQ_USE_PROXY_CUSTOM_DIR)
						seq->strip->proxy->storage = SEQ_STORAGE_PROXY_CUSTOM_DIR;
					if (seq->flag & SEQ_USE_PROXY_CUSTOM_FILE)
						seq->strip->proxy->storage = SEQ_STORAGE_PROXY_CUSTOM_FILE;
				}
#undef SEQ_USE_PROXY_CUSTOM_DIR
#undef SEQ_USE_PROXY_CUSTOM_FILE

			}
			SEQ_END
		}

		for (screen = main->screen.first; screen; screen = screen->id.next) {
			ScrArea *sa;
			for (sa = screen->areabase.first; sa; sa = sa->next) {
				SpaceLink *sl;

				for (sl = sa->spacedata.first; sl; sl = sl->next) {
					switch (sl->spacetype) {
						case SPACE_VIEW3D:
						{
							View3D *v3d = (View3D *)sl;
							v3d->stereo3d_camera = STEREO_3D_ID;
							v3d->stereo3d_flag |= V3D_S3D_DISPPLANE;
							v3d->stereo3d_convergence_alpha = 0.15f;
							v3d->stereo3d_volume_alpha = 0.05f;
							break;
						}
						case SPACE_IMAGE:
						{
							SpaceImage *sima = (SpaceImage *) sl;
							sima->iuser.flag |= IMA_SHOW_STEREO;
							break;
						}
					}
				}
			}
		}

		for (cam = main->camera.first; cam; cam = cam->id.next) {
			cam->stereo.interocular_distance = 0.065f;
			cam->stereo.convergence_distance = 30.0f * 0.065f;
		}

		for (ima = main->image.first; ima; ima = ima->id.next) {
			ima->stereo3d_format = MEM_callocN(sizeof(Stereo3dFormat), "Image Stereo 3d Format");

			if (ima->packedfile) {
				ImagePackedFile *imapf = MEM_mallocN(sizeof(ImagePackedFile), "Image Packed File");
				BLI_addtail(&ima->packedfiles, imapf);

				imapf->packedfile = ima->packedfile;
				BLI_strncpy(imapf->filepath, ima->name, FILE_MAX);
				ima->packedfile = NULL;
			}
		}

		for (wm = main->wm.first; wm; wm = wm->id.next) {
			for (win = wm->windows.first; win; win = win->next) {
				win->stereo3d_format = MEM_callocN(sizeof(Stereo3dFormat), "Stereo Display 3d Format");
			}
		}
	}

	if (!MAIN_VERSION_ATLEAST(main, 274, 6)) {
		bScreen *screen;

		if (!DNA_struct_elem_find(fd->filesdna, "FileSelectParams", "int", "thumbnail_size")) {
			for (screen = main->screen.first; screen; screen = screen->id.next) {
				ScrArea *sa;

				for (sa = screen->areabase.first; sa; sa = sa->next) {
					SpaceLink *sl;

					for (sl = sa->spacedata.first; sl; sl = sl->next) {
						if (sl->spacetype == SPACE_FILE) {
							SpaceFile *sfile = (SpaceFile *)sl;

							if (sfile->params) {
								sfile->params->thumbnail_size = 128;
							}
						}
					}
				}
			}
		}

		if (!DNA_struct_elem_find(fd->filesdna, "RenderData", "short", "simplify_subsurf_render")) {
			Scene *scene;
			for (scene = main->scene.first; scene != NULL; scene = scene->id.next) {
				scene->r.simplify_subsurf_render = scene->r.simplify_subsurf;
				scene->r.simplify_particles_render = scene->r.simplify_particles;
			}
		}

		if (!DNA_struct_elem_find(fd->filesdna, "DecimateModifierData", "float", "defgrp_factor")) {
			Object *ob;

			for (ob = main->object.first; ob; ob = ob->id.next) {
				ModifierData *md;
				for (md = ob->modifiers.first; md; md = md->next) {
					if (md->type == eModifierType_Decimate) {
						DecimateModifierData *dmd = (DecimateModifierData *)md;
						dmd->defgrp_factor = 1.0f;
					}
				}
			}
		}
	}

	if (!MAIN_VERSION_ATLEAST(main, 275, 3)) {
		Brush *br;
#define BRUSH_TORUS (1 << 1)
		for (br = main->brush.first; br; br = br->id.next) {
			br->flag &= ~BRUSH_TORUS;
		}
#undef BRUSH_TORUS
	}

	if (!MAIN_VERSION_ATLEAST(main, 276, 2)) {
		if (!DNA_struct_elem_find(fd->filesdna, "bPoseChannel", "float", "custom_scale")) {
			Object *ob;

			for (ob = main->object.first; ob; ob = ob->id.next) {
				if (ob->pose) {
					bPoseChannel *pchan;
					for (pchan = ob->pose->chanbase.first; pchan; pchan = pchan->next) {
						pchan->custom_scale = 1.0f;
					}
				}
			}
		}

		{
			bScreen *screen;
#define RV3D_VIEW_PERSPORTHO	 7
			for (screen = main->screen.first; screen; screen = screen->id.next) {
				ScrArea *sa;
				for (sa = screen->areabase.first; sa; sa = sa->next) {
					SpaceLink *sl;
					for (sl = sa->spacedata.first; sl; sl = sl->next) {
						if (sl->spacetype == SPACE_VIEW3D) {
							ARegion *ar;
							ListBase *lb = (sl == sa->spacedata.first) ? &sa->regionbase : &sl->regionbase;
							for (ar = lb->first; ar; ar = ar->next) {
								if (ar->regiontype == RGN_TYPE_WINDOW) {
									if (ar->regiondata) {
										RegionView3D *rv3d = ar->regiondata;
										if (rv3d->view == RV3D_VIEW_PERSPORTHO) {
											rv3d->view = RV3D_VIEW_USER;
										}
									}
								}
							}
							break;
						}
					}
				}
			}
#undef RV3D_VIEW_PERSPORTHO
		}

		{
			Lamp *lamp;
#define LA_YF_PHOTON	5
			for (lamp = main->lamp.first; lamp; lamp = lamp->id.next) {
				if (lamp->type == LA_YF_PHOTON) {
					lamp->type = LA_LOCAL;
				}
			}
#undef LA_YF_PHOTON
		}

		{
			Object *ob;
			for (ob = main->object.first; ob; ob = ob->id.next) {
				if (ob->body_type == OB_BODY_TYPE_CHARACTER && (ob->gameflag & OB_BOUNDS) && ob->collision_boundtype == OB_BOUND_TRIANGLE_MESH) {
					ob->boundtype = ob->collision_boundtype = OB_BOUND_BOX;
				}
			}
		}

	}

	if (!MAIN_VERSION_ATLEAST(main, 276, 3)) {
		if (!DNA_struct_elem_find(fd->filesdna, "RenderData", "CurveMapping", "mblur_shutter_curve")) {
			Scene *scene;
			for (scene = main->scene.first; scene != NULL; scene = scene->id.next) {
				CurveMapping *curve_mapping = &scene->r.mblur_shutter_curve;
				curvemapping_set_defaults(curve_mapping, 1, 0.0f, 0.0f, 1.0f, 1.0f);
				curvemapping_initialize(curve_mapping);
				curvemap_reset(curve_mapping->cm,
				               &curve_mapping->clipr,
				               CURVE_PRESET_MAX,
				               CURVEMAP_SLOPE_POS_NEG);
			}
		}
	}

	if (!MAIN_VERSION_ATLEAST(main, 276, 4)) {
		for (Scene *scene = main->scene.first; scene; scene = scene->id.next) {
			ToolSettings *ts = scene->toolsettings;
			
			if (ts->gp_sculpt.brush[0].size == 0) {
				GP_BrushEdit_Settings *gset = &ts->gp_sculpt;
				GP_EditBrush_Data *brush;
				
				brush = &gset->brush[GP_EDITBRUSH_TYPE_SMOOTH];
				brush->size = 25;
				brush->strength = 0.3f;
				brush->flag = GP_EDITBRUSH_FLAG_USE_FALLOFF | GP_EDITBRUSH_FLAG_SMOOTH_PRESSURE;
				
				brush = &gset->brush[GP_EDITBRUSH_TYPE_THICKNESS];
				brush->size = 25;
				brush->strength = 0.5f;
				brush->flag = GP_EDITBRUSH_FLAG_USE_FALLOFF;
				
				brush = &gset->brush[GP_EDITBRUSH_TYPE_GRAB];
				brush->size = 50;
				brush->strength = 0.3f;
				brush->flag = GP_EDITBRUSH_FLAG_USE_FALLOFF;
				
				brush = &gset->brush[GP_EDITBRUSH_TYPE_PUSH];
				brush->size = 25;
				brush->strength = 0.3f;
				brush->flag = GP_EDITBRUSH_FLAG_USE_FALLOFF;
				
				brush = &gset->brush[GP_EDITBRUSH_TYPE_TWIST];
				brush->size = 50;
				brush->strength = 0.3f; // XXX?
				brush->flag = GP_EDITBRUSH_FLAG_USE_FALLOFF;
				
				brush = &gset->brush[GP_EDITBRUSH_TYPE_PINCH];
				brush->size = 50;
				brush->strength = 0.5f; // XXX?
				brush->flag = GP_EDITBRUSH_FLAG_USE_FALLOFF;
				
				brush = &gset->brush[GP_EDITBRUSH_TYPE_RANDOMIZE];
				brush->size = 25;
				brush->strength = 0.5f;
				brush->flag = GP_EDITBRUSH_FLAG_USE_FALLOFF;
				
				brush = &gset->brush[GP_EDITBRUSH_TYPE_CLONE];
				brush->size = 50;
				brush->strength = 1.0f;
			}
			
			if (!DNA_struct_elem_find(fd->filesdna, "ToolSettings", "char", "gpencil_v3d_align")) {
#if 0 /* XXX: Cannot do this, as we get random crashes... */
				if (scene->gpd) {
					bGPdata *gpd = scene->gpd;
					
					/* Copy over the settings stored in the GP datablock linked to the scene, for minimal disruption */
					ts->gpencil_v3d_align = 0;
					
					if (gpd->flag & GP_DATA_VIEWALIGN)    ts->gpencil_v3d_align |= GP_PROJECT_VIEWSPACE;
					if (gpd->flag & GP_DATA_DEPTH_VIEW)   ts->gpencil_v3d_align |= GP_PROJECT_DEPTH_VIEW;
					if (gpd->flag & GP_DATA_DEPTH_STROKE) ts->gpencil_v3d_align |= GP_PROJECT_DEPTH_STROKE;
					
					if (gpd->flag & GP_DATA_DEPTH_STROKE_ENDPOINTS)
						ts->gpencil_v3d_align |= GP_PROJECT_DEPTH_STROKE_ENDPOINTS;
				}
				else {
					/* Default to cursor for all standard 3D views */
					ts->gpencil_v3d_align = GP_PROJECT_VIEWSPACE;
				}
#endif
				
				ts->gpencil_v3d_align = GP_PROJECT_VIEWSPACE;
				ts->gpencil_v2d_align = GP_PROJECT_VIEWSPACE;
				ts->gpencil_seq_align = GP_PROJECT_VIEWSPACE;
				ts->gpencil_ima_align = GP_PROJECT_VIEWSPACE;
			}
		}
		
		for (bGPdata *gpd = main->gpencil.first; gpd; gpd = gpd->id.next) {
			bool enabled = false;
			
			/* Ensure that the datablock's onionskinning toggle flag
			 * stays in sync with the status of the actual layers
			 */
			for (bGPDlayer *gpl = gpd->layers.first; gpl; gpl = gpl->next) {
				if (gpl->flag & GP_LAYER_ONIONSKIN) {
					enabled = true;
				}
			}
			
			if (enabled)
				gpd->flag |= GP_DATA_SHOW_ONIONSKINS;
			else
				gpd->flag &= ~GP_DATA_SHOW_ONIONSKINS;
		}

		if (!DNA_struct_elem_find(fd->filesdna, "Object", "unsigned char", "max_jumps")) {
			for (Object *ob = main->object.first; ob; ob = ob->id.next) {
				ob->max_jumps = 1;
			}
		}
	}
	if (!MAIN_VERSION_ATLEAST(main, 276, 5)) {
		ListBase *lbarray[MAX_LIBARRAY];
		int a;

		/* Important to clear all non-persistent flags from older versions here, otherwise they could collide
		 * with any new persistent flag we may add in the future. */
		a = set_listbasepointers(main, lbarray);
		while (a--) {
			for (ID *id = lbarray[a]->first; id; id = id->next) {
				id->flag &= LIB_FAKEUSER;
			}
		}
	}

	if (!MAIN_VERSION_ATLEAST(main, 276, 7)) {
		Scene *scene;
		for (scene = main->scene.first; scene != NULL; scene = scene->id.next) {
			scene->r.bake.pass_filter = R_BAKE_PASS_FILTER_ALL;
		}
	}

	if (!MAIN_VERSION_ATLEAST(main, 277, 1)) {
		for (Scene *scene = main->scene.first; scene; scene = scene->id.next) {
			ParticleEditSettings *pset = &scene->toolsettings->particle;
			for (int a = 0; a < PE_TOT_BRUSH; a++) {
				if (pset->brush[a].strength > 1.0f) {
					pset->brush[a].strength *= 0.01f;
				}
			}
		}

		for (bScreen *screen = main->screen.first; screen; screen = screen->id.next) {
			for (ScrArea *sa = screen->areabase.first; sa; sa = sa->next) {
				for (SpaceLink *sl = sa->spacedata.first; sl; sl = sl->next) {
					ListBase *regionbase = (sl == sa->spacedata.first) ? &sa->regionbase : &sl->regionbase;
					/* Bug: Was possible to add preview region to sequencer view by using AZones. */
					if (sl->spacetype == SPACE_SEQ) {
						SpaceSeq *sseq = (SpaceSeq *)sl;
						if (sseq->view == SEQ_VIEW_SEQUENCE) {
							for (ARegion *ar = regionbase->first; ar; ar = ar->next) {
								/* remove preview region for sequencer-only view! */
								if (ar->regiontype == RGN_TYPE_PREVIEW) {
									ar->flag |= RGN_FLAG_HIDDEN;
									ar->alignment = RGN_ALIGN_NONE;
									break;
								}
							}
						}
					}
					/* Remove old deprecated region from filebrowsers */
					else if (sl->spacetype == SPACE_FILE) {
						for (ARegion *ar = regionbase->first; ar; ar = ar->next) {
							if (ar->regiontype == RGN_TYPE_CHANNELS) {
								/* Free old deprecated 'channel' region... */
								BKE_area_region_free(NULL, ar);
								BLI_freelinkN(regionbase, ar);
								break;
							}
						}
					}
				}
			}
		}

		for (Scene *scene = main->scene.first; scene; scene = scene->id.next) {
			CurvePaintSettings *cps = &scene->toolsettings->curve_paint_settings;
			if (cps->error_threshold == 0) {
				cps->curve_type = CU_BEZIER;
				cps->flag |= CURVE_PAINT_FLAG_CORNERS_DETECT;
				cps->error_threshold = 8;
				cps->radius_max = 1.0f;
				cps->corner_angle = DEG2RADF(70.0f);
			}
		}

		for (Scene *scene = main->scene.first; scene; scene = scene->id.next) {
			Sequence *seq;

			SEQ_BEGIN (scene->ed, seq)
			{
				if (seq->type == SEQ_TYPE_TEXT) {
					TextVars *data = seq->effectdata;
					if (data->color[3] == 0.0f) {
						copy_v4_fl(data->color, 1.0f);
						data->shadow_color[3] = 1.0f;
					}
				}
			}
			SEQ_END
		}

		/* Adding "Properties" region to DopeSheet */
		for (bScreen *screen = main->screen.first; screen; screen = screen->id.next) {
			for (ScrArea *sa = screen->areabase.first; sa; sa = sa->next) {
				/* handle pushed-back space data first */
				for (SpaceLink *sl = sa->spacedata.first; sl; sl = sl->next) {
					if (sl->spacetype == SPACE_ACTION) {
						SpaceAction *saction = (SpaceAction *)sl;
						do_version_action_editor_properties_region(&saction->regionbase);
					}
				}
				
				/* active spacedata info must be handled too... */
				if (sa->spacetype == SPACE_ACTION) {
					do_version_action_editor_properties_region(&sa->regionbase);
				}
			}
		}
	}

	if (!MAIN_VERSION_ATLEAST(main, 277, 2)) {
		if (!DNA_struct_elem_find(fd->filesdna, "Bone", "float", "scaleIn")) {
			for (bArmature *arm = main->armature.first; arm; arm = arm->id.next) {
				do_version_bones_super_bbone(&arm->bonebase);
			}
		}
		if (!DNA_struct_elem_find(fd->filesdna, "bPoseChannel", "float", "scaleIn")) {
			for (Object *ob = main->object.first; ob; ob = ob->id.next) {
				if (ob->pose) {
					for (bPoseChannel *pchan = ob->pose->chanbase.first; pchan; pchan = pchan->next) {
						/* see do_version_bones_super_bbone()... */
						pchan->scaleIn = 1.0f;
						pchan->scaleOut = 1.0f;
						
						/* also make sure some legacy (unused for over a decade) flags are unset,
						 * so that we can reuse them for stuff that matters now...
						 * (i.e. POSE_IK_MAT, (unknown/unused x 4), POSE_HAS_IK)
						 *
						 * These seem to have been runtime flags used by the IK solver, but that stuff
						 * should be able to be recalculated automatically anyway, so it should be fine.
						 */
						pchan->flag &= ~((1 << 3) | (1 << 4) | (1 << 5) | (1 << 6) | (1 << 7) | (1 << 8));
					}
				}
			}
		}

		for (Camera *camera = main->camera.first; camera != NULL; camera = camera->id.next) {
			if (camera->stereo.pole_merge_angle_from == 0.0f &&
				camera->stereo.pole_merge_angle_to == 0.0f)
			{
				camera->stereo.pole_merge_angle_from = DEG2RADF(60.0f);
				camera->stereo.pole_merge_angle_to = DEG2RADF(75.0f);
			}
		}

		if (!DNA_struct_elem_find(fd->filesdna, "NormalEditModifierData", "float", "mix_limit")) {
			Object *ob;

			for (ob = main->object.first; ob; ob = ob->id.next) {
				ModifierData *md;
				for (md = ob->modifiers.first; md; md = md->next) {
					if (md->type == eModifierType_NormalEdit) {
						NormalEditModifierData *nemd = (NormalEditModifierData *)md;
						nemd->mix_limit = DEG2RADF(180.0f);
					}
				}
			}
		}

		if (!DNA_struct_elem_find(fd->filesdna, "BooleanModifierData", "float", "double_threshold")) {
			Object *ob;
			for (ob = main->object.first; ob; ob = ob->id.next) {
				ModifierData *md;
				for (md = ob->modifiers.first; md; md = md->next) {
					if (md->type == eModifierType_Boolean) {
						BooleanModifierData *bmd = (BooleanModifierData *)md;
						bmd->double_threshold = 1e-6f;
					}
				}
			}
		}

		for (Brush *br = main->brush.first; br; br = br->id.next) {
			if (br->sculpt_tool == SCULPT_TOOL_FLATTEN) {
				br->flag |= BRUSH_ACCUMULATE;
			}
		}

		if (!DNA_struct_elem_find(fd->filesdna, "ClothSimSettings", "float", "time_scale")) {
			Object *ob;
			ModifierData *md;
			for (ob = main->object.first; ob; ob = ob->id.next) {
				for (md = ob->modifiers.first; md; md = md->next) {
					if (md->type == eModifierType_Cloth) {
						ClothModifierData *clmd = (ClothModifierData *)md;
						clmd->sim_parms->time_scale = 1.0f;
					}
					else if (md->type == eModifierType_ParticleSystem) {
						ParticleSystemModifierData *pmd = (ParticleSystemModifierData *)md;
						if (pmd->psys->clmd) {
							pmd->psys->clmd->sim_parms->time_scale = 1.0f;
						}
					}
				}
			}
		}
	}

	if (!MAIN_VERSION_ATLEAST(main, 277, 3)) {
		/* ------- init of grease pencil initialization --------------- */
		if (!DNA_struct_elem_find(fd->filesdna, "bGPDstroke", "bGPDpalettecolor", "*palcolor")) {
			for (Scene *scene = main->scene.first; scene; scene = scene->id.next) {
				ToolSettings *ts = scene->toolsettings;
				/* initialize use position for sculpt brushes */
				ts->gp_sculpt.flag |= GP_BRUSHEDIT_FLAG_APPLY_POSITION;
				/* initialize  selected vertices alpha factor */
				ts->gp_sculpt.alpha = 1.0f;

				/* new strength sculpt brush */
				if (ts->gp_sculpt.brush[0].size >= 11) {
					GP_BrushEdit_Settings *gset = &ts->gp_sculpt;
					GP_EditBrush_Data *brush;

					brush = &gset->brush[GP_EDITBRUSH_TYPE_STRENGTH];
					brush->size = 25;
					brush->strength = 0.5f;
					brush->flag = GP_EDITBRUSH_FLAG_USE_FALLOFF;
				}
			}
			/* create a default grease pencil drawing brushes set */
			if (!BLI_listbase_is_empty(&main->gpencil)) {
				for (Scene *scene = main->scene.first; scene; scene = scene->id.next) {
					ToolSettings *ts = scene->toolsettings;
					if (BLI_listbase_is_empty(&ts->gp_brushes)) {
						BKE_gpencil_brush_init_presets(ts);
					}
				}
			}
			/* Convert Grease Pencil to new palettes/brushes
			 * Loop all strokes and create the palette and all colors
			 */
			for (bGPdata *gpd = main->gpencil.first; gpd; gpd = gpd->id.next) {
				if (BLI_listbase_is_empty(&gpd->palettes)) {
					/* create palette */
					bGPDpalette *palette = BKE_gpencil_palette_addnew(gpd, "GP_Palette", true);
					for (bGPDlayer *gpl = gpd->layers.first; gpl; gpl = gpl->next) {
						/* create color using layer name */
						bGPDpalettecolor *palcolor = BKE_gpencil_palettecolor_addnew(palette, gpl->info, true);
						if (palcolor != NULL) {
							/* set color attributes */
							copy_v4_v4(palcolor->color, gpl->color);
							copy_v4_v4(palcolor->fill, gpl->fill);
							
							if (gpl->flag & GP_LAYER_HIDE)       palcolor->flag |= PC_COLOR_HIDE;
							if (gpl->flag & GP_LAYER_LOCKED)     palcolor->flag |= PC_COLOR_LOCKED;
							if (gpl->flag & GP_LAYER_ONIONSKIN)  palcolor->flag |= PC_COLOR_ONIONSKIN;
							if (gpl->flag & GP_LAYER_VOLUMETRIC) palcolor->flag |= PC_COLOR_VOLUMETRIC;
							if (gpl->flag & GP_LAYER_HQ_FILL)    palcolor->flag |= PC_COLOR_HQ_FILL;
							
							/* set layer opacity to 1 */
							gpl->opacity = 1.0f;
							
							/* set tint color */
							ARRAY_SET_ITEMS(gpl->tintcolor, 0.0f, 0.0f, 0.0f, 0.0f);
							
							/* flush relevant layer-settings to strokes */
							for (bGPDframe *gpf = gpl->frames.first; gpf; gpf = gpf->next) {
								for (bGPDstroke *gps = gpf->strokes.first; gps; gps = gps->next) {
									/* set stroke to palette and force recalculation */
									BLI_strncpy(gps->colorname, gpl->info, sizeof(gps->colorname));
									gps->palcolor = NULL;
									gps->flag |= GP_STROKE_RECALC_COLOR;
									gps->thickness = gpl->thickness;
									
									/* set alpha strength to 1 */
									for (int i = 0; i < gps->totpoints; i++) {
										gps->points[i].strength = 1.0f;
									}
								}
							}
						}
						
						/* set thickness to 0 (now it is a factor to override stroke thickness) */
						gpl->thickness = 0.0f;
					}
					/* set first color as active */
					if (palette->colors.first)
						BKE_gpencil_palettecolor_setactive(palette, palette->colors.first);
				}
			}
		}
		/* ------- end of grease pencil initialization --------------- */
	}

	if (!MAIN_VERSION_ATLEAST(main, 278, 0)) {
		if (!DNA_struct_elem_find(fd->filesdna, "MovieTrackingTrack", "float", "weight_stab")) {
			MovieClip *clip;
			for (clip = main->movieclip.first; clip; clip = clip->id.next) {
				MovieTracking *tracking = &clip->tracking;
				MovieTrackingObject *tracking_object;
				for (tracking_object = tracking->objects.first;
				     tracking_object != NULL;
				     tracking_object = tracking_object->next)
				{
					ListBase *tracksbase = BKE_tracking_object_get_tracks(tracking, tracking_object);
					MovieTrackingTrack *track;
					for (track = tracksbase->first;
					     track != NULL;
					     track = track->next)
					{
						track->weight_stab = track->weight;
					}
				}
			}
		}

		if (!DNA_struct_elem_find(fd->filesdna, "MovieTrackingStabilization", "int", "tot_rot_track")) {
			MovieClip *clip;
			for (clip = main->movieclip.first; clip != NULL; clip = clip->id.next) {
				if (clip->tracking.stabilization.rot_track) {
					migrate_single_rot_stabilization_track_settings(&clip->tracking.stabilization);
				}
				if (clip->tracking.stabilization.scale == 0.0f) {
					/* ensure init.
					 * Was previously used for autoscale only,
					 * now used always (as "target scale") */
					clip->tracking.stabilization.scale = 1.0f;
				}
				/* blender prefers 1-based frame counting;
				 * thus using frame 1 as reference typically works best */
				clip->tracking.stabilization.anchor_frame = 1;
				/* by default show the track lists expanded, to improve "discoverability" */
				clip->tracking.stabilization.flag |= TRACKING_SHOW_STAB_TRACKS;
				/* deprecated, not used anymore */
				clip->tracking.stabilization.ok = false;
			}
		}
	}
	if (!MAIN_VERSION_ATLEAST(main, 278, 2)) {
		if (!DNA_struct_elem_find(fd->filesdna, "FFMpegCodecData", "int", "ffmpeg_preset")) {
			for (Scene *scene = main->scene.first; scene; scene = scene->id.next) {
				/* "medium" is the preset FFmpeg uses when no presets are given. */
				scene->r.ffcodecdata.ffmpeg_preset = FFM_PRESET_MEDIUM;
			}
		}
		if (!DNA_struct_elem_find(fd->filesdna, "FFMpegCodecData", "int", "constant_rate_factor")) {
			for (Scene *scene = main->scene.first; scene; scene = scene->id.next) {
				/* fall back to behaviour from before we introduced CRF for old files */
				scene->r.ffcodecdata.constant_rate_factor = FFM_CRF_NONE;
			}
		}

		if (!DNA_struct_elem_find(fd->filesdna, "SmokeModifierData", "float", "slice_per_voxel")) {
			Object *ob;
			ModifierData *md;

			for (ob = main->object.first; ob; ob = ob->id.next) {
				for (md = ob->modifiers.first; md; md = md->next) {
					if (md->type == eModifierType_Smoke) {
						SmokeModifierData *smd = (SmokeModifierData *)md;
						if (smd->domain) {
							smd->domain->slice_per_voxel = 5.0f;
							smd->domain->slice_depth = 0.5f;
							smd->domain->display_thickness = 1.0f;
						}
					}
				}
			}
		}
	}

	{
		for (Scene *scene = main->scene.first; scene != NULL; scene = scene->id.next) {
			if (scene->toolsettings != NULL) {
				ToolSettings *ts = scene->toolsettings;
				ParticleEditSettings *pset = &ts->particle;
				for (int a = 0; a < PE_TOT_BRUSH; a++) {
					if (pset->brush[a].count == 0) {
						pset->brush[a].count = 10;
					}
				}
			}
		}

<<<<<<< HEAD
#ifdef WITH_INPUT_HMD
		if (!DNA_struct_elem_find(fd->filesdna, "Scene", "HMDViewSettings", "hmd_settings")) {
			for (Scene *scene = main->scene.first; scene; scene = scene->id.next) {
				BKE_scene_hmd_settings_default_init(scene);
			}
		}
#endif
=======
		if (!DNA_struct_elem_find(fd->filesdna, "RigidBodyCon", "float", "spring_stiffness_ang_x")) {
			Object *ob;
			for (ob = main->object.first; ob; ob = ob->id.next) {
				RigidBodyCon *rbc = ob->rigidbody_constraint;
				if (rbc) {
					rbc->spring_stiffness_ang_x = 10.0;
					rbc->spring_stiffness_ang_y = 10.0;
					rbc->spring_stiffness_ang_z = 10.0;
					rbc->spring_damping_ang_x = 0.5;
					rbc->spring_damping_ang_y = 0.5;
					rbc->spring_damping_ang_z = 0.5;
				}
			}
		}
>>>>>>> 7d33d443
	}
}<|MERGE_RESOLUTION|>--- conflicted
+++ resolved
@@ -1440,15 +1440,6 @@
 			}
 		}
 
-<<<<<<< HEAD
-#ifdef WITH_INPUT_HMD
-		if (!DNA_struct_elem_find(fd->filesdna, "Scene", "HMDViewSettings", "hmd_settings")) {
-			for (Scene *scene = main->scene.first; scene; scene = scene->id.next) {
-				BKE_scene_hmd_settings_default_init(scene);
-			}
-		}
-#endif
-=======
 		if (!DNA_struct_elem_find(fd->filesdna, "RigidBodyCon", "float", "spring_stiffness_ang_x")) {
 			Object *ob;
 			for (ob = main->object.first; ob; ob = ob->id.next) {
@@ -1463,6 +1454,13 @@
 				}
 			}
 		}
->>>>>>> 7d33d443
+
+#ifdef WITH_INPUT_HMD
+		if (!DNA_struct_elem_find(fd->filesdna, "Scene", "HMDViewSettings", "hmd_settings")) {
+			for (Scene *scene = main->scene.first; scene; scene = scene->id.next) {
+				BKE_scene_hmd_settings_default_init(scene);
+			}
+		}
+#endif
 	}
 }