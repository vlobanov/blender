/*
 * ***** BEGIN GPL LICENSE BLOCK *****
 *
 * This program is free software; you can redistribute it and/or
 * modify it under the terms of the GNU General Public License
 * as published by the Free Software Foundation; either version 2
 * of the License, or (at your option) any later version.
 *
 * This program is distributed in the hope that it will be useful,
 * but WITHOUT ANY WARRANTY; without even the implied warranty of
 * MERCHANTABILITY or FITNESS FOR A PARTICULAR PURPOSE.  See the
 * GNU General Public License for more details.
 *
 * You should have received a copy of the GNU General Public License
 * along with this program; if not, write to the Free Software Foundation,
 * Inc., 51 Franklin Street, Fifth Floor, Boston, MA 02110-1301, USA.
 *
 * Contributor(s): Blender Foundation
 *
 * ***** END GPL LICENSE BLOCK *****
 *
 */

/** \file blender/blenloader/intern/versioning_270.c
 *  \ingroup blenloader
 */

#include "BLI_utildefines.h"
#include "BLI_compiler_attrs.h"

/* for MinGW32 definition of NULL, could use BLI_blenlib.h instead too */
#include <stddef.h>

/* allow readfile to use deprecated functionality */
#define DNA_DEPRECATED_ALLOW

#include "DNA_armature_types.h"
#include "DNA_brush_types.h"
#include "DNA_camera_types.h"
#include "DNA_cloth_types.h"
#include "DNA_constraint_types.h"
#include "DNA_gpencil_types.h"
#include "DNA_sdna_types.h"
#include "DNA_sequence_types.h"
#include "DNA_space_types.h"
#include "DNA_screen_types.h"
#include "DNA_object_force.h"
#include "DNA_object_types.h"
#include "DNA_mesh_types.h"
#include "DNA_modifier_types.h"
#include "DNA_particle_types.h"
#include "DNA_linestyle_types.h"
#include "DNA_actuator_types.h"
#include "DNA_view3d_types.h"
#include "DNA_smoke_types.h"

#include "DNA_genfile.h"

#include "BKE_colortools.h"
#include "BKE_library.h"
#include "BKE_main.h"
#include "BKE_modifier.h"
#include "BKE_node.h"
#include "BKE_scene.h"
#include "BKE_sequencer.h"
#include "BKE_screen.h"
#include "BKE_tracking.h"
#include "BKE_gpencil.h"

#include "BLI_math.h"
#include "BLI_listbase.h"
#include "BLI_string.h"

#include "BLO_readfile.h"

#include "readfile.h"

#include "MEM_guardedalloc.h"

/**
 * Setup rotation stabilization from ancient single track spec.
 * Former Version of 2D stabilization used a single tracking marker to determine the rotation
 * to be compensated. Now several tracks can contribute to rotation detection and this feature
 * is enabled by the MovieTrackingTrack#flag on a per track base.
 */
static void migrate_single_rot_stabilization_track_settings(MovieTrackingStabilization *stab)
{
	if (stab->rot_track) {
		if (!(stab->rot_track->flag & TRACK_USE_2D_STAB_ROT)) {
			stab->tot_rot_track++;
			stab->rot_track->flag |= TRACK_USE_2D_STAB_ROT;
		}
	}
	stab->rot_track = NULL; /* this field is now ignored */
}

static void do_version_constraints_radians_degrees_270_1(ListBase *lb)
{
	bConstraint *con;

	for (con = lb->first; con; con = con->next) {
		if (con->type == CONSTRAINT_TYPE_TRANSFORM) {
			bTransformConstraint *data = (bTransformConstraint *)con->data;
			const float deg_to_rad_f = DEG2RADF(1.0f);

			if (data->from == TRANS_ROTATION) {
				mul_v3_fl(data->from_min, deg_to_rad_f);
				mul_v3_fl(data->from_max, deg_to_rad_f);
			}

			if (data->to == TRANS_ROTATION) {
				mul_v3_fl(data->to_min, deg_to_rad_f);
				mul_v3_fl(data->to_max, deg_to_rad_f);
			}
		}
	}
}

static void do_version_constraints_radians_degrees_270_5(ListBase *lb)
{
	bConstraint *con;

	for (con = lb->first; con; con = con->next) {
		if (con->type == CONSTRAINT_TYPE_TRANSFORM) {
			bTransformConstraint *data = (bTransformConstraint *)con->data;

			if (data->from == TRANS_ROTATION) {
				copy_v3_v3(data->from_min_rot, data->from_min);
				copy_v3_v3(data->from_max_rot, data->from_max);
			}
			else if (data->from == TRANS_SCALE) {
				copy_v3_v3(data->from_min_scale, data->from_min);
				copy_v3_v3(data->from_max_scale, data->from_max);
			}

			if (data->to == TRANS_ROTATION) {
				copy_v3_v3(data->to_min_rot, data->to_min);
				copy_v3_v3(data->to_max_rot, data->to_max);
			}
			else if (data->to == TRANS_SCALE) {
				copy_v3_v3(data->to_min_scale, data->to_min);
				copy_v3_v3(data->to_max_scale, data->to_max);
			}
		}
	}
}

static void do_version_constraints_stretch_to_limits(ListBase *lb)
{
	bConstraint *con;

	for (con = lb->first; con; con = con->next) {
		if (con->type == CONSTRAINT_TYPE_STRETCHTO) {
			bStretchToConstraint *data = (bStretchToConstraint *)con->data;
			data->bulge_min = 1.0f;
			data->bulge_max = 1.0f;
		}
	}
}

static void do_version_action_editor_properties_region(ListBase *regionbase)
{
	ARegion *ar;
	
	for (ar = regionbase->first; ar; ar = ar->next) {
		if (ar->regiontype == RGN_TYPE_UI) {
			/* already exists */
			return;
		}
		else if (ar->regiontype == RGN_TYPE_WINDOW) {
			/* add new region here */
			ARegion *arnew = MEM_callocN(sizeof(ARegion), "buttons for action");
			
			BLI_insertlinkbefore(regionbase, ar, arnew);
			
			arnew->regiontype = RGN_TYPE_UI;
			arnew->alignment = RGN_ALIGN_RIGHT;
			arnew->flag = RGN_FLAG_HIDDEN;
			
			return;
		}
	}
}

static void do_version_bones_super_bbone(ListBase *lb)
{
	for (Bone *bone = lb->first; bone; bone = bone->next) {
		bone->scaleIn = 1.0f;
		bone->scaleOut = 1.0f;
		
		do_version_bones_super_bbone(&bone->childbase);
	}
}

void blo_do_versions_270(FileData *fd, Library *UNUSED(lib), Main *main)
{
	if (!MAIN_VERSION_ATLEAST(main, 270, 0)) {

		if (!DNA_struct_elem_find(fd->filesdna, "BevelModifierData", "float", "profile")) {
			Object *ob;

			for (ob = main->object.first; ob; ob = ob->id.next) {
				ModifierData *md;
				for (md = ob->modifiers.first; md; md = md->next) {
					if (md->type == eModifierType_Bevel) {
						BevelModifierData *bmd = (BevelModifierData *)md;
						bmd->profile = 0.5f;
						bmd->val_flags = MOD_BEVEL_AMT_OFFSET;
					}
				}
			}
		}

		/* nodes don't use fixed node->id any more, clean up */
		FOREACH_NODETREE(main, ntree, id) {
			if (ntree->type == NTREE_COMPOSIT) {
				bNode *node;
				for (node = ntree->nodes.first; node; node = node->next) {
					if (ELEM(node->type, CMP_NODE_COMPOSITE, CMP_NODE_OUTPUT_FILE)) {
						node->id = NULL;
					}
				}
			}
		} FOREACH_NODETREE_END

		{
			bScreen *screen;

			for (screen = main->screen.first; screen; screen = screen->id.next) {
				ScrArea *area;
				for (area = screen->areabase.first; area; area = area->next) {
					SpaceLink *space_link;
					for (space_link = area->spacedata.first; space_link; space_link = space_link->next) {
						if (space_link->spacetype == SPACE_CLIP) {
							SpaceClip *space_clip = (SpaceClip *) space_link;
							if (space_clip->mode != SC_MODE_MASKEDIT) {
								space_clip->mode = SC_MODE_TRACKING;
							}
						}
					}
				}
			}
		}

		if (!DNA_struct_elem_find(fd->filesdna, "MovieTrackingSettings", "float", "default_weight")) {
			MovieClip *clip;
			for (clip = main->movieclip.first; clip; clip = clip->id.next) {
				clip->tracking.settings.default_weight = 1.0f;
			}
		}
	}

	if (!MAIN_VERSION_ATLEAST(main, 270, 1)) {
		Scene *sce;
		Object *ob;

		/* Update Transform constraint (another deg -> rad stuff). */
		for (ob = main->object.first; ob; ob = ob->id.next) {
			do_version_constraints_radians_degrees_270_1(&ob->constraints);

			if (ob->pose) {
				/* Bones constraints! */
				bPoseChannel *pchan;
				for (pchan = ob->pose->chanbase.first; pchan; pchan = pchan->next) {
					do_version_constraints_radians_degrees_270_1(&pchan->constraints);
				}
			}
		}

		for (sce = main->scene.first; sce; sce = sce->id.next) {
			if (sce->r.raytrace_structure == R_RAYSTRUCTURE_BLIBVH) {
				sce->r.raytrace_structure = R_RAYSTRUCTURE_AUTO;
			}
		}
	}

	if (!MAIN_VERSION_ATLEAST(main, 270, 2)) {
		Mesh *me;

		/* Mesh smoothresh deg->rad. */
		for (me = main->mesh.first; me; me = me->id.next) {
			me->smoothresh = DEG2RADF(me->smoothresh);
		}
	}

	if (!MAIN_VERSION_ATLEAST(main, 270, 3)) {
		FreestyleLineStyle *linestyle;

		for (linestyle = main->linestyle.first; linestyle; linestyle = linestyle->id.next) {
			linestyle->flag |= LS_NO_SORTING;
			linestyle->sort_key = LS_SORT_KEY_DISTANCE_FROM_CAMERA;
			linestyle->integration_type = LS_INTEGRATION_MEAN;
		}
	}

	if (!MAIN_VERSION_ATLEAST(main, 270, 4)) {
		/* ui_previews were not handled correctly when copying areas, leading to corrupted files (see T39847).
		 * This will always reset situation to a valid state.
		 */
		bScreen *sc;

		for (sc = main->screen.first; sc; sc = sc->id.next) {
			ScrArea *sa;
			for (sa = sc->areabase.first; sa; sa = sa->next) {
				SpaceLink *sl;

				for (sl = sa->spacedata.first; sl; sl = sl->next) {
					ARegion *ar;
					ListBase *lb = (sl == sa->spacedata.first) ? &sa->regionbase : &sl->regionbase;

					for (ar = lb->first; ar; ar = ar->next) {
						BLI_listbase_clear(&ar->ui_previews);
					}
				}
			}
		}
	}

	if (!MAIN_VERSION_ATLEAST(main, 270, 5)) {
		Object *ob;

		/* Update Transform constraint (again :|). */
		for (ob = main->object.first; ob; ob = ob->id.next) {
			do_version_constraints_radians_degrees_270_5(&ob->constraints);

			if (ob->pose) {
				/* Bones constraints! */
				bPoseChannel *pchan;
				for (pchan = ob->pose->chanbase.first; pchan; pchan = pchan->next) {
					do_version_constraints_radians_degrees_270_5(&pchan->constraints);
				}
			}
		}
	}

	if (!MAIN_VERSION_ATLEAST(main, 271, 0)) {
		if (!DNA_struct_elem_find(fd->filesdna, "Material", "int", "mode2")) {
			Material *ma;

			for (ma = main->mat.first; ma; ma = ma->id.next)
				ma->mode2 = MA_CASTSHADOW;
		}

		if (!DNA_struct_elem_find(fd->filesdna, "RenderData", "BakeData", "bake")) {
			Scene *sce;

			for (sce = main->scene.first; sce; sce = sce->id.next) {
				sce->r.bake.flag = R_BAKE_CLEAR;
				sce->r.bake.width = 512;
				sce->r.bake.height = 512;
				sce->r.bake.margin = 16;
				sce->r.bake.normal_space = R_BAKE_SPACE_TANGENT;
				sce->r.bake.normal_swizzle[0] = R_BAKE_POSX;
				sce->r.bake.normal_swizzle[1] = R_BAKE_POSY;
				sce->r.bake.normal_swizzle[2] = R_BAKE_POSZ;
				BLI_strncpy(sce->r.bake.filepath, U.renderdir, sizeof(sce->r.bake.filepath));

				sce->r.bake.im_format.planes = R_IMF_PLANES_RGBA;
				sce->r.bake.im_format.imtype = R_IMF_IMTYPE_PNG;
				sce->r.bake.im_format.depth = R_IMF_CHAN_DEPTH_8;
				sce->r.bake.im_format.quality = 90;
				sce->r.bake.im_format.compress = 15;
			}
		}

		if (!DNA_struct_elem_find(fd->filesdna, "FreestyleLineStyle", "float", "texstep")) {
			FreestyleLineStyle *linestyle;

			for (linestyle = main->linestyle.first; linestyle; linestyle = linestyle->id.next) {
				linestyle->flag |= LS_TEXTURE;
				linestyle->texstep = 1.0;
			}
		}

		{
			Scene *scene;
			for (scene = main->scene.first; scene; scene = scene->id.next) {
				int num_layers = BLI_listbase_count(&scene->r.layers);
				scene->r.actlay = min_ff(scene->r.actlay, num_layers - 1);
			}
		}
	}

	if (!MAIN_VERSION_ATLEAST(main, 271, 1)) {
		if (!DNA_struct_elem_find(fd->filesdna, "Material", "float", "line_col[4]")) {
			Material *mat;

			for (mat = main->mat.first; mat; mat = mat->id.next) {
				mat->line_col[0] = mat->line_col[1] = mat->line_col[2] = 0.0f;
				mat->line_col[3] = mat->alpha;
			}
		}

		if (!DNA_struct_elem_find(fd->filesdna, "RenderData", "int", "preview_start_resolution")) {
			Scene *scene;
			for (scene = main->scene.first; scene; scene = scene->id.next) {
				scene->r.preview_start_resolution = 64;
			}
		}
	}

	if (!MAIN_VERSION_ATLEAST(main, 271, 2)) {
		/* init up & track axis property of trackto actuators */
		Object *ob;

		for (ob = main->object.first; ob; ob = ob->id.next) {
			bActuator *act;
			for (act = ob->actuators.first; act; act = act->next) {
				if (act->type == ACT_EDIT_OBJECT) {
					bEditObjectActuator *eoact = act->data;
					eoact->trackflag = ob->trackflag;
					/* if trackflag is pointing +-Z axis then upflag should point Y axis.
					 * Rest of trackflag cases, upflag should be point z axis */
					if ((ob->trackflag == OB_POSZ) || (ob->trackflag == OB_NEGZ)) {
						eoact->upflag = 1;
					}
					else {
						eoact->upflag = 2;
					}
				}
			}
		}
	}

	if (!MAIN_VERSION_ATLEAST(main, 271, 3)) {
		Brush *br;

		for (br = main->brush.first; br; br = br->id.next) {
			br->fill_threshold = 0.2f;
		}

		if (!DNA_struct_elem_find(fd->filesdna, "BevelModifierData", "int", "mat")) {
			Object *ob;
			for (ob = main->object.first; ob; ob = ob->id.next) {
				ModifierData *md;

				for (md = ob->modifiers.first; md; md = md->next) {
					if (md->type == eModifierType_Bevel) {
						BevelModifierData *bmd = (BevelModifierData *)md;
						bmd->mat = -1;
					}
				}
			}
		}
	}

	if (!MAIN_VERSION_ATLEAST(main, 271, 6)) {
		Object *ob;
		for (ob = main->object.first; ob; ob = ob->id.next) {
			ModifierData *md;

			for (md = ob->modifiers.first; md; md = md->next) {
				if (md->type == eModifierType_ParticleSystem) {
					ParticleSystemModifierData *pmd = (ParticleSystemModifierData *)md;
					if (pmd->psys && pmd->psys->clmd) {
						pmd->psys->clmd->sim_parms->vel_damping = 1.0f;
					}
				}
			}
		}
	}

	if (!MAIN_VERSION_ATLEAST(main, 272, 0)) {
		if (!DNA_struct_elem_find(fd->filesdna, "RenderData", "int", "preview_start_resolution")) {
			Scene *scene;
			for (scene = main->scene.first; scene; scene = scene->id.next) {
				scene->r.preview_start_resolution = 64;
			}
		}
	}

	if (!MAIN_VERSION_ATLEAST(main, 272, 1)) {
		Brush *br;
		for (br = main->brush.first; br; br = br->id.next) {
			if ((br->ob_mode & OB_MODE_SCULPT) && ELEM(br->sculpt_tool, SCULPT_TOOL_GRAB, SCULPT_TOOL_SNAKE_HOOK))
				br->alpha = 1.0f;
		}
	}

	if (!MAIN_VERSION_ATLEAST(main, 272, 2)) {
		if (!DNA_struct_elem_find(fd->filesdna, "Image", "float", "gen_color")) {
			Image *image;
			for (image = main->image.first; image != NULL; image = image->id.next) {
				image->gen_color[3] = 1.0f;
			}
		}

		if (!DNA_struct_elem_find(fd->filesdna, "bStretchToConstraint", "float", "bulge_min")) {
			Object *ob;

			/* Update Transform constraint (again :|). */
			for (ob = main->object.first; ob; ob = ob->id.next) {
				do_version_constraints_stretch_to_limits(&ob->constraints);

				if (ob->pose) {
					/* Bones constraints! */
					bPoseChannel *pchan;
					for (pchan = ob->pose->chanbase.first; pchan; pchan = pchan->next) {
						do_version_constraints_stretch_to_limits(&pchan->constraints);
					}
				}
			}
		}
	}

	if (!MAIN_VERSION_ATLEAST(main, 273, 1)) {
#define	BRUSH_RAKE (1 << 7)
#define BRUSH_RANDOM_ROTATION (1 << 25)

		Brush *br;

		for (br = main->brush.first; br; br = br->id.next) {
			if (br->flag & BRUSH_RAKE) {
				br->mtex.brush_angle_mode |= MTEX_ANGLE_RAKE;
				br->mask_mtex.brush_angle_mode |= MTEX_ANGLE_RAKE;
			}
			else if (br->flag & BRUSH_RANDOM_ROTATION) {
				br->mtex.brush_angle_mode |= MTEX_ANGLE_RANDOM;
				br->mask_mtex.brush_angle_mode |= MTEX_ANGLE_RANDOM;
			}
			br->mtex.random_angle = 2.0 * M_PI;
			br->mask_mtex.random_angle = 2.0 * M_PI;
		}
	}

#undef BRUSH_RAKE
#undef BRUSH_RANDOM_ROTATION

	/* Customizable Safe Areas */
	if (!MAIN_VERSION_ATLEAST(main, 273, 2)) {
		if (!DNA_struct_elem_find(fd->filesdna, "Scene", "DisplaySafeAreas", "safe_areas")) {
			Scene *scene;

			for (scene = main->scene.first; scene; scene = scene->id.next) {
				copy_v2_fl2(scene->safe_areas.title, 3.5f / 100.0f, 3.5f / 100.0f);
				copy_v2_fl2(scene->safe_areas.action, 10.0f / 100.0f, 5.0f / 100.0f);
				copy_v2_fl2(scene->safe_areas.title_center, 17.5f / 100.0f, 5.0f / 100.0f);
				copy_v2_fl2(scene->safe_areas.action_center, 15.0f / 100.0f, 5.0f / 100.0f);
			}
		}
	}
	
	if (!MAIN_VERSION_ATLEAST(main, 273, 3)) {
		ParticleSettings *part;
		for (part = main->particle.first; part; part = part->id.next) {
			if (part->clumpcurve)
				part->child_flag |= PART_CHILD_USE_CLUMP_CURVE;
			if (part->roughcurve)
				part->child_flag |= PART_CHILD_USE_ROUGH_CURVE;
		}
	}

	if (!MAIN_VERSION_ATLEAST(main, 273, 6)) {
		if (!DNA_struct_elem_find(fd->filesdna, "ClothSimSettings", "float", "bending_damping")) {
			Object *ob;
			ModifierData *md;
			for (ob = main->object.first; ob; ob = ob->id.next) {
				for (md = ob->modifiers.first; md; md = md->next) {
					if (md->type == eModifierType_Cloth) {
						ClothModifierData *clmd = (ClothModifierData *)md;
						clmd->sim_parms->bending_damping = 0.5f;
					}
					else if (md->type == eModifierType_ParticleSystem) {
						ParticleSystemModifierData *pmd = (ParticleSystemModifierData *)md;
						if (pmd->psys->clmd) {
							pmd->psys->clmd->sim_parms->bending_damping = 0.5f;
						}
					}
				}
			}
		}

		if (!DNA_struct_elem_find(fd->filesdna, "ParticleSettings", "float", "clump_noise_size")) {
			ParticleSettings *part;
			for (part = main->particle.first; part; part = part->id.next) {
				part->clump_noise_size = 1.0f;
			}
		}

		if (!DNA_struct_elem_find(fd->filesdna, "ParticleSettings", "int", "kink_extra_steps")) {
			ParticleSettings *part;
			for (part = main->particle.first; part; part = part->id.next) {
				part->kink_extra_steps = 4;
			}
		}

		if (!DNA_struct_elem_find(fd->filesdna, "MTex", "float", "kinkampfac")) {
			ParticleSettings *part;
			for (part = main->particle.first; part; part = part->id.next) {
				int a;
				for (a = 0; a < MAX_MTEX; a++) {
					MTex *mtex = part->mtex[a];
					if (mtex) {
						mtex->kinkampfac = 1.0f;
					}
				}
			}
		}

		if (!DNA_struct_elem_find(fd->filesdna, "HookModifierData", "char", "flag")) {
			Object *ob;

			for (ob = main->object.first; ob; ob = ob->id.next) {
				ModifierData *md;
				for (md = ob->modifiers.first; md; md = md->next) {
					if (md->type == eModifierType_Hook) {
						HookModifierData *hmd = (HookModifierData *)md;
						hmd->falloff_type = eHook_Falloff_InvSquare;
					}
				}
			}
		}

		if (!DNA_struct_elem_find(fd->filesdna, "NodePlaneTrackDeformData", "char", "flag")) {
			FOREACH_NODETREE(main, ntree, id) {
				if (ntree->type == NTREE_COMPOSIT) {
					bNode *node;
					for (node = ntree->nodes.first; node; node = node->next) {
						if (ELEM(node->type, CMP_NODE_PLANETRACKDEFORM)) {
							NodePlaneTrackDeformData *data = node->storage;
							data->flag = 0;
							data->motion_blur_samples = 16;
							data->motion_blur_shutter = 0.5f;
						}
					}
				}
			}
			FOREACH_NODETREE_END
		}

		if (!DNA_struct_elem_find(fd->filesdna, "Camera", "GPUDOFSettings", "gpu_dof")) {
			Camera *ca;
			for (ca = main->camera.first; ca; ca = ca->id.next) {
				ca->gpu_dof.fstop = 128.0f;
				ca->gpu_dof.focal_length = 1.0f;
				ca->gpu_dof.focus_distance = 1.0f;
				ca->gpu_dof.sensor = 1.0f;
			}
		}
	}

	if (!MAIN_VERSION_ATLEAST(main, 273, 8)) {
		Object *ob;
		for (ob = main->object.first; ob != NULL; ob = ob->id.next) {
			ModifierData *md;
			for (md = ob->modifiers.last; md != NULL; md = md->prev) {
				if (modifier_unique_name(&ob->modifiers, md)) {
					printf("Warning: Object '%s' had several modifiers with the "
					       "same name, renamed one of them to '%s'.\n",
					       ob->id.name + 2, md->name);
				}
			}
		}
	}

	if (!MAIN_VERSION_ATLEAST(main, 273, 9)) {
		bScreen *scr;
		ScrArea *sa;
		SpaceLink *sl;
		ARegion *ar;

		/* Make sure sequencer preview area limits zoom */
		for (scr = main->screen.first; scr; scr = scr->id.next) {
			for (sa = scr->areabase.first; sa; sa = sa->next) {
				for (sl = sa->spacedata.first; sl; sl = sl->next) {
					if (sl->spacetype == SPACE_SEQ) {
						for (ar = sl->regionbase.first; ar; ar = ar->next) {
							if (ar->regiontype == RGN_TYPE_PREVIEW) {
								ar->v2d.keepzoom |= V2D_LIMITZOOM;
								ar->v2d.minzoom = 0.001f;
								ar->v2d.maxzoom = 1000.0f;
								break;
							}
						}
					}
				}
			}
		}
	}

	if (!MAIN_VERSION_ATLEAST(main, 274, 1)) {
		/* particle systems need to be forced to redistribute for jitter mode fix */
		{
			Object *ob;
			ParticleSystem *psys;
			for (ob = main->object.first; ob; ob = ob->id.next) {
				for (psys = ob->particlesystem.first; psys; psys = psys->next) {
					if ((psys->pointcache->flag & PTCACHE_BAKED) == 0) {
						psys->recalc |= PSYS_RECALC_RESET;
					}
				}
			}
		}

		/* hysteresis setted to 10% but not actived */
		if (!DNA_struct_elem_find(fd->filesdna, "LodLevel", "int", "obhysteresis")) {
			Object *ob;
			for (ob = main->object.first; ob; ob = ob->id.next) {
				LodLevel *level;
				for (level = ob->lodlevels.first; level; level = level->next) {
					level->obhysteresis = 10;
				}
			}
		}

		if (!DNA_struct_elem_find(fd->filesdna, "GameData", "int", "scehysteresis")) {
			Scene *scene;
			for (scene = main->scene.first; scene; scene = scene->id.next) {
				scene->gm.scehysteresis = 10;
			}
		}
	}

	if (!MAIN_VERSION_ATLEAST(main, 274, 2)) {
		FOREACH_NODETREE(main, ntree, id) {
			bNode *node;
			bNodeSocket *sock;

			for (node = ntree->nodes.first; node; node = node->next) {
				if (node->type == SH_NODE_MATERIAL) {
					for (sock = node->inputs.first; sock; sock = sock->next) {
						if (STREQ(sock->name, "Refl")) {
							BLI_strncpy(sock->name, "DiffuseIntensity", sizeof(sock->name));
						}
					}
				}
				else if (node->type == SH_NODE_MATERIAL_EXT) {
					for (sock = node->outputs.first; sock; sock = sock->next) {
						if (STREQ(sock->name, "Refl")) {
							BLI_strncpy(sock->name, "DiffuseIntensity", sizeof(sock->name));
						}
						else if (STREQ(sock->name, "Ray Mirror")) {
							BLI_strncpy(sock->name, "Reflectivity", sizeof(sock->name));
						}
					}
				}
			}
		} FOREACH_NODETREE_END
	}

	if (!MAIN_VERSION_ATLEAST(main, 274, 4)) {
		SceneRenderView *srv;
		wmWindowManager *wm;
		bScreen *screen;
		wmWindow *win;
		Scene *scene;
		Camera *cam;
		Image *ima;

		for (scene = main->scene.first; scene; scene = scene->id.next) {
			Sequence *seq;

			BKE_scene_add_render_view(scene, STEREO_LEFT_NAME);
			srv = scene->r.views.first;
			BLI_strncpy(srv->suffix, STEREO_LEFT_SUFFIX, sizeof(srv->suffix));

			BKE_scene_add_render_view(scene, STEREO_RIGHT_NAME);
			srv = scene->r.views.last;
			BLI_strncpy(srv->suffix, STEREO_RIGHT_SUFFIX, sizeof(srv->suffix));

			SEQ_BEGIN (scene->ed, seq)
			{
				seq->stereo3d_format = MEM_callocN(sizeof(Stereo3dFormat), "Stereo Display 3d Format");

#define SEQ_USE_PROXY_CUSTOM_DIR (1 << 19)
#define SEQ_USE_PROXY_CUSTOM_FILE (1 << 21)
				if (seq->strip && seq->strip->proxy && !seq->strip->proxy->storage) {
					if (seq->flag & SEQ_USE_PROXY_CUSTOM_DIR)
						seq->strip->proxy->storage = SEQ_STORAGE_PROXY_CUSTOM_DIR;
					if (seq->flag & SEQ_USE_PROXY_CUSTOM_FILE)
						seq->strip->proxy->storage = SEQ_STORAGE_PROXY_CUSTOM_FILE;
				}
#undef SEQ_USE_PROXY_CUSTOM_DIR
#undef SEQ_USE_PROXY_CUSTOM_FILE

			}
			SEQ_END
		}

		for (screen = main->screen.first; screen; screen = screen->id.next) {
			ScrArea *sa;
			for (sa = screen->areabase.first; sa; sa = sa->next) {
				SpaceLink *sl;

				for (sl = sa->spacedata.first; sl; sl = sl->next) {
					switch (sl->spacetype) {
						case SPACE_VIEW3D:
						{
							View3D *v3d = (View3D *)sl;
							v3d->stereo3d_camera = STEREO_3D_ID;
							v3d->stereo3d_flag |= V3D_S3D_DISPPLANE;
							v3d->stereo3d_convergence_alpha = 0.15f;
							v3d->stereo3d_volume_alpha = 0.05f;
							break;
						}
						case SPACE_IMAGE:
						{
							SpaceImage *sima = (SpaceImage *) sl;
							sima->iuser.flag |= IMA_SHOW_STEREO;
							break;
						}
					}
				}
			}
		}

		for (cam = main->camera.first; cam; cam = cam->id.next) {
			cam->stereo.interocular_distance = 0.065f;
			cam->stereo.convergence_distance = 30.0f * 0.065f;
		}

		for (ima = main->image.first; ima; ima = ima->id.next) {
			ima->stereo3d_format = MEM_callocN(sizeof(Stereo3dFormat), "Image Stereo 3d Format");

			if (ima->packedfile) {
				ImagePackedFile *imapf = MEM_mallocN(sizeof(ImagePackedFile), "Image Packed File");
				BLI_addtail(&ima->packedfiles, imapf);

				imapf->packedfile = ima->packedfile;
				BLI_strncpy(imapf->filepath, ima->name, FILE_MAX);
				ima->packedfile = NULL;
			}
		}

		for (wm = main->wm.first; wm; wm = wm->id.next) {
			for (win = wm->windows.first; win; win = win->next) {
				win->stereo3d_format = MEM_callocN(sizeof(Stereo3dFormat), "Stereo Display 3d Format");
			}
		}
	}

	if (!MAIN_VERSION_ATLEAST(main, 274, 6)) {
		bScreen *screen;

		if (!DNA_struct_elem_find(fd->filesdna, "FileSelectParams", "int", "thumbnail_size")) {
			for (screen = main->screen.first; screen; screen = screen->id.next) {
				ScrArea *sa;

				for (sa = screen->areabase.first; sa; sa = sa->next) {
					SpaceLink *sl;

					for (sl = sa->spacedata.first; sl; sl = sl->next) {
						if (sl->spacetype == SPACE_FILE) {
							SpaceFile *sfile = (SpaceFile *)sl;

							if (sfile->params) {
								sfile->params->thumbnail_size = 128;
							}
						}
					}
				}
			}
		}

		if (!DNA_struct_elem_find(fd->filesdna, "RenderData", "short", "simplify_subsurf_render")) {
			Scene *scene;
			for (scene = main->scene.first; scene != NULL; scene = scene->id.next) {
				scene->r.simplify_subsurf_render = scene->r.simplify_subsurf;
				scene->r.simplify_particles_render = scene->r.simplify_particles;
			}
		}

		if (!DNA_struct_elem_find(fd->filesdna, "DecimateModifierData", "float", "defgrp_factor")) {
			Object *ob;

			for (ob = main->object.first; ob; ob = ob->id.next) {
				ModifierData *md;
				for (md = ob->modifiers.first; md; md = md->next) {
					if (md->type == eModifierType_Decimate) {
						DecimateModifierData *dmd = (DecimateModifierData *)md;
						dmd->defgrp_factor = 1.0f;
					}
				}
			}
		}
	}

	if (!MAIN_VERSION_ATLEAST(main, 275, 3)) {
		Brush *br;
#define BRUSH_TORUS (1 << 1)
		for (br = main->brush.first; br; br = br->id.next) {
			br->flag &= ~BRUSH_TORUS;
		}
#undef BRUSH_TORUS
	}

	if (!MAIN_VERSION_ATLEAST(main, 276, 2)) {
		if (!DNA_struct_elem_find(fd->filesdna, "bPoseChannel", "float", "custom_scale")) {
			Object *ob;

			for (ob = main->object.first; ob; ob = ob->id.next) {
				if (ob->pose) {
					bPoseChannel *pchan;
					for (pchan = ob->pose->chanbase.first; pchan; pchan = pchan->next) {
						pchan->custom_scale = 1.0f;
					}
				}
			}
		}

		{
			bScreen *screen;
#define RV3D_VIEW_PERSPORTHO	 7
			for (screen = main->screen.first; screen; screen = screen->id.next) {
				ScrArea *sa;
				for (sa = screen->areabase.first; sa; sa = sa->next) {
					SpaceLink *sl;
					for (sl = sa->spacedata.first; sl; sl = sl->next) {
						if (sl->spacetype == SPACE_VIEW3D) {
							ARegion *ar;
							ListBase *lb = (sl == sa->spacedata.first) ? &sa->regionbase : &sl->regionbase;
							for (ar = lb->first; ar; ar = ar->next) {
								if (ar->regiontype == RGN_TYPE_WINDOW) {
									if (ar->regiondata) {
										RegionView3D *rv3d = ar->regiondata;
										if (rv3d->view == RV3D_VIEW_PERSPORTHO) {
											rv3d->view = RV3D_VIEW_USER;
										}
									}
								}
							}
							break;
						}
					}
				}
			}
#undef RV3D_VIEW_PERSPORTHO
		}

		{
			Lamp *lamp;
#define LA_YF_PHOTON	5
			for (lamp = main->lamp.first; lamp; lamp = lamp->id.next) {
				if (lamp->type == LA_YF_PHOTON) {
					lamp->type = LA_LOCAL;
				}
			}
#undef LA_YF_PHOTON
		}

		{
			Object *ob;
			for (ob = main->object.first; ob; ob = ob->id.next) {
				if (ob->body_type == OB_BODY_TYPE_CHARACTER && (ob->gameflag & OB_BOUNDS) && ob->collision_boundtype == OB_BOUND_TRIANGLE_MESH) {
					ob->boundtype = ob->collision_boundtype = OB_BOUND_BOX;
				}
			}
		}

	}

	if (!MAIN_VERSION_ATLEAST(main, 276, 3)) {
		if (!DNA_struct_elem_find(fd->filesdna, "RenderData", "CurveMapping", "mblur_shutter_curve")) {
			Scene *scene;
			for (scene = main->scene.first; scene != NULL; scene = scene->id.next) {
				CurveMapping *curve_mapping = &scene->r.mblur_shutter_curve;
				curvemapping_set_defaults(curve_mapping, 1, 0.0f, 0.0f, 1.0f, 1.0f);
				curvemapping_initialize(curve_mapping);
				curvemap_reset(curve_mapping->cm,
				               &curve_mapping->clipr,
				               CURVE_PRESET_MAX,
				               CURVEMAP_SLOPE_POS_NEG);
			}
		}
	}

	if (!MAIN_VERSION_ATLEAST(main, 276, 4)) {
		for (Scene *scene = main->scene.first; scene; scene = scene->id.next) {
			ToolSettings *ts = scene->toolsettings;
			
			if (ts->gp_sculpt.brush[0].size == 0) {
				GP_BrushEdit_Settings *gset = &ts->gp_sculpt;
				GP_EditBrush_Data *brush;
				
				brush = &gset->brush[GP_EDITBRUSH_TYPE_SMOOTH];
				brush->size = 25;
				brush->strength = 0.3f;
				brush->flag = GP_EDITBRUSH_FLAG_USE_FALLOFF | GP_EDITBRUSH_FLAG_SMOOTH_PRESSURE;
				
				brush = &gset->brush[GP_EDITBRUSH_TYPE_THICKNESS];
				brush->size = 25;
				brush->strength = 0.5f;
				brush->flag = GP_EDITBRUSH_FLAG_USE_FALLOFF;
				
				brush = &gset->brush[GP_EDITBRUSH_TYPE_GRAB];
				brush->size = 50;
				brush->strength = 0.3f;
				brush->flag = GP_EDITBRUSH_FLAG_USE_FALLOFF;
				
				brush = &gset->brush[GP_EDITBRUSH_TYPE_PUSH];
				brush->size = 25;
				brush->strength = 0.3f;
				brush->flag = GP_EDITBRUSH_FLAG_USE_FALLOFF;
				
				brush = &gset->brush[GP_EDITBRUSH_TYPE_TWIST];
				brush->size = 50;
				brush->strength = 0.3f; // XXX?
				brush->flag = GP_EDITBRUSH_FLAG_USE_FALLOFF;
				
				brush = &gset->brush[GP_EDITBRUSH_TYPE_PINCH];
				brush->size = 50;
				brush->strength = 0.5f; // XXX?
				brush->flag = GP_EDITBRUSH_FLAG_USE_FALLOFF;
				
				brush = &gset->brush[GP_EDITBRUSH_TYPE_RANDOMIZE];
				brush->size = 25;
				brush->strength = 0.5f;
				brush->flag = GP_EDITBRUSH_FLAG_USE_FALLOFF;
				
				brush = &gset->brush[GP_EDITBRUSH_TYPE_CLONE];
				brush->size = 50;
				brush->strength = 1.0f;
			}
			
			if (!DNA_struct_elem_find(fd->filesdna, "ToolSettings", "char", "gpencil_v3d_align")) {
#if 0 /* XXX: Cannot do this, as we get random crashes... */
				if (scene->gpd) {
					bGPdata *gpd = scene->gpd;
					
					/* Copy over the settings stored in the GP datablock linked to the scene, for minimal disruption */
					ts->gpencil_v3d_align = 0;
					
					if (gpd->flag & GP_DATA_VIEWALIGN)    ts->gpencil_v3d_align |= GP_PROJECT_VIEWSPACE;
					if (gpd->flag & GP_DATA_DEPTH_VIEW)   ts->gpencil_v3d_align |= GP_PROJECT_DEPTH_VIEW;
					if (gpd->flag & GP_DATA_DEPTH_STROKE) ts->gpencil_v3d_align |= GP_PROJECT_DEPTH_STROKE;
					
					if (gpd->flag & GP_DATA_DEPTH_STROKE_ENDPOINTS)
						ts->gpencil_v3d_align |= GP_PROJECT_DEPTH_STROKE_ENDPOINTS;
				}
				else {
					/* Default to cursor for all standard 3D views */
					ts->gpencil_v3d_align = GP_PROJECT_VIEWSPACE;
				}
#endif
				
				ts->gpencil_v3d_align = GP_PROJECT_VIEWSPACE;
				ts->gpencil_v2d_align = GP_PROJECT_VIEWSPACE;
				ts->gpencil_seq_align = GP_PROJECT_VIEWSPACE;
				ts->gpencil_ima_align = GP_PROJECT_VIEWSPACE;
			}
		}
		
		for (bGPdata *gpd = main->gpencil.first; gpd; gpd = gpd->id.next) {
			bool enabled = false;
			
			/* Ensure that the datablock's onionskinning toggle flag
			 * stays in sync with the status of the actual layers
			 */
			for (bGPDlayer *gpl = gpd->layers.first; gpl; gpl = gpl->next) {
				if (gpl->flag & GP_LAYER_ONIONSKIN) {
					enabled = true;
				}
			}
			
			if (enabled)
				gpd->flag |= GP_DATA_SHOW_ONIONSKINS;
			else
				gpd->flag &= ~GP_DATA_SHOW_ONIONSKINS;
		}

		if (!DNA_struct_elem_find(fd->filesdna, "Object", "unsigned char", "max_jumps")) {
			for (Object *ob = main->object.first; ob; ob = ob->id.next) {
				ob->max_jumps = 1;
			}
		}
	}
	if (!MAIN_VERSION_ATLEAST(main, 276, 5)) {
		ListBase *lbarray[MAX_LIBARRAY];
		int a;

		/* Important to clear all non-persistent flags from older versions here, otherwise they could collide
		 * with any new persistent flag we may add in the future. */
		a = set_listbasepointers(main, lbarray);
		while (a--) {
			for (ID *id = lbarray[a]->first; id; id = id->next) {
				id->flag &= LIB_FAKEUSER;
			}
		}
	}

	if (!MAIN_VERSION_ATLEAST(main, 276, 7)) {
		Scene *scene;
		for (scene = main->scene.first; scene != NULL; scene = scene->id.next) {
			scene->r.bake.pass_filter = R_BAKE_PASS_FILTER_ALL;
		}
	}

	if (!MAIN_VERSION_ATLEAST(main, 277, 1)) {
		for (Scene *scene = main->scene.first; scene; scene = scene->id.next) {
			ParticleEditSettings *pset = &scene->toolsettings->particle;
			for (int a = 0; a < PE_TOT_BRUSH; a++) {
				if (pset->brush[a].strength > 1.0f) {
					pset->brush[a].strength *= 0.01f;
				}
			}
		}

		for (bScreen *screen = main->screen.first; screen; screen = screen->id.next) {
			for (ScrArea *sa = screen->areabase.first; sa; sa = sa->next) {
				for (SpaceLink *sl = sa->spacedata.first; sl; sl = sl->next) {
					ListBase *regionbase = (sl == sa->spacedata.first) ? &sa->regionbase : &sl->regionbase;
					/* Bug: Was possible to add preview region to sequencer view by using AZones. */
					if (sl->spacetype == SPACE_SEQ) {
						SpaceSeq *sseq = (SpaceSeq *)sl;
						if (sseq->view == SEQ_VIEW_SEQUENCE) {
							for (ARegion *ar = regionbase->first; ar; ar = ar->next) {
								/* remove preview region for sequencer-only view! */
								if (ar->regiontype == RGN_TYPE_PREVIEW) {
									ar->flag |= RGN_FLAG_HIDDEN;
									ar->alignment = RGN_ALIGN_NONE;
									break;
								}
							}
						}
					}
					/* Remove old deprecated region from filebrowsers */
					else if (sl->spacetype == SPACE_FILE) {
						for (ARegion *ar = regionbase->first; ar; ar = ar->next) {
							if (ar->regiontype == RGN_TYPE_CHANNELS) {
								/* Free old deprecated 'channel' region... */
								BKE_area_region_free(NULL, ar);
								BLI_freelinkN(regionbase, ar);
								break;
							}
						}
					}
				}
			}
		}

		for (Scene *scene = main->scene.first; scene; scene = scene->id.next) {
			CurvePaintSettings *cps = &scene->toolsettings->curve_paint_settings;
			if (cps->error_threshold == 0) {
				cps->curve_type = CU_BEZIER;
				cps->flag |= CURVE_PAINT_FLAG_CORNERS_DETECT;
				cps->error_threshold = 8;
				cps->radius_max = 1.0f;
				cps->corner_angle = DEG2RADF(70.0f);
			}
		}

		for (Scene *scene = main->scene.first; scene; scene = scene->id.next) {
			Sequence *seq;

			SEQ_BEGIN (scene->ed, seq)
			{
				if (seq->type == SEQ_TYPE_TEXT) {
					TextVars *data = seq->effectdata;
					if (data->color[3] == 0.0f) {
						copy_v4_fl(data->color, 1.0f);
						data->shadow_color[3] = 1.0f;
					}
				}
			}
			SEQ_END
		}

		/* Adding "Properties" region to DopeSheet */
		for (bScreen *screen = main->screen.first; screen; screen = screen->id.next) {
			for (ScrArea *sa = screen->areabase.first; sa; sa = sa->next) {
				/* handle pushed-back space data first */
				for (SpaceLink *sl = sa->spacedata.first; sl; sl = sl->next) {
					if (sl->spacetype == SPACE_ACTION) {
						SpaceAction *saction = (SpaceAction *)sl;
						do_version_action_editor_properties_region(&saction->regionbase);
					}
				}
				
				/* active spacedata info must be handled too... */
				if (sa->spacetype == SPACE_ACTION) {
					do_version_action_editor_properties_region(&sa->regionbase);
				}
			}
		}
	}

	if (!MAIN_VERSION_ATLEAST(main, 277, 2)) {
		if (!DNA_struct_elem_find(fd->filesdna, "Bone", "float", "scaleIn")) {
			for (bArmature *arm = main->armature.first; arm; arm = arm->id.next) {
				do_version_bones_super_bbone(&arm->bonebase);
			}
		}
		if (!DNA_struct_elem_find(fd->filesdna, "bPoseChannel", "float", "scaleIn")) {
			for (Object *ob = main->object.first; ob; ob = ob->id.next) {
				if (ob->pose) {
					for (bPoseChannel *pchan = ob->pose->chanbase.first; pchan; pchan = pchan->next) {
						/* see do_version_bones_super_bbone()... */
						pchan->scaleIn = 1.0f;
						pchan->scaleOut = 1.0f;
						
						/* also make sure some legacy (unused for over a decade) flags are unset,
						 * so that we can reuse them for stuff that matters now...
						 * (i.e. POSE_IK_MAT, (unknown/unused x 4), POSE_HAS_IK)
						 *
						 * These seem to have been runtime flags used by the IK solver, but that stuff
						 * should be able to be recalculated automatically anyway, so it should be fine.
						 */
						pchan->flag &= ~((1 << 3) | (1 << 4) | (1 << 5) | (1 << 6) | (1 << 7) | (1 << 8));
					}
				}
			}
		}

		for (Camera *camera = main->camera.first; camera != NULL; camera = camera->id.next) {
			if (camera->stereo.pole_merge_angle_from == 0.0f &&
				camera->stereo.pole_merge_angle_to == 0.0f)
			{
				camera->stereo.pole_merge_angle_from = DEG2RADF(60.0f);
				camera->stereo.pole_merge_angle_to = DEG2RADF(75.0f);
			}
		}

		if (!DNA_struct_elem_find(fd->filesdna, "NormalEditModifierData", "float", "mix_limit")) {
			Object *ob;

			for (ob = main->object.first; ob; ob = ob->id.next) {
				ModifierData *md;
				for (md = ob->modifiers.first; md; md = md->next) {
					if (md->type == eModifierType_NormalEdit) {
						NormalEditModifierData *nemd = (NormalEditModifierData *)md;
						nemd->mix_limit = DEG2RADF(180.0f);
					}
				}
			}
		}

		if (!DNA_struct_elem_find(fd->filesdna, "BooleanModifierData", "float", "double_threshold")) {
			Object *ob;
			for (ob = main->object.first; ob; ob = ob->id.next) {
				ModifierData *md;
				for (md = ob->modifiers.first; md; md = md->next) {
					if (md->type == eModifierType_Boolean) {
						BooleanModifierData *bmd = (BooleanModifierData *)md;
						bmd->double_threshold = 1e-6f;
					}
				}
			}
		}

		for (Brush *br = main->brush.first; br; br = br->id.next) {
			if (br->sculpt_tool == SCULPT_TOOL_FLATTEN) {
				br->flag |= BRUSH_ACCUMULATE;
			}
		}

		if (!DNA_struct_elem_find(fd->filesdna, "ClothSimSettings", "float", "time_scale")) {
			Object *ob;
			ModifierData *md;
			for (ob = main->object.first; ob; ob = ob->id.next) {
				for (md = ob->modifiers.first; md; md = md->next) {
					if (md->type == eModifierType_Cloth) {
						ClothModifierData *clmd = (ClothModifierData *)md;
						clmd->sim_parms->time_scale = 1.0f;
					}
					else if (md->type == eModifierType_ParticleSystem) {
						ParticleSystemModifierData *pmd = (ParticleSystemModifierData *)md;
						if (pmd->psys->clmd) {
							pmd->psys->clmd->sim_parms->time_scale = 1.0f;
						}
					}
				}
			}
		}
	}

	if (!MAIN_VERSION_ATLEAST(main, 277, 3)) {
		/* ------- init of grease pencil initialization --------------- */
		if (!DNA_struct_elem_find(fd->filesdna, "bGPDstroke", "bGPDpalettecolor", "*palcolor")) {
			for (Scene *scene = main->scene.first; scene; scene = scene->id.next) {
				ToolSettings *ts = scene->toolsettings;
				/* initialize use position for sculpt brushes */
				ts->gp_sculpt.flag |= GP_BRUSHEDIT_FLAG_APPLY_POSITION;
				/* initialize  selected vertices alpha factor */
				ts->gp_sculpt.alpha = 1.0f;

				/* new strength sculpt brush */
				if (ts->gp_sculpt.brush[0].size >= 11) {
					GP_BrushEdit_Settings *gset = &ts->gp_sculpt;
					GP_EditBrush_Data *brush;

					brush = &gset->brush[GP_EDITBRUSH_TYPE_STRENGTH];
					brush->size = 25;
					brush->strength = 0.5f;
					brush->flag = GP_EDITBRUSH_FLAG_USE_FALLOFF;
				}
			}
			/* create a default grease pencil drawing brushes set */
			if (!BLI_listbase_is_empty(&main->gpencil)) {
				for (Scene *scene = main->scene.first; scene; scene = scene->id.next) {
					ToolSettings *ts = scene->toolsettings;
					if (BLI_listbase_is_empty(&ts->gp_brushes)) {
						BKE_gpencil_brush_init_presets(ts);
					}
				}
			}
			/* Convert Grease Pencil to new palettes/brushes
			 * Loop all strokes and create the palette and all colors
			 */
			for (bGPdata *gpd = main->gpencil.first; gpd; gpd = gpd->id.next) {
				if (BLI_listbase_is_empty(&gpd->palettes)) {
					/* create palette */
					bGPDpalette *palette = BKE_gpencil_palette_addnew(gpd, "GP_Palette", true);
					for (bGPDlayer *gpl = gpd->layers.first; gpl; gpl = gpl->next) {
						/* create color using layer name */
						bGPDpalettecolor *palcolor = BKE_gpencil_palettecolor_addnew(palette, gpl->info, true);
						if (palcolor != NULL) {
							/* set color attributes */
							copy_v4_v4(palcolor->color, gpl->color);
							copy_v4_v4(palcolor->fill, gpl->fill);
							
							if (gpl->flag & GP_LAYER_HIDE)       palcolor->flag |= PC_COLOR_HIDE;
							if (gpl->flag & GP_LAYER_LOCKED)     palcolor->flag |= PC_COLOR_LOCKED;
							if (gpl->flag & GP_LAYER_ONIONSKIN)  palcolor->flag |= PC_COLOR_ONIONSKIN;
							if (gpl->flag & GP_LAYER_VOLUMETRIC) palcolor->flag |= PC_COLOR_VOLUMETRIC;
							if (gpl->flag & GP_LAYER_HQ_FILL)    palcolor->flag |= PC_COLOR_HQ_FILL;
							
							/* set layer opacity to 1 */
							gpl->opacity = 1.0f;
							
							/* set tint color */
							ARRAY_SET_ITEMS(gpl->tintcolor, 0.0f, 0.0f, 0.0f, 0.0f);
							
							/* flush relevant layer-settings to strokes */
							for (bGPDframe *gpf = gpl->frames.first; gpf; gpf = gpf->next) {
								for (bGPDstroke *gps = gpf->strokes.first; gps; gps = gps->next) {
									/* set stroke to palette and force recalculation */
									BLI_strncpy(gps->colorname, gpl->info, sizeof(gps->colorname));
									gps->palcolor = NULL;
									gps->flag |= GP_STROKE_RECALC_COLOR;
									gps->thickness = gpl->thickness;
									
									/* set alpha strength to 1 */
									for (int i = 0; i < gps->totpoints; i++) {
										gps->points[i].strength = 1.0f;
									}
								}
							}
						}
						
						/* set thickness to 0 (now it is a factor to override stroke thickness) */
						gpl->thickness = 0.0f;
					}
					/* set first color as active */
					if (palette->colors.first)
						BKE_gpencil_palettecolor_setactive(palette, palette->colors.first);
				}
			}
		}
		/* ------- end of grease pencil initialization --------------- */
	}

	if (!MAIN_VERSION_ATLEAST(main, 278, 0)) {
		if (!DNA_struct_elem_find(fd->filesdna, "MovieTrackingTrack", "float", "weight_stab")) {
			MovieClip *clip;
			for (clip = main->movieclip.first; clip; clip = clip->id.next) {
				MovieTracking *tracking = &clip->tracking;
				MovieTrackingObject *tracking_object;
				for (tracking_object = tracking->objects.first;
				     tracking_object != NULL;
				     tracking_object = tracking_object->next)
				{
					ListBase *tracksbase = BKE_tracking_object_get_tracks(tracking, tracking_object);
					MovieTrackingTrack *track;
					for (track = tracksbase->first;
					     track != NULL;
					     track = track->next)
					{
						track->weight_stab = track->weight;
					}
				}
			}
		}

		if (!DNA_struct_elem_find(fd->filesdna, "MovieTrackingStabilization", "int", "tot_rot_track")) {
			MovieClip *clip;
			for (clip = main->movieclip.first; clip != NULL; clip = clip->id.next) {
				if (clip->tracking.stabilization.rot_track) {
					migrate_single_rot_stabilization_track_settings(&clip->tracking.stabilization);
				}
				if (clip->tracking.stabilization.scale == 0.0f) {
					/* ensure init.
					 * Was previously used for autoscale only,
					 * now used always (as "target scale") */
					clip->tracking.stabilization.scale = 1.0f;
				}
				/* blender prefers 1-based frame counting;
				 * thus using frame 1 as reference typically works best */
				clip->tracking.stabilization.anchor_frame = 1;
				/* by default show the track lists expanded, to improve "discoverability" */
				clip->tracking.stabilization.flag |= TRACKING_SHOW_STAB_TRACKS;
				/* deprecated, not used anymore */
				clip->tracking.stabilization.ok = false;
			}
		}
	}
<<<<<<< HEAD

	{
		if (!DNA_struct_elem_find(fd->filesdna, "RenderData", "char", "hmd_view_shade")) {
			for (Scene *scene = main->scene.first; scene; scene = scene->id.next) {
				scene->r.hmd_view_shade = OB_MATERIAL;
				scene->r.hmd_fx_flags |= GPU_FX_FLAG_LensDist;
=======
	if (!MAIN_VERSION_ATLEAST(main, 279, 0)) {
		if (!DNA_struct_elem_find(fd->filesdna, "FFMpegCodecData", "int", "ffmpeg_preset")) {
			for (Scene *scene = main->scene.first; scene; scene = scene->id.next) {
				/* "medium" is the preset FFmpeg uses when no presets are given. */
				scene->r.ffcodecdata.ffmpeg_preset = FFM_PRESET_MEDIUM;
			}
		}
		if (!DNA_struct_elem_find(fd->filesdna, "FFMpegCodecData", "int", "constant_rate_factor")) {
			for (Scene *scene = main->scene.first; scene; scene = scene->id.next) {
				/* fall back to behaviour from before we introduced CRF for old files */
				scene->r.ffcodecdata.constant_rate_factor = FFM_CRF_NONE;
			}
		}

		if (!DNA_struct_elem_find(fd->filesdna, "SmokeModifierData", "float", "slice_per_voxel")) {
			Object *ob;
			ModifierData *md;

			for (ob = main->object.first; ob; ob = ob->id.next) {
				for (md = ob->modifiers.first; md; md = md->next) {
					if (md->type == eModifierType_Smoke) {
						SmokeModifierData *smd = (SmokeModifierData *)md;
						if (smd->domain) {
							smd->domain->slice_per_voxel = 5.0f;
							smd->domain->slice_depth = 0.5f;
							smd->domain->display_thickness = 1.0f;
						}
					}
				}
>>>>>>> c2758706
			}
		}
	}
}<|MERGE_RESOLUTION|>--- conflicted
+++ resolved
@@ -1393,14 +1393,6 @@
 			}
 		}
 	}
-<<<<<<< HEAD
-
-	{
-		if (!DNA_struct_elem_find(fd->filesdna, "RenderData", "char", "hmd_view_shade")) {
-			for (Scene *scene = main->scene.first; scene; scene = scene->id.next) {
-				scene->r.hmd_view_shade = OB_MATERIAL;
-				scene->r.hmd_fx_flags |= GPU_FX_FLAG_LensDist;
-=======
 	if (!MAIN_VERSION_ATLEAST(main, 279, 0)) {
 		if (!DNA_struct_elem_find(fd->filesdna, "FFMpegCodecData", "int", "ffmpeg_preset")) {
 			for (Scene *scene = main->scene.first; scene; scene = scene->id.next) {
@@ -1430,7 +1422,15 @@
 						}
 					}
 				}
->>>>>>> c2758706
+			}
+		}
+	}
+
+	{
+		if (!DNA_struct_elem_find(fd->filesdna, "RenderData", "char", "hmd_view_shade")) {
+			for (Scene *scene = main->scene.first; scene; scene = scene->id.next) {
+				scene->r.hmd_view_shade = OB_MATERIAL;
+				scene->r.hmd_fx_flags |= GPU_FX_FLAG_LensDist;
 			}
 		}
 	}
