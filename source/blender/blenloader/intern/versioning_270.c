--- conflicted
+++ resolved
@@ -1387,30 +1387,6 @@
 		/* ------- end of grease pencil initialization --------------- */
 	}
 
-<<<<<<< HEAD
-	{
-		/* New local view storage */
-		if (!DNA_struct_elem_find(fd->filesdna, "View3D", "LocalViewAreaData", "localviewd")) {
-			/* update area/region data */
-			for (bScreen *screen = main->screen.first; screen; screen = screen->id.next) {
-				for (ScrArea *sa = screen->areabase.first; sa; sa = sa->next) {
-					for (SpaceLink *sl = sa->spacedata.first; sl; sl = sl->next) {
-						if (sl->spacetype == SPACE_VIEW3D) {
-							ListBase *lb = (sl == sa->spacedata.first) ? &sa->regionbase : &sl->regionbase;
-							do_version_localview_areadata((View3D *)sl);
-							for (ARegion *ar = lb->first; ar; ar = ar->next) {
-								if (ar->regiontype == RGN_TYPE_WINDOW) {
-									do_version_localview_regiondata(ar->regiondata);
-								}
-							}
-						}
-					}
-				}
-			}
-			/* update object data */
-			for (Object *ob = main->object.first; ob; ob = ob->id.next) {
-				ob->localview.viewbits = (ob->lay >> 24); /* old local view used last byte of ob->lay */
-=======
 	if (!MAIN_VERSION_ATLEAST(main, 278, 0)) {
 		if (!DNA_struct_elem_find(fd->filesdna, "MovieTrackingTrack", "float", "weight_stab")) {
 			MovieClip *clip;
@@ -1452,7 +1428,32 @@
 				clip->tracking.stabilization.flag |= TRACKING_SHOW_STAB_TRACKS;
 				/* deprecated, not used anymore */
 				clip->tracking.stabilization.ok = false;
->>>>>>> 45f833c2
+			}
+		}
+	}
+
+	{
+		/* New local view storage */
+		if (!DNA_struct_elem_find(fd->filesdna, "View3D", "LocalViewAreaData", "localviewd")) {
+			/* update area/region data */
+			for (bScreen *screen = main->screen.first; screen; screen = screen->id.next) {
+				for (ScrArea *sa = screen->areabase.first; sa; sa = sa->next) {
+					for (SpaceLink *sl = sa->spacedata.first; sl; sl = sl->next) {
+						if (sl->spacetype == SPACE_VIEW3D) {
+							ListBase *lb = (sl == sa->spacedata.first) ? &sa->regionbase : &sl->regionbase;
+							do_version_localview_areadata((View3D *)sl);
+							for (ARegion *ar = lb->first; ar; ar = ar->next) {
+								if (ar->regiontype == RGN_TYPE_WINDOW) {
+									do_version_localview_regiondata(ar->regiondata);
+								}
+							}
+						}
+					}
+				}
+			}
+			/* update object data */
+			for (Object *ob = main->object.first; ob; ob = ob->id.next) {
+				ob->localview.viewbits = (ob->lay >> 24); /* old local view used last byte of ob->lay */
 			}
 		}
 	}
