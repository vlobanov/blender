--- conflicted
+++ resolved
@@ -9697,15 +9697,10 @@
 }
 
 static ID *link_named_part_ex(
-<<<<<<< HEAD
         Main *mainl, FileData *fd, const AssetEngineType *aet,
         const short idcode, const char *name, const AssetUUID *uuid, const int flag,
 		Scene *scene, View3D *v3d,
         const bool use_placeholders, const bool force_indirect)
-=======
-        Main *mainl, FileData *fd, const short idcode, const char *name, const short flag,
-		Scene *scene, View3D *v3d, const bool use_placeholders, const bool force_indirect)
->>>>>>> dab1a1dd
 {
 	ID *id = link_named_part(mainl, fd, idcode, name, use_placeholders, force_indirect);
 
@@ -9777,9 +9772,9 @@
  * \return the linked ID when found.
  */
 ID *BLO_library_link_named_part_ex(
-<<<<<<< HEAD
         Main *mainl, BlendHandle **bh, const short idcode, const char *name, const short flag,
-        Scene *scene, View3D *v3d, const bool use_placeholders, const bool force_indirect)
+        Scene *scene, View3D *v3d,
+        const bool use_placeholders, const bool force_indirect)
 {
 	FileData *fd = (FileData*)(*bh);
 	return link_named_part_ex(mainl, fd, NULL, idcode, name, NULL, flag, scene, v3d, use_placeholders, force_indirect);
@@ -9803,13 +9798,8 @@
 struct ID *BLO_library_link_named_part_asset(
         Main *mainl, BlendHandle **bh, const AssetEngineType *aet,
         const short idcode, const char *name, const AssetUUID *uuid, const short flag,
-        Scene *scene, View3D *v3d, const bool use_placeholders, const bool force_indirect)
-=======
-        Main *mainl, BlendHandle **bh,
-        const short idcode, const char *name, const short flag,
         Scene *scene, View3D *v3d,
         const bool use_placeholders, const bool force_indirect)
->>>>>>> dab1a1dd
 {
 	FileData *fd = (FileData*)(*bh);
 	return link_named_part_ex(mainl, fd, aet, idcode, name, uuid, flag, scene, v3d, use_placeholders, force_indirect);
