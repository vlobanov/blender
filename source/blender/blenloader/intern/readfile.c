/*
 * ***** BEGIN GPL LICENSE BLOCK *****
 *
 * This program is free software; you can redistribute it and/or
 * modify it under the terms of the GNU General Public License
 * as published by the Free Software Foundation; either version 2
 * of the License, or (at your option) any later version.
 *
 * This program is distributed in the hope that it will be useful,
 * but WITHOUT ANY WARRANTY; without even the implied warranty of
 * MERCHANTABILITY or FITNESS FOR A PARTICULAR PURPOSE.  See the
 * GNU General Public License for more details.
 *
 * You should have received a copy of the GNU General Public License
 * along with this program; if not, write to the Free Software Foundation,
 * Inc., 51 Franklin Street, Fifth Floor, Boston, MA 02110-1301, USA.
 *
 * The Original Code is Copyright (C) 2001-2002 by NaN Holding BV.
 * All rights reserved.
 *
 *
 * Contributor(s): Blender Foundation
 *
 * ***** END GPL LICENSE BLOCK *****
 *
 */

/** \file blender/blenloader/intern/readfile.c
 *  \ingroup blenloader
 */


#include "zlib.h"

#include <limits.h>
#include <stdio.h> // for printf fopen fwrite fclose sprintf FILE
#include <stdlib.h> // for getenv atoi
#include <stddef.h> // for offsetof
#include <fcntl.h> // for open
#include <string.h> // for strrchr strncmp strstr
#include <math.h> // for fabs
#include <stdarg.h> /* for va_start/end */
#include <time.h> /* for gmtime */
#include <ctype.h> /* for isdigit */

#include "BLI_utildefines.h"
#ifndef WIN32
#  include <unistd.h> // for read close
#else
#  include <io.h> // for open close read
#  include "winsock2.h"
#  include "BLI_winstuff.h"
#endif

/* allow readfile to use deprecated functionality */
#define DNA_DEPRECATED_ALLOW
/* Allow using DNA struct members that are marked as private for read/write.
 * Note: Each header that uses this needs to define its own way of handling
 * it. There's no generic implementation, direct use does nothing. */
#define DNA_PRIVATE_READ_WRITE_ALLOW

#include "DNA_anim_types.h"
#include "DNA_armature_types.h"
#include "DNA_brush_types.h"
#include "DNA_camera_types.h"
#include "DNA_cachefile_types.h"
#include "DNA_cloth_types.h"
#include "DNA_constraint_types.h"
#include "DNA_dynamicpaint_types.h"
#include "DNA_effect_types.h"
#include "DNA_fileglobal_types.h"
#include "DNA_genfile.h"
#include "DNA_group_types.h"
#include "DNA_gpencil_types.h"
#include "DNA_ipo_types.h"
#include "DNA_key_types.h"
#include "DNA_lattice_types.h"
#include "DNA_layer_types.h"
#include "DNA_lamp_types.h"
#include "DNA_linestyle_types.h"
#include "DNA_meta_types.h"
#include "DNA_material_types.h"
#include "DNA_mesh_types.h"
#include "DNA_meshdata_types.h"
#include "DNA_nla_types.h"
#include "DNA_node_types.h"
#include "DNA_object_fluidsim_types.h"
#include "DNA_object_types.h"
#include "DNA_packedFile_types.h"
#include "DNA_particle_types.h"
#include "DNA_lightprobe_types.h"
#include "DNA_rigidbody_types.h"
#include "DNA_text_types.h"
#include "DNA_view3d_types.h"
#include "DNA_screen_types.h"
#include "DNA_sdna_types.h"
#include "DNA_scene_types.h"
#include "DNA_sequence_types.h"
#include "DNA_smoke_types.h"
#include "DNA_speaker_types.h"
#include "DNA_sound_types.h"
#include "DNA_space_types.h"
#include "DNA_vfont_types.h"
#include "DNA_workspace_types.h"
#include "DNA_world_types.h"
#include "DNA_movieclip_types.h"
#include "DNA_mask_types.h"

#include "RNA_access.h"

#include "MEM_guardedalloc.h"

#include "BLI_endian_switch.h"
#include "BLI_blenlib.h"
#include "BLI_math.h"
#include "BLI_threads.h"
#include "BLI_mempool.h"

#include "BLT_translation.h"

#include "BKE_action.h"
#include "BKE_armature.h"
#include "BKE_brush.h"
#include "BKE_cachefile.h"
#include "BKE_cloth.h"
#include "BKE_collection.h"
#include "BKE_constraint.h"
#include "BKE_context.h"
#include "BKE_curve.h"
#include "BKE_effect.h"
#include "BKE_fcurve.h"
#include "BKE_global.h" // for G
#include "BKE_layer.h"
#include "BKE_library.h" // for which_libbase
#include "BKE_library_idmap.h"
#include "BKE_library_override.h"
#include "BKE_library_query.h"
#include "BKE_idcode.h"
#include "BKE_idprop.h"
#include "BKE_material.h"
#include "BKE_main.h" // for Main
#include "BKE_mesh.h" // for ME_ defines (patching)
#include "BKE_mesh_runtime.h"
#include "BKE_modifier.h"
#include "BKE_multires.h"
#include "BKE_node.h" // for tree type defines
#include "BKE_object.h"
#include "BKE_paint.h"
#include "BKE_particle.h"
#include "BKE_pointcache.h"
#include "BKE_report.h"
#include "BKE_scene.h"
#include "BKE_screen.h"
#include "BKE_sequencer.h"
#include "BKE_outliner_treehash.h"
#include "BKE_sound.h"
#include "BKE_colortools.h"
#include "BKE_workspace.h"

#include "DEG_depsgraph.h"

#include "NOD_common.h"
#include "NOD_socket.h"

#include "BLO_readfile.h"
#include "BLO_undofile.h"
#include "BLO_blend_defs.h"

#include "RE_engine.h"

#include "readfile.h"


#include <errno.h>

/**
 * READ
 * ====
 *
 * - Existing Library (#Main) push or free
 * - allocate new #Main
 * - load file
 * - read #SDNA
 * - for each LibBlock
 *   - read LibBlock
 *   - if a Library
 *     - make a new #Main
 *     - attach ID's to it
 *   - else
 *     - read associated 'direct data'
 *     - link direct data (internal and to LibBlock)
 * - read #FileGlobal
 * - read #USER data, only when indicated (file is ``~/X.XX/startup.blend``)
 * - free file
 * - per Library (per #Main)
 *   - read file
 *   - read #SDNA
 *   - find LibBlocks and attach #ID's to #Main
 *     - if external LibBlock
 *       - search all #Main's
 *         - or it's already read,
 *         - or not read yet
 *         - or make new #Main
 *   - per LibBlock
 *     - read recursive
 *     - read associated direct data
 *     - link direct data (internal and to LibBlock)
 *   - free file
 * - per Library with unread LibBlocks
 *   - read file
 *   - read #SDNA
 *   - per LibBlock
 *     - read recursive
 *     - read associated direct data
 *     - link direct data (internal and to LibBlock)
 *   - free file
 * - join all #Main's
 * - link all LibBlocks and indirect pointers to libblocks
 * - initialize #FileGlobal and copy pointers to #Global
 *
 * \note Still a weak point is the new-address function, that doesnt solve reading from
 * multiple files at the same time.
 * (added remark: oh, i thought that was solved? will look at that... (ton).
 */

/* use GHash for BHead name-based lookups (speeds up linking) */
#define USE_GHASH_BHEAD

/* Use GHash for restoring pointers by name */
#define USE_GHASH_RESTORE_POINTER

/* Define this to have verbose debug prints. */
#define USE_DEBUG_PRINT

#ifdef USE_DEBUG_PRINT
#  define DEBUG_PRINTF(...) printf(__VA_ARGS__)
#else
#  define DEBUG_PRINTF(...)
#endif

/***/

typedef struct OldNew {
	const void *old;
	void *newp;
	int nr;
} OldNew;

typedef struct OldNewMap {
	OldNew *entries;
	int nentries, entriessize;
	bool sorted;
	int lasthit;
} OldNewMap;


/* local prototypes */
static void *read_struct(FileData *fd, BHead *bh, const char *blockname);
static void direct_link_modifiers(FileData *fd, ListBase *lb);
static BHead *find_bhead_from_code_name(FileData *fd, const short idcode, const char *name);
static BHead *find_bhead_from_idname(FileData *fd, const char *idname);

#ifdef USE_COLLECTION_COMPAT_28
static void expand_scene_collection(FileData *fd, Main *mainvar, SceneCollection *sc);
#endif

/* this function ensures that reports are printed,
 * in the case of libraray linking errors this is important!
 *
 * bit kludge but better then doubling up on prints,
 * we could alternatively have a versions of a report function which forces printing - campbell
 */

void blo_reportf_wrap(ReportList *reports, ReportType type, const char *format, ...)
{
	char fixed_buf[1024]; /* should be long enough */
	
	va_list args;
	
	va_start(args, format);
	vsnprintf(fixed_buf, sizeof(fixed_buf), format, args);
	va_end(args);
	
	fixed_buf[sizeof(fixed_buf) - 1] = '\0';
	
	BKE_report(reports, type, fixed_buf);
	
	if (G.background == 0) {
		printf("%s: %s\n", BKE_report_type_str(type), fixed_buf);
	}
}

/* for reporting linking messages */
static const char *library_parent_filepath(Library *lib)
{
	return lib->parent ? lib->parent->filepath : "<direct>";
}

static OldNewMap *oldnewmap_new(void) 
{
	OldNewMap *onm= MEM_callocN(sizeof(*onm), "OldNewMap");
	
	onm->entriessize = 1024;
	onm->entries = MEM_malloc_arrayN(onm->entriessize, sizeof(*onm->entries), "OldNewMap.entries");
	
	return onm;
}

static int verg_oldnewmap(const void *v1, const void *v2)
{
	const struct OldNew *x1=v1, *x2=v2;
	
	if (x1->old > x2->old) return 1;
	else if (x1->old < x2->old) return -1;
	return 0;
}


static void oldnewmap_sort(FileData *fd) 
{
	BLI_assert(fd->libmap->sorted == false);
	qsort(fd->libmap->entries, fd->libmap->nentries, sizeof(OldNew), verg_oldnewmap);
	fd->libmap->sorted = 1;
}

/* nr is zero for data, and ID code for libdata */
static void oldnewmap_insert(OldNewMap *onm, const void *oldaddr, void *newaddr, int nr)
{
	OldNew *entry;
	
	if (oldaddr==NULL || newaddr==NULL) return;
	
	if (UNLIKELY(onm->nentries == onm->entriessize)) {
		onm->entriessize *= 2;
		onm->entries = MEM_reallocN(onm->entries, sizeof(*onm->entries) * onm->entriessize);
	}

	entry = &onm->entries[onm->nentries++];
	entry->old = oldaddr;
	entry->newp = newaddr;
	entry->nr = nr;
}

void blo_do_versions_oldnewmap_insert(OldNewMap *onm, const void *oldaddr, void *newaddr, int nr)
{
	oldnewmap_insert(onm, oldaddr, newaddr, nr);
}

/**
 * Do a full search (no state).
 *
 * \param lasthit: Use as a reference position to avoid a full search
 * from either end of the array, giving more efficient lookups.
 *
 * \note This would seem an ideal case for hash or btree lookups.
 * However the data is written in-order, using the \a lasthit will normally avoid calling this function.
 * Creating a btree/hash structure adds overhead for the common-case to optimize the corner-case
 * (since most entries will never be retrieved).
 * So just keep full lookups as a fall-back.
 */
static int oldnewmap_lookup_entry_full(const OldNewMap *onm, const void *addr, int lasthit)
{
	const int nentries = onm->nentries;
	const OldNew *entries = onm->entries;
	int i;

	/* search relative to lasthit where possible */
	if (lasthit >= 0 && lasthit < nentries) {

		/* search forwards */
		i = lasthit;
		while (++i != nentries) {
			if (entries[i].old == addr) {
				return i;
			}
		}

		/* search backwards */
		i = lasthit + 1;
		while (i--) {
			if (entries[i].old == addr) {
				return i;
			}
		}
	}
	else {
		/* search backwards (full) */
		i = nentries;
		while (i--) {
			if (entries[i].old == addr) {
				return i;
			}
		}
	}

	return -1;
}

static void *oldnewmap_lookup_and_inc(OldNewMap *onm, const void *addr, bool increase_users)
{
	int i;
	
	if (addr == NULL) return NULL;
	
	if (onm->lasthit < onm->nentries-1) {
		OldNew *entry = &onm->entries[++onm->lasthit];
		
		if (entry->old == addr) {
			if (increase_users)
				entry->nr++;
			return entry->newp;
		}
	}
	
	i = oldnewmap_lookup_entry_full(onm, addr, onm->lasthit);
	if (i != -1) {
		OldNew *entry = &onm->entries[i];
		BLI_assert(entry->old == addr);
		onm->lasthit = i;
		if (increase_users)
			entry->nr++;
		return entry->newp;
	}
	
	return NULL;
}

/* for libdata, nr has ID code, no increment */
static void *oldnewmap_liblookup(OldNewMap *onm, const void *addr, const void *lib)
{
	if (addr == NULL) {
		return NULL;
	}

	/* lasthit works fine for non-libdata, linking there is done in same sequence as writing */
	if (onm->sorted) {
		const OldNew entry_s = {.old = addr};
		OldNew *entry = bsearch(&entry_s, onm->entries, onm->nentries, sizeof(OldNew), verg_oldnewmap);
		if (entry) {
			ID *id = entry->newp;

			if (id && (!lib || id->lib)) {
				return id;
			}
		}
	}
	else {
		/* note, this can be a bottle neck when loading some files */
		const int i = oldnewmap_lookup_entry_full(onm, addr, -1);
		if (i != -1) {
			OldNew *entry = &onm->entries[i];
			ID *id = entry->newp;
			BLI_assert(entry->old == addr);
			if (id && (!lib || id->lib)) {
				return id;
			}
		}
	}

	return NULL;
}

static void oldnewmap_free_unused(OldNewMap *onm) 
{
	int i;

	for (i = 0; i < onm->nentries; i++) {
		OldNew *entry = &onm->entries[i];
		if (entry->nr == 0) {
			MEM_freeN(entry->newp);
			entry->newp = NULL;
		}
	}
}

static void oldnewmap_clear(OldNewMap *onm) 
{
	onm->nentries = 0;
	onm->lasthit = 0;
}

static void oldnewmap_free(OldNewMap *onm) 
{
	MEM_freeN(onm->entries);
	MEM_freeN(onm);
}

/***/

static void read_libraries(FileData *basefd, ListBase *mainlist);

/* ************ help functions ***************** */

static void add_main_to_main(Main *mainvar, Main *from)
{
	ListBase *lbarray[MAX_LIBARRAY], *fromarray[MAX_LIBARRAY];
	int a;
	
	set_listbasepointers(mainvar, lbarray);
	a = set_listbasepointers(from, fromarray);
	while (a--) {
		BLI_movelisttolist(lbarray[a], fromarray[a]);
	}
}

void blo_join_main(ListBase *mainlist)
{
	Main *tojoin, *mainl;
	
	mainl = mainlist->first;
	while ((tojoin = mainl->next)) {
		add_main_to_main(mainl, tojoin);
		BLI_remlink(mainlist, tojoin);
		BKE_main_free(tojoin);
	}
}

static void split_libdata(ListBase *lb_src, Main **lib_main_array, const unsigned int lib_main_array_len)
{
	for (ID *id = lb_src->first, *idnext; id; id = idnext) {
		idnext = id->next;

		if (id->lib) {
			if (((unsigned int)id->lib->temp_index < lib_main_array_len) &&
			    /* this check should never fail, just incase 'id->lib' is a dangling pointer. */
			    (lib_main_array[id->lib->temp_index]->curlib == id->lib))
			{
				Main *mainvar = lib_main_array[id->lib->temp_index];
				ListBase *lb_dst = which_libbase(mainvar, GS(id->name));
				BLI_remlink(lb_src, id);
				BLI_addtail(lb_dst, id);
			}
			else {
				printf("%s: invalid library for '%s'\n", __func__, id->name);
				BLI_assert(0);
			}
		}
	}
}

void blo_split_main(ListBase *mainlist, Main *main)
{
	mainlist->first = mainlist->last = main;
	main->next = NULL;
	
	if (BLI_listbase_is_empty(&main->library))
		return;
	
	/* (Library.temp_index -> Main), lookup table */
	const unsigned int lib_main_array_len = BLI_listbase_count(&main->library);
	Main             **lib_main_array     = MEM_malloc_arrayN(lib_main_array_len, sizeof(*lib_main_array), __func__);

	int i = 0;
	for (Library *lib = main->library.first; lib; lib = lib->id.next, i++) {
		Main *libmain = BKE_main_new();
		libmain->curlib = lib;
		libmain->versionfile = lib->versionfile;
		libmain->subversionfile = lib->subversionfile;
		BLI_addtail(mainlist, libmain);
		lib->temp_index = i;
		lib_main_array[i] = libmain;
	}
	
	ListBase *lbarray[MAX_LIBARRAY];
	i = set_listbasepointers(main, lbarray);
	while (i--) {
		ID *id = lbarray[i]->first;
		if (id == NULL || GS(id->name) == ID_LI) {
			continue;  /* no ID_LI datablock should ever be linked anyway, but just in case, better be explicit. */
		}
		split_libdata(lbarray[i], lib_main_array, lib_main_array_len);
	}

	MEM_freeN(lib_main_array);
}

static void read_file_version(FileData *fd, Main *main)
{
	BHead *bhead;
	
	for (bhead= blo_firstbhead(fd); bhead; bhead= blo_nextbhead(fd, bhead)) {
		if (bhead->code == GLOB) {
			FileGlobal *fg= read_struct(fd, bhead, "Global");
			if (fg) {
				main->subversionfile= fg->subversion;
				main->minversionfile= fg->minversion;
				main->minsubversionfile= fg->minsubversion;
				MEM_freeN(fg);
			}
			else if (bhead->code == ENDB)
				break;
		}
	}
	if (main->curlib) {
		main->curlib->versionfile = main->versionfile;
		main->curlib->subversionfile = main->subversionfile;
	}
}

#ifdef USE_GHASH_BHEAD
static void read_file_bhead_idname_map_create(FileData *fd)
{
	BHead *bhead;

	/* dummy values */
	bool is_link = false;
	int code_prev = ENDB;
	unsigned int reserve = 0;

	for (bhead = blo_firstbhead(fd); bhead; bhead = blo_nextbhead(fd, bhead)) {
		if (code_prev != bhead->code) {
			code_prev = bhead->code;
			is_link = BKE_idcode_is_valid(code_prev) ? BKE_idcode_is_linkable(code_prev) : false;
		}

		if (is_link) {
			reserve += 1;
		}
	}

	BLI_assert(fd->bhead_idname_hash == NULL);

	fd->bhead_idname_hash = BLI_ghash_str_new_ex(__func__, reserve);

	for (bhead = blo_firstbhead(fd); bhead; bhead = blo_nextbhead(fd, bhead)) {
		if (code_prev != bhead->code) {
			code_prev = bhead->code;
			is_link = BKE_idcode_is_valid(code_prev) ? BKE_idcode_is_linkable(code_prev) : false;
		}

		if (is_link) {
			BLI_ghash_insert(fd->bhead_idname_hash, (void *)bhead_id_name(fd, bhead), bhead);
		}
	}
}
#endif


static Main *blo_find_main(FileData *fd, const char *filepath, const char *relabase)
{
	ListBase *mainlist = fd->mainlist;
	Main *m;
	Library *lib;
	char name1[FILE_MAX];
	
	BLI_strncpy(name1, filepath, sizeof(name1));
	BLI_cleanup_path(relabase, name1);
	
//	printf("blo_find_main: relabase  %s\n", relabase);
//	printf("blo_find_main: original in  %s\n", filepath);
//	printf("blo_find_main: converted to %s\n", name1);
	
	for (m = mainlist->first; m; m = m->next) {
		const char *libname = (m->curlib) ? m->curlib->filepath : m->name;
		
		if (BLI_path_cmp(name1, libname) == 0) {
			if (G.debug & G_DEBUG) printf("blo_find_main: found library %s\n", libname);
			return m;
		}
	}
	
	m = BKE_main_new();
	BLI_addtail(mainlist, m);
	
	/* Add library datablock itself to 'main' Main, since libraries are **never** linked data.
	 * Fixes bug where you could end with all ID_LI datablocks having the same name... */
	lib = BKE_libblock_alloc(mainlist->first, ID_LI, "Lib", 0);
	lib->id.us = ID_FAKE_USERS(lib);  /* Important, consistency with main ID reading code from read_libblock(). */
	BLI_strncpy(lib->name, filepath, sizeof(lib->name));
	BLI_strncpy(lib->filepath, name1, sizeof(lib->filepath));
	
	m->curlib = lib;
	
	read_file_version(fd, m);
	
	if (G.debug & G_DEBUG) printf("blo_find_main: added new lib %s\n", filepath);
	return m;
}


/* ************ FILE PARSING ****************** */

static void switch_endian_bh4(BHead4 *bhead)
{
	/* the ID_.. codes */
	if ((bhead->code & 0xFFFF)==0) bhead->code >>= 16;
	
	if (bhead->code != ENDB) {
		BLI_endian_switch_int32(&bhead->len);
		BLI_endian_switch_int32(&bhead->SDNAnr);
		BLI_endian_switch_int32(&bhead->nr);
	}
}

static void switch_endian_bh8(BHead8 *bhead)
{
	/* the ID_.. codes */
	if ((bhead->code & 0xFFFF)==0) bhead->code >>= 16;
	
	if (bhead->code != ENDB) {
		BLI_endian_switch_int32(&bhead->len);
		BLI_endian_switch_int32(&bhead->SDNAnr);
		BLI_endian_switch_int32(&bhead->nr);
	}
}

static void bh4_from_bh8(BHead *bhead, BHead8 *bhead8, int do_endian_swap)
{
	BHead4 *bhead4 = (BHead4 *) bhead;
	int64_t old;

	bhead4->code = bhead8->code;
	bhead4->len = bhead8->len;

	if (bhead4->code != ENDB) {
		/* perform a endian swap on 64bit pointers, otherwise the pointer might map to zero
		 * 0x0000000000000000000012345678 would become 0x12345678000000000000000000000000
		 */
		if (do_endian_swap) {
			BLI_endian_switch_int64(&bhead8->old);
		}
		
		/* this patch is to avoid a long long being read from not-eight aligned positions
		 * is necessary on any modern 64bit architecture) */
		memcpy(&old, &bhead8->old, 8);
		bhead4->old = (int) (old >> 3);
		
		bhead4->SDNAnr = bhead8->SDNAnr;
		bhead4->nr = bhead8->nr;
	}
}

static void bh8_from_bh4(BHead *bhead, BHead4 *bhead4)
{
	BHead8 *bhead8 = (BHead8 *) bhead;
	
	bhead8->code = bhead4->code;
	bhead8->len = bhead4->len;
	
	if (bhead8->code != ENDB) {
		bhead8->old = bhead4->old;
		bhead8->SDNAnr = bhead4->SDNAnr;
		bhead8->nr= bhead4->nr;
	}
}

static BHeadN *get_bhead(FileData *fd)
{
	BHeadN *new_bhead = NULL;
	int readsize;
	
	if (fd) {
		if (!fd->eof) {
			/* initializing to zero isn't strictly needed but shuts valgrind up
			 * since uninitialized memory gets compared */
			BHead8 bhead8 = {0};
			BHead4 bhead4 = {0};
			BHead  bhead = {0};
			
			/* First read the bhead structure.
			 * Depending on the platform the file was written on this can
			 * be a big or little endian BHead4 or BHead8 structure.
			 *
			 * As usual 'ENDB' (the last *partial* bhead of the file)
			 * needs some special handling. We don't want to EOF just yet.
			 */
			if (fd->flags & FD_FLAGS_FILE_POINTSIZE_IS_4) {
				bhead4.code = DATA;
				readsize = fd->read(fd, &bhead4, sizeof(bhead4));
				
				if (readsize == sizeof(bhead4) || bhead4.code == ENDB) {
					if (fd->flags & FD_FLAGS_SWITCH_ENDIAN) {
						switch_endian_bh4(&bhead4);
					}
					
					if (fd->flags & FD_FLAGS_POINTSIZE_DIFFERS) {
						bh8_from_bh4(&bhead, &bhead4);
					}
					else {
						/* MIN2 is only to quiet '-Warray-bounds' compiler warning. */
						BLI_assert(sizeof(bhead) == sizeof(bhead4));
						memcpy(&bhead, &bhead4, MIN2(sizeof(bhead), sizeof(bhead4)));
					}
				}
				else {
					fd->eof = 1;
					bhead.len= 0;
				}
			}
			else {
				bhead8.code = DATA;
				readsize = fd->read(fd, &bhead8, sizeof(bhead8));
				
				if (readsize == sizeof(bhead8) || bhead8.code == ENDB) {
					if (fd->flags & FD_FLAGS_SWITCH_ENDIAN) {
						switch_endian_bh8(&bhead8);
					}
					
					if (fd->flags & FD_FLAGS_POINTSIZE_DIFFERS) {
						bh4_from_bh8(&bhead, &bhead8, (fd->flags & FD_FLAGS_SWITCH_ENDIAN));
					}
					else {
						/* MIN2 is only to quiet '-Warray-bounds' compiler warning. */
						BLI_assert(sizeof(bhead) == sizeof(bhead8));
						memcpy(&bhead, &bhead8, MIN2(sizeof(bhead), sizeof(bhead8)));
					}
				}
				else {
					fd->eof = 1;
					bhead.len= 0;
				}
			}
			
			/* make sure people are not trying to pass bad blend files */
			if (bhead.len < 0) fd->eof = 1;
			
			/* bhead now contains the (converted) bhead structure. Now read
			 * the associated data and put everything in a BHeadN (creative naming !)
			 */
			if (!fd->eof) {
				new_bhead = MEM_mallocN(sizeof(BHeadN) + bhead.len, "new_bhead");
				if (new_bhead) {
					new_bhead->next = new_bhead->prev = NULL;
					new_bhead->bhead = bhead;
					
					readsize = fd->read(fd, new_bhead + 1, bhead.len);
					
					if (readsize != bhead.len) {
						fd->eof = 1;
						MEM_freeN(new_bhead);
						new_bhead = NULL;
					}
				}
				else {
					fd->eof = 1;
				}
			}
		}
	}

	/* We've read a new block. Now add it to the list
	 * of blocks.
	 */
	if (new_bhead) {
		BLI_addtail(&fd->listbase, new_bhead);
	}
	
	return(new_bhead);
}

BHead *blo_firstbhead(FileData *fd)
{
	BHeadN *new_bhead;
	BHead *bhead = NULL;
	
	/* Rewind the file
	 * Read in a new block if necessary
	 */
	new_bhead = fd->listbase.first;
	if (new_bhead == NULL) {
		new_bhead = get_bhead(fd);
	}
	
	if (new_bhead) {
		bhead = &new_bhead->bhead;
	}
	
	return(bhead);
}

BHead *blo_prevbhead(FileData *UNUSED(fd), BHead *thisblock)
{
	BHeadN *bheadn = (BHeadN *)POINTER_OFFSET(thisblock, -offsetof(BHeadN, bhead));
	BHeadN *prev = bheadn->prev;
	
	return (prev) ? &prev->bhead : NULL;
}

BHead *blo_nextbhead(FileData *fd, BHead *thisblock)
{
	BHeadN *new_bhead = NULL;
	BHead *bhead = NULL;
	
	if (thisblock) {
		/* bhead is actually a sub part of BHeadN
		 * We calculate the BHeadN pointer from the BHead pointer below */
		new_bhead = (BHeadN *)POINTER_OFFSET(thisblock, -offsetof(BHeadN, bhead));
		
		/* get the next BHeadN. If it doesn't exist we read in the next one */
		new_bhead = new_bhead->next;
		if (new_bhead == NULL) {
			new_bhead = get_bhead(fd);
		}
	}
	
	if (new_bhead) {
		/* here we do the reverse:
		 * go from the BHeadN pointer to the BHead pointer */
		bhead = &new_bhead->bhead;
	}
	
	return(bhead);
}

/* Warning! Caller's responsibility to ensure given bhead **is** and ID one! */
const char *bhead_id_name(const FileData *fd, const BHead *bhead)
{
	return (const char *)POINTER_OFFSET(bhead, sizeof(*bhead) + fd->id_name_offs);
}

static void decode_blender_header(FileData *fd)
{
	char header[SIZEOFBLENDERHEADER], num[4];
	int readsize;

	/* read in the header data */
	readsize = fd->read(fd, header, sizeof(header));

	if (readsize == sizeof(header) &&
	    STREQLEN(header, "BLENDER", 7) &&
	    ELEM(header[7], '_', '-') &&
	    ELEM(header[8], 'v', 'V') &&
	    (isdigit(header[9]) && isdigit(header[10]) && isdigit(header[11])))
	{
		fd->flags |= FD_FLAGS_FILE_OK;

		/* what size are pointers in the file ? */
		if (header[7] == '_') {
			fd->flags |= FD_FLAGS_FILE_POINTSIZE_IS_4;
			if (sizeof(void *) != 4) {
				fd->flags |= FD_FLAGS_POINTSIZE_DIFFERS;
			}
		}
		else {
			if (sizeof(void *) != 8) {
				fd->flags |= FD_FLAGS_POINTSIZE_DIFFERS;
			}
		}

		/* is the file saved in a different endian
		 * than we need ?
		 */
		if (((header[8] == 'v') ? L_ENDIAN : B_ENDIAN) != ENDIAN_ORDER) {
			fd->flags |= FD_FLAGS_SWITCH_ENDIAN;
		}

		/* get the version number */
		memcpy(num, header + 9, 3);
		num[3] = 0;
		fd->fileversion = atoi(num);
	}
}

/**
 * \return Success if the file is read correctly, else set \a r_error_message.
 */
static bool read_file_dna(FileData *fd, const char **r_error_message)
{
	BHead *bhead;
	
	for (bhead = blo_firstbhead(fd); bhead; bhead = blo_nextbhead(fd, bhead)) {
		if (bhead->code == DNA1) {
			const bool do_endian_swap = (fd->flags & FD_FLAGS_SWITCH_ENDIAN) != 0;
			
			fd->filesdna = DNA_sdna_from_data(&bhead[1], bhead->len, do_endian_swap, true, r_error_message);
			if (fd->filesdna) {
				fd->compflags = DNA_struct_get_compareflags(fd->filesdna, fd->memsdna);
				/* used to retrieve ID names from (bhead+1) */
				fd->id_name_offs = DNA_elem_offset(fd->filesdna, "ID", "char", "name[]");

				return true;
			}
			else {
				return false;
			}
			
		}
		else if (bhead->code == ENDB)
			break;
	}
	
	*r_error_message = "Missing DNA block";
	return false;
}

static int *read_file_thumbnail(FileData *fd)
{
	BHead *bhead;
	int *blend_thumb = NULL;

	for (bhead = blo_firstbhead(fd); bhead; bhead = blo_nextbhead(fd, bhead)) {
		if (bhead->code == TEST) {
			const bool do_endian_swap = (fd->flags & FD_FLAGS_SWITCH_ENDIAN) != 0;
			int *data = (int *)(bhead + 1);

			if (bhead->len < (2 * sizeof(int))) {
				break;
			}

			if (do_endian_swap) {
				BLI_endian_switch_int32(&data[0]);
				BLI_endian_switch_int32(&data[1]);
			}

			int width = data[0];
			int height = data[1];

			if (!BLEN_THUMB_SAFE_MEMSIZE(width, height)) {
				break;
			}
			if (bhead->len < BLEN_THUMB_MEMSIZE_FILE(width, height)) {
				break;
			}

			blend_thumb = data;
			break;
		}
		else if (bhead->code != REND) {
			/* Thumbnail is stored in TEST immediately after first REND... */
			break;
		}
	}

	return blend_thumb;
}

static int fd_read_from_file(FileData *filedata, void *buffer, unsigned int size)
{
	int readsize = read(filedata->filedes, buffer, size);
	
	if (readsize < 0) {
		readsize = EOF;
	}
	else {
		filedata->seek += readsize;
	}
	
	return readsize;
}

static int fd_read_gzip_from_file(FileData *filedata, void *buffer, unsigned int size)
{
	int readsize = gzread(filedata->gzfiledes, buffer, size);
	
	if (readsize < 0) {
		readsize = EOF;
	}
	else {
		filedata->seek += readsize;
	}
	
	return (readsize);
}

static int fd_read_from_memory(FileData *filedata, void *buffer, unsigned int size)
{
	/* don't read more bytes then there are available in the buffer */
	int readsize = (int)MIN2(size, (unsigned int)(filedata->buffersize - filedata->seek));
	
	memcpy(buffer, filedata->buffer + filedata->seek, readsize);
	filedata->seek += readsize;
	
	return (readsize);
}

static int fd_read_from_memfile(FileData *filedata, void *buffer, unsigned int size)
{
	static unsigned int seek = (1<<30);	/* the current position */
	static unsigned int offset = 0;		/* size of previous chunks */
	static MemFileChunk *chunk = NULL;
	unsigned int chunkoffset, readsize, totread;
	
	if (size == 0) return 0;
	
	if (seek != (unsigned int)filedata->seek) {
		chunk = filedata->memfile->chunks.first;
		seek = 0;
		
		while (chunk) {
			if (seek + chunk->size > (unsigned) filedata->seek) break;
			seek += chunk->size;
			chunk = chunk->next;
		}
		offset = seek;
		seek = filedata->seek;
	}
	
	if (chunk) {
		totread = 0;
		
		do {
			/* first check if it's on the end if current chunk */
			if (seek-offset == chunk->size) {
				offset += chunk->size;
				chunk = chunk->next;
			}
			
			/* debug, should never happen */
			if (chunk == NULL) {
				printf("illegal read, chunk zero\n");
				return 0;
			}
			
			chunkoffset = seek-offset;
			readsize = size-totread;
			
			/* data can be spread over multiple chunks, so clamp size
			 * to within this chunk, and then it will read further in
			 * the next chunk */
			if (chunkoffset+readsize > chunk->size)
				readsize= chunk->size-chunkoffset;
			
			memcpy(POINTER_OFFSET(buffer, totread), chunk->buf + chunkoffset, readsize);
			totread += readsize;
			filedata->seek += readsize;
			seek += readsize;
		} while (totread < size);
		
		return totread;
	}
	
	return 0;
}

static FileData *filedata_new(void)
{
	FileData *fd = MEM_callocN(sizeof(FileData), "FileData");
	
	fd->filedes = -1;
	fd->gzfiledes = NULL;

	fd->memsdna = DNA_sdna_current_get();

	fd->datamap = oldnewmap_new();
	fd->globmap = oldnewmap_new();
	fd->libmap = oldnewmap_new();
	
	return fd;
}

static FileData *blo_decode_and_check(FileData *fd, ReportList *reports)
{
	decode_blender_header(fd);
	
	if (fd->flags & FD_FLAGS_FILE_OK) {
		const char *error_message = NULL;
		if (read_file_dna(fd, &error_message) == false) {
			BKE_reportf(reports, RPT_ERROR,
			            "Failed to read blend file '%s': %s",
			            fd->relabase, error_message);
			blo_freefiledata(fd);
			fd = NULL;
		}
	}
	else {
		BKE_reportf(reports, RPT_ERROR, "Failed to read blend file '%s', not a blend file", fd->relabase);
		blo_freefiledata(fd);
		fd = NULL;
	}
	
	return fd;
}

/* cannot be called with relative paths anymore! */
/* on each new library added, it now checks for the current FileData and expands relativeness */
FileData *blo_openblenderfile(const char *filepath, ReportList *reports)
{
	gzFile gzfile;
	errno = 0;
	gzfile = BLI_gzopen(filepath, "rb");
	
	if (gzfile == (gzFile)Z_NULL) {
		BKE_reportf(reports, RPT_WARNING, "Unable to open '%s': %s",
		            filepath, errno ? strerror(errno) : TIP_("unknown error reading file"));
		return NULL;
	}
	else {
		FileData *fd = filedata_new();
		fd->gzfiledes = gzfile;
		fd->read = fd_read_gzip_from_file;
		
		/* needed for library_append and read_libraries */
		BLI_strncpy(fd->relabase, filepath, sizeof(fd->relabase));
		
		return blo_decode_and_check(fd, reports);
	}
}

/**
 * Same as blo_openblenderfile(), but does not reads DNA data, only header. Use it for light access
 * (e.g. thumbnail reading).
 */
static FileData *blo_openblenderfile_minimal(const char *filepath)
{
	gzFile gzfile;
	errno = 0;
	gzfile = BLI_gzopen(filepath, "rb");

	if (gzfile != (gzFile)Z_NULL) {
		FileData *fd = filedata_new();
		fd->gzfiledes = gzfile;
		fd->read = fd_read_gzip_from_file;

		decode_blender_header(fd);

		if (fd->flags & FD_FLAGS_FILE_OK) {
			return fd;
		}

		blo_freefiledata(fd);
	}

	return NULL;
}

static int fd_read_gzip_from_memory(FileData *filedata, void *buffer, unsigned int size)
{
	int err;

	filedata->strm.next_out = (Bytef *) buffer;
	filedata->strm.avail_out = size;

	// Inflate another chunk.
	err = inflate (&filedata->strm, Z_SYNC_FLUSH);

	if (err == Z_STREAM_END) {
		return 0;
	}
	else if (err != Z_OK) {
		printf("fd_read_gzip_from_memory: zlib error\n");
		return 0;
	}

	filedata->seek += size;

	return (size);
}

static int fd_read_gzip_from_memory_init(FileData *fd)
{

	fd->strm.next_in = (Bytef *) fd->buffer;
	fd->strm.avail_in = fd->buffersize;
	fd->strm.total_out = 0;
	fd->strm.zalloc = Z_NULL;
	fd->strm.zfree = Z_NULL;
	
	if (inflateInit2(&fd->strm, (16+MAX_WBITS)) != Z_OK)
		return 0;

	fd->read = fd_read_gzip_from_memory;
	
	return 1;
}

FileData *blo_openblendermemory(const void *mem, int memsize, ReportList *reports)
{
	if (!mem || memsize<SIZEOFBLENDERHEADER) {
		BKE_report(reports, RPT_WARNING, (mem) ? TIP_("Unable to read"): TIP_("Unable to open"));
		return NULL;
	}
	else {
		FileData *fd = filedata_new();
		const char *cp = mem;
		
		fd->buffer = mem;
		fd->buffersize = memsize;
		
		/* test if gzip */
		if (cp[0] == 0x1f && cp[1] == 0x8b) {
			if (0 == fd_read_gzip_from_memory_init(fd)) {
				blo_freefiledata(fd);
				return NULL;
			}
		}
		else
			fd->read = fd_read_from_memory;
			
		fd->flags |= FD_FLAGS_NOT_MY_BUFFER;

		return blo_decode_and_check(fd, reports);
	}
}

FileData *blo_openblendermemfile(MemFile *memfile, ReportList *reports)
{
	if (!memfile) {
		BKE_report(reports, RPT_WARNING, "Unable to open blend <memory>");
		return NULL;
	}
	else {
		FileData *fd = filedata_new();
		fd->memfile = memfile;
		
		fd->read = fd_read_from_memfile;
		fd->flags |= FD_FLAGS_NOT_MY_BUFFER;
		
		return blo_decode_and_check(fd, reports);
	}
}


void blo_freefiledata(FileData *fd)
{
	if (fd) {
		if (fd->filedes != -1) {
			close(fd->filedes);
		}
		
		if (fd->gzfiledes != NULL) {
			gzclose(fd->gzfiledes);
		}
		
		if (fd->strm.next_in) {
			if (inflateEnd(&fd->strm) != Z_OK) {
				printf("close gzip stream error\n");
			}
		}
		
		if (fd->buffer && !(fd->flags & FD_FLAGS_NOT_MY_BUFFER)) {
			MEM_freeN((void *)fd->buffer);
			fd->buffer = NULL;
		}
		
		// Free all BHeadN data blocks
		BLI_freelistN(&fd->listbase);

		if (fd->filesdna)
			DNA_sdna_free(fd->filesdna);
		if (fd->compflags)
			MEM_freeN((void *)fd->compflags);
		
		if (fd->datamap)
			oldnewmap_free(fd->datamap);
		if (fd->globmap)
			oldnewmap_free(fd->globmap);
		if (fd->imamap)
			oldnewmap_free(fd->imamap);
		if (fd->movieclipmap)
			oldnewmap_free(fd->movieclipmap);
		if (fd->soundmap)
			oldnewmap_free(fd->soundmap);
		if (fd->packedmap)
			oldnewmap_free(fd->packedmap);
		if (fd->libmap && !(fd->flags & FD_FLAGS_NOT_MY_LIBMAP))
			oldnewmap_free(fd->libmap);
		if (fd->bheadmap)
			MEM_freeN(fd->bheadmap);
		
#ifdef USE_GHASH_BHEAD
		if (fd->bhead_idname_hash) {
			BLI_ghash_free(fd->bhead_idname_hash, NULL, NULL);
		}
#endif

		MEM_freeN(fd);
	}
}

/* ************ DIV ****************** */

/**
 * Check whether given path ends with a blend file compatible extension (.blend, .ble or .blend.gz).
 *
 * \param str The path to check.
 * \return true is this path ends with a blender file extension.
 */
bool BLO_has_bfile_extension(const char *str)
{
	const char *ext_test[4] = {".blend", ".ble", ".blend.gz", NULL};
	return BLI_testextensie_array(str, ext_test);
}

/**
 * Try to explode given path into its 'library components' (i.e. a .blend file, id type/group, and datablock itself).
 *
 * \param path the full path to explode.
 * \param r_dir the string that'll contain path up to blend file itself ('library' path).
 *              WARNING! Must be FILE_MAX_LIBEXTRA long (it also stores group and name strings)!
 * \param r_group the string that'll contain 'group' part of the path, if any. May be NULL.
 * \param r_name the string that'll contain data's name part of the path, if any. May be NULL.
 * \return true if path contains a blend file.
 */
bool BLO_library_path_explode(const char *path, char *r_dir, char **r_group, char **r_name)
{
	/* We might get some data names with slashes, so we have to go up in path until we find blend file itself,
	 * then we now next path item is group, and everything else is data name. */
	char *slash = NULL, *prev_slash = NULL, c = '\0';

	r_dir[0] = '\0';
	if (r_group) {
		*r_group = NULL;
	}
	if (r_name) {
		*r_name = NULL;
	}

	/* if path leads to an existing directory, we can be sure we're not (in) a library */
	if (BLI_is_dir(path)) {
		return false;
	}

	strcpy(r_dir, path);

	while ((slash = (char *)BLI_last_slash(r_dir))) {
		char tc = *slash;
		*slash = '\0';
		if (BLO_has_bfile_extension(r_dir) && BLI_is_file(r_dir)) {
			break;
		}

		if (prev_slash) {
			*prev_slash = c;
		}
		prev_slash = slash;
		c = tc;
	}

	if (!slash) {
		return false;
	}

	if (slash[1] != '\0') {
		BLI_assert(strlen(slash + 1) < BLO_GROUP_MAX);
		if (r_group) {
			*r_group = slash + 1;
		}
	}

	if (prev_slash && (prev_slash[1] != '\0')) {
		BLI_assert(strlen(prev_slash + 1) < MAX_ID_NAME - 2);
		if (r_name) {
			*r_name = prev_slash + 1;
		}
	}

	return true;
}

/**
 * Does a very light reading of given .blend file to extract its stored thumbnail.
 *
 * \param filepath The path of the file to extract thumbnail from.
 * \return The raw thumbnail
 *         (MEM-allocated, as stored in file, use BKE_main_thumbnail_to_imbuf() to convert it to ImBuf image).
 */
BlendThumbnail *BLO_thumbnail_from_file(const char *filepath)
{
	FileData *fd;
	BlendThumbnail *data = NULL;
	int *fd_data;

	fd = blo_openblenderfile_minimal(filepath);
	fd_data = fd ? read_file_thumbnail(fd) : NULL;

	if (fd_data) {
		int width = fd_data[0];
		int height = fd_data[1];

		/* Protect against buffer overflow vulnerability. */
		if (BLEN_THUMB_SAFE_MEMSIZE(width, height)) {
			const size_t sz = BLEN_THUMB_MEMSIZE(width, height);
			data = MEM_mallocN(sz, __func__);

			if (data) {
				BLI_assert((sz - sizeof(*data)) == (BLEN_THUMB_MEMSIZE_FILE(width, height) - (sizeof(*fd_data) * 2)));
				data->width = width;
				data->height = height;
				memcpy(data->rect, &fd_data[2], sz - sizeof(*data));
			}
		}
	}

	blo_freefiledata(fd);

	return data;
}

/* ************** OLD POINTERS ******************* */

static void *newdataadr(FileData *fd, const void *adr)		/* only direct databocks */
{
	return oldnewmap_lookup_and_inc(fd->datamap, adr, true);
}

/* This is a special version of newdataadr() which allows us to keep lasthit of
 * map unchanged. In certain cases this makes file loading time significantly
 * faster.
 *
 * Use this function in cases like restoring pointer from one list element to
 * another list element, but keep lasthit value so we can continue restoring
 * pointers efficiently.
 *
 * Example of this could be found in direct_link_fcurves() which restores the
 * fcurve group pointer and keeps lasthit optimal for linking all further
 * fcurves.
 */
static void *newdataadr_ex(FileData *fd, const void *adr, bool increase_lasthit)		/* only direct databocks */
{
	if (increase_lasthit) {
		return newdataadr(fd, adr);
	}
	else {
		int lasthit = fd->datamap->lasthit;
		void *newadr = newdataadr(fd, adr);
		fd->datamap->lasthit = lasthit;
		return newadr;
	}
}

static void *newdataadr_no_us(FileData *fd, const void *adr)		/* only direct databocks */
{
	return oldnewmap_lookup_and_inc(fd->datamap, adr, false);
}

static void *newglobadr(FileData *fd, const void *adr)	    /* direct datablocks with global linking */
{
	return oldnewmap_lookup_and_inc(fd->globmap, adr, true);
}

static void *newimaadr(FileData *fd, const void *adr)		    /* used to restore image data after undo */
{
	if (fd->imamap && adr)
		return oldnewmap_lookup_and_inc(fd->imamap, adr, true);
	return NULL;
}

static void *newmclipadr(FileData *fd, const void *adr)      /* used to restore movie clip data after undo */
{
	if (fd->movieclipmap && adr)
		return oldnewmap_lookup_and_inc(fd->movieclipmap, adr, true);
	return NULL;
}

static void *newsoundadr(FileData *fd, const void *adr)      /* used to restore sound data after undo */
{
	if (fd->soundmap && adr)
		return oldnewmap_lookup_and_inc(fd->soundmap, adr, true);
	return NULL;
}

static void *newpackedadr(FileData *fd, const void *adr)      /* used to restore packed data after undo */
{
	if (fd->packedmap && adr)
		return oldnewmap_lookup_and_inc(fd->packedmap, adr, true);
	
	return oldnewmap_lookup_and_inc(fd->datamap, adr, true);
}


static void *newlibadr(FileData *fd, const void *lib, const void *adr)		/* only lib data */
{
	return oldnewmap_liblookup(fd->libmap, adr, lib);
}

void *blo_do_versions_newlibadr(FileData *fd, const void *lib, const void *adr)		/* only lib data */
{
	return newlibadr(fd, lib, adr);
}

static void *newlibadr_us(FileData *fd, const void *lib, const void *adr)	/* increases user number */
{
	ID *id = newlibadr(fd, lib, adr);
	
	id_us_plus_no_lib(id);
	
	return id;
}

void *blo_do_versions_newlibadr_us(FileData *fd, const void *lib, const void *adr)	/* increases user number */
{
	return newlibadr_us(fd, lib, adr);
}

static void *newlibadr_real_us(FileData *fd, const void *lib, const void *adr)	/* ensures real user */
{
	ID *id = newlibadr(fd, lib, adr);

	id_us_ensure_real(id);

	return id;
}

static void change_idid_adr_fd(FileData *fd, const void *old, void *new)
{
	int i;
	
	/* use a binary search if we have a sorted libmap, for now it's not needed. */
	BLI_assert(fd->libmap->sorted == false);

	for (i = 0; i < fd->libmap->nentries; i++) {
		OldNew *entry = &fd->libmap->entries[i];
		
		if (old==entry->newp && entry->nr==ID_ID) {
			entry->newp = new;
			if (new) entry->nr = GS( ((ID *)new)->name );
		}
	}
}

static void change_idid_adr(ListBase *mainlist, FileData *basefd, void *old, void *new)
{
	Main *mainptr;
	
	for (mainptr = mainlist->first; mainptr; mainptr = mainptr->next) {
		FileData *fd;
		
		if (mainptr->curlib)
			fd = mainptr->curlib->filedata;
		else
			fd = basefd;
		
		if (fd) {
			change_idid_adr_fd(fd, old, new);
		}
	}
}

/* lib linked proxy objects point to our local data, we need
 * to clear that pointer before reading the undo memfile since
 * the object might be removed, it is set again in reading
 * if the local object still exists */
void blo_clear_proxy_pointers_from_lib(Main *oldmain)
{
	Object *ob = oldmain->object.first;
	
	for (; ob; ob= ob->id.next) {
		if (ob->id.lib)
			ob->proxy_from = NULL;
	}
}

void blo_make_image_pointer_map(FileData *fd, Main *oldmain)
{
	Image *ima = oldmain->image.first;
	Scene *sce = oldmain->scene.first;
	
	fd->imamap = oldnewmap_new();
	
	for (; ima; ima = ima->id.next) {
		if (ima->cache)
			oldnewmap_insert(fd->imamap, ima->cache, ima->cache, 0);
		if (ima->rr)
			oldnewmap_insert(fd->imamap, ima->rr, ima->rr, 0);
<<<<<<< HEAD
		for (int a = 0; a < IMA_MAX_RENDER_SLOT; a++)
			if (ima->renders[a])
				oldnewmap_insert(fd->imamap, ima->renders[a], ima->renders[a], 0);
		for (int a = 0; a < ima->num_tiles; a++) {
			for (int b = 0; b < TEXTARGET_COUNT; b++) {
				if (ima->tiles[a].gputexture[b]) {
					oldnewmap_insert(fd->imamap, ima->tiles[a].gputexture[b], ima->tiles[a].gputexture[b], 0);
				}
			}
		}
=======
			LISTBASE_FOREACH(RenderSlot *, slot, &ima->renderslots)
				if (slot->render)
					oldnewmap_insert(fd->imamap, slot->render, slot->render, 0);
>>>>>>> 0276abbc
	}
	for (; sce; sce = sce->id.next) {
		if (sce->nodetree && sce->nodetree->previews) {
			bNodeInstanceHashIterator iter;
			NODE_INSTANCE_HASH_ITER(iter, sce->nodetree->previews) {
				bNodePreview *preview = BKE_node_instance_hash_iterator_get_value(&iter);
				oldnewmap_insert(fd->imamap, preview, preview, 0);
			}
		}
	}
}

/* set old main image ibufs to zero if it has been restored */
/* this works because freeing old main only happens after this call */
void blo_end_image_pointer_map(FileData *fd, Main *oldmain)
{
	OldNew *entry = fd->imamap->entries;
	Image *ima = oldmain->image.first;
	Scene *sce = oldmain->scene.first;
	
	/* used entries were restored, so we put them to zero */
	for (int i = 0; i < fd->imamap->nentries; i++, entry++) {
		if (entry->nr > 0)
			entry->newp = NULL;
	}
	
	for (; ima; ima = ima->id.next) {
		ima->cache = newimaadr(fd, ima->cache);
		if (ima->cache == NULL) {
			ima->tpageflag &= ~IMA_GLBIND_IS_DATA;
			ima->rr = NULL;
			for (int i = 0; i < ima->num_tiles; i++) {
				for (int j = 0; j < TEXTARGET_COUNT; j++) {
					ima->tiles[i].gputexture[j] = NULL;
				}
			}
		}
<<<<<<< HEAD

		for (int i = 0; i < IMA_MAX_RENDER_SLOT; i++)
			ima->renders[i] = newimaadr(fd, ima->renders[i]);

		for (int i = 0; i < ima->num_tiles; i++) {
			for (int j = 0; j < TEXTARGET_COUNT; j++) {
				ima->tiles[i].gputexture[j] = newimaadr(fd, ima->tiles[i].gputexture[j]);
			}
		}

=======
		LISTBASE_FOREACH(RenderSlot *, slot, &ima->renderslots)
			slot->render = newimaadr(fd, slot->render);
		
		for (i = 0; i < TEXTARGET_COUNT; i++)
			ima->gputexture[i] = newimaadr(fd, ima->gputexture[i]);
>>>>>>> 0276abbc
		ima->rr = newimaadr(fd, ima->rr);
	}
	for (; sce; sce = sce->id.next) {
		if (sce->nodetree && sce->nodetree->previews) {
			bNodeInstanceHash *new_previews = BKE_node_instance_hash_new("node previews");
			bNodeInstanceHashIterator iter;
			
			/* reconstruct the preview hash, only using remaining pointers */
			NODE_INSTANCE_HASH_ITER(iter, sce->nodetree->previews) {
				bNodePreview *preview = BKE_node_instance_hash_iterator_get_value(&iter);
				if (preview) {
					bNodePreview *new_preview = newimaadr(fd, preview);
					if (new_preview) {
						bNodeInstanceKey key = BKE_node_instance_hash_iterator_get_key(&iter);
						BKE_node_instance_hash_insert(new_previews, key, new_preview);
					}
				}
			}
			BKE_node_instance_hash_free(sce->nodetree->previews, NULL);
			sce->nodetree->previews = new_previews;
		}
	}
}

void blo_make_movieclip_pointer_map(FileData *fd, Main *oldmain)
{
	MovieClip *clip = oldmain->movieclip.first;
	Scene *sce = oldmain->scene.first;
	
	fd->movieclipmap = oldnewmap_new();
	
	for (; clip; clip = clip->id.next) {
		if (clip->cache)
			oldnewmap_insert(fd->movieclipmap, clip->cache, clip->cache, 0);
		
		if (clip->tracking.camera.intrinsics)
			oldnewmap_insert(fd->movieclipmap, clip->tracking.camera.intrinsics, clip->tracking.camera.intrinsics, 0);
	}
	
	for (; sce; sce = sce->id.next) {
		if (sce->nodetree) {
			bNode *node;
			for (node = sce->nodetree->nodes.first; node; node = node->next)
				if (node->type == CMP_NODE_MOVIEDISTORTION)
					oldnewmap_insert(fd->movieclipmap, node->storage, node->storage, 0);
		}
	}
}

/* set old main movie clips caches to zero if it has been restored */
/* this works because freeing old main only happens after this call */
void blo_end_movieclip_pointer_map(FileData *fd, Main *oldmain)
{
	OldNew *entry = fd->movieclipmap->entries;
	MovieClip *clip = oldmain->movieclip.first;
	Scene *sce = oldmain->scene.first;
	int i;
	
	/* used entries were restored, so we put them to zero */
	for (i=0; i < fd->movieclipmap->nentries; i++, entry++) {
		if (entry->nr > 0)
			entry->newp = NULL;
	}
	
	for (; clip; clip = clip->id.next) {
		clip->cache = newmclipadr(fd, clip->cache);
		clip->tracking.camera.intrinsics = newmclipadr(fd, clip->tracking.camera.intrinsics);
	}
	
	for (; sce; sce = sce->id.next) {
		if (sce->nodetree) {
			bNode *node;
			for (node = sce->nodetree->nodes.first; node; node = node->next)
				if (node->type == CMP_NODE_MOVIEDISTORTION)
					node->storage = newmclipadr(fd, node->storage);
		}
	}
}

void blo_make_sound_pointer_map(FileData *fd, Main *oldmain)
{
	bSound *sound = oldmain->sound.first;
	
	fd->soundmap = oldnewmap_new();
	
	for (; sound; sound = sound->id.next) {
		if (sound->waveform)
			oldnewmap_insert(fd->soundmap, sound->waveform, sound->waveform, 0);			
	}
}

/* set old main sound caches to zero if it has been restored */
/* this works because freeing old main only happens after this call */
void blo_end_sound_pointer_map(FileData *fd, Main *oldmain)
{
	OldNew *entry = fd->soundmap->entries;
	bSound *sound = oldmain->sound.first;
	int i;
	
	/* used entries were restored, so we put them to zero */
	for (i = 0; i < fd->soundmap->nentries; i++, entry++) {
		if (entry->nr > 0)
			entry->newp = NULL;
	}
	
	for (; sound; sound = sound->id.next) {
		sound->waveform = newsoundadr(fd, sound->waveform);
	}
}

/* XXX disabled this feature - packed files also belong in temp saves and quit.blend, to make restore work */

static void insert_packedmap(FileData *fd, PackedFile *pf)
{
	oldnewmap_insert(fd->packedmap, pf, pf, 0);
	oldnewmap_insert(fd->packedmap, pf->data, pf->data, 0);
}

void blo_make_packed_pointer_map(FileData *fd, Main *oldmain)
{
	Image *ima;
	VFont *vfont;
	bSound *sound;
	Library *lib;
	
	fd->packedmap = oldnewmap_new();
	
	for (ima = oldmain->image.first; ima; ima = ima->id.next) {
		ImagePackedFile *imapf;

		if (ima->packedfile)
			insert_packedmap(fd, ima->packedfile);

		for (imapf = ima->packedfiles.first; imapf; imapf = imapf->next)
			if (imapf->packedfile)
				insert_packedmap(fd, imapf->packedfile);
	}
			
	for (vfont = oldmain->vfont.first; vfont; vfont = vfont->id.next)
		if (vfont->packedfile)
			insert_packedmap(fd, vfont->packedfile);
	
	for (sound = oldmain->sound.first; sound; sound = sound->id.next)
		if (sound->packedfile)
			insert_packedmap(fd, sound->packedfile);
	
	for (lib = oldmain->library.first; lib; lib = lib->id.next)
		if (lib->packedfile)
			insert_packedmap(fd, lib->packedfile);

}

/* set old main packed data to zero if it has been restored */
/* this works because freeing old main only happens after this call */
void blo_end_packed_pointer_map(FileData *fd, Main *oldmain)
{
	Image *ima;
	VFont *vfont;
	bSound *sound;
	Library *lib;
	OldNew *entry = fd->packedmap->entries;
	int i;
	
	/* used entries were restored, so we put them to zero */
	for (i=0; i < fd->packedmap->nentries; i++, entry++) {
		if (entry->nr > 0)
			entry->newp = NULL;
	}
	
	for (ima = oldmain->image.first; ima; ima = ima->id.next) {
		ImagePackedFile *imapf;

		ima->packedfile = newpackedadr(fd, ima->packedfile);

		for (imapf = ima->packedfiles.first; imapf; imapf = imapf->next)
			imapf->packedfile = newpackedadr(fd, imapf->packedfile);
	}
	
	for (vfont = oldmain->vfont.first; vfont; vfont = vfont->id.next)
		vfont->packedfile = newpackedadr(fd, vfont->packedfile);

	for (sound = oldmain->sound.first; sound; sound = sound->id.next)
		sound->packedfile = newpackedadr(fd, sound->packedfile);
		
	for (lib = oldmain->library.first; lib; lib = lib->id.next)
		lib->packedfile = newpackedadr(fd, lib->packedfile);
}


/* undo file support: add all library pointers in lookup */
void blo_add_library_pointer_map(ListBase *old_mainlist, FileData *fd)
{
	Main *ptr = old_mainlist->first;
	ListBase *lbarray[MAX_LIBARRAY];
	
	for (ptr = ptr->next; ptr; ptr = ptr->next) {
		int i = set_listbasepointers(ptr, lbarray);
		while (i--) {
			ID *id;
			for (id = lbarray[i]->first; id; id = id->next)
				oldnewmap_insert(fd->libmap, id, id, GS(id->name));
		}
	}

	fd->old_mainlist = old_mainlist;
}


/* ********** END OLD POINTERS ****************** */
/* ********** READ FILE ****************** */

static void switch_endian_structs(const struct SDNA *filesdna, BHead *bhead)
{
	int blocksize, nblocks;
	char *data;
	
	data = (char *)(bhead+1);
	blocksize = filesdna->typelens[ filesdna->structs[bhead->SDNAnr][0] ];
	
	nblocks = bhead->nr;
	while (nblocks--) {
		DNA_struct_switch_endian(filesdna, bhead->SDNAnr, data);
		
		data += blocksize;
	}
}

static void *read_struct(FileData *fd, BHead *bh, const char *blockname)
{
	void *temp = NULL;
	
	if (bh->len) {
		/* switch is based on file dna */
		if (bh->SDNAnr && (fd->flags & FD_FLAGS_SWITCH_ENDIAN))
			switch_endian_structs(fd->filesdna, bh);
		
		if (fd->compflags[bh->SDNAnr] != SDNA_CMP_REMOVED) {
			if (fd->compflags[bh->SDNAnr] == SDNA_CMP_NOT_EQUAL) {
				temp = DNA_struct_reconstruct(fd->memsdna, fd->filesdna, fd->compflags, bh->SDNAnr, bh->nr, (bh+1));
			}
			else {
				/* SDNA_CMP_EQUAL */
				temp = MEM_mallocN(bh->len, blockname);
				memcpy(temp, (bh+1), bh->len);
			}
		}
	}

	return temp;
}

typedef void (*link_list_cb)(FileData *fd, void *data);

static void link_list_ex(FileData *fd, ListBase *lb, link_list_cb callback)		/* only direct data */
{
	Link *ln, *prev;
	
	if (BLI_listbase_is_empty(lb)) return;
	
	lb->first = newdataadr(fd, lb->first);
	if (callback != NULL) {
		callback(fd, lb->first);
	}
	ln = lb->first;
	prev = NULL;
	while (ln) {
		ln->next = newdataadr(fd, ln->next);
		if (ln->next != NULL && callback != NULL) {
			callback(fd, ln->next);
		}
		ln->prev = prev;
		prev = ln;
		ln = ln->next;
	}
	lb->last = prev;
}

static void link_list(FileData *fd, ListBase *lb)		/* only direct data */
{
	link_list_ex(fd, lb, NULL);
}

static void link_glob_list(FileData *fd, ListBase *lb)		/* for glob data */
{
	Link *ln, *prev;
	void *poin;

	if (BLI_listbase_is_empty(lb)) return;
	poin = newdataadr(fd, lb->first);
	if (lb->first) {
		oldnewmap_insert(fd->globmap, lb->first, poin, 0);
	}
	lb->first = poin;
	
	ln = lb->first;
	prev = NULL;
	while (ln) {
		poin = newdataadr(fd, ln->next);
		if (ln->next) {
			oldnewmap_insert(fd->globmap, ln->next, poin, 0);
		}
		ln->next = poin;
		ln->prev = prev;
		prev = ln;
		ln = ln->next;
	}
	lb->last = prev;
}

static void test_pointer_array(FileData *fd, void **mat)
{
	int64_t *lpoin, *lmat;
	int *ipoin, *imat;
	size_t len;

		/* manually convert the pointer array in
		 * the old dna format to a pointer array in
		 * the new dna format.
		 */
	if (*mat) {
		len = MEM_allocN_len(*mat)/fd->filesdna->pointerlen;
			
		if (fd->filesdna->pointerlen==8 && fd->memsdna->pointerlen==4) {
			ipoin=imat= MEM_malloc_arrayN(len, 4, "newmatar");
			lpoin= *mat;
			
			while (len-- > 0) {
				if ((fd->flags & FD_FLAGS_SWITCH_ENDIAN))
					BLI_endian_switch_int64(lpoin);
				*ipoin = (int)((*lpoin) >> 3);
				ipoin++;
				lpoin++;
			}
			MEM_freeN(*mat);
			*mat = imat;
		}
		
		if (fd->filesdna->pointerlen==4 && fd->memsdna->pointerlen==8) {
			lpoin = lmat = MEM_malloc_arrayN(len, 8, "newmatar");
			ipoin = *mat;
			
			while (len-- > 0) {
				*lpoin = *ipoin;
				ipoin++;
				lpoin++;
			}
			MEM_freeN(*mat);
			*mat= lmat;
		}
	}
}

/* ************ READ ID Properties *************** */

static void IDP_DirectLinkProperty(IDProperty *prop, int switch_endian, FileData *fd);
static void IDP_LibLinkProperty(IDProperty *prop, FileData *fd);

static void IDP_DirectLinkIDPArray(IDProperty *prop, int switch_endian, FileData *fd)
{
	IDProperty *array;
	int i;
	
	/* since we didn't save the extra buffer, set totallen to len */
	prop->totallen = prop->len;
	prop->data.pointer = newdataadr(fd, prop->data.pointer);

	array = (IDProperty *)prop->data.pointer;
	
	/* note!, idp-arrays didn't exist in 2.4x, so the pointer will be cleared
	 * theres not really anything we can do to correct this, at least don't crash */
	if (array == NULL) {
		prop->len = 0;
		prop->totallen = 0;
	}
	
	
	for (i = 0; i < prop->len; i++)
		IDP_DirectLinkProperty(&array[i], switch_endian, fd);
}

static void IDP_DirectLinkArray(IDProperty *prop, int switch_endian, FileData *fd)
{
	IDProperty **array;
	int i;
	
	/* since we didn't save the extra buffer, set totallen to len */
	prop->totallen = prop->len;
	prop->data.pointer = newdataadr(fd, prop->data.pointer);
	
	if (prop->subtype == IDP_GROUP) {
		test_pointer_array(fd, prop->data.pointer);
		array = prop->data.pointer;
		
		for (i = 0; i < prop->len; i++)
			IDP_DirectLinkProperty(array[i], switch_endian, fd);
	}
	else if (prop->subtype == IDP_DOUBLE) {
		if (switch_endian) {
			BLI_endian_switch_double_array(prop->data.pointer, prop->len);
		}
	}
	else {
		if (switch_endian) {
			/* also used for floats */
			BLI_endian_switch_int32_array(prop->data.pointer, prop->len);
		}
	}
}

static void IDP_DirectLinkString(IDProperty *prop, FileData *fd)
{
	/*since we didn't save the extra string buffer, set totallen to len.*/
	prop->totallen = prop->len;
	prop->data.pointer = newdataadr(fd, prop->data.pointer);
}

static void IDP_DirectLinkGroup(IDProperty *prop, int switch_endian, FileData *fd)
{
	ListBase *lb = &prop->data.group;
	IDProperty *loop;
	
	link_list(fd, lb);
	
	/*Link child id properties now*/
	for (loop=prop->data.group.first; loop; loop=loop->next) {
		IDP_DirectLinkProperty(loop, switch_endian, fd);
	}
}

static void IDP_DirectLinkProperty(IDProperty *prop, int switch_endian, FileData *fd)
{
	switch (prop->type) {
		case IDP_GROUP:
			IDP_DirectLinkGroup(prop, switch_endian, fd);
			break;
		case IDP_STRING:
			IDP_DirectLinkString(prop, fd);
			break;
		case IDP_ARRAY:
			IDP_DirectLinkArray(prop, switch_endian, fd);
			break;
		case IDP_IDPARRAY:
			IDP_DirectLinkIDPArray(prop, switch_endian, fd);
			break;
		case IDP_DOUBLE:
			/* erg, stupid doubles.  since I'm storing them
			 * in the same field as int val; val2 in the
			 * IDPropertyData struct, they have to deal with
			 * endianness specifically
			 *
			 * in theory, val and val2 would've already been swapped
			 * if switch_endian is true, so we have to first unswap
			 * them then reswap them as a single 64-bit entity.
			 */
			
			if (switch_endian) {
				BLI_endian_switch_int32(&prop->data.val);
				BLI_endian_switch_int32(&prop->data.val2);
				BLI_endian_switch_int64((int64_t *)&prop->data.val);
			}
			break;
		case IDP_INT:
		case IDP_FLOAT:
		case IDP_ID:
			break;  /* Nothing special to do here. */
		default:
			/* Unknown IDP type, nuke it (we cannot handle unknown types everywhere in code,
			 * IDP are way too polymorphic to do it safely. */
			printf("%s: found unknown IDProperty type %d, reset to Integer one !\n", __func__, prop->type);
			/* Note: we do not attempt to free unknown prop, we have no way to know how to do that! */
			prop->type = IDP_INT;
			prop->subtype = 0;
			IDP_Int(prop) = 0;
	}
}

#define IDP_DirectLinkGroup_OrFree(prop, switch_endian, fd) \
       _IDP_DirectLinkGroup_OrFree(prop, switch_endian, fd, __func__)

static void _IDP_DirectLinkGroup_OrFree(IDProperty **prop, int switch_endian, FileData *fd,
                                        const char *caller_func_id)
{
	if (*prop) {
		if ((*prop)->type == IDP_GROUP) {
			IDP_DirectLinkGroup(*prop, switch_endian, fd);
		}
		else {
			/* corrupt file! */
			printf("%s: found non group data, freeing type %d!\n",
			       caller_func_id, (*prop)->type);
			/* don't risk id, data's likely corrupt. */
			// IDP_FreeProperty(*prop);
			*prop = NULL;
		}
	}
}

static void IDP_LibLinkProperty(IDProperty *prop, FileData *fd)
{
	if (!prop)
		return;

	switch (prop->type) {
		case IDP_ID: /* PointerProperty */
		{
			void *newaddr = newlibadr_us(fd, NULL, IDP_Id(prop));
			if (IDP_Id(prop) && !newaddr && G.debug) {
				printf("Error while loading \"%s\". Data not found in file!\n", prop->name);
			}
			prop->data.pointer = newaddr;
			break;
		}
		case IDP_IDPARRAY: /* CollectionProperty */
		{
			IDProperty *idp_array = IDP_IDPArray(prop);
			for (int i = 0; i < prop->len; i++) {
				IDP_LibLinkProperty(&(idp_array[i]), fd);
			}
			break;
		}
		case IDP_GROUP: /* PointerProperty */
		{
			for (IDProperty *loop = prop->data.group.first; loop; loop = loop->next) {
				IDP_LibLinkProperty(loop, fd);
			}
			break;
		}
		default:
			break;  /* Nothing to do for other IDProps. */
	}
}

/* ************ READ IMAGE PREVIEW *************** */

static PreviewImage *direct_link_preview_image(FileData *fd, PreviewImage *old_prv)
{
	PreviewImage *prv = newdataadr(fd, old_prv);
	
	if (prv) {
		int i;
		for (i = 0; i < NUM_ICON_SIZES; ++i) {
			if (prv->rect[i]) {
				prv->rect[i] = newdataadr(fd, prv->rect[i]);
			}
			prv->gputexture[i] = NULL;
		}
		prv->icon_id = 0;
		prv->tag = 0;
	}
	
	return prv;
}

/* ************ READ ID *************** */

static void lib_link_id(FileData *fd, Main *main)
{
	ListBase *lbarray[MAX_LIBARRAY];
	int base_count, i;

	base_count = set_listbasepointers(main, lbarray);

	for (i = 0; i < base_count; i++) {
		ListBase *lb = lbarray[i];
		ID *id;

		for (id = lb->first; id; id = id->next) {
			if (id->override_static) {
				id->override_static->reference = newlibadr_us(fd, id->lib, id->override_static->reference);
				id->override_static->storage = newlibadr_us(fd, id->lib, id->override_static->storage);
			}
		}
	}
}

static void direct_link_id_override_property_operation_cb(FileData *fd, void *data)
{
	IDOverrideStaticPropertyOperation *opop = data;

	opop->subitem_reference_name = newdataadr(fd, opop->subitem_reference_name);
	opop->subitem_local_name = newdataadr(fd, opop->subitem_local_name);
}

static void direct_link_id_override_property_cb(FileData *fd, void *data)
{
	IDOverrideStaticProperty *op = data;

	op->rna_path = newdataadr(fd, op->rna_path);
	link_list_ex(fd, &op->operations, direct_link_id_override_property_operation_cb);
}

static void direct_link_id(FileData *fd, ID *id)
{
	/*link direct data of ID properties*/
	if (id->properties) {
		id->properties = newdataadr(fd, id->properties);
		/* this case means the data was written incorrectly, it should not happen */
		IDP_DirectLinkGroup_OrFree(&id->properties, (fd->flags & FD_FLAGS_SWITCH_ENDIAN), fd);
	}
	id->py_instance = NULL;

	/* That way datablock reading not going through main read_libblock() function are still in a clear tag state.
	 * (glowering at certain nodetree fake datablock here...). */
	id->tag = 0;

	/* Link direct data of overrides. */
	if (id->override_static) {
		id->override_static = newdataadr(fd, id->override_static);
		link_list_ex(fd, &id->override_static->properties, direct_link_id_override_property_cb);
	}
}

/* ************ READ CurveMapping *************** */

/* cuma itself has been read! */
static void direct_link_curvemapping(FileData *fd, CurveMapping *cumap)
{
	int a;
	
	/* flag seems to be able to hang? Maybe old files... not bad to clear anyway */
	cumap->flag &= ~CUMA_PREMULLED;
	
	for (a = 0; a < CM_TOT; a++) {
		cumap->cm[a].curve = newdataadr(fd, cumap->cm[a].curve);
		cumap->cm[a].table = NULL;
		cumap->cm[a].premultable = NULL;
	}
}

/* ************ READ Brush *************** */
/* library brush linking after fileread */
static void lib_link_brush(FileData *fd, Main *main)
{
	/* only link ID pointers */
	for (Brush *brush = main->brush.first; brush; brush = brush->id.next) {
		if (brush->id.tag & LIB_TAG_NEED_LINK) {
			IDP_LibLinkProperty(brush->id.properties, fd);

			/* brush->(mask_)mtex.obj is ignored on purpose? */
			brush->mtex.tex = newlibadr_us(fd, brush->id.lib, brush->mtex.tex);
			brush->mask_mtex.tex = newlibadr_us(fd, brush->id.lib, brush->mask_mtex.tex);
			brush->clone.image = newlibadr(fd, brush->id.lib, brush->clone.image);
			brush->toggle_brush = newlibadr(fd, brush->id.lib, brush->toggle_brush);
			brush->paint_curve = newlibadr_us(fd, brush->id.lib, brush->paint_curve);

			brush->id.tag &= ~LIB_TAG_NEED_LINK;
		}
	}
}

static void direct_link_brush(FileData *fd, Brush *brush)
{
	/* brush itself has been read */

	/* fallof curve */
	brush->curve = newdataadr(fd, brush->curve);
	brush->gradient = newdataadr(fd, brush->gradient);

	if (brush->curve)
		direct_link_curvemapping(fd, brush->curve);
	else
		BKE_brush_curve_preset(brush, CURVE_PRESET_SHARP);

	brush->preview = NULL;
	brush->icon_imbuf = NULL;
}

/* ************ READ Palette *************** */
static void lib_link_palette(FileData *fd, Main *main)
{
	/* only link ID pointers */
	for (Palette *palette = main->palettes.first; palette; palette = palette->id.next) {
		if (palette->id.tag & LIB_TAG_NEED_LINK) {
			IDP_LibLinkProperty(palette->id.properties, fd);

			palette->id.tag &= ~LIB_TAG_NEED_LINK;
		}
	}
}

static void direct_link_palette(FileData *fd, Palette *palette)
{
	/* palette itself has been read */
	link_list(fd, &palette->colors);
}

static void lib_link_paint_curve(FileData *fd, Main *main)
{
	/* only link ID pointers */
	for (PaintCurve *pc = main->paintcurves.first; pc; pc = pc->id.next) {
		if (pc->id.tag & LIB_TAG_NEED_LINK) {
			IDP_LibLinkProperty(pc->id.properties, fd);

			pc->id.tag &= ~LIB_TAG_NEED_LINK;
		}
	}
}

static void direct_link_paint_curve(FileData *fd, PaintCurve *pc)
{
	pc->points = newdataadr(fd, pc->points);
}

/* ************ READ PACKEDFILE *************** */

static PackedFile *direct_link_packedfile(FileData *fd, PackedFile *oldpf)
{
	PackedFile *pf = newpackedadr(fd, oldpf);

	if (pf) {
		pf->data = newpackedadr(fd, pf->data);
	}
	
	return pf;
}

/* ************ READ ANIMATION STUFF ***************** */

/* Legacy Data Support (for Version Patching) ----------------------------- */

// XXX deprecated - old animation system
static void lib_link_ipo(FileData *fd, Main *main)
{
	Ipo *ipo;
	
	for (ipo = main->ipo.first; ipo; ipo = ipo->id.next) {
		if (ipo->id.tag & LIB_TAG_NEED_LINK) {
			IpoCurve *icu;
			for (icu = ipo->curve.first; icu; icu = icu->next) {
				if (icu->driver)
					icu->driver->ob = newlibadr(fd, ipo->id.lib, icu->driver->ob);
			}
			ipo->id.tag &= ~LIB_TAG_NEED_LINK;
		}
	}
}

// XXX deprecated - old animation system
static void direct_link_ipo(FileData *fd, Ipo *ipo)
{
	IpoCurve *icu;

	link_list(fd, &(ipo->curve));
	
	for (icu = ipo->curve.first; icu; icu = icu->next) {
		icu->bezt = newdataadr(fd, icu->bezt);
		icu->bp = newdataadr(fd, icu->bp);
		icu->driver = newdataadr(fd, icu->driver);
	}
}

// XXX deprecated - old animation system
static void lib_link_nlastrips(FileData *fd, ID *id, ListBase *striplist)
{
	bActionStrip *strip;
	bActionModifier *amod;
	
	for (strip=striplist->first; strip; strip=strip->next) {
		strip->object = newlibadr(fd, id->lib, strip->object);
		strip->act = newlibadr_us(fd, id->lib, strip->act);
		strip->ipo = newlibadr(fd, id->lib, strip->ipo);
		for (amod = strip->modifiers.first; amod; amod = amod->next)
			amod->ob = newlibadr(fd, id->lib, amod->ob);
	}
}

// XXX deprecated - old animation system
static void direct_link_nlastrips(FileData *fd, ListBase *strips)
{
	bActionStrip *strip;
	
	link_list(fd, strips);
	
	for (strip = strips->first; strip; strip = strip->next)
		link_list(fd, &strip->modifiers);
}

// XXX deprecated - old animation system
static void lib_link_constraint_channels(FileData *fd, ID *id, ListBase *chanbase)
{
	bConstraintChannel *chan;

	for (chan=chanbase->first; chan; chan=chan->next) {
		chan->ipo = newlibadr_us(fd, id->lib, chan->ipo);
	}
}

/* Data Linking ----------------------------- */

static void lib_link_fmodifiers(FileData *fd, ID *id, ListBase *list)
{
	FModifier *fcm;
	
	for (fcm = list->first; fcm; fcm = fcm->next) {
		/* data for specific modifiers */
		switch (fcm->type) {
			case FMODIFIER_TYPE_PYTHON:
			{
				FMod_Python *data = (FMod_Python *)fcm->data;
				data->script = newlibadr(fd, id->lib, data->script);

				break;
			}
		}
	}
}

static void lib_link_fcurves(FileData *fd, ID *id, ListBase *list) 
{
	FCurve *fcu;
	
	if (list == NULL)
		return;
	
	/* relink ID-block references... */
	for (fcu = list->first; fcu; fcu = fcu->next) {
		/* driver data */
		if (fcu->driver) {
			ChannelDriver *driver = fcu->driver;
			DriverVar *dvar;
			
			for (dvar= driver->variables.first; dvar; dvar= dvar->next) {
				DRIVER_TARGETS_LOOPER(dvar)
				{
					/* only relink if still used */
					if (tarIndex < dvar->num_targets)
						dtar->id = newlibadr(fd, id->lib, dtar->id); 
					else
						dtar->id = NULL;
				}
				DRIVER_TARGETS_LOOPER_END
			}
		}
		
		/* modifiers */
		lib_link_fmodifiers(fd, id, &fcu->modifiers);
	}
}


/* NOTE: this assumes that link_list has already been called on the list */
static void direct_link_fmodifiers(FileData *fd, ListBase *list, FCurve *curve)
{
	FModifier *fcm;
	
	for (fcm = list->first; fcm; fcm = fcm->next) {
		/* relink general data */
		fcm->data  = newdataadr(fd, fcm->data);
		fcm->curve = curve;
		
		/* do relinking of data for specific types */
		switch (fcm->type) {
			case FMODIFIER_TYPE_GENERATOR:
			{
				FMod_Generator *data = (FMod_Generator *)fcm->data;
				
				data->coefficients = newdataadr(fd, data->coefficients);
				
				if (fd->flags & FD_FLAGS_SWITCH_ENDIAN) {
					BLI_endian_switch_float_array(data->coefficients, data->arraysize);
				}

				break;
			}
			case FMODIFIER_TYPE_ENVELOPE:
			{
				FMod_Envelope *data=  (FMod_Envelope *)fcm->data;
				
				data->data= newdataadr(fd, data->data);

				break;
			}
			case FMODIFIER_TYPE_PYTHON:
			{
				FMod_Python *data = (FMod_Python *)fcm->data;
				
				data->prop = newdataadr(fd, data->prop);
				IDP_DirectLinkGroup_OrFree(&data->prop, (fd->flags & FD_FLAGS_SWITCH_ENDIAN), fd);

				break;
			}
		}
	}
}

/* NOTE: this assumes that link_list has already been called on the list */
static void direct_link_fcurves(FileData *fd, ListBase *list)
{
	FCurve *fcu;
	
	/* link F-Curve data to F-Curve again (non ID-libs) */
	for (fcu = list->first; fcu; fcu = fcu->next) {
		/* curve data */
		fcu->bezt = newdataadr(fd, fcu->bezt);
		fcu->fpt = newdataadr(fd, fcu->fpt);
		
		/* rna path */
		fcu->rna_path = newdataadr(fd, fcu->rna_path);
		
		/* group */
		fcu->grp = newdataadr_ex(fd, fcu->grp, false);
		
		/* clear disabled flag - allows disabled drivers to be tried again ([#32155]),
		 * but also means that another method for "reviving disabled F-Curves" exists
		 */
		fcu->flag &= ~FCURVE_DISABLED;
		
		/* driver */
		fcu->driver= newdataadr(fd, fcu->driver);
		if (fcu->driver) {
			ChannelDriver *driver= fcu->driver;
			DriverVar *dvar;
			
			/* compiled expression data will need to be regenerated (old pointer may still be set here) */
			driver->expr_comp = NULL;
			
			/* give the driver a fresh chance - the operating environment may be different now 
			 * (addons, etc. may be different) so the driver namespace may be sane now [#32155]
			 */
			driver->flag &= ~DRIVER_FLAG_INVALID;
			
			/* relink variables, targets and their paths */
			link_list(fd, &driver->variables);
			for (dvar= driver->variables.first; dvar; dvar= dvar->next) {
				DRIVER_TARGETS_LOOPER(dvar)
				{
					/* only relink the targets being used */
					if (tarIndex < dvar->num_targets)
						dtar->rna_path = newdataadr(fd, dtar->rna_path);
					else
						dtar->rna_path = NULL;
				}
				DRIVER_TARGETS_LOOPER_END
			}
		}
		
		/* modifiers */
		link_list(fd, &fcu->modifiers);
		direct_link_fmodifiers(fd, &fcu->modifiers, fcu);
	}
}


static void lib_link_action(FileData *fd, Main *main)
{
	for (bAction *act = main->action.first; act; act = act->id.next) {
		if (act->id.tag & LIB_TAG_NEED_LINK) {
			IDP_LibLinkProperty(act->id.properties, fd);
			
// XXX deprecated - old animation system <<<
			for (bActionChannel *chan = act->chanbase.first; chan; chan = chan->next) {
				chan->ipo = newlibadr_us(fd, act->id.lib, chan->ipo);
				lib_link_constraint_channels(fd, &act->id, &chan->constraintChannels);
			}
// >>> XXX deprecated - old animation system
			
			lib_link_fcurves(fd, &act->id, &act->curves);

			for (TimeMarker *marker = act->markers.first; marker; marker = marker->next) {
				if (marker->camera) {
					marker->camera = newlibadr(fd, act->id.lib, marker->camera);
				}
			}

			act->id.tag &= ~LIB_TAG_NEED_LINK;
		}
	}
}

static void direct_link_action(FileData *fd, bAction *act)
{
	bActionChannel *achan; // XXX deprecated - old animation system
	bActionGroup *agrp;

	link_list(fd, &act->curves);
	link_list(fd, &act->chanbase); // XXX deprecated - old animation system
	link_list(fd, &act->groups);
	link_list(fd, &act->markers);

// XXX deprecated - old animation system <<<
	for (achan = act->chanbase.first; achan; achan=achan->next) {
		achan->grp = newdataadr(fd, achan->grp);
		
		link_list(fd, &achan->constraintChannels);
	}
// >>> XXX deprecated - old animation system

	direct_link_fcurves(fd, &act->curves);
	
	for (agrp = act->groups.first; agrp; agrp= agrp->next) {
		agrp->channels.first= newdataadr(fd, agrp->channels.first);
		agrp->channels.last= newdataadr(fd, agrp->channels.last);
	}
}

static void lib_link_nladata_strips(FileData *fd, ID *id, ListBase *list)
{
	NlaStrip *strip;
	
	for (strip = list->first; strip; strip = strip->next) {
		/* check strip's children */
		lib_link_nladata_strips(fd, id, &strip->strips);
		
		/* check strip's F-Curves */
		lib_link_fcurves(fd, id, &strip->fcurves);
		
		/* reassign the counted-reference to action */
		strip->act = newlibadr_us(fd, id->lib, strip->act);
		
		/* fix action id-root (i.e. if it comes from a pre 2.57 .blend file) */
		if ((strip->act) && (strip->act->idroot == 0))
			strip->act->idroot = GS(id->name);
	}
}

static void lib_link_nladata(FileData *fd, ID *id, ListBase *list)
{
	NlaTrack *nlt;
	
	/* we only care about the NLA strips inside the tracks */
	for (nlt = list->first; nlt; nlt = nlt->next) {
		lib_link_nladata_strips(fd, id, &nlt->strips);
	}
}

/* This handles Animato NLA-Strips linking 
 * NOTE: this assumes that link_list has already been called on the list
 */
static void direct_link_nladata_strips(FileData *fd, ListBase *list)
{
	NlaStrip *strip;
	
	for (strip = list->first; strip; strip = strip->next) {
		/* strip's child strips */
		link_list(fd, &strip->strips);
		direct_link_nladata_strips(fd, &strip->strips);
		
		/* strip's F-Curves */
		link_list(fd, &strip->fcurves);
		direct_link_fcurves(fd, &strip->fcurves);
		
		/* strip's F-Modifiers */
		link_list(fd, &strip->modifiers);
		direct_link_fmodifiers(fd, &strip->modifiers, NULL);
	}
}

/* NOTE: this assumes that link_list has already been called on the list */
static void direct_link_nladata(FileData *fd, ListBase *list)
{
	NlaTrack *nlt;
	
	for (nlt = list->first; nlt; nlt = nlt->next) {
		/* relink list of strips */
		link_list(fd, &nlt->strips);
		
		/* relink strip data */
		direct_link_nladata_strips(fd, &nlt->strips);
	}
}

/* ------- */

static void lib_link_keyingsets(FileData *fd, ID *id, ListBase *list)
{
	KeyingSet *ks;
	KS_Path *ksp;
	
	/* here, we're only interested in the ID pointer stored in some of the paths */
	for (ks = list->first; ks; ks = ks->next) {
		for (ksp = ks->paths.first; ksp; ksp = ksp->next) {
			ksp->id= newlibadr(fd, id->lib, ksp->id); 
		}
	}
}

/* NOTE: this assumes that link_list has already been called on the list */
static void direct_link_keyingsets(FileData *fd, ListBase *list)
{
	KeyingSet *ks;
	KS_Path *ksp;
	
	/* link KeyingSet data to KeyingSet again (non ID-libs) */
	for (ks = list->first; ks; ks = ks->next) {
		/* paths */
		link_list(fd, &ks->paths);
		
		for (ksp = ks->paths.first; ksp; ksp = ksp->next) {
			/* rna path */
			ksp->rna_path= newdataadr(fd, ksp->rna_path);
		}
	}
}

/* ------- */

static void lib_link_animdata(FileData *fd, ID *id, AnimData *adt)
{
	if (adt == NULL)
		return;
	
	/* link action data */
	adt->action= newlibadr_us(fd, id->lib, adt->action);
	adt->tmpact= newlibadr_us(fd, id->lib, adt->tmpact);
	
	/* fix action id-roots (i.e. if they come from a pre 2.57 .blend file) */
	if ((adt->action) && (adt->action->idroot == 0))
		adt->action->idroot = GS(id->name);
	if ((adt->tmpact) && (adt->tmpact->idroot == 0))
		adt->tmpact->idroot = GS(id->name);
	
	/* link drivers */
	lib_link_fcurves(fd, id, &adt->drivers);
	
	/* overrides don't have lib-link for now, so no need to do anything */
	
	/* link NLA-data */
	lib_link_nladata(fd, id, &adt->nla_tracks);
}

static void direct_link_animdata(FileData *fd, AnimData *adt)
{
	/* NOTE: must have called newdataadr already before doing this... */
	if (adt == NULL)
		return;
	
	/* link drivers */
	link_list(fd, &adt->drivers);
	direct_link_fcurves(fd, &adt->drivers);
	adt->driver_array = NULL;
	
	/* link overrides */
	// TODO...
	
	/* link NLA-data */
	link_list(fd, &adt->nla_tracks);
	direct_link_nladata(fd, &adt->nla_tracks);
	
	/* relink active track/strip - even though strictly speaking this should only be used
	 * if we're in 'tweaking mode', we need to be able to have this loaded back for
	 * undo, but also since users may not exit tweakmode before saving (#24535)
	 */
	// TODO: it's not really nice that anyone should be able to save the file in this
	//		state, but it's going to be too hard to enforce this single case...
	adt->act_track = newdataadr(fd, adt->act_track);
	adt->actstrip = newdataadr(fd, adt->actstrip);
}	

/* ************ READ CACHEFILES *************** */

static void lib_link_cachefiles(FileData *fd, Main *bmain)
{
	/* only link ID pointers */
	for (CacheFile *cache_file = bmain->cachefiles.first; cache_file; cache_file = cache_file->id.next) {
		if (cache_file->id.tag & LIB_TAG_NEED_LINK) {
			IDP_LibLinkProperty(cache_file->id.properties, fd);
			lib_link_animdata(fd, &cache_file->id, cache_file->adt);

			cache_file->id.tag &= ~LIB_TAG_NEED_LINK;
		}
	}
}

static void direct_link_cachefile(FileData *fd, CacheFile *cache_file)
{
	BLI_listbase_clear(&cache_file->object_paths);
	cache_file->handle = NULL;
	cache_file->handle_mutex = NULL;

	/* relink animdata */
	cache_file->adt = newdataadr(fd, cache_file->adt);
	direct_link_animdata(fd, cache_file->adt);
}

/* ************ READ WORKSPACES *************** */

static void lib_link_workspace_scene_data(FileData *fd, WorkSpace *workspace)
{
	for (WorkSpaceSceneRelation *relation = workspace->scene_layer_relations.first;
		 relation != NULL;
		 relation = relation->next)
	{
		relation->scene = newlibadr(fd, workspace->id.lib, relation->scene);
	}

	/* Free any relations that got lost due to missing datablocks. */
	BKE_workspace_scene_relations_free_invalid(workspace);
}

static void lib_link_workspaces(FileData *fd, Main *bmain)
{
	for (WorkSpace *workspace = bmain->workspaces.first; workspace; workspace = workspace->id.next) {
		ListBase *layouts = BKE_workspace_layouts_get(workspace);
		ID *id = (ID *)workspace;

		if ((id->tag & LIB_TAG_NEED_LINK) == 0) {
			continue;
		}
		IDP_LibLinkProperty(id->properties, fd);
		id_us_ensure_real(id);

		lib_link_workspace_scene_data(fd, workspace);

		for (WorkSpaceLayout *layout = layouts->first, *layout_next; layout; layout = layout_next) {
			bScreen *screen = newlibadr(fd, id->lib, BKE_workspace_layout_screen_get(layout));

			layout_next = layout->next;
			if (screen) {
				BKE_workspace_layout_screen_set(layout, screen);

				if (ID_IS_LINKED(id)) {
					screen->winid = 0;
					if (screen->temp) {
						/* delete temp layouts when appending */
						BKE_workspace_layout_remove(bmain, workspace, layout);
					}
				}
			}
		}

		id->tag &= ~LIB_TAG_NEED_LINK;
	}
}

static void direct_link_workspace(FileData *fd, WorkSpace *workspace, const Main *main)
{
	link_list(fd, BKE_workspace_layouts_get(workspace));
	link_list(fd, &workspace->hook_layout_relations);
	link_list(fd, &workspace->scene_layer_relations);
	link_list(fd, &workspace->owner_ids);
	link_list(fd, &workspace->tools);

	for (WorkSpaceDataRelation *relation = workspace->hook_layout_relations.first;
	     relation;
	     relation = relation->next)
	{
		relation->parent = newglobadr(fd, relation->parent); /* data from window - need to access through global oldnew-map */
		relation->value = newdataadr(fd, relation->value);
	}

	/* Same issue/fix as in direct_link_workspace_link_scene_data: Can't read workspace data
	 * when reading windows, so have to update windows after/when reading workspaces. */
	for (wmWindowManager *wm = main->wm.first; wm; wm = wm->id.next) {
		for (wmWindow *win = wm->windows.first; win; win = win->next) {
			WorkSpaceLayout *act_layout = newdataadr(fd, BKE_workspace_active_layout_get(win->workspace_hook));
			if (act_layout) {
				BKE_workspace_active_layout_set(win->workspace_hook, act_layout);
			}
		}
	}

	for (bToolRef *tref = workspace->tools.first; tref; tref = tref->next) {
		tref->runtime = NULL;
		tref->properties = newdataadr(fd, tref->properties);
	}
}

static void lib_link_workspace_instance_hook(FileData *fd, WorkSpaceInstanceHook *hook, ID *id)
{
	WorkSpace *workspace = BKE_workspace_active_get(hook);
	BKE_workspace_active_set(hook, newlibadr(fd, id->lib, workspace));
}


/* ************ READ MOTION PATHS *************** */

/* direct data for cache */
static void direct_link_motionpath(FileData *fd, bMotionPath *mpath)
{
	/* sanity check */
	if (mpath == NULL)
		return;
	
	/* relink points cache */
	mpath->points = newdataadr(fd, mpath->points);

	mpath->points_vbo = NULL;
	mpath->batch_line = NULL;
	mpath->batch_points = NULL;
}

/* ************ READ NODE TREE *************** */

/* Single node tree (also used for material/scene trees), ntree is not NULL */
static void lib_link_ntree(FileData *fd, ID *id, bNodeTree *ntree)
{
	bNode *node;
	bNodeSocket *sock;
	
	IDP_LibLinkProperty(ntree->id.properties, fd);
	lib_link_animdata(fd, &ntree->id, ntree->adt);
	
	ntree->gpd = newlibadr_us(fd, id->lib, ntree->gpd);
	
	for (node = ntree->nodes.first; node; node = node->next) {
		/* Link ID Properties -- and copy this comment EXACTLY for easy finding
		 * of library blocks that implement this.*/
		IDP_LibLinkProperty(node->prop, fd);
		
		node->id = newlibadr_us(fd, id->lib, node->id);

		for (sock = node->inputs.first; sock; sock = sock->next) {
			IDP_LibLinkProperty(sock->prop, fd);
		}
		for (sock = node->outputs.first; sock; sock = sock->next) {
			IDP_LibLinkProperty(sock->prop, fd);
		}
	}
	
	for (sock = ntree->inputs.first; sock; sock = sock->next) {
		IDP_LibLinkProperty(sock->prop, fd);
	}
	for (sock = ntree->outputs.first; sock; sock = sock->next) {
		IDP_LibLinkProperty(sock->prop, fd);
	}
}

/* library ntree linking after fileread */
static void lib_link_nodetree(FileData *fd, Main *main)
{
	/* only link ID pointers */
	for (bNodeTree *ntree = main->nodetree.first; ntree; ntree = ntree->id.next) {
		if (ntree->id.tag & LIB_TAG_NEED_LINK) {
			lib_link_ntree(fd, &ntree->id, ntree);

			ntree->id.tag &= ~LIB_TAG_NEED_LINK;
		}
	}
}

/* updates group node socket identifier so that
 * external links to/from the group node are preserved.
 */
static void lib_node_do_versions_group_indices(bNode *gnode)
{
	bNodeTree *ngroup = (bNodeTree*)gnode->id;
	bNodeSocket *sock;
	bNodeLink *link;
	
	for (sock=gnode->outputs.first; sock; sock = sock->next) {
		int old_index = sock->to_index;
		
		for (link = ngroup->links.first; link; link = link->next) {
			if (link->tonode == NULL && link->fromsock->own_index == old_index) {
				strcpy(sock->identifier, link->fromsock->identifier);
				/* deprecated */
				sock->own_index = link->fromsock->own_index;
				sock->to_index = 0;
				sock->groupsock = NULL;
			}
		}
	}
	for (sock=gnode->inputs.first; sock; sock = sock->next) {
		int old_index = sock->to_index;
		
		for (link = ngroup->links.first; link; link = link->next) {
			if (link->fromnode == NULL && link->tosock->own_index == old_index) {
				strcpy(sock->identifier, link->tosock->identifier);
				/* deprecated */
				sock->own_index = link->tosock->own_index;
				sock->to_index = 0;
				sock->groupsock = NULL;
			}
		}
	}
}

/* verify types for nodes and groups, all data has to be read */
/* open = 0: appending/linking, open = 1: open new file (need to clean out dynamic
 * typedefs */
static void lib_verify_nodetree(Main *main, int UNUSED(open))
{
	/* this crashes blender on undo/redo */
#if 0
		if (open == 1) {
			reinit_nodesystem();
		}
#endif
	
	/* set node->typeinfo pointers */
	FOREACH_NODETREE(main, ntree, id) {
		ntreeSetTypes(NULL, ntree);
	} FOREACH_NODETREE_END
	
	/* verify static socket templates */
	FOREACH_NODETREE(main, ntree, id) {
		bNode *node;
		for (node=ntree->nodes.first; node; node=node->next)
			node_verify_socket_templates(ntree, node);
	} FOREACH_NODETREE_END
	
	{
		bool has_old_groups = false;
		/* XXX this should actually be part of do_versions, but since we need
		 * finished library linking, it is not possible there. Instead in do_versions
		 * we have set the NTREE_DO_VERSIONS_GROUP_EXPOSE_2_56_2 flag, so at this point we can do the
		 * actual group node updates.
		 */
		for (bNodeTree *ntree = main->nodetree.first; ntree; ntree = ntree->id.next) {
			if (ntree->flag & NTREE_DO_VERSIONS_GROUP_EXPOSE_2_56_2) {
				has_old_groups = 1;
			}
		}
		
		if (has_old_groups) {
			FOREACH_NODETREE(main, ntree, id) {
				/* updates external links for all group nodes in a tree */
				bNode *node;
				for (node = ntree->nodes.first; node; node = node->next) {
					if (node->type == NODE_GROUP) {
						bNodeTree *ngroup = (bNodeTree*)node->id;
						if (ngroup && (ngroup->flag & NTREE_DO_VERSIONS_GROUP_EXPOSE_2_56_2))
							lib_node_do_versions_group_indices(node);
					}
				}
			} FOREACH_NODETREE_END
		}
		
		for (bNodeTree *ntree = main->nodetree.first; ntree; ntree = ntree->id.next) {
			ntree->flag &= ~NTREE_DO_VERSIONS_GROUP_EXPOSE_2_56_2;
		}
	}
	
	{
		/* Convert the previously used ntree->inputs/ntree->outputs lists to interface nodes.
		 * Pre 2.56.2 node trees automatically have all unlinked sockets exposed already
		 * (see NTREE_DO_VERSIONS_GROUP_EXPOSE_2_56_2).
		 *
		 * XXX this should actually be part of do_versions,
		 * but needs valid typeinfo pointers to create interface nodes.
		 *
		 * Note: theoretically only needed in node groups (main->nodetree),
		 * but due to a temporary bug such links could have been added in all trees,
		 * so have to clean up all of them ...
		 */
		
		FOREACH_NODETREE(main, ntree, id) {
			if (ntree->flag & NTREE_DO_VERSIONS_CUSTOMNODES_GROUP) {
				bNode *input_node = NULL, *output_node = NULL;
				int num_inputs = 0, num_outputs = 0;
				bNodeLink *link, *next_link;
				/* Only create new interface nodes for actual older files.
				 * New file versions already have input/output nodes with duplicate links,
				 * in that case just remove the invalid links.
				 */
				const bool create_io_nodes = (ntree->flag & NTREE_DO_VERSIONS_CUSTOMNODES_GROUP_CREATE_INTERFACE) != 0;
				
				float input_locx = 1000000.0f, input_locy = 0.0f;
				float output_locx = -1000000.0f, output_locy = 0.0f;
				/* rough guess, not nice but we don't have access to UI constants here ... */
				static const float offsetx = 42 + 3*20 + 20;
				/*static const float offsety = 0.0f;*/
				
				if (create_io_nodes) {
					if (ntree->inputs.first)
						input_node = nodeAddStaticNode(NULL, ntree, NODE_GROUP_INPUT);
					
					if (ntree->outputs.first)
						output_node = nodeAddStaticNode(NULL, ntree, NODE_GROUP_OUTPUT);
				}
				
				/* Redirect links from/to the node tree interface to input/output node.
				 * If the fromnode/tonode pointers are NULL, this means a link from/to
				 * the ntree interface sockets, which need to be redirected to new interface nodes.
				 */
				for (link = ntree->links.first; link; link = next_link) {
					bool free_link = false;
					next_link = link->next;
					
					if (link->fromnode == NULL) {
						if (input_node) {
							link->fromnode = input_node;
							link->fromsock = node_group_input_find_socket(input_node, link->fromsock->identifier);
							++num_inputs;
							
							if (link->tonode) {
								if (input_locx > link->tonode->locx - offsetx)
									input_locx = link->tonode->locx - offsetx;
								input_locy += link->tonode->locy;
							}
						}
						else {
							free_link = true;
						}
					}
					
					if (link->tonode == NULL) {
						if (output_node) {
							link->tonode = output_node;
							link->tosock = node_group_output_find_socket(output_node, link->tosock->identifier);
							++num_outputs;
							
							if (link->fromnode) {
								if (output_locx < link->fromnode->locx + offsetx)
									output_locx = link->fromnode->locx + offsetx;
								output_locy += link->fromnode->locy;
							}
						}
						else {
							free_link = true;
						}
					}
					
					if (free_link)
						nodeRemLink(ntree, link);
				}
				
				if (num_inputs > 0) {
					input_locy /= num_inputs;
					input_node->locx = input_locx;
					input_node->locy = input_locy;
				}
				if (num_outputs > 0) {
					output_locy /= num_outputs;
					output_node->locx = output_locx;
					output_node->locy = output_locy;
				}
				
				/* clear do_versions flags */
				ntree->flag &= ~(NTREE_DO_VERSIONS_CUSTOMNODES_GROUP | NTREE_DO_VERSIONS_CUSTOMNODES_GROUP_CREATE_INTERFACE);
			}
		}
		FOREACH_NODETREE_END
	}
	
	/* verify all group user nodes */
	for (bNodeTree *ntree = main->nodetree.first; ntree; ntree = ntree->id.next) {
		ntreeVerifyNodes(main, &ntree->id);
	}
	
	/* make update calls where necessary */
	{
		FOREACH_NODETREE(main, ntree, id) {
			/* make an update call for the tree */
			ntreeUpdateTree(main, ntree);
		} FOREACH_NODETREE_END
	}
}

static void direct_link_node_socket(FileData *fd, bNodeSocket *sock)
{
	sock->prop = newdataadr(fd, sock->prop);
	IDP_DirectLinkGroup_OrFree(&sock->prop, (fd->flags & FD_FLAGS_SWITCH_ENDIAN), fd);
	
	sock->link = newdataadr(fd, sock->link);
	sock->typeinfo = NULL;
	sock->storage = newdataadr(fd, sock->storage);
	sock->default_value = newdataadr(fd, sock->default_value);
	sock->cache = NULL;
}

/* ntree itself has been read! */
static void direct_link_nodetree(FileData *fd, bNodeTree *ntree)
{
	/* note: writing and reading goes in sync, for speed */
	bNode *node;
	bNodeSocket *sock;
	bNodeLink *link;
	
	ntree->init = 0;		/* to set callbacks and force setting types */
	ntree->is_updating = false;
	ntree->typeinfo= NULL;
	ntree->interface_type = NULL;
	
	ntree->progress = NULL;
	ntree->execdata = NULL;
	ntree->duplilock = NULL;

	ntree->adt = newdataadr(fd, ntree->adt);
	direct_link_animdata(fd, ntree->adt);
	
	ntree->id.recalc &= ~ID_RECALC_ALL;

	link_list(fd, &ntree->nodes);
	for (node = ntree->nodes.first; node; node = node->next) {
		node->typeinfo = NULL;
		
		link_list(fd, &node->inputs);
		link_list(fd, &node->outputs);
		
		node->prop = newdataadr(fd, node->prop);
		IDP_DirectLinkGroup_OrFree(&node->prop, (fd->flags & FD_FLAGS_SWITCH_ENDIAN), fd);
		
		link_list(fd, &node->internal_links);
		for (link = node->internal_links.first; link; link = link->next) {
			link->fromnode = newdataadr(fd, link->fromnode);
			link->fromsock = newdataadr(fd, link->fromsock);
			link->tonode = newdataadr(fd, link->tonode);
			link->tosock = newdataadr(fd, link->tosock);
		}
		
		if (node->type == CMP_NODE_MOVIEDISTORTION) {
			node->storage = newmclipadr(fd, node->storage);
		}
		else {
			node->storage = newdataadr(fd, node->storage);
		}
		
		if (node->storage) {
			/* could be handlerized at some point */
			if (ntree->type==NTREE_SHADER) {
				if (node->type==SH_NODE_CURVE_VEC || node->type==SH_NODE_CURVE_RGB) {
					direct_link_curvemapping(fd, node->storage);
				}
				else if (node->type==SH_NODE_SCRIPT) {
					NodeShaderScript *nss = (NodeShaderScript *) node->storage;
					nss->bytecode = newdataadr(fd, nss->bytecode);
				}
				else if (node->type==SH_NODE_TEX_POINTDENSITY) {
					NodeShaderTexPointDensity *npd = (NodeShaderTexPointDensity *) node->storage;
					memset(&npd->pd, 0, sizeof(npd->pd));
				}
			}
			else if (ntree->type==NTREE_COMPOSIT) {
				if (ELEM(node->type, CMP_NODE_TIME, CMP_NODE_CURVE_VEC, CMP_NODE_CURVE_RGB, CMP_NODE_HUECORRECT))
					direct_link_curvemapping(fd, node->storage);
				else if (ELEM(node->type, CMP_NODE_IMAGE, CMP_NODE_R_LAYERS, CMP_NODE_VIEWER, CMP_NODE_SPLITVIEWER))
					((ImageUser *)node->storage)->ok = 1;
			}
			else if ( ntree->type==NTREE_TEXTURE) {
				if (node->type==TEX_NODE_CURVE_RGB || node->type==TEX_NODE_CURVE_TIME)
					direct_link_curvemapping(fd, node->storage);
				else if (node->type==TEX_NODE_IMAGE)
					((ImageUser *)node->storage)->ok = 1;
			}
		}
	}
	link_list(fd, &ntree->links);
	
	/* and we connect the rest */
	for (node = ntree->nodes.first; node; node = node->next) {
		node->parent = newdataadr(fd, node->parent);
		node->lasty = 0;
		
		for (sock = node->inputs.first; sock; sock = sock->next)
			direct_link_node_socket(fd, sock);
		for (sock = node->outputs.first; sock; sock = sock->next)
			direct_link_node_socket(fd, sock);
	}
	
	/* interface socket lists */
	link_list(fd, &ntree->inputs);
	link_list(fd, &ntree->outputs);
	for (sock = ntree->inputs.first; sock; sock = sock->next)
		direct_link_node_socket(fd, sock);
	for (sock = ntree->outputs.first; sock; sock = sock->next)
		direct_link_node_socket(fd, sock);
	
	for (link = ntree->links.first; link; link= link->next) {
		link->fromnode = newdataadr(fd, link->fromnode);
		link->tonode = newdataadr(fd, link->tonode);
		link->fromsock = newdataadr(fd, link->fromsock);
		link->tosock = newdataadr(fd, link->tosock);
	}
	
#if 0
	if (ntree->previews) {
		bNodeInstanceHash *new_previews = BKE_node_instance_hash_new("node previews");
		bNodeInstanceHashIterator iter;
		
		NODE_INSTANCE_HASH_ITER(iter, ntree->previews) {
			bNodePreview *preview = BKE_node_instance_hash_iterator_get_value(&iter);
			if (preview) {
				bNodePreview *new_preview = newimaadr(fd, preview);
				if (new_preview) {
					bNodeInstanceKey key = BKE_node_instance_hash_iterator_get_key(&iter);
					BKE_node_instance_hash_insert(new_previews, key, new_preview);
				}
			}
		}
		BKE_node_instance_hash_free(ntree->previews, NULL);
		ntree->previews = new_previews;
	}
#else
	/* XXX TODO */
	ntree->previews = NULL;
#endif
	
	/* type verification is in lib-link */
}

/* ************ READ ARMATURE ***************** */

/* temp struct used to transport needed info to lib_link_constraint_cb() */
typedef struct tConstraintLinkData {
	FileData *fd;
	ID *id;
} tConstraintLinkData;
/* callback function used to relink constraint ID-links */
static void lib_link_constraint_cb(bConstraint *UNUSED(con), ID **idpoin, bool is_reference, void *userdata)
{
	tConstraintLinkData *cld= (tConstraintLinkData *)userdata;
	
	/* for reference types, we need to increment the usercounts on load... */
	if (is_reference) {
		/* reference type - with usercount */
		*idpoin = newlibadr_us(cld->fd, cld->id->lib, *idpoin);
	}
	else {
		/* target type - no usercount needed */
		*idpoin = newlibadr(cld->fd, cld->id->lib, *idpoin);
	}
}

static void lib_link_constraints(FileData *fd, ID *id, ListBase *conlist)
{
	tConstraintLinkData cld;
	bConstraint *con;
	
	/* legacy fixes */
	for (con = conlist->first; con; con=con->next) {
		/* patch for error introduced by changing constraints (dunno how) */
		/* if con->data type changes, dna cannot resolve the pointer! (ton) */
		if (con->data == NULL) {
			con->type = CONSTRAINT_TYPE_NULL;
		}
		/* own ipo, all constraints have it */
		con->ipo = newlibadr_us(fd, id->lib, con->ipo); // XXX deprecated - old animation system

		/* If linking from a library, clear 'local' static override flag. */
		if (id->lib != NULL) {
			con->flag &= ~CONSTRAINT_STATICOVERRIDE_LOCAL;
		}
	}
	
	/* relink all ID-blocks used by the constraints */
	cld.fd = fd;
	cld.id = id;
	
	BKE_constraints_id_loop(conlist, lib_link_constraint_cb, &cld);
}

static void direct_link_constraints(FileData *fd, ListBase *lb)
{
	bConstraint *con;
	
	link_list(fd, lb);
	for (con=lb->first; con; con=con->next) {
		con->data = newdataadr(fd, con->data);
		
		switch (con->type) {
			case CONSTRAINT_TYPE_PYTHON:
			{
				bPythonConstraint *data= con->data;
				
				link_list(fd, &data->targets);
				
				data->prop = newdataadr(fd, data->prop);
				IDP_DirectLinkGroup_OrFree(&data->prop, (fd->flags & FD_FLAGS_SWITCH_ENDIAN), fd);
				break;
			}
			case CONSTRAINT_TYPE_SPLINEIK:
			{
				bSplineIKConstraint *data= con->data;

				data->points= newdataadr(fd, data->points);
				break;
			}
			case CONSTRAINT_TYPE_KINEMATIC:
			{
				bKinematicConstraint *data = con->data;

				con->lin_error = 0.f;
				con->rot_error = 0.f;

				/* version patch for runtime flag, was not cleared in some case */
				data->flag &= ~CONSTRAINT_IK_AUTO;
				break;
			}
			case CONSTRAINT_TYPE_CHILDOF:
			{
				/* XXX version patch, in older code this flag wasn't always set, and is inherent to type */
				if (con->ownspace == CONSTRAINT_SPACE_POSE)
					con->flag |= CONSTRAINT_SPACEONCE;
				break;
			}
			case CONSTRAINT_TYPE_TRANSFORM_CACHE:
			{
				bTransformCacheConstraint *data = con->data;
				data->reader = NULL;
			}
		}
	}
}

static void lib_link_pose(FileData *fd, Main *bmain, Object *ob, bPose *pose)
{
	bArmature *arm = ob->data;
	
	if (!pose || !arm)
		return;
	
	/* always rebuild to match proxy or lib changes, but on Undo */
	bool rebuild = false;

	if (fd->memfile == NULL) {
		if (ob->proxy || (ob->id.lib==NULL && arm->id.lib)) {
			rebuild = true;
		}
	}

	/* avoid string */
	GHash *bone_hash = BKE_armature_bone_from_name_map(arm);

	if (ob->proxy) {
		/* sync proxy layer */
		if (pose->proxy_layer)
			arm->layer = pose->proxy_layer;
		
		/* sync proxy active bone */
		if (pose->proxy_act_bone[0]) {
			Bone *bone = BLI_ghash_lookup(bone_hash, pose->proxy_act_bone);
			if (bone) {
				arm->act_bone = bone;
			}
		}
	}

	for (bPoseChannel *pchan = pose->chanbase.first; pchan; pchan = pchan->next) {
		lib_link_constraints(fd, (ID *)ob, &pchan->constraints);

		pchan->bone = BLI_ghash_lookup(bone_hash, pchan->name);
		
		IDP_LibLinkProperty(pchan->prop, fd);

		pchan->custom = newlibadr_us(fd, arm->id.lib, pchan->custom);
		if (UNLIKELY(pchan->bone == NULL)) {
			rebuild = true;
		}
		else if ((ob->id.lib == NULL) && arm->id.lib) {
			/* local pose selection copied to armature, bit hackish */
			pchan->bone->flag &= ~BONE_SELECTED;
			pchan->bone->flag |= pchan->selectflag;
		}
	}

	BLI_ghash_free(bone_hash, NULL, NULL);
	

	if (rebuild) {
		DEG_id_tag_update_ex(bmain, &ob->id, OB_RECALC_OB | OB_RECALC_DATA | OB_RECALC_TIME);
		BKE_pose_tag_recalc(bmain, pose);
	}
}

static void lib_link_bones(FileData *fd, Bone *bone)
{
	IDP_LibLinkProperty(bone->prop, fd);

	for (Bone *curbone = bone->childbase.first; curbone; curbone = curbone->next) {
		lib_link_bones(fd, curbone);
	}
}

static void lib_link_armature(FileData *fd, Main *main)
{
	for (bArmature *arm = main->armature.first; arm; arm = arm->id.next) {
		if (arm->id.tag & LIB_TAG_NEED_LINK) {
			IDP_LibLinkProperty(arm->id.properties, fd);
			lib_link_animdata(fd, &arm->id, arm->adt);

			for (Bone *curbone = arm->bonebase.first; curbone; curbone = curbone->next) {
				lib_link_bones(fd, curbone);
			}

			arm->id.tag &= ~LIB_TAG_NEED_LINK;
		}
	}
}

static void direct_link_bones(FileData *fd, Bone *bone)
{
	Bone *child;
	
	bone->parent = newdataadr(fd, bone->parent);
	bone->prop = newdataadr(fd, bone->prop);
	IDP_DirectLinkGroup_OrFree(&bone->prop, (fd->flags & FD_FLAGS_SWITCH_ENDIAN), fd);
		
	bone->flag &= ~BONE_DRAW_ACTIVE;
	
	link_list(fd, &bone->childbase);
	
	for (child=bone->childbase.first; child; child=child->next)
		direct_link_bones(fd, child);
}

static void direct_link_armature(FileData *fd, bArmature *arm)
{
	Bone *bone;
	
	link_list(fd, &arm->bonebase);
	arm->edbo = NULL;
	
	arm->adt = newdataadr(fd, arm->adt);
	direct_link_animdata(fd, arm->adt);
	
	for (bone = arm->bonebase.first; bone; bone = bone->next) {
		direct_link_bones(fd, bone);
	}
	
	arm->act_bone = newdataadr(fd, arm->act_bone);
	arm->act_edbone = NULL;
}

/* ************ READ CAMERA ***************** */

static void lib_link_camera(FileData *fd, Main *main)
{
	for (Camera *ca = main->camera.first; ca; ca = ca->id.next) {
		if (ca->id.tag & LIB_TAG_NEED_LINK) {
			IDP_LibLinkProperty(ca->id.properties, fd);
			lib_link_animdata(fd, &ca->id, ca->adt);
			
			ca->ipo = newlibadr_us(fd, ca->id.lib, ca->ipo); // XXX deprecated - old animation system

			ca->dof_ob = newlibadr(fd, ca->id.lib, ca->dof_ob);
			
			for (CameraBGImage *bgpic = ca->bg_images.first; bgpic; bgpic = bgpic->next) {
				bgpic->ima = newlibadr_us(fd, ca->id.lib, bgpic->ima);
				bgpic->clip = newlibadr_us(fd, ca->id.lib, bgpic->clip);
			}

			ca->id.tag &= ~LIB_TAG_NEED_LINK;
		}
	}
}

static void direct_link_camera(FileData *fd, Camera *ca)
{
	ca->adt = newdataadr(fd, ca->adt);
	direct_link_animdata(fd, ca->adt);

	link_list(fd, &ca->bg_images);

	for (CameraBGImage *bgpic = ca->bg_images.first; bgpic; bgpic = bgpic->next) {
		bgpic->iuser.ok = 1;
	}
}


/* ************ READ LAMP ***************** */

static void lib_link_lamp(FileData *fd, Main *main)
{
	for (Lamp *la = main->lamp.first; la; la = la->id.next) {
		if (la->id.tag & LIB_TAG_NEED_LINK) {
			IDP_LibLinkProperty(la->id.properties, fd);
			lib_link_animdata(fd, &la->id, la->adt);
			
			la->ipo = newlibadr_us(fd, la->id.lib, la->ipo); // XXX deprecated - old animation system
			
			if (la->nodetree) {
				lib_link_ntree(fd, &la->id, la->nodetree);
				la->nodetree->id.lib = la->id.lib;
			}
			
			la->id.tag &= ~LIB_TAG_NEED_LINK;
		}
	}
}

static void direct_link_lamp(FileData *fd, Lamp *la)
{
	la->adt = newdataadr(fd, la->adt);
	direct_link_animdata(fd, la->adt);
	
	la->curfalloff = newdataadr(fd, la->curfalloff);
	if (la->curfalloff)
		direct_link_curvemapping(fd, la->curfalloff);

	la->nodetree= newdataadr(fd, la->nodetree);
	if (la->nodetree) {
		direct_link_id(fd, &la->nodetree->id);
		direct_link_nodetree(fd, la->nodetree);
	}
	
	la->preview = direct_link_preview_image(fd, la->preview);
}

/* ************ READ keys ***************** */

void blo_do_versions_key_uidgen(Key *key)
{
	KeyBlock *block;

	key->uidgen = 1;
	for (block = key->block.first; block; block = block->next) {
		block->uid = key->uidgen++;
	}
}

static void lib_link_key(FileData *fd, Main *main)
{
	for (Key *key = main->key.first; key; key = key->id.next) {
		BLI_assert((key->id.tag & LIB_TAG_EXTERN) == 0);

		if (key->id.tag & LIB_TAG_NEED_LINK) {
			IDP_LibLinkProperty(key->id.properties, fd);
			lib_link_animdata(fd, &key->id, key->adt);
			
			key->ipo = newlibadr_us(fd, key->id.lib, key->ipo); // XXX deprecated - old animation system
			key->from = newlibadr(fd, key->id.lib, key->from);
			
			key->id.tag &= ~LIB_TAG_NEED_LINK;
		}
	}
}

static void switch_endian_keyblock(Key *key, KeyBlock *kb)
{
	int elemsize, a, b;
	char *data;
	
	elemsize = key->elemsize;
	data = kb->data;
	
	for (a = 0; a < kb->totelem; a++) {
		const char *cp = key->elemstr;
		char *poin = data;
		
		while (cp[0]) {  /* cp[0] == amount */
			switch (cp[1]) {  /* cp[1] = type */
				case IPO_FLOAT:
				case IPO_BPOINT:
				case IPO_BEZTRIPLE:
					b = cp[0];
					BLI_endian_switch_float_array((float *)poin, b);
					poin += sizeof(float) * b;
					break;
			}
			
			cp += 2;
		}
		data += elemsize;
	}
}

static void direct_link_key(FileData *fd, Key *key)
{
	KeyBlock *kb;
	
	link_list(fd, &(key->block));
	
	key->adt = newdataadr(fd, key->adt);
	direct_link_animdata(fd, key->adt);
		
	key->refkey= newdataadr(fd, key->refkey);
	
	for (kb = key->block.first; kb; kb = kb->next) {
		kb->data = newdataadr(fd, kb->data);
		
		if (fd->flags & FD_FLAGS_SWITCH_ENDIAN)
			switch_endian_keyblock(key, kb);
	}
}

/* ************ READ mball ***************** */

static void lib_link_mball(FileData *fd, Main *main)
{
	for (MetaBall *mb = main->mball.first; mb; mb = mb->id.next) {
		if (mb->id.tag & LIB_TAG_NEED_LINK) {
			IDP_LibLinkProperty(mb->id.properties, fd);
			lib_link_animdata(fd, &mb->id, mb->adt);
			
			for (int a = 0; a < mb->totcol; a++) {
				mb->mat[a] = newlibadr_us(fd, mb->id.lib, mb->mat[a]);
			}
			
			mb->ipo = newlibadr_us(fd, mb->id.lib, mb->ipo); // XXX deprecated - old animation system
			
			mb->id.tag &= ~LIB_TAG_NEED_LINK;
		}
	}
}

static void direct_link_mball(FileData *fd, MetaBall *mb)
{
	mb->adt = newdataadr(fd, mb->adt);
	direct_link_animdata(fd, mb->adt);
	
	mb->mat = newdataadr(fd, mb->mat);
	test_pointer_array(fd, (void **)&mb->mat);
	
	link_list(fd, &(mb->elems));
	
	BLI_listbase_clear(&mb->disp);
	mb->editelems = NULL;
/*	mb->edit_elems.first= mb->edit_elems.last= NULL;*/
	mb->lastelem = NULL;
	mb->batch_cache = NULL;
}

/* ************ READ WORLD ***************** */

static void lib_link_world(FileData *fd, Main *main)
{
	for (World *wrld = main->world.first; wrld; wrld = wrld->id.next) {
		if (wrld->id.tag & LIB_TAG_NEED_LINK) {
			IDP_LibLinkProperty(wrld->id.properties, fd);
			lib_link_animdata(fd, &wrld->id, wrld->adt);
			
			wrld->ipo = newlibadr_us(fd, wrld->id.lib, wrld->ipo); // XXX deprecated - old animation system
			
			if (wrld->nodetree) {
				lib_link_ntree(fd, &wrld->id, wrld->nodetree);
				wrld->nodetree->id.lib = wrld->id.lib;
			}
			
			wrld->id.tag &= ~LIB_TAG_NEED_LINK;
		}
	}
}

static void direct_link_world(FileData *fd, World *wrld)
{
	wrld->adt = newdataadr(fd, wrld->adt);
	direct_link_animdata(fd, wrld->adt);
	
	wrld->nodetree = newdataadr(fd, wrld->nodetree);
	if (wrld->nodetree) {
		direct_link_id(fd, &wrld->nodetree->id);
		direct_link_nodetree(fd, wrld->nodetree);
	}
	
	wrld->preview = direct_link_preview_image(fd, wrld->preview);
	BLI_listbase_clear(&wrld->gpumaterial);
}


/* ************ READ VFONT ***************** */

static void lib_link_vfont(FileData *fd, Main *main)
{
	for (VFont *vf = main->vfont.first; vf; vf = vf->id.next) {
		if (vf->id.tag & LIB_TAG_NEED_LINK) {
			IDP_LibLinkProperty(vf->id.properties, fd);

			vf->id.tag &= ~LIB_TAG_NEED_LINK;
		}
	}
}

static void direct_link_vfont(FileData *fd, VFont *vf)
{
	vf->data = NULL;
	vf->temp_pf = NULL;
	vf->packedfile = direct_link_packedfile(fd, vf->packedfile);
}

/* ************ READ TEXT ****************** */

static void lib_link_text(FileData *fd, Main *main)
{
	for (Text *text = main->text.first; text; text = text->id.next) {
		if (text->id.tag & LIB_TAG_NEED_LINK) {
			IDP_LibLinkProperty(text->id.properties, fd);

			text->id.tag &= ~LIB_TAG_NEED_LINK;
		}
	}
}

static void direct_link_text(FileData *fd, Text *text)
{
	TextLine *ln;

	text->name = newdataadr(fd, text->name);

	text->compiled = NULL;

#if 0
	if (text->flags & TXT_ISEXT) {
		BKE_text_reload(text);
	}
	/* else { */
#endif
	
	link_list(fd, &text->lines);
	
	text->curl = newdataadr(fd, text->curl);
	text->sell = newdataadr(fd, text->sell);
	
	for (ln = text->lines.first; ln; ln = ln->next) {
		ln->line = newdataadr(fd, ln->line);
		ln->format = NULL;
		
		if (ln->len != (int) strlen(ln->line)) {
			printf("Error loading text, line lengths differ\n");
			ln->len = strlen(ln->line);
		}
	}
	
	text->flags = (text->flags) & ~TXT_ISEXT;
	
	id_us_ensure_real(&text->id);
}

/* ************ READ IMAGE ***************** */

static void lib_link_image(FileData *fd, Main *main)
{
	for (Image *ima = main->image.first; ima; ima = ima->id.next) {
		if (ima->id.tag & LIB_TAG_NEED_LINK) {
			IDP_LibLinkProperty(ima->id.properties, fd);
			
			ima->id.tag &= ~LIB_TAG_NEED_LINK;
		}
	}
}

static void direct_link_image(FileData *fd, Image *ima)
{
	ImagePackedFile *imapf;
	int a;

	/* for undo system, pointers could be restored */
	if (fd->imamap)
		ima->cache = newimaadr(fd, ima->cache);
	else
		ima->cache = NULL;

	ima->tiles = newdataadr(fd, ima->tiles);

	/* if not restored, we keep the binded opengl index */
	if (!ima->cache) {
		ima->tpageflag &= ~IMA_GLBIND_IS_DATA;
		if (ima->tiles) {
			for (a = 0; a < ima->num_tiles; a++) {
				for (int i = 0; i < TEXTARGET_COUNT; i++) {
					ima->tiles[a].gputexture[i] = NULL;
				}
			}
		}
		ima->rr = NULL;
	}

	/* undo system, try to restore render buffers */
	link_list(fd, &(ima->renderslots));
	if (fd->imamap) {
<<<<<<< HEAD
		for (a = 0; a < IMA_MAX_RENDER_SLOT; a++)
			ima->renders[a] = newimaadr(fd, ima->renders[a]);
=======
		LISTBASE_FOREACH(RenderSlot *, slot, &ima->renderslots) {
			slot->render = newimaadr(fd, slot->render);
		}
>>>>>>> 0276abbc
	}
	else {
		LISTBASE_FOREACH(RenderSlot *, slot, &ima->renderslots)
			slot->render = NULL;
		ima->last_render_slot = ima->render_slot;
	}

	link_list(fd, &(ima->views));
	link_list(fd, &(ima->packedfiles));

	if (ima->packedfiles.first) {
		for (imapf = ima->packedfiles.first; imapf; imapf = imapf->next) {
			imapf->packedfile = direct_link_packedfile(fd, imapf->packedfile);
		}
		ima->packedfile = NULL;
	}
	else {
		ima->packedfile = direct_link_packedfile(fd, ima->packedfile);
	}

	BLI_listbase_clear(&ima->anims);
	ima->preview = direct_link_preview_image(fd, ima->preview);
	ima->stereo3d_format = newdataadr(fd, ima->stereo3d_format);

	for (a = 0; a < ima->num_tiles; a++) {
		ima->tiles[a].ok = 1;
	}
}


/* ************ READ CURVE ***************** */

static void lib_link_curve(FileData *fd, Main *main)
{
	for (Curve *cu = main->curve.first; cu; cu = cu->id.next) {
		if (cu->id.tag & LIB_TAG_NEED_LINK) {
			IDP_LibLinkProperty(cu->id.properties, fd);
			lib_link_animdata(fd, &cu->id, cu->adt);
			
			for (int a = 0; a < cu->totcol; a++) {
				cu->mat[a] = newlibadr_us(fd, cu->id.lib, cu->mat[a]);
			}
			
			cu->bevobj = newlibadr(fd, cu->id.lib, cu->bevobj);
			cu->taperobj = newlibadr(fd, cu->id.lib, cu->taperobj);
			cu->textoncurve = newlibadr(fd, cu->id.lib, cu->textoncurve);
			cu->vfont = newlibadr_us(fd, cu->id.lib, cu->vfont);
			cu->vfontb = newlibadr_us(fd, cu->id.lib, cu->vfontb);
			cu->vfonti = newlibadr_us(fd, cu->id.lib, cu->vfonti);
			cu->vfontbi = newlibadr_us(fd, cu->id.lib, cu->vfontbi);
			
			cu->ipo = newlibadr_us(fd, cu->id.lib, cu->ipo); // XXX deprecated - old animation system
			cu->key = newlibadr_us(fd, cu->id.lib, cu->key);
			
			cu->id.tag &= ~LIB_TAG_NEED_LINK;
		}
	}
}


static void switch_endian_knots(Nurb *nu)
{
	if (nu->knotsu) {
		BLI_endian_switch_float_array(nu->knotsu, KNOTSU(nu));
	}
	if (nu->knotsv) {
		BLI_endian_switch_float_array(nu->knotsv, KNOTSV(nu));
	}
}

static void direct_link_curve(FileData *fd, Curve *cu)
{
	Nurb *nu;
	TextBox *tb;
	
	cu->adt= newdataadr(fd, cu->adt);
	direct_link_animdata(fd, cu->adt);
	
	/* Protect against integer overflow vulnerability. */
	CLAMP(cu->len_wchar, 0, INT_MAX - 4);

	cu->mat = newdataadr(fd, cu->mat);
	test_pointer_array(fd, (void **)&cu->mat);
	cu->str = newdataadr(fd, cu->str);
	cu->strinfo= newdataadr(fd, cu->strinfo);
	cu->tb = newdataadr(fd, cu->tb);

	if (cu->vfont == NULL) {
		link_list(fd, &(cu->nurb));
	}
	else {
		cu->nurb.first=cu->nurb.last= NULL;
		
		tb = MEM_calloc_arrayN(MAXTEXTBOX, sizeof(TextBox), "TextBoxread");
		if (cu->tb) {
			memcpy(tb, cu->tb, cu->totbox*sizeof(TextBox));
			MEM_freeN(cu->tb);
			cu->tb = tb;
		}
		else {
			cu->totbox = 1;
			cu->actbox = 1;
			cu->tb = tb;
			cu->tb[0].w = cu->linewidth;
		}
		if (cu->wordspace == 0.0f) cu->wordspace = 1.0f;
	}

	cu->editnurb = NULL;
	cu->editfont = NULL;
	cu->batch_cache = NULL;
	
	for (nu = cu->nurb.first; nu; nu = nu->next) {
		nu->bezt = newdataadr(fd, nu->bezt);
		nu->bp = newdataadr(fd, nu->bp);
		nu->knotsu = newdataadr(fd, nu->knotsu);
		nu->knotsv = newdataadr(fd, nu->knotsv);
		if (cu->vfont == NULL) nu->charidx = 0;
		
		if (fd->flags & FD_FLAGS_SWITCH_ENDIAN) {
			switch_endian_knots(nu);
		}
	}
	cu->bb = NULL;
}

/* ************ READ TEX ***************** */

static void lib_link_texture(FileData *fd, Main *main)
{
	for (Tex *tex = main->tex.first; tex; tex = tex->id.next) {
		if (tex->id.tag & LIB_TAG_NEED_LINK) {
			IDP_LibLinkProperty(tex->id.properties, fd);
			lib_link_animdata(fd, &tex->id, tex->adt);
			
			tex->ima = newlibadr_us(fd, tex->id.lib, tex->ima);
			tex->ipo = newlibadr_us(fd, tex->id.lib, tex->ipo);  // XXX deprecated - old animation system
			
			if (tex->nodetree) {
				lib_link_ntree(fd, &tex->id, tex->nodetree);
				tex->nodetree->id.lib = tex->id.lib;
			}
			
			tex->id.tag &= ~LIB_TAG_NEED_LINK;
		}
	}
}

static void direct_link_texture(FileData *fd, Tex *tex)
{
	tex->adt = newdataadr(fd, tex->adt);
	direct_link_animdata(fd, tex->adt);

	tex->coba = newdataadr(fd, tex->coba);

	tex->nodetree = newdataadr(fd, tex->nodetree);
	if (tex->nodetree) {
		direct_link_id(fd, &tex->nodetree->id);
		direct_link_nodetree(fd, tex->nodetree);
	}
	
	tex->preview = direct_link_preview_image(fd, tex->preview);
	
	tex->iuser.ok = 1;
}



/* ************ READ MATERIAL ***************** */

static void lib_link_material(FileData *fd, Main *main)
{
	for (Material *ma = main->mat.first; ma; ma = ma->id.next) {
		if (ma->id.tag & LIB_TAG_NEED_LINK) {
			IDP_LibLinkProperty(ma->id.properties, fd);
			lib_link_animdata(fd, &ma->id, ma->adt);
			
			ma->ipo = newlibadr_us(fd, ma->id.lib, ma->ipo);  // XXX deprecated - old animation system
			
			if (ma->nodetree) {
				lib_link_ntree(fd, &ma->id, ma->nodetree);
				ma->nodetree->id.lib = ma->id.lib;
			}
			
			ma->id.tag &= ~LIB_TAG_NEED_LINK;
		}
	}
}

static void direct_link_material(FileData *fd, Material *ma)
{
	ma->adt = newdataadr(fd, ma->adt);
	direct_link_animdata(fd, ma->adt);
	
	ma->texpaintslot = NULL;
	
	ma->nodetree = newdataadr(fd, ma->nodetree);
	if (ma->nodetree) {
		direct_link_id(fd, &ma->nodetree->id);
		direct_link_nodetree(fd, ma->nodetree);
	}
	
	ma->preview = direct_link_preview_image(fd, ma->preview);
	BLI_listbase_clear(&ma->gpumaterial);
}

/* ************ READ PARTICLE SETTINGS ***************** */
/* update this also to writefile.c */
static const char *ptcache_data_struct[] = {
	"", // BPHYS_DATA_INDEX
	"", // BPHYS_DATA_LOCATION
	"", // BPHYS_DATA_VELOCITY
	"", // BPHYS_DATA_ROTATION
	"", // BPHYS_DATA_AVELOCITY / BPHYS_DATA_XCONST */
	"", // BPHYS_DATA_SIZE:
	"", // BPHYS_DATA_TIMES:
	"BoidData" // case BPHYS_DATA_BOIDS:
};

static void direct_link_pointcache_cb(FileData *fd, void *data)
{
	PTCacheMem *pm = data;
	PTCacheExtra *extra;
	int i;
	for (i = 0; i < BPHYS_TOT_DATA; i++) {
		pm->data[i] = newdataadr(fd, pm->data[i]);

		/* the cache saves non-struct data without DNA */
		if (pm->data[i] && ptcache_data_struct[i][0]=='\0' && (fd->flags & FD_FLAGS_SWITCH_ENDIAN)) {
			int tot = (BKE_ptcache_data_size(i) * pm->totpoint) / sizeof(int);  /* data_size returns bytes */
			int *poin = pm->data[i];

			BLI_endian_switch_int32_array(poin, tot);
		}
	}

	link_list(fd, &pm->extradata);

	for (extra=pm->extradata.first; extra; extra=extra->next)
		extra->data = newdataadr(fd, extra->data);
}

static void direct_link_pointcache(FileData *fd, PointCache *cache)
{
	if ((cache->flag & PTCACHE_DISK_CACHE)==0) {
		link_list_ex(fd, &cache->mem_cache, direct_link_pointcache_cb);
	}
	else
		BLI_listbase_clear(&cache->mem_cache);
	
	cache->flag &= ~PTCACHE_SIMULATION_VALID;
	cache->simframe = 0;
	cache->edit = NULL;
	cache->free_edit = NULL;
	cache->cached_frames = NULL;
}

static void direct_link_pointcache_list(FileData *fd, ListBase *ptcaches, PointCache **ocache, int force_disk)
{
	if (ptcaches->first) {
		PointCache *cache= NULL;
		link_list(fd, ptcaches);
		for (cache=ptcaches->first; cache; cache=cache->next) {
			direct_link_pointcache(fd, cache);
			if (force_disk) {
				cache->flag |= PTCACHE_DISK_CACHE;
				cache->step = 1;
			}
		}
		
		*ocache = newdataadr(fd, *ocache);
	}
	else if (*ocache) {
		/* old "single" caches need to be linked too */
		*ocache = newdataadr(fd, *ocache);
		direct_link_pointcache(fd, *ocache);
		if (force_disk) {
			(*ocache)->flag |= PTCACHE_DISK_CACHE;
			(*ocache)->step = 1;
		}
		
		ptcaches->first = ptcaches->last = *ocache;
	}
}

static void lib_link_partdeflect(FileData *fd, ID *id, PartDeflect *pd)
{
	if (pd && pd->tex)
		pd->tex = newlibadr_us(fd, id->lib, pd->tex);
	if (pd && pd->f_source)
		pd->f_source = newlibadr(fd, id->lib, pd->f_source);
}

static void lib_link_particlesettings(FileData *fd, Main *main)
{
	for (ParticleSettings *part = main->particle.first; part; part = part->id.next) {
		if (part->id.tag & LIB_TAG_NEED_LINK) {
			IDP_LibLinkProperty(part->id.properties, fd);
			lib_link_animdata(fd, &part->id, part->adt);

			part->ipo = newlibadr_us(fd, part->id.lib, part->ipo); // XXX deprecated - old animation system
			
			part->dup_ob = newlibadr(fd, part->id.lib, part->dup_ob);
			part->dup_group = newlibadr(fd, part->id.lib, part->dup_group);
			part->eff_group = newlibadr(fd, part->id.lib, part->eff_group);
			part->bb_ob = newlibadr(fd, part->id.lib, part->bb_ob);
			part->collision_group = newlibadr(fd, part->id.lib, part->collision_group);
			
			lib_link_partdeflect(fd, &part->id, part->pd);
			lib_link_partdeflect(fd, &part->id, part->pd2);
			
			if (part->effector_weights) {
				part->effector_weights->group = newlibadr(fd, part->id.lib, part->effector_weights->group);
			}
			else {
				part->effector_weights = BKE_add_effector_weights(part->eff_group);
			}

			if (part->dupliweights.first && part->dup_group) {
				ParticleDupliWeight *dw;
				int index_ok = 0;
				/* check for old files without indices (all indexes 0) */
				if (BLI_listbase_is_single(&part->dupliweights)) {
					/* special case for only one object in the group */
					index_ok = 1;
				}
				else {
					for (dw = part->dupliweights.first; dw; dw = dw->next) {
						if (dw->index > 0) {
							index_ok = 1;
							break;
						}
					}
				}

				if (index_ok) {
					/* if we have indexes, let's use them */
					for (dw = part->dupliweights.first; dw; dw = dw->next) {
						/* Do not try to restore pointer here, we have to search for group objects in another
						 * separated step.
						 * Reason is, the used group may be linked from another library, which has not yet
						 * been 'lib_linked'.
						 * Since dw->ob is not considered as an object user (it does not make objet directly linked),
						 * we may have no valid way to retrieve it yet.
						 * See T49273. */
						dw->ob = NULL;
					}
				}
				else {
					/* otherwise try to get objects from own library (won't work on library linked groups) */
					for (dw = part->dupliweights.first; dw; dw = dw->next) {
						dw->ob = newlibadr(fd, part->id.lib, dw->ob);
					}
				}
			}
			else {
				BLI_listbase_clear(&part->dupliweights);
			}
			
			if (part->boids) {
				BoidState *state = part->boids->states.first;
				BoidRule *rule;
				for (; state; state=state->next) {
					rule = state->rules.first;
					for (; rule; rule=rule->next) {
						switch (rule->type) {
							case eBoidRuleType_Goal:
							case eBoidRuleType_Avoid:
							{
								BoidRuleGoalAvoid *brga = (BoidRuleGoalAvoid*)rule;
								brga->ob = newlibadr(fd, part->id.lib, brga->ob);
								break;
							}
							case eBoidRuleType_FollowLeader:
							{
								BoidRuleFollowLeader *brfl = (BoidRuleFollowLeader*)rule;
								brfl->ob = newlibadr(fd, part->id.lib, brfl->ob);
								break;
							}
						}
					}
				}
			}

			for (int a = 0; a < MAX_MTEX; a++) {
				MTex *mtex= part->mtex[a];
				if (mtex) {
					mtex->tex = newlibadr_us(fd, part->id.lib, mtex->tex);
					mtex->object = newlibadr(fd, part->id.lib, mtex->object);
				}
			}
			
			part->id.tag &= ~LIB_TAG_NEED_LINK;
		}
	}
}

static void direct_link_partdeflect(PartDeflect *pd)
{
	if (pd) pd->rng = NULL;
}

static void direct_link_particlesettings(FileData *fd, ParticleSettings *part)
{
	int a;
	
	part->adt = newdataadr(fd, part->adt);
	part->pd = newdataadr(fd, part->pd);
	part->pd2 = newdataadr(fd, part->pd2);

	direct_link_animdata(fd, part->adt);
	direct_link_partdeflect(part->pd);
	direct_link_partdeflect(part->pd2);

	part->clumpcurve = newdataadr(fd, part->clumpcurve);
	if (part->clumpcurve)
		direct_link_curvemapping(fd, part->clumpcurve);
	part->roughcurve = newdataadr(fd, part->roughcurve);
	if (part->roughcurve)
		direct_link_curvemapping(fd, part->roughcurve);
	part->twistcurve = newdataadr(fd, part->twistcurve);
	if (part->twistcurve)
		direct_link_curvemapping(fd, part->twistcurve);

	part->effector_weights = newdataadr(fd, part->effector_weights);
	if (!part->effector_weights)
		part->effector_weights = BKE_add_effector_weights(part->eff_group);

	link_list(fd, &part->dupliweights);

	part->boids = newdataadr(fd, part->boids);
	part->fluid = newdataadr(fd, part->fluid);

	if (part->boids) {
		BoidState *state;
		link_list(fd, &part->boids->states);
		
		for (state=part->boids->states.first; state; state=state->next) {
			link_list(fd, &state->rules);
			link_list(fd, &state->conditions);
			link_list(fd, &state->actions);
		}
	}
	for (a = 0; a < MAX_MTEX; a++) {
		part->mtex[a] = newdataadr(fd, part->mtex[a]);
	}

	/* Protect against integer overflow vulnerability. */
	CLAMP(part->trail_count, 1, 100000);
}

static void lib_link_particlesystems(FileData *fd, Object *ob, ID *id, ListBase *particles)
{
	ParticleSystem *psys, *psysnext;

	for (psys=particles->first; psys; psys=psysnext) {
		psysnext = psys->next;
		
		psys->part = newlibadr_us(fd, id->lib, psys->part);
		if (psys->part) {
			ParticleTarget *pt = psys->targets.first;
			
			for (; pt; pt=pt->next)
				pt->ob=newlibadr(fd, id->lib, pt->ob);
			
			psys->parent = newlibadr(fd, id->lib, psys->parent);
			psys->target_ob = newlibadr(fd, id->lib, psys->target_ob);
			
			if (psys->clmd) {
				/* XXX - from reading existing code this seems correct but intended usage of
				 * pointcache /w cloth should be added in 'ParticleSystem' - campbell */
				psys->clmd->point_cache = psys->pointcache;
				psys->clmd->ptcaches.first = psys->clmd->ptcaches.last= NULL;
				psys->clmd->coll_parms->group = newlibadr(fd, id->lib, psys->clmd->coll_parms->group);
				psys->clmd->modifier.error = NULL;
			}
		}
		else {
			/* particle modifier must be removed before particle system */
			ParticleSystemModifierData *psmd = psys_get_modifier(ob, psys);
			BLI_remlink(&ob->modifiers, psmd);
			modifier_free((ModifierData *)psmd);
			
			BLI_remlink(particles, psys);
			MEM_freeN(psys);
		}
	}
}
static void direct_link_particlesystems(FileData *fd, ListBase *particles)
{
	ParticleSystem *psys;
	ParticleData *pa;
	int a;
	
	for (psys=particles->first; psys; psys=psys->next) {
		psys->particles=newdataadr(fd, psys->particles);
		
		if (psys->particles && psys->particles->hair) {
			for (a=0, pa=psys->particles; a<psys->totpart; a++, pa++)
				pa->hair=newdataadr(fd, pa->hair);
		}
		
		if (psys->particles && psys->particles->keys) {
			for (a=0, pa=psys->particles; a<psys->totpart; a++, pa++) {
				pa->keys= NULL;
				pa->totkey= 0;
			}
			
			psys->flag &= ~PSYS_KEYED;
		}

		if (psys->particles && psys->particles->boid) {
			pa = psys->particles;
			pa->boid = newdataadr(fd, pa->boid);
			pa->boid->ground = NULL;  /* This is purely runtime data, but still can be an issue if left dangling. */
			for (a = 1, pa++; a < psys->totpart; a++, pa++) {
				pa->boid = (pa - 1)->boid + 1;
				pa->boid->ground = NULL;
			}
		}
		else if (psys->particles) {
			for (a=0, pa=psys->particles; a<psys->totpart; a++, pa++)
				pa->boid = NULL;
		}
		
		psys->fluid_springs = newdataadr(fd, psys->fluid_springs);
		
		psys->child = newdataadr(fd, psys->child);
		psys->effectors = NULL;
		
		link_list(fd, &psys->targets);
		
		psys->edit = NULL;
		psys->free_edit = NULL;
		psys->pathcache = NULL;
		psys->childcache = NULL;
		BLI_listbase_clear(&psys->pathcachebufs);
		BLI_listbase_clear(&psys->childcachebufs);
		psys->pdd = NULL;
		
		if (psys->clmd) {
			psys->clmd = newdataadr(fd, psys->clmd);
			psys->clmd->clothObject = NULL;
			psys->clmd->hairdata = NULL;
			
			psys->clmd->sim_parms= newdataadr(fd, psys->clmd->sim_parms);
			psys->clmd->coll_parms= newdataadr(fd, psys->clmd->coll_parms);
			
			if (psys->clmd->sim_parms) {
				psys->clmd->sim_parms->effector_weights = NULL;
				if (psys->clmd->sim_parms->presets > 10)
					psys->clmd->sim_parms->presets = 0;
			}
			
			psys->hair_in_mesh = psys->hair_out_mesh = NULL;
			psys->clmd->solver_result = NULL;
		}

		direct_link_pointcache_list(fd, &psys->ptcaches, &psys->pointcache, 0);
		if (psys->clmd) {
			psys->clmd->point_cache = psys->pointcache;
		}

		psys->tree = NULL;
		psys->bvhtree = NULL;

		psys->orig_psys = NULL;
		psys->batch_cache = NULL;
	}
	return;
}

/* ************ READ MESH ***************** */

static void lib_link_mesh(FileData *fd, Main *main)
{
	Mesh *me;
	
	for (me = main->mesh.first; me; me = me->id.next) {
		if (me->id.tag & LIB_TAG_NEED_LINK) {
			int i;
			
			/* Link ID Properties -- and copy this comment EXACTLY for easy finding
			 * of library blocks that implement this.*/
			IDP_LibLinkProperty(me->id.properties, fd);
			lib_link_animdata(fd, &me->id, me->adt);
			
			/* this check added for python created meshes */
			if (me->mat) {
				for (i = 0; i < me->totcol; i++) {
					me->mat[i] = newlibadr_us(fd, me->id.lib, me->mat[i]);
				}
			}
			else {
				me->totcol = 0;
			}

			me->ipo = newlibadr_us(fd, me->id.lib, me->ipo); // XXX: deprecated: old anim sys
			me->key = newlibadr_us(fd, me->id.lib, me->key);
			me->texcomesh = newlibadr_us(fd, me->id.lib, me->texcomesh);
		}
	}

	for (me = main->mesh.first; me; me = me->id.next) {
		if (me->id.tag & LIB_TAG_NEED_LINK) {
			/*check if we need to convert mfaces to mpolys*/
			if (me->totface && !me->totpoly) {
				/* temporarily switch main so that reading from
				 * external CustomData works */
				Main *gmain = G_MAIN;
				G_MAIN = main;
				
				BKE_mesh_do_versions_convert_mfaces_to_mpolys(me);
				
				G_MAIN = gmain;
			}

			/*
			 * Re-tessellate, even if the polys were just created from tessfaces, this
			 * is important because it:
			 *  - fill the CD_ORIGINDEX layer
			 *  - gives consistency of tessface between loading from a file and
			 *    converting an edited BMesh back into a mesh (i.e. it replaces
			 *    quad tessfaces in a loaded mesh immediately, instead of lazily
			 *    waiting until edit mode has been entered/exited, making it easier
			 *    to recognize problems that would otherwise only show up after edits).
			 */
#ifdef USE_TESSFACE_DEFAULT
			BKE_mesh_tessface_calc(me);
#else
			BKE_mesh_tessface_clear(me);
#endif

			me->id.tag &= ~LIB_TAG_NEED_LINK;
		}
	}
}

static void direct_link_dverts(FileData *fd, int count, MDeformVert *mdverts)
{
	int i;
	
	if (mdverts == NULL) {
		return;
	}
	
	for (i = count; i > 0; i--, mdverts++) {
		/*convert to vgroup allocation system*/
		MDeformWeight *dw;
		if (mdverts->dw && (dw = newdataadr(fd, mdverts->dw))) {
			const ssize_t dw_len = mdverts->totweight * sizeof(MDeformWeight);
			void *dw_tmp = MEM_mallocN(dw_len, "direct_link_dverts");
			memcpy(dw_tmp, dw, dw_len);
			mdverts->dw = dw_tmp;
			MEM_freeN(dw);
		}
		else {
			mdverts->dw = NULL;
			mdverts->totweight = 0;
		}
	}
}

static void direct_link_mdisps(FileData *fd, int count, MDisps *mdisps, int external)
{
	if (mdisps) {
		int i;
		
		for (i = 0; i < count; ++i) {
			mdisps[i].disps = newdataadr(fd, mdisps[i].disps);
			mdisps[i].hidden = newdataadr(fd, mdisps[i].hidden);
			
			if (mdisps[i].totdisp && !mdisps[i].level) {
				/* this calculation is only correct for loop mdisps;
				 * if loading pre-BMesh face mdisps this will be
				 * overwritten with the correct value in
				 * bm_corners_to_loops() */
				float gridsize = sqrtf(mdisps[i].totdisp);
				mdisps[i].level = (int)(logf(gridsize - 1.0f) / (float)M_LN2) + 1;
			}
			
			if ((fd->flags & FD_FLAGS_SWITCH_ENDIAN) && (mdisps[i].disps)) {
				/* DNA_struct_switch_endian doesn't do endian swap for (*disps)[] */
				/* this does swap for data written at write_mdisps() - readfile.c */
				BLI_endian_switch_float_array(*mdisps[i].disps, mdisps[i].totdisp * 3);
			}
			if (!external && !mdisps[i].disps)
				mdisps[i].totdisp = 0;
		}
	}
}

static void direct_link_grid_paint_mask(FileData *fd, int count, GridPaintMask *grid_paint_mask)
{
	if (grid_paint_mask) {
		int i;
		
		for (i = 0; i < count; ++i) {
			GridPaintMask *gpm = &grid_paint_mask[i];
			if (gpm->data)
				gpm->data = newdataadr(fd, gpm->data);
		}
	}
}

/*this isn't really a public api function, so prototyped here*/
static void direct_link_customdata(FileData *fd, CustomData *data, int count)
{
	int i = 0;
	
	data->layers = newdataadr(fd, data->layers);
	
	/* annoying workaround for bug [#31079] loading legacy files with
	 * no polygons _but_ have stale customdata */
	if (UNLIKELY(count == 0 && data->layers == NULL && data->totlayer != 0)) {
		CustomData_reset(data);
		return;
	}
	
	data->external = newdataadr(fd, data->external);
	
	while (i < data->totlayer) {
		CustomDataLayer *layer = &data->layers[i];
		
		if (layer->flag & CD_FLAG_EXTERNAL)
			layer->flag &= ~CD_FLAG_IN_MEMORY;

		layer->flag &= ~CD_FLAG_NOFREE;
		
		if (CustomData_verify_versions(data, i)) {
			layer->data = newdataadr(fd, layer->data);
			if (layer->type == CD_MDISPS)
				direct_link_mdisps(fd, count, layer->data, layer->flag & CD_FLAG_EXTERNAL);
			else if (layer->type == CD_GRID_PAINT_MASK)
				direct_link_grid_paint_mask(fd, count, layer->data);
			i++;
		}
	}
	
	CustomData_update_typemap(data);
}

static void direct_link_mesh(FileData *fd, Mesh *mesh)
{
	mesh->mat= newdataadr(fd, mesh->mat);
	test_pointer_array(fd, (void **)&mesh->mat);
	
	mesh->mvert = newdataadr(fd, mesh->mvert);
	mesh->medge = newdataadr(fd, mesh->medge);
	mesh->mface = newdataadr(fd, mesh->mface);
	mesh->mloop = newdataadr(fd, mesh->mloop);
	mesh->mpoly = newdataadr(fd, mesh->mpoly);
	mesh->tface = newdataadr(fd, mesh->tface);
	mesh->mtface = newdataadr(fd, mesh->mtface);
	mesh->mcol = newdataadr(fd, mesh->mcol);
	mesh->dvert = newdataadr(fd, mesh->dvert);
	mesh->mloopcol = newdataadr(fd, mesh->mloopcol);
	mesh->mloopuv = newdataadr(fd, mesh->mloopuv);
	mesh->mselect = newdataadr(fd, mesh->mselect);
	
	/* animdata */
	mesh->adt = newdataadr(fd, mesh->adt);
	direct_link_animdata(fd, mesh->adt);
	
	/* normally direct_link_dverts should be called in direct_link_customdata,
	 * but for backwards compat in do_versions to work we do it here */
	direct_link_dverts(fd, mesh->totvert, mesh->dvert);
	
	direct_link_customdata(fd, &mesh->vdata, mesh->totvert);
	direct_link_customdata(fd, &mesh->edata, mesh->totedge);
	direct_link_customdata(fd, &mesh->fdata, mesh->totface);
	direct_link_customdata(fd, &mesh->ldata, mesh->totloop);
	direct_link_customdata(fd, &mesh->pdata, mesh->totpoly);

	mesh->bb = NULL;
	mesh->edit_btmesh = NULL;
	BKE_mesh_runtime_reset(mesh);

	/* happens with old files */
	if (mesh->mselect == NULL) {
		mesh->totselect = 0;
	}

	/* Multires data */
	mesh->mr= newdataadr(fd, mesh->mr);
	if (mesh->mr) {
		MultiresLevel *lvl;
		
		link_list(fd, &mesh->mr->levels);
		lvl = mesh->mr->levels.first;
		
		direct_link_customdata(fd, &mesh->mr->vdata, lvl->totvert);
		direct_link_dverts(fd, lvl->totvert, CustomData_get(&mesh->mr->vdata, 0, CD_MDEFORMVERT));
		direct_link_customdata(fd, &mesh->mr->fdata, lvl->totface);
		
		mesh->mr->edge_flags = newdataadr(fd, mesh->mr->edge_flags);
		mesh->mr->edge_creases = newdataadr(fd, mesh->mr->edge_creases);
		
		mesh->mr->verts = newdataadr(fd, mesh->mr->verts);
		
		/* If mesh has the same number of vertices as the
		 * highest multires level, load the current mesh verts
		 * into multires and discard the old data. Needed
		 * because some saved files either do not have a verts
		 * array, or the verts array contains out-of-date
		 * data. */
		if (mesh->totvert == ((MultiresLevel*)mesh->mr->levels.last)->totvert) {
			if (mesh->mr->verts)
				MEM_freeN(mesh->mr->verts);
			mesh->mr->verts = MEM_dupallocN(mesh->mvert);
		}
			
		for (; lvl; lvl = lvl->next) {
			lvl->verts = newdataadr(fd, lvl->verts);
			lvl->faces = newdataadr(fd, lvl->faces);
			lvl->edges = newdataadr(fd, lvl->edges);
			lvl->colfaces = newdataadr(fd, lvl->colfaces);
		}
	}

	/* if multires is present but has no valid vertex data,
	 * there's no way to recover it; silently remove multires */
	if (mesh->mr && !mesh->mr->verts) {
		multires_free(mesh->mr);
		mesh->mr = NULL;
	}
	
	if ((fd->flags & FD_FLAGS_SWITCH_ENDIAN) && mesh->tface) {
		TFace *tf = mesh->tface;
		int i;
		
		for (i = 0; i < mesh->totface; i++, tf++) {
			BLI_endian_switch_uint32_array(tf->col, 4);
		}
	}
}

/* ************ READ LATTICE ***************** */

static void lib_link_latt(FileData *fd, Main *main)
{
	for (Lattice *lt = main->latt.first; lt; lt = lt->id.next) {
		if (lt->id.tag & LIB_TAG_NEED_LINK) {
			IDP_LibLinkProperty(lt->id.properties, fd);
			lib_link_animdata(fd, &lt->id, lt->adt);
			
			lt->ipo = newlibadr_us(fd, lt->id.lib, lt->ipo); // XXX deprecated - old animation system
			lt->key = newlibadr_us(fd, lt->id.lib, lt->key);
			
			lt->id.tag &= ~LIB_TAG_NEED_LINK;
		}
	}
}

static void direct_link_latt(FileData *fd, Lattice *lt)
{
	lt->def = newdataadr(fd, lt->def);
	
	lt->dvert = newdataadr(fd, lt->dvert);
	direct_link_dverts(fd, lt->pntsu*lt->pntsv*lt->pntsw, lt->dvert);
	
	lt->editlatt = NULL;
	lt->batch_cache = NULL;
	
	lt->adt = newdataadr(fd, lt->adt);
	direct_link_animdata(fd, lt->adt);
}


/* ************ READ OBJECT ***************** */

static void lib_link_modifiers__linkModifiers(
        void *userData, Object *ob, ID **idpoin, int cb_flag)
{
	FileData *fd = userData;

	*idpoin = newlibadr(fd, ob->id.lib, *idpoin);
	if (*idpoin != NULL && (cb_flag & IDWALK_CB_USER) != 0) {
		id_us_plus_no_lib(*idpoin);
	}
}
static void lib_link_modifiers(FileData *fd, Object *ob)
{
	modifiers_foreachIDLink(ob, lib_link_modifiers__linkModifiers, fd);

	/* If linking from a library, clear 'local' static override flag. */
	if (ob->id.lib != NULL) {
		for (ModifierData *mod = ob->modifiers.first; mod != NULL; mod = mod->next) {
			mod->flag &= ~eModifierFlag_StaticOverride_Local;
		}
	}

}

static void lib_link_object(FileData *fd, Main *main)
{
	bool warn = false;

	for (Object *ob = main->object.first; ob; ob = ob->id.next) {
		if (ob->id.tag & LIB_TAG_NEED_LINK) {
			int a;

			IDP_LibLinkProperty(ob->id.properties, fd);
			lib_link_animdata(fd, &ob->id, ob->adt);
			
// XXX deprecated - old animation system <<<
			ob->ipo = newlibadr_us(fd, ob->id.lib, ob->ipo);
			ob->action = newlibadr_us(fd, ob->id.lib, ob->action);
// >>> XXX deprecated - old animation system

			ob->parent = newlibadr(fd, ob->id.lib, ob->parent);
			ob->track = newlibadr(fd, ob->id.lib, ob->track);
			ob->poselib = newlibadr_us(fd, ob->id.lib, ob->poselib);

			/* 2.8x drops support for non-empty dupli instances. */
			if (ob->type == OB_EMPTY) {
				ob->dup_group = newlibadr_us(fd, ob->id.lib, ob->dup_group);
			}
			else {
				ob->dup_group = NULL;
				ob->transflag &= ~OB_DUPLICOLLECTION;
			}
			
			ob->proxy = newlibadr_us(fd, ob->id.lib, ob->proxy);
			if (ob->proxy) {
				/* paranoia check, actually a proxy_from pointer should never be written... */
				if (ob->proxy->id.lib == NULL) {
					ob->proxy->proxy_from = NULL;
					ob->proxy = NULL;
					
					if (ob->id.lib)
						printf("Proxy lost from  object %s lib %s\n", ob->id.name + 2, ob->id.lib->name);
					else
						printf("Proxy lost from  object %s lib <NONE>\n", ob->id.name + 2);
				}
				else {
					/* this triggers object_update to always use a copy */
					ob->proxy->proxy_from = ob;
				}
			}
			ob->proxy_group = newlibadr(fd, ob->id.lib, ob->proxy_group);
			
			void *poin = ob->data;
			ob->data = newlibadr_us(fd, ob->id.lib, ob->data);
			
			if (ob->data == NULL && poin != NULL) {
				if (ob->id.lib)
					printf("Can't find obdata of %s lib %s\n", ob->id.name + 2, ob->id.lib->name);
				else
					printf("Object %s lost data.\n", ob->id.name + 2);
				
				ob->type = OB_EMPTY;
				warn = true;
				
				if (ob->pose) {
					/* we can't call #BKE_pose_free() here because of library linking
					 * freeing will recurse down into every pose constraints ID pointers
					 * which are not always valid, so for now free directly and suffer
					 * some leaked memory rather then crashing immediately
					 * while bad this _is_ an exceptional case - campbell */
#if 0
					BKE_pose_free(ob->pose);
#else
					MEM_freeN(ob->pose);
#endif
					ob->pose= NULL;
					ob->mode &= ~OB_MODE_POSE;
				}
			}
			for (a=0; a < ob->totcol; a++) 
				ob->mat[a] = newlibadr_us(fd, ob->id.lib, ob->mat[a]);
			
			/* When the object is local and the data is library its possible
			 * the material list size gets out of sync. [#22663] */
			if (ob->data && ob->id.lib != ((ID *)ob->data)->lib) {
				const short *totcol_data = give_totcolp(ob);
				/* Only expand so as not to loose any object materials that might be set. */
				if (totcol_data && (*totcol_data > ob->totcol)) {
					/* printf("'%s' %d -> %d\n", ob->id.name, ob->totcol, *totcol_data); */
					BKE_material_resize_object(main, ob, *totcol_data, false);
				}
			}
			
			ob->gpd = newlibadr_us(fd, ob->id.lib, ob->gpd);
			
			ob->id.tag &= ~LIB_TAG_NEED_LINK;
			/* if id.us==0 a new base will be created later on */
			
			/* WARNING! Also check expand_object(), should reflect the stuff below. */
			lib_link_pose(fd, main, ob, ob->pose);
			lib_link_constraints(fd, &ob->id, &ob->constraints);
			
// XXX deprecated - old animation system <<<
			lib_link_constraint_channels(fd, &ob->id, &ob->constraintChannels);
			lib_link_nlastrips(fd, &ob->id, &ob->nlastrips);
// >>> XXX deprecated - old animation system
			
			for (PartEff *paf = ob->effect.first; paf; paf = paf->next) {
				if (paf->type == EFF_PARTICLE) {
					paf->group = newlibadr_us(fd, ob->id.lib, paf->group);
				}
			}

			{
				FluidsimModifierData *fluidmd = (FluidsimModifierData *)modifiers_findByType(ob, eModifierType_Fluidsim);
				
				if (fluidmd && fluidmd->fss)
					fluidmd->fss->ipo = newlibadr_us(fd, ob->id.lib, fluidmd->fss->ipo);  // XXX deprecated - old animation system
			}
			
			{
				SmokeModifierData *smd = (SmokeModifierData *)modifiers_findByType(ob, eModifierType_Smoke);
				
				if (smd && (smd->type == MOD_SMOKE_TYPE_DOMAIN) && smd->domain) {
					smd->domain->flags |= MOD_SMOKE_FILE_LOAD; /* flag for refreshing the simulation after loading */
				}
			}
			
			/* texture field */
			if (ob->pd)
				lib_link_partdeflect(fd, &ob->id, ob->pd);
			
			if (ob->soft) {
				ob->soft->collision_group = newlibadr(fd, ob->id.lib, ob->soft->collision_group);

				ob->soft->effector_weights->group = newlibadr(fd, ob->id.lib, ob->soft->effector_weights->group);
			}
			
			lib_link_particlesystems(fd, ob, &ob->id, &ob->particlesystem);
			lib_link_modifiers(fd, ob);

			if (ob->rigidbody_constraint) {
				ob->rigidbody_constraint->ob1 = newlibadr(fd, ob->id.lib, ob->rigidbody_constraint->ob1);
				ob->rigidbody_constraint->ob2 = newlibadr(fd, ob->id.lib, ob->rigidbody_constraint->ob2);
			}

			{
				LodLevel *level;
				for (level = ob->lodlevels.first; level; level = level->next) {
					level->source = newlibadr(fd, ob->id.lib, level->source);

					if (!level->source && level == ob->lodlevels.first)
						level->source = ob;
				}
			}
		}
	}
	
	if (warn) {
		BKE_report(fd->reports, RPT_WARNING, "Warning in console");
	}
}


static void direct_link_pose(FileData *fd, bPose *pose)
{
	bPoseChannel *pchan;

	if (!pose)
		return;

	link_list(fd, &pose->chanbase);
	link_list(fd, &pose->agroups);

	pose->chanhash = NULL;
	pose->chan_array = NULL;

	for (pchan = pose->chanbase.first; pchan; pchan=pchan->next) {
		pchan->bone = NULL;
		pchan->parent = newdataadr(fd, pchan->parent);
		pchan->child = newdataadr(fd, pchan->child);
		pchan->custom_tx = newdataadr(fd, pchan->custom_tx);
		
		pchan->bbone_prev = newdataadr(fd, pchan->bbone_prev);
		pchan->bbone_next = newdataadr(fd, pchan->bbone_next);
		
		direct_link_constraints(fd, &pchan->constraints);
		
		pchan->prop = newdataadr(fd, pchan->prop);
		IDP_DirectLinkGroup_OrFree(&pchan->prop, (fd->flags & FD_FLAGS_SWITCH_ENDIAN), fd);
		
		pchan->mpath = newdataadr(fd, pchan->mpath);
		if (pchan->mpath)
			direct_link_motionpath(fd, pchan->mpath);
		
		BLI_listbase_clear(&pchan->iktree);
		BLI_listbase_clear(&pchan->siktree);
		
		/* in case this value changes in future, clamp else we get undefined behavior */
		CLAMP(pchan->rotmode, ROT_MODE_MIN, ROT_MODE_MAX);

		pchan->draw_data = NULL;
	}
	pose->ikdata = NULL;
	if (pose->ikparam != NULL) {
		pose->ikparam = newdataadr(fd, pose->ikparam);
	}
}

static void direct_link_modifiers(FileData *fd, ListBase *lb)
{
	ModifierData *md;
	
	link_list(fd, lb);
	
	for (md=lb->first; md; md=md->next) {
		md->error = NULL;
		md->scene = NULL;
		
		/* if modifiers disappear, or for upward compatibility */
		if (NULL == modifierType_getInfo(md->type))
			md->type = eModifierType_None;
			
		if (md->type == eModifierType_Subsurf) {
			SubsurfModifierData *smd = (SubsurfModifierData *)md;
			
			smd->emCache = smd->mCache = NULL;
		}
		else if (md->type == eModifierType_Armature) {
			ArmatureModifierData *amd = (ArmatureModifierData *)md;
			
			amd->prevCos = NULL;
		}
		else if (md->type == eModifierType_Cloth) {
			ClothModifierData *clmd = (ClothModifierData *)md;
			
			clmd->clothObject = NULL;
			clmd->hairdata = NULL;
			
			clmd->sim_parms= newdataadr(fd, clmd->sim_parms);
			clmd->coll_parms= newdataadr(fd, clmd->coll_parms);
			
			direct_link_pointcache_list(fd, &clmd->ptcaches, &clmd->point_cache, 0);
			
			if (clmd->sim_parms) {
				if (clmd->sim_parms->presets > 10)
					clmd->sim_parms->presets = 0;
				
				clmd->sim_parms->reset = 0;
				
				clmd->sim_parms->effector_weights = newdataadr(fd, clmd->sim_parms->effector_weights);
				
				if (!clmd->sim_parms->effector_weights) {
					clmd->sim_parms->effector_weights = BKE_add_effector_weights(NULL);
				}
			}
			
			clmd->solver_result = NULL;
		}
		else if (md->type == eModifierType_Fluidsim) {
			FluidsimModifierData *fluidmd = (FluidsimModifierData *)md;
			
			fluidmd->fss = newdataadr(fd, fluidmd->fss);
			if (fluidmd->fss) {
				fluidmd->fss->fmd = fluidmd;
				fluidmd->fss->meshVelocities = NULL;
			}
		}
		else if (md->type == eModifierType_Smoke) {
			SmokeModifierData *smd = (SmokeModifierData *)md;
			
			if (smd->type == MOD_SMOKE_TYPE_DOMAIN) {
				smd->flow = NULL;
				smd->coll = NULL;
				smd->domain = newdataadr(fd, smd->domain);
				smd->domain->smd = smd;
				
				smd->domain->fluid = NULL;
				smd->domain->fluid_mutex = BLI_rw_mutex_alloc();
				smd->domain->wt = NULL;
				smd->domain->shadow = NULL;
				smd->domain->tex = NULL;
				smd->domain->tex_shadow = NULL;
				smd->domain->tex_flame = NULL;
				smd->domain->tex_wt = NULL;
				smd->domain->coba = newdataadr(fd, smd->domain->coba);
				
				smd->domain->effector_weights = newdataadr(fd, smd->domain->effector_weights);
				if (!smd->domain->effector_weights)
					smd->domain->effector_weights = BKE_add_effector_weights(NULL);
				
				direct_link_pointcache_list(fd, &(smd->domain->ptcaches[0]), &(smd->domain->point_cache[0]), 1);
				
				/* Smoke uses only one cache from now on, so store pointer convert */
				if (smd->domain->ptcaches[1].first || smd->domain->point_cache[1]) {
					if (smd->domain->point_cache[1]) {
						PointCache *cache = newdataadr(fd, smd->domain->point_cache[1]);
						if (cache->flag & PTCACHE_FAKE_SMOKE) {
							/* Smoke was already saved in "new format" and this cache is a fake one. */
						}
						else {
							printf("High resolution smoke cache not available due to pointcache update. Please reset the simulation.\n");
						}
						BKE_ptcache_free(cache);
					}
					BLI_listbase_clear(&smd->domain->ptcaches[1]);
					smd->domain->point_cache[1] = NULL;
				}
			}
			else if (smd->type == MOD_SMOKE_TYPE_FLOW) {
				smd->domain = NULL;
				smd->coll = NULL;
				smd->flow = newdataadr(fd, smd->flow);
				smd->flow->smd = smd;
				smd->flow->dm = NULL;
				smd->flow->verts_old = NULL;
				smd->flow->numverts = 0;
				smd->flow->psys = newdataadr(fd, smd->flow->psys);
			}
			else if (smd->type == MOD_SMOKE_TYPE_COLL) {
				smd->flow = NULL;
				smd->domain = NULL;
				smd->coll = newdataadr(fd, smd->coll);
				if (smd->coll) {
					smd->coll->smd = smd;
					smd->coll->verts_old = NULL;
					smd->coll->numverts = 0;
					smd->coll->dm = NULL;
				}
				else {
					smd->type = 0;
					smd->flow = NULL;
					smd->domain = NULL;
					smd->coll = NULL;
				}
			}
		}
		else if (md->type == eModifierType_DynamicPaint) {
			DynamicPaintModifierData *pmd = (DynamicPaintModifierData *)md;
			
			if (pmd->canvas) {
				pmd->canvas = newdataadr(fd, pmd->canvas);
				pmd->canvas->pmd = pmd;
				pmd->canvas->dm = NULL;
				pmd->canvas->flags &= ~MOD_DPAINT_BAKING; /* just in case */
				
				if (pmd->canvas->surfaces.first) {
					DynamicPaintSurface *surface;
					link_list(fd, &pmd->canvas->surfaces);
					
					for (surface=pmd->canvas->surfaces.first; surface; surface=surface->next) {
						surface->canvas = pmd->canvas;
						surface->data = NULL;
						direct_link_pointcache_list(fd, &(surface->ptcaches), &(surface->pointcache), 1);
						
						if (!(surface->effector_weights = newdataadr(fd, surface->effector_weights)))
							surface->effector_weights = BKE_add_effector_weights(NULL);
					}
				}
			}
			if (pmd->brush) {
				pmd->brush = newdataadr(fd, pmd->brush);
				pmd->brush->pmd = pmd;
				pmd->brush->psys = newdataadr(fd, pmd->brush->psys);
				pmd->brush->paint_ramp = newdataadr(fd, pmd->brush->paint_ramp);
				pmd->brush->vel_ramp = newdataadr(fd, pmd->brush->vel_ramp);
				pmd->brush->dm = NULL;
			}
		}
		else if (md->type == eModifierType_Collision) {
			CollisionModifierData *collmd = (CollisionModifierData *)md;
#if 0
			// TODO: CollisionModifier should use pointcache 
			// + have proper reset events before enabling this
			collmd->x = newdataadr(fd, collmd->x);
			collmd->xnew = newdataadr(fd, collmd->xnew);
			collmd->mfaces = newdataadr(fd, collmd->mfaces);
			
			collmd->current_x = MEM_calloc_arrayN(collmd->numverts, sizeof(MVert), "current_x");
			collmd->current_xnew = MEM_calloc_arrayN(collmd->numverts, sizeof(MVert), "current_xnew");
			collmd->current_v = MEM_calloc_arrayN(collmd->numverts, sizeof(MVert), "current_v");
#endif
			
			collmd->x = NULL;
			collmd->xnew = NULL;
			collmd->current_x = NULL;
			collmd->current_xnew = NULL;
			collmd->current_v = NULL;
			collmd->time_x = collmd->time_xnew = -1000;
			collmd->mvert_num = 0;
			collmd->tri_num = 0;
			collmd->is_static = false;
			collmd->bvhtree = NULL;
			collmd->tri = NULL;
			
		}
		else if (md->type == eModifierType_Surface) {
			SurfaceModifierData *surmd = (SurfaceModifierData *)md;
			
			surmd->mesh = NULL;
			surmd->bvhtree = NULL;
			surmd->x = NULL;
			surmd->v = NULL;
			surmd->numverts = 0;
		}
		else if (md->type == eModifierType_Hook) {
			HookModifierData *hmd = (HookModifierData *)md;
			
			hmd->indexar = newdataadr(fd, hmd->indexar);
			if (fd->flags & FD_FLAGS_SWITCH_ENDIAN) {
				BLI_endian_switch_int32_array(hmd->indexar, hmd->totindex);
			}

			hmd->curfalloff = newdataadr(fd, hmd->curfalloff);
			if (hmd->curfalloff) {
				direct_link_curvemapping(fd, hmd->curfalloff);
			}
		}
		else if (md->type == eModifierType_ParticleSystem) {
			ParticleSystemModifierData *psmd = (ParticleSystemModifierData *)md;
			
			psmd->mesh_final = NULL;
			psmd->mesh_original = NULL;
			psmd->psys= newdataadr(fd, psmd->psys);
			psmd->flag &= ~eParticleSystemFlag_psys_updated;
			psmd->flag |= eParticleSystemFlag_file_loaded;
		}
		else if (md->type == eModifierType_Explode) {
			ExplodeModifierData *psmd = (ExplodeModifierData *)md;
			
			psmd->facepa = NULL;
		}
		else if (md->type == eModifierType_MeshDeform) {
			MeshDeformModifierData *mmd = (MeshDeformModifierData *)md;
			
			mmd->bindinfluences = newdataadr(fd, mmd->bindinfluences);
			mmd->bindoffsets = newdataadr(fd, mmd->bindoffsets);
			mmd->bindcagecos = newdataadr(fd, mmd->bindcagecos);
			mmd->dyngrid = newdataadr(fd, mmd->dyngrid);
			mmd->dyninfluences = newdataadr(fd, mmd->dyninfluences);
			mmd->dynverts = newdataadr(fd, mmd->dynverts);
			
			mmd->bindweights = newdataadr(fd, mmd->bindweights);
			mmd->bindcos = newdataadr(fd, mmd->bindcos);
			
			if (fd->flags & FD_FLAGS_SWITCH_ENDIAN) {
				if (mmd->bindoffsets)  BLI_endian_switch_int32_array(mmd->bindoffsets, mmd->totvert + 1);
				if (mmd->bindcagecos)  BLI_endian_switch_float_array(mmd->bindcagecos, mmd->totcagevert * 3);
				if (mmd->dynverts)     BLI_endian_switch_int32_array(mmd->dynverts, mmd->totvert);
				if (mmd->bindweights)  BLI_endian_switch_float_array(mmd->bindweights, mmd->totvert);
				if (mmd->bindcos)      BLI_endian_switch_float_array(mmd->bindcos, mmd->totcagevert * 3);
			}
		}
		else if (md->type == eModifierType_Ocean) {
			OceanModifierData *omd = (OceanModifierData *)md;
			omd->oceancache = NULL;
			omd->ocean = NULL;
			omd->refresh = (MOD_OCEAN_REFRESH_ADD|MOD_OCEAN_REFRESH_RESET|MOD_OCEAN_REFRESH_SIM);
		}
		else if (md->type == eModifierType_Warp) {
			WarpModifierData *tmd = (WarpModifierData *)md;
			
			tmd->curfalloff= newdataadr(fd, tmd->curfalloff);
			if (tmd->curfalloff)
				direct_link_curvemapping(fd, tmd->curfalloff);
		}
		else if (md->type == eModifierType_WeightVGEdit) {
			WeightVGEditModifierData *wmd = (WeightVGEditModifierData *)md;
			
			wmd->cmap_curve = newdataadr(fd, wmd->cmap_curve);
			if (wmd->cmap_curve)
				direct_link_curvemapping(fd, wmd->cmap_curve);
		}
		else if (md->type == eModifierType_LaplacianDeform) {
			LaplacianDeformModifierData *lmd = (LaplacianDeformModifierData *)md;

			lmd->vertexco = newdataadr(fd, lmd->vertexco);
			if (fd->flags & FD_FLAGS_SWITCH_ENDIAN) {
				BLI_endian_switch_float_array(lmd->vertexco, lmd->total_verts * 3);
			}
			lmd->cache_system = NULL;
		}
		else if (md->type == eModifierType_CorrectiveSmooth) {
			CorrectiveSmoothModifierData *csmd = (CorrectiveSmoothModifierData*)md;

			if (csmd->bind_coords) {
				csmd->bind_coords = newdataadr(fd, csmd->bind_coords);
				if (fd->flags & FD_FLAGS_SWITCH_ENDIAN) {
					BLI_endian_switch_float_array((float *)csmd->bind_coords, csmd->bind_coords_num * 3);
				}
			}

			/* runtime only */
			csmd->delta_cache = NULL;
			csmd->delta_cache_num = 0;
		}
		else if (md->type == eModifierType_MeshSequenceCache) {
			MeshSeqCacheModifierData *msmcd = (MeshSeqCacheModifierData *)md;
			msmcd->reader = NULL;
		}
		else if (md->type == eModifierType_SurfaceDeform) {
			SurfaceDeformModifierData *smd = (SurfaceDeformModifierData *)md;

			smd->verts = newdataadr(fd, smd->verts);

			if (smd->verts) {
				for (int i = 0; i < smd->numverts; i++) {
					smd->verts[i].binds = newdataadr(fd, smd->verts[i].binds);

					if (smd->verts[i].binds) {
						for (int j = 0; j < smd->verts[i].numbinds; j++) {
							smd->verts[i].binds[j].vert_inds = newdataadr(fd, smd->verts[i].binds[j].vert_inds);
							smd->verts[i].binds[j].vert_weights = newdataadr(fd, smd->verts[i].binds[j].vert_weights);

							if (fd->flags & FD_FLAGS_SWITCH_ENDIAN) {
								if (smd->verts[i].binds[j].vert_inds)
									BLI_endian_switch_uint32_array(smd->verts[i].binds[j].vert_inds, smd->verts[i].binds[j].numverts);

								if (smd->verts[i].binds[j].vert_weights) {
									if (smd->verts[i].binds[j].mode == MOD_SDEF_MODE_CENTROID ||
									    smd->verts[i].binds[j].mode == MOD_SDEF_MODE_LOOPTRI)
										BLI_endian_switch_float_array(smd->verts[i].binds[j].vert_weights, 3);
									else
										BLI_endian_switch_float_array(smd->verts[i].binds[j].vert_weights, smd->verts[i].binds[j].numverts);
								}
							}
						}
					}
				}
			}
		}
	}
}

static void direct_link_object(FileData *fd, Object *ob)
{
	PartEff *paf;
	
	/* XXX This should not be needed - but seems like it can happen in some cases, so for now play safe... */
	ob->proxy_from = NULL;

	/* loading saved files with editmode enabled works, but for undo we like
	 * to stay in object mode during undo presses so keep editmode disabled.
	 *
	 * Also when linking in a file don't allow edit and pose modes.
	 * See [#34776, #42780] for more information.
	 */
	if (fd->memfile || (ob->id.tag & (LIB_TAG_EXTERN | LIB_TAG_INDIRECT))) {
		ob->mode &= ~(OB_MODE_EDIT | OB_MODE_PARTICLE_EDIT);
		if (!fd->memfile) {
			ob->mode &= ~OB_MODE_POSE;
		}
	}
	
	ob->adt = newdataadr(fd, ob->adt);
	direct_link_animdata(fd, ob->adt);
	
	ob->pose = newdataadr(fd, ob->pose);
	direct_link_pose(fd, ob->pose);
	
	ob->mpath = newdataadr(fd, ob->mpath);
	if (ob->mpath)
		direct_link_motionpath(fd, ob->mpath);
	
	link_list(fd, &ob->defbase);
	link_list(fd, &ob->fmaps);
// XXX deprecated - old animation system <<<
	direct_link_nlastrips(fd, &ob->nlastrips);
	link_list(fd, &ob->constraintChannels);
// >>> XXX deprecated - old animation system
	
	ob->mat= newdataadr(fd, ob->mat);
	test_pointer_array(fd, (void **)&ob->mat);
	ob->matbits= newdataadr(fd, ob->matbits);
	
	/* do it here, below old data gets converted */
	direct_link_modifiers(fd, &ob->modifiers);
	
	link_list(fd, &ob->effect);
	paf= ob->effect.first;
	while (paf) {
		if (paf->type == EFF_PARTICLE) {
			paf->keys = NULL;
		}
		if (paf->type == EFF_WAVE) {
			WaveEff *wav = (WaveEff*) paf;
			PartEff *next = paf->next;
			WaveModifierData *wmd = (WaveModifierData*) modifier_new(eModifierType_Wave);
			
			wmd->damp = wav->damp;
			wmd->flag = wav->flag;
			wmd->height = wav->height;
			wmd->lifetime = wav->lifetime;
			wmd->narrow = wav->narrow;
			wmd->speed = wav->speed;
			wmd->startx = wav->startx;
			wmd->starty = wav->startx;
			wmd->timeoffs = wav->timeoffs;
			wmd->width = wav->width;
			
			BLI_addtail(&ob->modifiers, wmd);
			
			BLI_remlink(&ob->effect, paf);
			MEM_freeN(paf);
			
			paf = next;
			continue;
		}
		if (paf->type == EFF_BUILD) {
			BuildEff *baf = (BuildEff*) paf;
			PartEff *next = paf->next;
			BuildModifierData *bmd = (BuildModifierData*) modifier_new(eModifierType_Build);
			
			bmd->start = baf->sfra;
			bmd->length = baf->len;
			bmd->randomize = 0;
			bmd->seed = 1;
			
			BLI_addtail(&ob->modifiers, bmd);
			
			BLI_remlink(&ob->effect, paf);
			MEM_freeN(paf);
			
			paf = next;
			continue;
		}
		paf = paf->next;
	}
	
	ob->pd= newdataadr(fd, ob->pd);
	direct_link_partdeflect(ob->pd);
	ob->soft= newdataadr(fd, ob->soft);
	if (ob->soft) {
		SoftBody *sb = ob->soft;
		
		sb->bpoint = NULL;	// init pointers so it gets rebuilt nicely
		sb->bspring = NULL;
		sb->scratch = NULL;
		/* although not used anymore */
		/* still have to be loaded to be compatible with old files */
		sb->keys = newdataadr(fd, sb->keys);
		test_pointer_array(fd, (void **)&sb->keys);
		if (sb->keys) {
			int a;
			for (a = 0; a < sb->totkey; a++) {
				sb->keys[a] = newdataadr(fd, sb->keys[a]);
			}
		}
		
		sb->effector_weights = newdataadr(fd, sb->effector_weights);
		if (!sb->effector_weights)
			sb->effector_weights = BKE_add_effector_weights(NULL);
		
		direct_link_pointcache_list(fd, &sb->ptcaches, &sb->pointcache, 0);
	}
	ob->fluidsimSettings= newdataadr(fd, ob->fluidsimSettings); /* NT */
	
	ob->rigidbody_object = newdataadr(fd, ob->rigidbody_object);
	if (ob->rigidbody_object) {
		RigidBodyOb *rbo = ob->rigidbody_object;
		
		/* must nullify the references to physics sim objects, since they no-longer exist 
		 * (and will need to be recalculated) 
		 */
		rbo->physics_object = NULL;
		rbo->physics_shape = NULL;
	}
	ob->rigidbody_constraint = newdataadr(fd, ob->rigidbody_constraint);
	if (ob->rigidbody_constraint)
		ob->rigidbody_constraint->physics_constraint = NULL;

	link_list(fd, &ob->particlesystem);
	direct_link_particlesystems(fd, &ob->particlesystem);

	direct_link_constraints(fd, &ob->constraints);

	link_list(fd, &ob->hooks);
	while (ob->hooks.first) {
		ObHook *hook = ob->hooks.first;
		HookModifierData *hmd = (HookModifierData *)modifier_new(eModifierType_Hook);
		
		hook->indexar= newdataadr(fd, hook->indexar);
		if (fd->flags & FD_FLAGS_SWITCH_ENDIAN) {
			BLI_endian_switch_int32_array(hook->indexar, hook->totindex);
		}
		
		/* Do conversion here because if we have loaded
		 * a hook we need to make sure it gets converted
		 * and freed, regardless of version.
		 */
		copy_v3_v3(hmd->cent, hook->cent);
		hmd->falloff = hook->falloff;
		hmd->force = hook->force;
		hmd->indexar = hook->indexar;
		hmd->object = hook->parent;
		memcpy(hmd->parentinv, hook->parentinv, sizeof(hmd->parentinv));
		hmd->totindex = hook->totindex;
		
		BLI_addhead(&ob->modifiers, hmd);
		BLI_remlink(&ob->hooks, hook);
		
		modifier_unique_name(&ob->modifiers, (ModifierData*)hmd);
		
		MEM_freeN(hook);
	}
	
	ob->iuser = newdataadr(fd, ob->iuser);
	if (ob->type == OB_EMPTY && ob->empty_drawtype == OB_EMPTY_IMAGE && !ob->iuser) {
		BKE_object_empty_draw_type_set(ob, ob->empty_drawtype);
	}

	ob->customdata_mask = 0;
	ob->bb = NULL;
	ob->derivedDeform = NULL;
	ob->derivedFinal = NULL;
	BKE_object_runtime_reset(ob);
	BLI_listbase_clear(&ob->gpulamp);
	BLI_listbase_clear(&ob->drawdata);
	link_list(fd, &ob->pc_ids);

	/* Runtime curve data  */
	ob->curve_cache = NULL;

	/* in case this value changes in future, clamp else we get undefined behavior */
	CLAMP(ob->rotmode, ROT_MODE_MIN, ROT_MODE_MAX);

	if (ob->sculpt) {
		ob->sculpt = MEM_callocN(sizeof(SculptSession), "reload sculpt session");
	}

	link_list(fd, &ob->lodlevels);
	ob->currentlod = ob->lodlevels.first;

	ob->preview = direct_link_preview_image(fd, ob->preview);
}

static void direct_link_view_settings(FileData *fd, ColorManagedViewSettings *view_settings)
{
	view_settings->curve_mapping = newdataadr(fd, view_settings->curve_mapping);

	if (view_settings->curve_mapping)
		direct_link_curvemapping(fd, view_settings->curve_mapping);
}

/* ***************** READ VIEW LAYER *************** */

static void direct_link_layer_collections(FileData *fd, ListBase *lb, bool master)
{
	link_list(fd, lb);
	for (LayerCollection *lc = lb->first; lc; lc = lc->next) {
#ifdef USE_COLLECTION_COMPAT_28
		lc->scene_collection = newdataadr(fd, lc->scene_collection);
#endif

		/* Master collection is not a real datablock. */
		if (master) {
			lc->collection = newdataadr(fd, lc->collection);
		}

		direct_link_layer_collections(fd, &lc->layer_collections, false);
	}
}

static void direct_link_view_layer(FileData *fd, ViewLayer *view_layer)
{
	view_layer->stats = NULL;
	link_list(fd, &view_layer->object_bases);
	view_layer->basact = newdataadr(fd, view_layer->basact);

	direct_link_layer_collections(fd, &view_layer->layer_collections, true);
	view_layer->active_collection = newdataadr(fd, view_layer->active_collection);

	view_layer->id_properties = newdataadr(fd, view_layer->id_properties);
	IDP_DirectLinkGroup_OrFree(&view_layer->id_properties, (fd->flags & FD_FLAGS_SWITCH_ENDIAN), fd);

	link_list(fd, &(view_layer->freestyle_config.modules));
	link_list(fd, &(view_layer->freestyle_config.linesets));

	BLI_listbase_clear(&view_layer->drawdata);
	view_layer->object_bases_array = NULL;
	view_layer->object_bases_hash = NULL;
}

static void lib_link_layer_collection(FileData *fd, Library *lib, LayerCollection *layer_collection, bool master)
{
	/* Master collection is not a real datablock. */
	if (!master) {
		layer_collection->collection = newlibadr(fd, lib, layer_collection->collection);
	}

	for (LayerCollection *layer_collection_nested = layer_collection->layer_collections.first;
	     layer_collection_nested != NULL;
	     layer_collection_nested = layer_collection_nested->next)
	{
		lib_link_layer_collection(fd, lib, layer_collection_nested, false);
	}
}

static void lib_link_view_layer(FileData *fd, Library *lib, ViewLayer *view_layer)
{
	/* tag scene layer to update for collection tree evaluation */
	view_layer->flag |= VIEW_LAYER_ENGINE_DIRTY;

	for (FreestyleModuleConfig *fmc = view_layer->freestyle_config.modules.first; fmc; fmc = fmc->next) {
		fmc->script = newlibadr(fd, lib, fmc->script);
	}

	for (FreestyleLineSet *fls = view_layer->freestyle_config.linesets.first; fls; fls = fls->next) {
		fls->linestyle = newlibadr_us(fd, lib, fls->linestyle);
		fls->group = newlibadr_us(fd, lib, fls->group);
	}

	for (Base *base = view_layer->object_bases.first, *base_next = NULL; base; base = base_next) {
		base_next = base->next;

		/* we only bump the use count for the collection objects */
		base->object = newlibadr(fd, lib, base->object);
		base->flag |= BASE_DIRTY_ENGINE_SETTINGS;

		if (base->object == NULL) {
			/* Free in case linked object got lost. */
			BLI_freelinkN(&view_layer->object_bases, base);
		}
	}

	for (LayerCollection *layer_collection = view_layer->layer_collections.first;
	     layer_collection != NULL;
	     layer_collection = layer_collection->next)
	{
		lib_link_layer_collection(fd, lib, layer_collection, true);
	}

	IDP_LibLinkProperty(view_layer->id_properties, fd);
}

/* ***************** READ COLLECTION *************** */

#ifdef USE_COLLECTION_COMPAT_28
static void direct_link_scene_collection(FileData *fd, SceneCollection *sc)
{
	link_list(fd, &sc->objects);
	link_list(fd, &sc->scene_collections);

	for (SceneCollection *nsc = sc->scene_collections.first; nsc; nsc = nsc->next) {
		direct_link_scene_collection(fd, nsc);
	}
}

static void lib_link_scene_collection(FileData *fd, Library *lib, SceneCollection *sc)
{
	for (LinkData *link = sc->objects.first; link; link = link->next) {
		link->data = newlibadr_us(fd, lib, link->data);
		BLI_assert(link->data);
	}

	for (SceneCollection *nsc = sc->scene_collections.first; nsc; nsc = nsc->next) {
		lib_link_scene_collection(fd, lib, nsc);
	}
}
#endif

static void direct_link_collection(FileData *fd, Collection *collection)
{
	link_list(fd, &collection->gobject);
	link_list(fd, &collection->children);

	collection->preview = direct_link_preview_image(fd, collection->preview);

	collection->flag &= ~COLLECTION_HAS_OBJECT_CACHE;
	BLI_listbase_clear(&collection->object_cache);
	BLI_listbase_clear(&collection->parents);

#ifdef USE_COLLECTION_COMPAT_28
	/* This runs before the very first doversion. */
	collection->collection = newdataadr(fd, collection->collection);
	if (collection->collection != NULL) {
		direct_link_scene_collection(fd, collection->collection);
	}

	collection->view_layer = newdataadr(fd, collection->view_layer);
	if (collection->view_layer != NULL) {
		direct_link_view_layer(fd, collection->view_layer);
	}
#endif
}

static void lib_link_collection_data(FileData *fd, Library *lib, Collection *collection)
{
	for (CollectionObject *cob = collection->gobject.first, *cob_next = NULL; cob; cob = cob_next) {
		cob_next = cob->next;
		cob->ob = newlibadr_us(fd, lib, cob->ob);

		if (cob->ob == NULL) {
			BLI_freelinkN(&collection->gobject, cob);
		}
	}

	for (CollectionChild *child = collection->children.first, *child_next = NULL; child; child = child_next) {
		child_next = child->next;
		child->collection = newlibadr_us(fd, lib, child->collection);

		if (child->collection == NULL ||
		    BKE_collection_find_cycle(collection, child->collection))
		{
			BLI_freelinkN(&collection->children, child);
		}
		else {
			CollectionParent *cparent = MEM_callocN(sizeof(CollectionParent), "CollectionParent");
			cparent->collection = collection;
			BLI_addtail(&child->collection->parents, cparent);
		}
	}
}

static void lib_link_collection(FileData *fd, Main *main)
{
	for (Collection *collection = main->collection.first; collection; collection = collection->id.next) {
		if (collection->id.tag & LIB_TAG_NEED_LINK) {
			collection->id.tag &= ~LIB_TAG_NEED_LINK;
			IDP_LibLinkProperty(collection->id.properties, fd);

#ifdef USE_COLLECTION_COMPAT_28
			if (collection->collection) {
				lib_link_scene_collection(fd, collection->id.lib, collection->collection);
			}

			if (collection->view_layer) {
				lib_link_view_layer(fd, collection->id.lib, collection->view_layer);
			}
#endif

			lib_link_collection_data(fd, collection->id.lib, collection);
		}
	}
}

/* ************ READ SCENE ***************** */

/* patch for missing scene IDs, can't be in do-versions */
static void composite_patch(bNodeTree *ntree, Scene *scene)
{
	bNode *node;
	
	for (node = ntree->nodes.first; node; node = node->next) {
		if (node->id==NULL && node->type == CMP_NODE_R_LAYERS)
			node->id = &scene->id;
	}
}

static void link_paint(FileData *fd, Scene *sce, Paint *p)
{
	if (p) {
		p->brush = newlibadr_us(fd, sce->id.lib, p->brush);
		p->palette = newlibadr_us(fd, sce->id.lib, p->palette);
		p->paint_cursor = NULL;
	}
}

static void lib_link_sequence_modifiers(FileData *fd, Scene *scene, ListBase *lb)
{
	SequenceModifierData *smd;

	for (smd = lb->first; smd; smd = smd->next) {
		if (smd->mask_id)
			smd->mask_id = newlibadr_us(fd, scene->id.lib, smd->mask_id);
	}
}

/* check for cyclic set-scene,
 * libs can cause this case which is normally prevented, see (T#####) */
#define USE_SETSCENE_CHECK

#ifdef USE_SETSCENE_CHECK
/**
 * A version of #BKE_scene_validate_setscene with special checks for linked libs.
 */
static bool scene_validate_setscene__liblink(Scene *sce, const int totscene)
{
	Scene *sce_iter;
	int a;

	if (sce->set == NULL) return 1;

	for (a = 0, sce_iter = sce; sce_iter->set; sce_iter = sce_iter->set, a++) {
		if (sce_iter->id.tag & LIB_TAG_NEED_LINK) {
			return 1;
		}

		if (a > totscene) {
			sce->set = NULL;
			return 0;
		}
	}

	return 1;
}
#endif

static void lib_link_scene(FileData *fd, Main *main)
{
#ifdef USE_SETSCENE_CHECK
	bool need_check_set = false;
	int totscene = 0;
#endif
	
	for (Scene *sce = main->scene.first; sce; sce = sce->id.next) {
		if (sce->id.tag & LIB_TAG_NEED_LINK) {
			/* Link ID Properties -- and copy this comment EXACTLY for easy finding
			 * of library blocks that implement this.*/
			IDP_LibLinkProperty(sce->id.properties, fd);
			lib_link_animdata(fd, &sce->id, sce->adt);
			
			lib_link_keyingsets(fd, &sce->id, &sce->keyingsets);
			
			sce->camera = newlibadr(fd, sce->id.lib, sce->camera);
			sce->world = newlibadr_us(fd, sce->id.lib, sce->world);
			sce->set = newlibadr(fd, sce->id.lib, sce->set);
			sce->gpd = newlibadr_us(fd, sce->id.lib, sce->gpd);
			
			link_paint(fd, sce, &sce->toolsettings->sculpt->paint);
			link_paint(fd, sce, &sce->toolsettings->vpaint->paint);
			link_paint(fd, sce, &sce->toolsettings->wpaint->paint);
			link_paint(fd, sce, &sce->toolsettings->imapaint.paint);
			link_paint(fd, sce, &sce->toolsettings->uvsculpt->paint);

			if (sce->toolsettings->sculpt)
				sce->toolsettings->sculpt->gravity_object =
						newlibadr(fd, sce->id.lib, sce->toolsettings->sculpt->gravity_object);

			if (sce->toolsettings->imapaint.stencil)
				sce->toolsettings->imapaint.stencil =
				        newlibadr_us(fd, sce->id.lib, sce->toolsettings->imapaint.stencil);

			if (sce->toolsettings->imapaint.clone)
				sce->toolsettings->imapaint.clone =
				        newlibadr_us(fd, sce->id.lib, sce->toolsettings->imapaint.clone);

			if (sce->toolsettings->imapaint.canvas)
				sce->toolsettings->imapaint.canvas =
				        newlibadr_us(fd, sce->id.lib, sce->toolsettings->imapaint.canvas);
			
			sce->toolsettings->particle.shape_object = newlibadr(fd, sce->id.lib, sce->toolsettings->particle.shape_object);
			
			for (Base *base_legacy_next, *base_legacy = sce->base.first; base_legacy; base_legacy = base_legacy_next) {
				base_legacy_next = base_legacy->next;
				
				base_legacy->object = newlibadr_us(fd, sce->id.lib, base_legacy->object);
				
				if (base_legacy->object == NULL) {
					blo_reportf_wrap(fd->reports, RPT_WARNING, TIP_("LIB: object lost from scene: '%s'"),
					                 sce->id.name + 2);
					BLI_remlink(&sce->base, base_legacy);
					if (base_legacy == sce->basact) sce->basact = NULL;
					MEM_freeN(base_legacy);
				}
			}
			
			Sequence *seq;
			SEQ_BEGIN (sce->ed, seq)
			{
				IDP_LibLinkProperty(seq->prop, fd);

				if (seq->ipo) seq->ipo = newlibadr_us(fd, sce->id.lib, seq->ipo);  // XXX deprecated - old animation system
				seq->scene_sound = NULL;
				if (seq->scene) {
					seq->scene = newlibadr(fd, sce->id.lib, seq->scene);
					if (seq->scene) {
						seq->scene_sound = BKE_sound_scene_add_scene_sound_defaults(sce, seq);
					}
				}
				if (seq->clip) {
					seq->clip = newlibadr_us(fd, sce->id.lib, seq->clip);
				}
				if (seq->mask) {
					seq->mask = newlibadr_us(fd, sce->id.lib, seq->mask);
				}
				if (seq->scene_camera) {
					seq->scene_camera = newlibadr(fd, sce->id.lib, seq->scene_camera);
				}
				if (seq->sound) {
					seq->scene_sound = NULL;
					if (seq->type == SEQ_TYPE_SOUND_HD) {
						seq->type = SEQ_TYPE_SOUND_RAM;
					}
					else {
						seq->sound = newlibadr(fd, sce->id.lib, seq->sound);
					}
					if (seq->sound) {
						id_us_plus_no_lib((ID *)seq->sound);
						seq->scene_sound = BKE_sound_add_scene_sound_defaults(sce, seq);
					}
				}
				BLI_listbase_clear(&seq->anims);

				lib_link_sequence_modifiers(fd, sce, &seq->modifiers);
			}
			SEQ_END

			for (TimeMarker *marker = sce->markers.first; marker; marker = marker->next) {
				if (marker->camera) {
					marker->camera = newlibadr(fd, sce->id.lib, marker->camera);
				}
			}
			
			BKE_sequencer_update_muting(sce->ed);
			BKE_sequencer_update_sound_bounds_all(sce);
			
			
			/* rigidbody world relies on it's linked collections */
			if (sce->rigidbody_world) {
				RigidBodyWorld *rbw = sce->rigidbody_world;
				if (rbw->group)
					rbw->group = newlibadr(fd, sce->id.lib, rbw->group);
				if (rbw->constraints)
					rbw->constraints = newlibadr(fd, sce->id.lib, rbw->constraints);
				if (rbw->effector_weights)
					rbw->effector_weights->group = newlibadr(fd, sce->id.lib, rbw->effector_weights->group);
			}
			
			if (sce->nodetree) {
				lib_link_ntree(fd, &sce->id, sce->nodetree);
				sce->nodetree->id.lib = sce->id.lib;
				composite_patch(sce->nodetree, sce);
			}
			
			for (SceneRenderLayer *srl = sce->r.layers.first; srl; srl = srl->next) {
				srl->mat_override = newlibadr_us(fd, sce->id.lib, srl->mat_override);
				for (FreestyleModuleConfig *fmc = srl->freestyleConfig.modules.first; fmc; fmc = fmc->next) {
					fmc->script = newlibadr(fd, sce->id.lib, fmc->script);
				}
				for (FreestyleLineSet *fls = srl->freestyleConfig.linesets.first; fls; fls = fls->next) {
					fls->linestyle = newlibadr_us(fd, sce->id.lib, fls->linestyle);
					fls->group = newlibadr_us(fd, sce->id.lib, fls->group);
				}
			}
			/* Motion Tracking */
			sce->clip = newlibadr_us(fd, sce->id.lib, sce->clip);

#ifdef USE_COLLECTION_COMPAT_28
			if (sce->collection) {
				lib_link_scene_collection(fd, sce->id.lib, sce->collection);
			}
#endif

			if (sce->master_collection) {
				lib_link_collection_data(fd, sce->id.lib, sce->master_collection);
			}

			for (ViewLayer *view_layer = sce->view_layers.first; view_layer; view_layer = view_layer->next) {
				lib_link_view_layer(fd, sce->id.lib, view_layer);
			}

#ifdef USE_SETSCENE_CHECK
			if (sce->set != NULL) {
				/* link flag for scenes with set would be reset later,
				 * so this way we only check cyclic for newly linked scenes.
				 */
				need_check_set = true;
			}
			else {
				/* postpone un-setting the flag until we've checked the set-scene */
				sce->id.tag &= ~LIB_TAG_NEED_LINK;
			}
#else
			sce->id.tag &= ~LIB_TAG_NEED_LINK;
#endif
		}

#ifdef USE_SETSCENE_CHECK
		totscene++;
#endif
	}

#ifdef USE_SETSCENE_CHECK
	if (need_check_set) {
		for (Scene *sce = main->scene.first; sce; sce = sce->id.next) {
			if (sce->id.tag & LIB_TAG_NEED_LINK) {
				sce->id.tag &= ~LIB_TAG_NEED_LINK;
				if (!scene_validate_setscene__liblink(sce, totscene)) {
					printf("Found cyclic background scene when linking %s\n", sce->id.name + 2);
				}
			}
		}
	}
#endif
}

#undef USE_SETSCENE_CHECK


static void link_recurs_seq(FileData *fd, ListBase *lb)
{
	Sequence *seq;
	
	link_list(fd, lb);
	
	for (seq = lb->first; seq; seq = seq->next) {
		if (seq->seqbase.first)
			link_recurs_seq(fd, &seq->seqbase);
	}
}

static void direct_link_paint(FileData *fd, Paint *p)
{
	if (p->num_input_samples < 1)
		p->num_input_samples = 1;

	p->cavity_curve = newdataadr(fd, p->cavity_curve);
	if (p->cavity_curve)
		direct_link_curvemapping(fd, p->cavity_curve);
	else
		BKE_paint_cavity_curve_preset(p, CURVE_PRESET_LINE);
}

static void direct_link_paint_helper(FileData *fd, Paint **paint)
{
	/* TODO. is this needed */
	(*paint) = newdataadr(fd, (*paint));

	if (*paint) {
		direct_link_paint(fd, *paint);
	}
}

static void direct_link_sequence_modifiers(FileData *fd, ListBase *lb)
{
	SequenceModifierData *smd;

	link_list(fd, lb);

	for (smd = lb->first; smd; smd = smd->next) {
		if (smd->mask_sequence)
			smd->mask_sequence = newdataadr(fd, smd->mask_sequence);

		if (smd->type == seqModifierType_Curves) {
			CurvesModifierData *cmd = (CurvesModifierData *) smd;

			direct_link_curvemapping(fd, &cmd->curve_mapping);
		}
		else if (smd->type == seqModifierType_HueCorrect) {
			HueCorrectModifierData *hcmd = (HueCorrectModifierData *) smd;

			direct_link_curvemapping(fd, &hcmd->curve_mapping);
		}
	}
}

static void direct_link_scene(FileData *fd, Scene *sce)
{
	Editing *ed;
	Sequence *seq;
	MetaStack *ms;
	RigidBodyWorld *rbw;
	ViewLayer *view_layer;
	SceneRenderLayer *srl;
	
	sce->depsgraph_hash = NULL;
	sce->fps_info = NULL;
	sce->customdata_mask_modal = 0;
	sce->lay_updated = 0;
	
	BKE_sound_create_scene(sce);
	
	/* set users to one by default, not in lib-link, this will increase it for compo nodes */
	id_us_ensure_real(&sce->id);
	
	link_list(fd, &(sce->base));
	
	sce->adt = newdataadr(fd, sce->adt);
	direct_link_animdata(fd, sce->adt);
	
	link_list(fd, &sce->keyingsets);
	direct_link_keyingsets(fd, &sce->keyingsets);
	
	sce->basact = newdataadr(fd, sce->basact);
	
	sce->toolsettings= newdataadr(fd, sce->toolsettings);
	if (sce->toolsettings) {
		direct_link_paint_helper(fd, (Paint**)&sce->toolsettings->sculpt);
		direct_link_paint_helper(fd, (Paint**)&sce->toolsettings->vpaint);
		direct_link_paint_helper(fd, (Paint**)&sce->toolsettings->wpaint);
		direct_link_paint_helper(fd, (Paint**)&sce->toolsettings->uvsculpt);
		
		direct_link_paint(fd, &sce->toolsettings->imapaint.paint);

		sce->toolsettings->imapaint.paintcursor = NULL;
		sce->toolsettings->particle.paintcursor = NULL;
		sce->toolsettings->particle.scene = NULL;
		sce->toolsettings->particle.object = NULL;
		sce->toolsettings->gp_sculpt.paintcursor = NULL;
		
		/* relink grease pencil drawing brushes */
		link_list(fd, &sce->toolsettings->gp_brushes);
		for (bGPDbrush *brush = sce->toolsettings->gp_brushes.first; brush; brush = brush->next) {
			brush->cur_sensitivity = newdataadr(fd, brush->cur_sensitivity);
			if (brush->cur_sensitivity) {
				direct_link_curvemapping(fd, brush->cur_sensitivity);
			}
			brush->cur_strength = newdataadr(fd, brush->cur_strength);
			if (brush->cur_strength) {
				direct_link_curvemapping(fd, brush->cur_strength);
			}
			brush->cur_jitter = newdataadr(fd, brush->cur_jitter);
			if (brush->cur_jitter) {
				direct_link_curvemapping(fd, brush->cur_jitter);
			}
		}
		
		/* relink grease pencil interpolation curves */
		sce->toolsettings->gp_interpolate.custom_ipo = newdataadr(fd, sce->toolsettings->gp_interpolate.custom_ipo);
		if (sce->toolsettings->gp_interpolate.custom_ipo) {
			direct_link_curvemapping(fd, sce->toolsettings->gp_interpolate.custom_ipo);
		}
	}

	if (sce->ed) {
		ListBase *old_seqbasep = &sce->ed->seqbase;
		
		ed = sce->ed = newdataadr(fd, sce->ed);
		
		ed->act_seq = newdataadr(fd, ed->act_seq);
		
		/* recursive link sequences, lb will be correctly initialized */
		link_recurs_seq(fd, &ed->seqbase);
		
		SEQ_BEGIN (ed, seq)
		{
			seq->seq1= newdataadr(fd, seq->seq1);
			seq->seq2= newdataadr(fd, seq->seq2);
			seq->seq3= newdataadr(fd, seq->seq3);
			
			/* a patch: after introduction of effects with 3 input strips */
			if (seq->seq3 == NULL) seq->seq3 = seq->seq2;
			
			seq->effectdata = newdataadr(fd, seq->effectdata);
			seq->stereo3d_format = newdataadr(fd, seq->stereo3d_format);
			
			if (seq->type & SEQ_TYPE_EFFECT)
				seq->flag |= SEQ_EFFECT_NOT_LOADED;
			
			if (seq->type == SEQ_TYPE_SPEED) {
				SpeedControlVars *s = seq->effectdata;
				s->frameMap = NULL;
			}

			seq->prop = newdataadr(fd, seq->prop);
			IDP_DirectLinkGroup_OrFree(&seq->prop, (fd->flags & FD_FLAGS_SWITCH_ENDIAN), fd);

			seq->strip = newdataadr(fd, seq->strip);
			if (seq->strip && seq->strip->done==0) {
				seq->strip->done = true;
				
				if (ELEM(seq->type, SEQ_TYPE_IMAGE, SEQ_TYPE_MOVIE, SEQ_TYPE_SOUND_RAM, SEQ_TYPE_SOUND_HD)) {
					seq->strip->stripdata = newdataadr(fd, seq->strip->stripdata);
				}
				else {
					seq->strip->stripdata = NULL;
				}
				if (seq->flag & SEQ_USE_CROP) {
					seq->strip->crop = newdataadr(
						fd, seq->strip->crop);
				}
				else {
					seq->strip->crop = NULL;
				}
				if (seq->flag & SEQ_USE_TRANSFORM) {
					seq->strip->transform = newdataadr(
						fd, seq->strip->transform);
				}
				else {
					seq->strip->transform = NULL;
				}
				if (seq->flag & SEQ_USE_PROXY) {
					seq->strip->proxy = newdataadr(fd, seq->strip->proxy);
					if (seq->strip->proxy) {
						seq->strip->proxy->anim = NULL;
					}
					else {
						BKE_sequencer_proxy_set(seq, true);
					}
				}
				else {
					seq->strip->proxy = NULL;
				}

				/* need to load color balance to it could be converted to modifier */
				seq->strip->color_balance = newdataadr(fd, seq->strip->color_balance);
			}

			direct_link_sequence_modifiers(fd, &seq->modifiers);
		}
		SEQ_END
		
		/* link metastack, slight abuse of structs here, have to restore pointer to internal part in struct */
		{
			Sequence temp;
			void *poin;
			intptr_t offset;
			
			offset = ((intptr_t)&(temp.seqbase)) - ((intptr_t)&temp);
			
			/* root pointer */
			if (ed->seqbasep == old_seqbasep) {
				ed->seqbasep = &ed->seqbase;
			}
			else {
				poin = POINTER_OFFSET(ed->seqbasep, -offset);
				
				poin = newdataadr(fd, poin);
				if (poin)
					ed->seqbasep = (ListBase *)POINTER_OFFSET(poin, offset);
				else
					ed->seqbasep = &ed->seqbase;
			}
			/* stack */
			link_list(fd, &(ed->metastack));
			
			for (ms = ed->metastack.first; ms; ms= ms->next) {
				ms->parseq = newdataadr(fd, ms->parseq);
				
				if (ms->oldbasep == old_seqbasep)
					ms->oldbasep= &ed->seqbase;
				else {
					poin = POINTER_OFFSET(ms->oldbasep, -offset);
					poin = newdataadr(fd, poin);
					if (poin) 
						ms->oldbasep = (ListBase *)POINTER_OFFSET(poin, offset);
					else 
						ms->oldbasep = &ed->seqbase;
				}
			}
		}
	}
	
	sce->r.avicodecdata = newdataadr(fd, sce->r.avicodecdata);
	if (sce->r.avicodecdata) {
		sce->r.avicodecdata->lpFormat = newdataadr(fd, sce->r.avicodecdata->lpFormat);
		sce->r.avicodecdata->lpParms = newdataadr(fd, sce->r.avicodecdata->lpParms);
	}
	if (sce->r.ffcodecdata.properties) {
		sce->r.ffcodecdata.properties = newdataadr(fd, sce->r.ffcodecdata.properties);
		IDP_DirectLinkGroup_OrFree(&sce->r.ffcodecdata.properties, (fd->flags & FD_FLAGS_SWITCH_ENDIAN), fd);
	}
	
	link_list(fd, &(sce->markers));
	link_list(fd, &(sce->transform_spaces));
	link_list(fd, &(sce->r.layers));
	link_list(fd, &(sce->r.views));


	for (srl = sce->r.layers.first; srl; srl = srl->next) {
		srl->prop = newdataadr(fd, srl->prop);
		IDP_DirectLinkGroup_OrFree(&srl->prop, (fd->flags & FD_FLAGS_SWITCH_ENDIAN), fd);
		link_list(fd, &(srl->freestyleConfig.modules));
		link_list(fd, &(srl->freestyleConfig.linesets));
	}
	
	sce->nodetree = newdataadr(fd, sce->nodetree);
	if (sce->nodetree) {
		direct_link_id(fd, &sce->nodetree->id);
		direct_link_nodetree(fd, sce->nodetree);
	}

	direct_link_view_settings(fd, &sce->view_settings);
	
	sce->rigidbody_world = newdataadr(fd, sce->rigidbody_world);
	rbw = sce->rigidbody_world;
	if (rbw) {
		/* must nullify the reference to physics sim object, since it no-longer exist 
		 * (and will need to be recalculated) 
		 */
		rbw->physics_world = NULL;
		rbw->objects = NULL;
		rbw->numbodies = 0;

		/* set effector weights */
		rbw->effector_weights = newdataadr(fd, rbw->effector_weights);
		if (!rbw->effector_weights)
			rbw->effector_weights = BKE_add_effector_weights(NULL);

		/* link cache */
		direct_link_pointcache_list(fd, &rbw->ptcaches, &rbw->pointcache, false);
		/* make sure simulation starts from the beginning after loading file */
		if (rbw->pointcache) {
			rbw->ltime = (float)rbw->pointcache->startframe;
		}
	}

	sce->preview = direct_link_preview_image(fd, sce->preview);

	direct_link_curvemapping(fd, &sce->r.mblur_shutter_curve);

#ifdef USE_COLLECTION_COMPAT_28
	/* this runs before the very first doversion */
	if (sce->collection) {
		sce->collection = newdataadr(fd, sce->collection);
		direct_link_scene_collection(fd, sce->collection);
	}
#endif

	if (sce->master_collection) {
		sce->master_collection = newdataadr(fd, sce->master_collection);
		direct_link_collection(fd, sce->master_collection);
	}

	/* insert into global old-new map for reading without UI (link_global accesses it again) */
	link_glob_list(fd, &sce->view_layers);
	for (view_layer = sce->view_layers.first; view_layer; view_layer = view_layer->next) {
		direct_link_view_layer(fd, view_layer);
	}

	sce->layer_properties = newdataadr(fd, sce->layer_properties);
	IDP_DirectLinkGroup_OrFree(&sce->layer_properties, (fd->flags & FD_FLAGS_SWITCH_ENDIAN), fd);
}

/* ****************** READ GREASE PENCIL ***************** */

/* relink's grease pencil data's refs */
static void lib_link_gpencil(FileData *fd, Main *main)
{
	for (bGPdata *gpd = main->gpencil.first; gpd; gpd = gpd->id.next) {
		if (gpd->id.tag & LIB_TAG_NEED_LINK) {
			IDP_LibLinkProperty(gpd->id.properties, fd);
			lib_link_animdata(fd, &gpd->id, gpd->adt);

			gpd->id.tag &= ~LIB_TAG_NEED_LINK;
		}
	}
}

/* relinks grease-pencil data - used for direct_link and old file linkage */
static void direct_link_gpencil(FileData *fd, bGPdata *gpd)
{
	bGPDlayer *gpl;
	bGPDframe *gpf;
	bGPDstroke *gps;
	bGPDpalette *palette;

	/* we must firstly have some grease-pencil data to link! */
	if (gpd == NULL)
		return;
	
	/* relink animdata */
	gpd->adt = newdataadr(fd, gpd->adt);
	direct_link_animdata(fd, gpd->adt);

	/* relink palettes */
	link_list(fd, &gpd->palettes);
	for (palette = gpd->palettes.first; palette; palette = palette->next) {
		link_list(fd, &palette->colors);
	}

	/* relink layers */
	link_list(fd, &gpd->layers);
	
	for (gpl = gpd->layers.first; gpl; gpl = gpl->next) {
		/* parent */
		gpl->parent = newlibadr(fd, gpd->id.lib, gpl->parent);
		/* relink frames */
		link_list(fd, &gpl->frames);
		gpl->actframe = newdataadr(fd, gpl->actframe);
		
		for (gpf = gpl->frames.first; gpf; gpf = gpf->next) {
			/* relink strokes (and their points) */
			link_list(fd, &gpf->strokes);
			
			for (gps = gpf->strokes.first; gps; gps = gps->next) {
				gps->points = newdataadr(fd, gps->points);
				
				/* the triangulation is not saved, so need to be recalculated */
				gps->triangles = NULL;
				gps->tot_triangles = 0;
				gps->flag |= GP_STROKE_RECALC_CACHES;
				/* the color pointer is not saved, so need to be recalculated using the color name */
				gps->palcolor = NULL;
				gps->flag |= GP_STROKE_RECALC_COLOR;
			}
		}
	}
}

/* *********** READ AREA **************** */

static void direct_link_panel_list(FileData *fd, ListBase *lb)
{
	link_list(fd, lb);

	for (Panel *pa = lb->first; pa; pa = pa->next) {
		pa->paneltab = newdataadr(fd, pa->paneltab);
		pa->runtime_flag = 0;
		pa->activedata = NULL;
		pa->type = NULL;
		direct_link_panel_list(fd, &pa->children);
	}
}

static void direct_link_region(FileData *fd, ARegion *ar, int spacetype)
{
	uiList *ui_list;

	direct_link_panel_list(fd, &ar->panels);

	link_list(fd, &ar->panels_category_active);

	link_list(fd, &ar->ui_lists);

	for (ui_list = ar->ui_lists.first; ui_list; ui_list = ui_list->next) {
		ui_list->type = NULL;
		ui_list->dyn_data = NULL;
		ui_list->properties = newdataadr(fd, ui_list->properties);
		IDP_DirectLinkGroup_OrFree(&ui_list->properties, (fd->flags & FD_FLAGS_SWITCH_ENDIAN), fd);
	}

	link_list(fd, &ar->ui_previews);

	if (spacetype == SPACE_EMPTY) {
		/* unkown space type, don't leak regiondata */
		ar->regiondata = NULL;
	}
	else if (ar->flag & RGN_FLAG_TEMP_REGIONDATA) {
		/* Runtime data, don't use. */
		ar->regiondata = NULL;
	}
	else {
		ar->regiondata = newdataadr(fd, ar->regiondata);
		if (ar->regiondata) {
			if (spacetype == SPACE_VIEW3D) {
				RegionView3D *rv3d = ar->regiondata;

				rv3d->localvd = newdataadr(fd, rv3d->localvd);
				rv3d->clipbb = newdataadr(fd, rv3d->clipbb);

				rv3d->depths = NULL;
				rv3d->gpuoffscreen = NULL;
				rv3d->render_engine = NULL;
				rv3d->sms = NULL;
				rv3d->smooth_timer = NULL;
			}
		}
	}
	
	ar->v2d.tab_offset = NULL;
	ar->v2d.tab_num = 0;
	ar->v2d.tab_cur = 0;
	ar->v2d.sms = NULL;
	ar->v2d.alpha_hor = ar->v2d.alpha_vert = 255; /* visible by default */
	ar->v2d.size_hor = ar->v2d.size_vert = 0;
	BLI_listbase_clear(&ar->panels_category);
	BLI_listbase_clear(&ar->handlers);
	BLI_listbase_clear(&ar->uiblocks);
	ar->headerstr = NULL;
	ar->visible = 0;
	ar->type = NULL;
	ar->do_draw = 0;
	ar->manipulator_map = NULL;
	ar->regiontimer = NULL;
	ar->draw_buffer = NULL;
	memset(&ar->drawrct, 0, sizeof(ar->drawrct));
}

static void direct_link_area(FileData *fd, ScrArea *area)
{
	SpaceLink *sl;
	ARegion *ar;

	link_list(fd, &(area->spacedata));
	link_list(fd, &(area->regionbase));

	BLI_listbase_clear(&area->handlers);
	area->type = NULL;	/* spacetype callbacks */
	area->butspacetype = SPACE_EMPTY; /* Should always be unset so that rna_Area_type_get works correctly */
	area->region_active_win = -1;

	area->global = newdataadr(fd, area->global);

	/* if we do not have the spacetype registered we cannot
	 * free it, so don't allocate any new memory for such spacetypes. */
	if (!BKE_spacetype_exists(area->spacetype)) {
		area->butspacetype = area->spacetype; /* Hint for versioning code to replace deprecated space types. */
		area->spacetype = SPACE_EMPTY;
	}

	for (ar = area->regionbase.first; ar; ar = ar->next) {
		direct_link_region(fd, ar, area->spacetype);
	}

	/* accident can happen when read/save new file with older version */
	/* 2.50: we now always add spacedata for info */
	if (area->spacedata.first == NULL) {
		SpaceInfo *sinfo= MEM_callocN(sizeof(SpaceInfo), "spaceinfo");
		area->spacetype= sinfo->spacetype= SPACE_INFO;
		BLI_addtail(&area->spacedata, sinfo);
	}
	/* add local view3d too */
	else if (area->spacetype == SPACE_VIEW3D) {
		blo_do_versions_view3d_split_250(area->spacedata.first, &area->regionbase);
	}

	for (sl = area->spacedata.first; sl; sl = sl->next) {
		link_list(fd, &(sl->regionbase));

		/* if we do not have the spacetype registered we cannot
		 * free it, so don't allocate any new memory for such spacetypes. */
		if (!BKE_spacetype_exists(sl->spacetype))
			sl->spacetype = SPACE_EMPTY;

		for (ar = sl->regionbase.first; ar; ar = ar->next)
			direct_link_region(fd, ar, sl->spacetype);

		if (sl->spacetype == SPACE_VIEW3D) {
			View3D *v3d= (View3D*) sl;

			v3d->flag |= V3D_INVALID_BACKBUF;

			if (v3d->gpd) {
				v3d->gpd = newdataadr(fd, v3d->gpd);
				direct_link_gpencil(fd, v3d->gpd);
			}
			v3d->localvd = newdataadr(fd, v3d->localvd);
			v3d->properties_storage = NULL;

			/* render can be quite heavy, set to solid on load */
			if (v3d->drawtype == OB_RENDER)
				v3d->drawtype = OB_SOLID;
			v3d->prev_drawtype = OB_SOLID;

			if (v3d->fx_settings.dof)
				v3d->fx_settings.dof = newdataadr(fd, v3d->fx_settings.dof);
			if (v3d->fx_settings.ssao)
				v3d->fx_settings.ssao = newdataadr(fd, v3d->fx_settings.ssao);

			blo_do_versions_view3d_split_250(v3d, &sl->regionbase);
		}
		else if (sl->spacetype == SPACE_IPO) {
			SpaceIpo *sipo = (SpaceIpo *)sl;

			sipo->ads = newdataadr(fd, sipo->ads);
			BLI_listbase_clear(&sipo->ghostCurves);
		}
		else if (sl->spacetype == SPACE_NLA) {
			SpaceNla *snla = (SpaceNla *)sl;

			snla->ads = newdataadr(fd, snla->ads);
		}
		else if (sl->spacetype == SPACE_OUTLINER) {
			SpaceOops *soops = (SpaceOops *) sl;

			/* use newdataadr_no_us and do not free old memory avoiding double
			 * frees and use of freed memory. this could happen because of a
			 * bug fixed in revision 58959 where the treestore memory address
			 * was not unique */
			TreeStore *ts = newdataadr_no_us(fd, soops->treestore);
			soops->treestore = NULL;
			if (ts) {
				TreeStoreElem *elems = newdataadr_no_us(fd, ts->data);

				soops->treestore = BLI_mempool_create(sizeof(TreeStoreElem), ts->usedelem,
				                                      512, BLI_MEMPOOL_ALLOW_ITER);
				if (ts->usedelem && elems) {
					int i;
					for (i = 0; i < ts->usedelem; i++) {
						TreeStoreElem *new_elem = BLI_mempool_alloc(soops->treestore);
						*new_elem = elems[i];
					}
				}
				/* we only saved what was used */
				soops->storeflag |= SO_TREESTORE_CLEANUP;	// at first draw
			}
			soops->treehash = NULL;
			soops->tree.first = soops->tree.last= NULL;
		}
		else if (sl->spacetype == SPACE_IMAGE) {
			SpaceImage *sima = (SpaceImage *)sl;

			sima->iuser.scene = NULL;
			sima->iuser.ok = 1;
			sima->scopes.waveform_1 = NULL;
			sima->scopes.waveform_2 = NULL;
			sima->scopes.waveform_3 = NULL;
			sima->scopes.vecscope = NULL;
			sima->scopes.ok = 0;

			/* WARNING: gpencil data is no longer stored directly in sima after 2.5 
			 * so sacrifice a few old files for now to avoid crashes with new files!
			 * committed: r28002 */
#if 0
			sima->gpd = newdataadr(fd, sima->gpd);
			if (sima->gpd)
				direct_link_gpencil(fd, sima->gpd);
#endif
		}
		else if (sl->spacetype == SPACE_NODE) {
			SpaceNode *snode = (SpaceNode *)sl;
			
			if (snode->gpd) {
				snode->gpd = newdataadr(fd, snode->gpd);
				direct_link_gpencil(fd, snode->gpd);
			}
			
			link_list(fd, &snode->treepath);
			snode->edittree = NULL;
			snode->iofsd = NULL;
			BLI_listbase_clear(&snode->linkdrag);
		}
		else if (sl->spacetype == SPACE_TEXT) {
			SpaceText *st= (SpaceText *)sl;
			
			st->drawcache = NULL;
			st->scroll_accum[0] = 0.0f;
			st->scroll_accum[1] = 0.0f;
		}
		else if (sl->spacetype == SPACE_SEQ) {
			SpaceSeq *sseq = (SpaceSeq *)sl;
			
			/* grease pencil data is not a direct data and can't be linked from direct_link*
			 * functions, it should be linked from lib_link* functions instead
			 *
			 * otherwise it'll lead to lost grease data on open because it'll likely be
			 * read from file after all other users of grease pencil and newdataadr would
			 * simple return NULL here (sergey)
			 */
#if 0
			if (sseq->gpd) {
				sseq->gpd = newdataadr(fd, sseq->gpd);
				direct_link_gpencil(fd, sseq->gpd);
			}
#endif
			sseq->scopes.reference_ibuf = NULL;
			sseq->scopes.zebra_ibuf = NULL;
			sseq->scopes.waveform_ibuf = NULL;
			sseq->scopes.sep_waveform_ibuf = NULL;
			sseq->scopes.vector_ibuf = NULL;
			sseq->scopes.histogram_ibuf = NULL;
			sseq->compositor = NULL;
		}
		else if (sl->spacetype == SPACE_BUTS) {
			SpaceButs *sbuts = (SpaceButs *)sl;

			sbuts->path= NULL;
			sbuts->texuser= NULL;
			sbuts->mainbo = sbuts->mainb;
			sbuts->mainbuser = sbuts->mainb;
		}
		else if (sl->spacetype == SPACE_CONSOLE) {
			SpaceConsole *sconsole = (SpaceConsole *)sl;
			ConsoleLine *cl, *cl_next;

			link_list(fd, &sconsole->scrollback);
			link_list(fd, &sconsole->history);

			//for (cl= sconsole->scrollback.first; cl; cl= cl->next)
			//	cl->line= newdataadr(fd, cl->line);

			/* comma expressions, (e.g. expr1, expr2, expr3) evaluate each expression,
			 * from left to right.  the right-most expression sets the result of the comma
			 * expression as a whole*/
			for (cl = sconsole->history.first; cl; cl = cl_next) {
				cl_next = cl->next;
				cl->line = newdataadr(fd, cl->line);
				if (cl->line) {
					/* the allocted length is not written, so reset here */
					cl->len_alloc = cl->len + 1;
				}
				else {
					BLI_remlink(&sconsole->history, cl);
					MEM_freeN(cl);
				}
			}
		}
		else if (sl->spacetype == SPACE_FILE) {
			SpaceFile *sfile = (SpaceFile *)sl;

			/* this sort of info is probably irrelevant for reloading...
			 * plus, it isn't saved to files yet!
			 */
			sfile->folders_prev = sfile->folders_next = NULL;
			sfile->files = NULL;
			sfile->layout = NULL;
			sfile->op = NULL;
			sfile->previews_timer = NULL;
			sfile->params = newdataadr(fd, sfile->params);
		}
		else if (sl->spacetype == SPACE_CLIP) {
			SpaceClip *sclip = (SpaceClip *)sl;

			sclip->scopes.track_search = NULL;
			sclip->scopes.track_preview = NULL;
			sclip->scopes.ok = 0;
		}
	}

	BLI_listbase_clear(&area->actionzones);

	area->v1 = newdataadr(fd, area->v1);
	area->v2 = newdataadr(fd, area->v2);
	area->v3 = newdataadr(fd, area->v3);
	area->v4 = newdataadr(fd, area->v4);
}

static void lib_link_area(FileData *fd, ID *parent_id, ScrArea *area)
{
	area->full = newlibadr(fd, parent_id->lib, area->full);

	memset(&area->runtime, 0x0, sizeof(area->runtime));

	for (SpaceLink *sl = area->spacedata.first; sl; sl= sl->next) {
		switch (sl->spacetype) {
			case SPACE_VIEW3D:
			{
				View3D *v3d = (View3D*) sl;

				v3d->camera= newlibadr(fd, parent_id->lib, v3d->camera);
				v3d->ob_centre= newlibadr(fd, parent_id->lib, v3d->ob_centre);

				if (v3d->localvd) {
					v3d->localvd->camera = newlibadr(fd, parent_id->lib, v3d->localvd->camera);
				}
				break;
			}
			case SPACE_IPO:
			{
				SpaceIpo *sipo = (SpaceIpo *)sl;
				bDopeSheet *ads = sipo->ads;

				if (ads) {
					ads->source = newlibadr(fd, parent_id->lib, ads->source);
					ads->filter_grp = newlibadr(fd, parent_id->lib, ads->filter_grp);
				}
				break;
			}
			case SPACE_BUTS:
			{
				SpaceButs *sbuts = (SpaceButs *)sl;
				sbuts->pinid = newlibadr(fd, parent_id->lib, sbuts->pinid);
				if (sbuts->pinid == NULL) {
					sbuts->flag &= ~SB_PIN_CONTEXT;
				}
				break;
			}
			case SPACE_FILE:
				break;
			case SPACE_ACTION:
			{
				SpaceAction *saction = (SpaceAction *)sl;
				bDopeSheet *ads = &saction->ads;

				if (ads) {
					ads->source = newlibadr(fd, parent_id->lib, ads->source);
					ads->filter_grp = newlibadr(fd, parent_id->lib, ads->filter_grp);
				}

				saction->action = newlibadr(fd, parent_id->lib, saction->action);
				break;
			}
			case SPACE_IMAGE:
			{
				SpaceImage *sima = (SpaceImage *)sl;

				sima->image = newlibadr_real_us(fd, parent_id->lib, sima->image);
				sima->mask_info.mask = newlibadr_real_us(fd, parent_id->lib, sima->mask_info.mask);

				/* NOTE: pre-2.5, this was local data not lib data, but now we need this as lib data
				 * so fingers crossed this works fine!
				 */
				sima->gpd = newlibadr_us(fd, parent_id->lib, sima->gpd);
				break;
			}
			case SPACE_SEQ:
			{
				SpaceSeq *sseq = (SpaceSeq *)sl;

				/* NOTE: pre-2.5, this was local data not lib data, but now we need this as lib data
				 * so fingers crossed this works fine!
				 */
				sseq->gpd = newlibadr_us(fd, parent_id->lib, sseq->gpd);
				break;
			}
			case SPACE_NLA:
			{
				SpaceNla *snla= (SpaceNla *)sl;
				bDopeSheet *ads= snla->ads;

				if (ads) {
					ads->source = newlibadr(fd, parent_id->lib, ads->source);
					ads->filter_grp = newlibadr(fd, parent_id->lib, ads->filter_grp);
				}
				break;
			}
			case SPACE_TEXT:
			{
				SpaceText *st= (SpaceText *)sl;

				st->text= newlibadr(fd, parent_id->lib, st->text);
				break;
			}
			case SPACE_SCRIPT:
			{
				SpaceScript *scpt = (SpaceScript *)sl;
				/*scpt->script = NULL; - 2.45 set to null, better re-run the script */
				if (scpt->script) {
					scpt->script = newlibadr(fd, parent_id->lib, scpt->script);
					if (scpt->script) {
						SCRIPT_SET_NULL(scpt->script);
					}
				}
				break;
			}
			case SPACE_OUTLINER:
			{
				SpaceOops *so= (SpaceOops *)sl;
				so->search_tse.id = newlibadr(fd, NULL, so->search_tse.id);

				if (so->treestore) {
					TreeStoreElem *tselem;
					BLI_mempool_iter iter;

					BLI_mempool_iternew(so->treestore, &iter);
					while ((tselem = BLI_mempool_iterstep(&iter))) {
						tselem->id = newlibadr(fd, NULL, tselem->id);
					}
					if (so->treehash) {
						/* rebuild hash table, because it depends on ids too */
						so->storeflag |= SO_TREESTORE_REBUILD;
					}
				}
				break;
			}
			case SPACE_NODE:
			{
				SpaceNode *snode = (SpaceNode *)sl;
				bNodeTreePath *path, *path_next;
				bNodeTree *ntree;

				/* node tree can be stored locally in id too, link this first */
				snode->id = newlibadr(fd, parent_id->lib, snode->id);
				snode->from = newlibadr(fd, parent_id->lib, snode->from);

				ntree = snode->id ? ntreeFromID(snode->id) : NULL;
				snode->nodetree = ntree ? ntree : newlibadr_us(fd, parent_id->lib, snode->nodetree);

				for (path = snode->treepath.first; path; path = path->next) {
					if (path == snode->treepath.first) {
						/* first nodetree in path is same as snode->nodetree */
						path->nodetree = snode->nodetree;
					}
					else
						path->nodetree = newlibadr_us(fd, parent_id->lib, path->nodetree);

					if (!path->nodetree)
						break;
				}

				/* remaining path entries are invalid, remove */
				for (; path; path = path_next) {
					path_next = path->next;

					BLI_remlink(&snode->treepath, path);
					MEM_freeN(path);
				}

				/* edittree is just the last in the path,
				 * set this directly since the path may have been shortened above */
				if (snode->treepath.last) {
					path = snode->treepath.last;
					snode->edittree = path->nodetree;
				}
				else {
					snode->edittree = NULL;
				}
				break;
			}
			case SPACE_CLIP:
			{
				SpaceClip *sclip = (SpaceClip *)sl;
				sclip->clip = newlibadr_real_us(fd, parent_id->lib, sclip->clip);
				sclip->mask_info.mask = newlibadr_real_us(fd, parent_id->lib, sclip->mask_info.mask);
				break;
			}
			default:
				break;
		}
	}
}

/**
 * \return false on error.
 */
static bool direct_link_area_map(FileData *fd, ScrAreaMap *area_map)
{
	link_list(fd, &area_map->vertbase);
	link_list(fd, &area_map->edgebase);
	link_list(fd, &area_map->areabase);
	for (ScrArea *area = area_map->areabase.first; area; area = area->next) {
		direct_link_area(fd, area);
	}

	/* edges */
	for (ScrEdge *se = area_map->edgebase.first; se; se = se->next) {
		se->v1 = newdataadr(fd, se->v1);
		se->v2 = newdataadr(fd, se->v2);
		BKE_screen_sort_scrvert(&se->v1, &se->v2);

		if (se->v1 == NULL) {
			BLI_remlink(&area_map->edgebase, se);

			return false;
		}
	}

	return true;
}

/* ************ READ WM ***************** */

static void direct_link_windowmanager(FileData *fd, wmWindowManager *wm)
{
	wmWindow *win;
	
	id_us_ensure_real(&wm->id);
	link_list(fd, &wm->windows);
	
	for (win = wm->windows.first; win; win = win->next) {
		WorkSpaceInstanceHook *hook = win->workspace_hook;

		win->workspace_hook = newdataadr(fd, hook);
		/* we need to restore a pointer to this later when reading workspaces, so store in global oldnew-map */
		oldnewmap_insert(fd->globmap, hook, win->workspace_hook, 0);

		direct_link_area_map(fd, &win->global_areas);

		win->ghostwin = NULL;
		win->gwnctx = NULL;
		win->eventstate = NULL;
		win->tweak = NULL;
#ifdef WIN32
		win->ime_data = NULL;
#endif
		
		BLI_listbase_clear(&win->queue);
		BLI_listbase_clear(&win->handlers);
		BLI_listbase_clear(&win->modalhandlers);
		BLI_listbase_clear(&win->gesture);
		
		win->active = 0;

		win->cursor       = 0;
		win->lastcursor   = 0;
		win->modalcursor  = 0;
		win->grabcursor   = 0;
		win->addmousemove = true;
		win->stereo3d_format = newdataadr(fd, win->stereo3d_format);

		/* multiview always fallback to anaglyph at file opening
		 * otherwise quadbuffer saved files can break Blender */
		if (win->stereo3d_format) {
			win->stereo3d_format->display_mode = S3D_DISPLAY_ANAGLYPH;
		}
	}
	
	BLI_listbase_clear(&wm->timers);
	BLI_listbase_clear(&wm->operators);
	BLI_listbase_clear(&wm->paintcursors);
	BLI_listbase_clear(&wm->queue);
	BKE_reports_init(&wm->reports, RPT_STORE);
	
	BLI_listbase_clear(&wm->keyconfigs);
	wm->defaultconf = NULL;
	wm->addonconf = NULL;
	wm->userconf = NULL;
	wm->undo_stack = NULL;

	wm->message_bus = NULL;

	BLI_listbase_clear(&wm->jobs);
	BLI_listbase_clear(&wm->drags);
	
	wm->windrawable = NULL;
	wm->winactive = NULL;
	wm->initialized = 0;
	wm->op_undo_depth = 0;
	wm->is_interface_locked = 0;
}

static void lib_link_windowmanager(FileData *fd, Main *main)
{
	wmWindowManager *wm;
	wmWindow *win;
	
	for (wm = main->wm.first; wm; wm = wm->id.next) {
		if (wm->id.tag & LIB_TAG_NEED_LINK) {
			/* Note: WM IDProperties are never written to file, hence no need to read/link them here. */
			for (win = wm->windows.first; win; win = win->next) {
				if (win->workspace_hook) { /* NULL for old files */
					lib_link_workspace_instance_hook(fd, win->workspace_hook, &wm->id);
				}
				win->scene = newlibadr(fd, wm->id.lib, win->scene);
				/* deprecated, but needed for versioning (will be NULL'ed then) */
				win->screen = newlibadr(fd, NULL, win->screen);
	
				for (ScrArea *area = win->global_areas.areabase.first; area; area = area->next) {
					lib_link_area(fd, &wm->id, area);
				}
			}

			wm->id.tag &= ~LIB_TAG_NEED_LINK;
		}
	}
}

/* ****************** READ SCREEN ***************** */

/* note: file read without screens option G_FILE_NO_UI; 
 * check lib pointers in call below */
static void lib_link_screen(FileData *fd, Main *main)
{
	for (bScreen *sc = main->screen.first; sc; sc = sc->id.next) {
		if (sc->id.tag & LIB_TAG_NEED_LINK) {
			IDP_LibLinkProperty(sc->id.properties, fd);
			id_us_ensure_real(&sc->id);

			/* deprecated, but needed for versioning (will be NULL'ed then) */
			sc->scene = newlibadr(fd, sc->id.lib, sc->scene);

			sc->animtimer = NULL; /* saved in rare cases */
			sc->tool_tip = NULL;
			sc->scrubbing = false;
			
			for (ScrArea *area = sc->areabase.first; area; area = area->next) {
				lib_link_area(fd, &sc->id, area);
			}
			sc->id.tag &= ~LIB_TAG_NEED_LINK;
		}
	}
}

/* how to handle user count on pointer restore */
typedef enum ePointerUserMode {
	USER_IGNORE = 0,  /* ignore user count */
	USER_REAL   = 1,  /* ensure at least one real user (fake user ignored) */
} ePointerUserMode;

static void restore_pointer_user(ID *id, ID *newid, ePointerUserMode user)
{
	BLI_assert(STREQ(newid->name + 2, id->name + 2));
	BLI_assert(newid->lib == id->lib);
	UNUSED_VARS_NDEBUG(id);

	if (user == USER_REAL) {
		id_us_ensure_real(newid);
	}
}

#ifndef USE_GHASH_RESTORE_POINTER
/**
 * A version of #restore_pointer_by_name that performs a full search (slow!).
 * Use only for limited lookups, when the overhead of
 * creating a #IDNameLib_Map for a single lookup isn't worthwhile.
 */
static void *restore_pointer_by_name_main(Main *mainp, ID *id, ePointerUserMode user)
{
	if (id) {
		ListBase *lb = which_libbase(mainp, GS(id->name));
		if (lb) {  /* there's still risk of checking corrupt mem (freed Ids in oops) */
			ID *idn = lb->first;
			for (; idn; idn = idn->next) {
				if (STREQ(idn->name + 2, id->name + 2)) {
					if (idn->lib == id->lib) {
						restore_pointer_user(id, idn, user);
						break;
					}
				}
			}
			return idn;
		}
	}
	return NULL;
}
#endif

/**
 * Only for undo files, or to restore a screen after reading without UI...
 *
 * \param user:
 * - USER_IGNORE: no usercount change
 * - USER_REAL: ensure a real user (even if a fake one is set)
 * \param id_map: lookup table, use when performing many lookups.
 * this could be made an optional argument (falling back to a full lookup),
 * however at the moment it's always available.
 */
static void *restore_pointer_by_name(struct IDNameLib_Map *id_map, ID *id, ePointerUserMode user)
{
#ifdef USE_GHASH_RESTORE_POINTER
	if (id) {
		/* use fast lookup when available */
		ID *idn = BKE_main_idmap_lookup_id(id_map, id);
		if (idn) {
			restore_pointer_user(id, idn, user);
		}
		return idn;
	}
	return NULL;
#else
	Main *mainp = BKE_main_idmap_main_get(id_map);
	return restore_pointer_by_name_main(mainp, id, user);
#endif
}

static void lib_link_seq_clipboard_pt_restore(ID *id, struct IDNameLib_Map *id_map)
{
	if (id) {
		/* clipboard must ensure this */
		BLI_assert(id->newid != NULL);
		id->newid = restore_pointer_by_name(id_map, id->newid, USER_REAL);
	}
}
static int lib_link_seq_clipboard_cb(Sequence *seq, void *arg_pt)
{
	struct IDNameLib_Map *id_map = arg_pt;

	lib_link_seq_clipboard_pt_restore((ID *)seq->scene, id_map);
	lib_link_seq_clipboard_pt_restore((ID *)seq->scene_camera, id_map);
	lib_link_seq_clipboard_pt_restore((ID *)seq->clip, id_map);
	lib_link_seq_clipboard_pt_restore((ID *)seq->mask, id_map);
	lib_link_seq_clipboard_pt_restore((ID *)seq->sound, id_map);
	return 1;
}

static void lib_link_clipboard_restore(struct IDNameLib_Map *id_map)
{
	/* update IDs stored in sequencer clipboard */
	BKE_sequencer_base_recursive_apply(&seqbase_clipboard, lib_link_seq_clipboard_cb, id_map);
}

static void lib_link_workspace_scene_data_restore(struct IDNameLib_Map *id_map, WorkSpace *workspace)
{
	for (WorkSpaceSceneRelation *relation = workspace->scene_layer_relations.first;
		 relation != NULL;
		 relation = relation->next)
	{
		relation->scene = restore_pointer_by_name(id_map, &relation->scene->id, USER_IGNORE);
	}

	/* Free any relations that got lost due to missing datablocks or view layers. */
	BKE_workspace_scene_relations_free_invalid(workspace);
}

static void lib_link_window_scene_data_restore(wmWindow *win, Scene *scene)
{
	bScreen *screen = BKE_workspace_active_screen_get(win->workspace_hook);

	for (ScrArea *area = screen->areabase.first; area; area = area->next) {
		for (SpaceLink *sl = area->spacedata.first; sl; sl = sl->next) {
			if (sl->spacetype == SPACE_VIEW3D) {
				View3D *v3d = (View3D *)sl;

				if (v3d->camera == NULL || v3d->scenelock) {
					v3d->camera = scene->camera;
				}

				if (v3d->localvd) {
					/*Base *base;*/

					v3d->localvd->camera = scene->camera;

					/* localview can become invalid during undo/redo steps, so we exit it when no could be found */
#if 0				/* XXX  regionlocalview ? */
					for (base= sc->scene->base.first; base; base= base->next) {
						if (base->lay & v3d->lay) break;
					}
					if (base==NULL) {
						v3d->lay= v3d->localvd->lay;
						v3d->layact= v3d->localvd->layact;
						MEM_freeN(v3d->localvd);
						v3d->localvd= NULL;
					}
#endif
				}
				else if (v3d->scenelock) {
					v3d->lay = scene->lay;
				}
			}
		}
	}
}

static void lib_link_workspace_layout_restore(struct IDNameLib_Map *id_map, Main *newmain, WorkSpaceLayout *layout)
{
	bScreen *screen = BKE_workspace_layout_screen_get(layout);

	/* avoid conflicts with 2.8x branch */
	{
		for (ScrArea *sa = screen->areabase.first; sa; sa = sa->next) {
			for (SpaceLink *sl = sa->spacedata.first; sl; sl = sl->next) {
				if (sl->spacetype == SPACE_VIEW3D) {
					View3D *v3d = (View3D *)sl;
					ARegion *ar;
					
					v3d->camera = restore_pointer_by_name(id_map, (ID *)v3d->camera, USER_REAL);
					v3d->ob_centre = restore_pointer_by_name(id_map, (ID *)v3d->ob_centre, USER_REAL);

					/* not very nice, but could help */
					if ((v3d->layact & v3d->lay) == 0) v3d->layact = v3d->lay;

					/* free render engines for now */
					for (ar = sa->regionbase.first; ar; ar = ar->next) {
						if (ar->regiontype == RGN_TYPE_WINDOW) {
							RegionView3D *rv3d = ar->regiondata;
							if (rv3d && rv3d->render_engine) {
								RE_engine_free(rv3d->render_engine);
								rv3d->render_engine = NULL;
							}
						}
					}
				}
				else if (sl->spacetype == SPACE_IPO) {
					SpaceIpo *sipo = (SpaceIpo *)sl;
					bDopeSheet *ads = sipo->ads;
					
					if (ads) {
						ads->source = restore_pointer_by_name(id_map, (ID *)ads->source, USER_REAL);
						
						if (ads->filter_grp)
							ads->filter_grp = restore_pointer_by_name(id_map, (ID *)ads->filter_grp, USER_IGNORE);
					}
					
					/* force recalc of list of channels (i.e. includes calculating F-Curve colors)
					 * thus preventing the "black curves" problem post-undo
					 */
					sipo->flag |= SIPO_TEMP_NEEDCHANSYNC;
				}
				else if (sl->spacetype == SPACE_BUTS) {
					SpaceButs *sbuts = (SpaceButs *)sl;
					sbuts->pinid = restore_pointer_by_name(id_map, sbuts->pinid, USER_IGNORE);
					if (sbuts->pinid == NULL) {
						sbuts->flag &= ~SB_PIN_CONTEXT;
					}

					/* TODO: restore path pointers: T40046
					 * (complicated because this contains data pointers too, not just ID)*/
					MEM_SAFE_FREE(sbuts->path);
				}
				else if (sl->spacetype == SPACE_FILE) {
					SpaceFile *sfile = (SpaceFile *)sl;
					sfile->op = NULL;
					sfile->previews_timer = NULL;
				}
				else if (sl->spacetype == SPACE_ACTION) {
					SpaceAction *saction = (SpaceAction *)sl;
					
					saction->action = restore_pointer_by_name(id_map, (ID *)saction->action, USER_REAL);
					saction->ads.source = restore_pointer_by_name(id_map, (ID *)saction->ads.source, USER_REAL);
					
					if (saction->ads.filter_grp)
						saction->ads.filter_grp = restore_pointer_by_name(id_map, (ID *)saction->ads.filter_grp, USER_IGNORE);
						
					
					/* force recalc of list of channels, potentially updating the active action 
					 * while we're at it (as it can only be updated that way) [#28962] 
					 */
					saction->flag |= SACTION_TEMP_NEEDCHANSYNC;
				}
				else if (sl->spacetype == SPACE_IMAGE) {
					SpaceImage *sima = (SpaceImage *)sl;
					
					sima->image = restore_pointer_by_name(id_map, (ID *)sima->image, USER_REAL);
					
					/* this will be freed, not worth attempting to find same scene,
					 * since it gets initialized later */
					sima->iuser.scene = NULL;
					
#if 0
					/* Those are allocated and freed by space code, no need to handle them here. */
					MEM_SAFE_FREE(sima->scopes.waveform_1);
					MEM_SAFE_FREE(sima->scopes.waveform_2);
					MEM_SAFE_FREE(sima->scopes.waveform_3);
					MEM_SAFE_FREE(sima->scopes.vecscope);
#endif
					sima->scopes.ok = 0;
					
					/* NOTE: pre-2.5, this was local data not lib data, but now we need this as lib data
					 * so assume that here we're doing for undo only...
					 */
					sima->gpd = restore_pointer_by_name(id_map, (ID *)sima->gpd, USER_REAL);
					sima->mask_info.mask = restore_pointer_by_name(id_map, (ID *)sima->mask_info.mask, USER_REAL);
				}
				else if (sl->spacetype == SPACE_SEQ) {
					SpaceSeq *sseq = (SpaceSeq *)sl;
					
					/* NOTE: pre-2.5, this was local data not lib data, but now we need this as lib data
					 * so assume that here we're doing for undo only...
					 */
					sseq->gpd = restore_pointer_by_name(id_map, (ID *)sseq->gpd, USER_REAL);
				}
				else if (sl->spacetype == SPACE_NLA) {
					SpaceNla *snla = (SpaceNla *)sl;
					bDopeSheet *ads = snla->ads;
					
					if (ads) {
						ads->source = restore_pointer_by_name(id_map, (ID *)ads->source, USER_REAL);
						
						if (ads->filter_grp)
							ads->filter_grp = restore_pointer_by_name(id_map, (ID *)ads->filter_grp, USER_IGNORE);
					}
				}
				else if (sl->spacetype == SPACE_TEXT) {
					SpaceText *st = (SpaceText *)sl;
					
					st->text = restore_pointer_by_name(id_map, (ID *)st->text, USER_REAL);
					if (st->text == NULL) st->text = newmain->text.first;
				}
				else if (sl->spacetype == SPACE_SCRIPT) {
					SpaceScript *scpt = (SpaceScript *)sl;
					
					scpt->script = restore_pointer_by_name(id_map, (ID *)scpt->script, USER_REAL);
					
					/*sc->script = NULL; - 2.45 set to null, better re-run the script */
					if (scpt->script) {
						SCRIPT_SET_NULL(scpt->script);
					}
				}
				else if (sl->spacetype == SPACE_OUTLINER) {
					SpaceOops *so= (SpaceOops *)sl;
					
					so->search_tse.id = restore_pointer_by_name(id_map, so->search_tse.id, USER_IGNORE);
					
					if (so->treestore) {
						TreeStoreElem *tselem;
						BLI_mempool_iter iter;

						BLI_mempool_iternew(so->treestore, &iter);
						while ((tselem = BLI_mempool_iterstep(&iter))) {
							/* Do not try to restore pointers to drivers/sequence/etc., can crash in undo case! */
							if (TSE_IS_REAL_ID(tselem)) {
								tselem->id = restore_pointer_by_name(id_map, tselem->id, USER_IGNORE);
							}
							else {
								tselem->id = NULL;
							}
						}
						if (so->treehash) {
							/* rebuild hash table, because it depends on ids too */
							so->storeflag |= SO_TREESTORE_REBUILD;
						}
					}
				}
				else if (sl->spacetype == SPACE_NODE) {
					SpaceNode *snode= (SpaceNode *)sl;
					bNodeTreePath *path, *path_next;
					bNodeTree *ntree;
					
					/* node tree can be stored locally in id too, link this first */
					snode->id = restore_pointer_by_name(id_map, snode->id, USER_REAL);
					snode->from = restore_pointer_by_name(id_map, snode->from, USER_IGNORE);
					
					ntree = snode->id ? ntreeFromID(snode->id) : NULL;
					snode->nodetree = ntree ? ntree : restore_pointer_by_name(id_map, (ID *)snode->nodetree, USER_REAL);
					
					for (path = snode->treepath.first; path; path = path->next) {
						if (path == snode->treepath.first) {
							/* first nodetree in path is same as snode->nodetree */
							path->nodetree = snode->nodetree;
						}
						else
							path->nodetree= restore_pointer_by_name(id_map, (ID*)path->nodetree, USER_REAL);
						
						if (!path->nodetree)
							break;
					}
					
					/* remaining path entries are invalid, remove */
					for (; path; path = path_next) {
						path_next = path->next;
						
						BLI_remlink(&snode->treepath, path);
						MEM_freeN(path);
					}
					
					/* edittree is just the last in the path,
					 * set this directly since the path may have been shortened above */
					if (snode->treepath.last) {
						path = snode->treepath.last;
						snode->edittree = path->nodetree;
					}
					else
						snode->edittree = NULL;
				}
				else if (sl->spacetype == SPACE_CLIP) {
					SpaceClip *sclip = (SpaceClip *)sl;
					
					sclip->clip = restore_pointer_by_name(id_map, (ID *)sclip->clip, USER_REAL);
					sclip->mask_info.mask = restore_pointer_by_name(id_map, (ID *)sclip->mask_info.mask, USER_REAL);
					
					sclip->scopes.ok = 0;
				}
			}
		}
	}
}

/**
 * Used to link a file (without UI) to the current UI.
 * Note that it assumes the old pointers in UI are still valid, so old Main is not freed.
 */
void blo_lib_link_restore(Main *newmain, wmWindowManager *curwm, Scene *curscene, ViewLayer *cur_view_layer)
{
	struct IDNameLib_Map *id_map = BKE_main_idmap_create(newmain);

	for (WorkSpace *workspace = newmain->workspaces.first; workspace; workspace = workspace->id.next) {
		lib_link_workspace_scene_data_restore(id_map, workspace);
		BKE_workspace_view_layer_set(workspace, cur_view_layer, curscene);

		ListBase *layouts = BKE_workspace_layouts_get(workspace);

		for (WorkSpaceLayout *layout = layouts->first; layout; layout = layout->next) {
			lib_link_workspace_layout_restore(id_map, newmain, layout);
		}
	}

	for (wmWindow *win = curwm->windows.first; win; win = win->next) {
		WorkSpace *workspace = BKE_workspace_active_get(win->workspace_hook);
		ID *workspace_id = (ID *)workspace;
		Scene *oldscene = win->scene;

		workspace = restore_pointer_by_name(id_map, workspace_id, USER_REAL);
		BKE_workspace_active_set(win->workspace_hook, workspace);
		win->scene = restore_pointer_by_name(id_map, (ID *)win->scene, USER_REAL);
		if (win->scene == NULL) {
			win->scene = curscene;
		}
		BKE_workspace_active_set(win->workspace_hook, workspace);

		/* keep cursor location through undo */
		copy_v3_v3(win->scene->cursor.location, oldscene->cursor.location);
		copy_qt_qt(win->scene->cursor.rotation, oldscene->cursor.rotation);
		lib_link_window_scene_data_restore(win, win->scene);

		BLI_assert(win->screen == NULL);
	}

	/* update IDs stored in all possible clipboards */
	lib_link_clipboard_restore(id_map);

	BKE_main_idmap_destroy(id_map);
}

/* for the saved 2.50 files without regiondata */
/* and as patch for 2.48 and older */
void blo_do_versions_view3d_split_250(View3D *v3d, ListBase *regions)
{
	ARegion *ar;
	
	for (ar = regions->first; ar; ar = ar->next) {
		if (ar->regiontype==RGN_TYPE_WINDOW && ar->regiondata==NULL) {
			RegionView3D *rv3d;
			
			rv3d = ar->regiondata = MEM_callocN(sizeof(RegionView3D), "region v3d patch");
			rv3d->persp = (char)v3d->persp;
			rv3d->view = (char)v3d->view;
			rv3d->dist = v3d->dist;
			copy_v3_v3(rv3d->ofs, v3d->ofs);
			copy_qt_qt(rv3d->viewquat, v3d->viewquat);
		}
	}
	
	/* this was not initialized correct always */
	if (v3d->gridsubdiv == 0)
		v3d->gridsubdiv = 10;
}

static bool direct_link_screen(FileData *fd, bScreen *sc)
{
	bool wrong_id = false;
	
	sc->regionbase.first = sc->regionbase.last= NULL;
	sc->context = NULL;
	sc->active_region = NULL;

	sc->preview = direct_link_preview_image(fd, sc->preview);

	if (!direct_link_area_map(fd, AREAMAP_FROM_SCREEN(sc))) {
		printf("Error reading Screen %s... removing it.\n", sc->id.name + 2);
		wrong_id = true;
	}

	return wrong_id;
}

/* ********** READ LIBRARY *************** */


static void direct_link_library(FileData *fd, Library *lib, Main *main)
{
	Main *newmain;
	
	/* check if the library was already read */
	for (newmain = fd->mainlist->first; newmain; newmain = newmain->next) {
		if (newmain->curlib) {
			if (BLI_path_cmp(newmain->curlib->filepath, lib->filepath) == 0) {
				blo_reportf_wrap(fd->reports, RPT_WARNING,
				                 TIP_("Library '%s', '%s' had multiple instances, save and reload!"),
				                 lib->name, lib->filepath);
				
				change_idid_adr(fd->mainlist, fd, lib, newmain->curlib);
/*				change_idid_adr_fd(fd, lib, newmain->curlib); */
				
				BLI_remlink(&main->library, lib);
				MEM_freeN(lib);

				/* Now, since Blender always expect **latest** Main pointer from fd->mainlist to be the active library
				 * Main pointer, where to add all non-library data-blocks found in file next, we have to switch that
				 * 'dupli' found Main to latest position in the list!
				 * Otherwise, you get weird disappearing linked data on a rather unconsistant basis.
				 * See also T53977 for reproducible case. */
				BLI_remlink(fd->mainlist, newmain);
				BLI_addtail(fd->mainlist, newmain);

				return;
			}
		}
	}

	/* make sure we have full path in lib->filepath */
	BLI_strncpy(lib->filepath, lib->name, sizeof(lib->name));
	BLI_cleanup_path(fd->relabase, lib->filepath);
	
//	printf("direct_link_library: name %s\n", lib->name);
//	printf("direct_link_library: filepath %s\n", lib->filepath);
	
	lib->packedfile = direct_link_packedfile(fd, lib->packedfile);
	
	/* new main */
	newmain = BKE_main_new();
	BLI_addtail(fd->mainlist, newmain);
	newmain->curlib = lib;
	
	lib->parent = NULL;
}

static void lib_link_library(FileData *UNUSED(fd), Main *main)
{
	Library *lib;
	for (lib = main->library.first; lib; lib = lib->id.next) {
		id_us_ensure_real(&lib->id);
	}
}

/* Always call this once you have loaded new library data to set the relative paths correctly in relation to the blend file */
static void fix_relpaths_library(const char *basepath, Main *main)
{
	Library *lib;
	/* BLO_read_from_memory uses a blank filename */
	if (basepath == NULL || basepath[0] == '\0') {
		for (lib = main->library.first; lib; lib= lib->id.next) {
			/* when loading a linked lib into a file which has not been saved,
			 * there is nothing we can be relative to, so instead we need to make
			 * it absolute. This can happen when appending an object with a relative
			 * link into an unsaved blend file. See [#27405].
			 * The remap relative option will make it relative again on save - campbell */
			if (BLI_path_is_rel(lib->name)) {
				BLI_strncpy(lib->name, lib->filepath, sizeof(lib->name));
			}
		}
	}
	else {
		for (lib = main->library.first; lib; lib = lib->id.next) {
			/* Libraries store both relative and abs paths, recreate relative paths,
			 * relative to the blend file since indirectly linked libs will be relative to their direct linked library */
			if (BLI_path_is_rel(lib->name)) {  /* if this is relative to begin with? */
				BLI_strncpy(lib->name, lib->filepath, sizeof(lib->name));
				BLI_path_rel(lib->name, basepath);
			}
		}
	}
}

/* ************ READ PROBE ***************** */

static void lib_link_lightprobe(FileData *fd, Main *main)
{
	for (LightProbe *prb = main->lightprobe.first; prb; prb = prb->id.next) {
		if (prb->id.tag & LIB_TAG_NEED_LINK) {
			IDP_LibLinkProperty(prb->id.properties, fd);
			lib_link_animdata(fd, &prb->id, prb->adt);

			prb->visibility_grp = newlibadr(fd, prb->id.lib, prb->visibility_grp);

			prb->id.tag &= ~LIB_TAG_NEED_LINK;
		}
	}
}

static void direct_link_lightprobe(FileData *fd, LightProbe *prb)
{
	prb->adt = newdataadr(fd, prb->adt);
	direct_link_animdata(fd, prb->adt);
}

/* ************ READ SPEAKER ***************** */

static void lib_link_speaker(FileData *fd, Main *main)
{
	for (Speaker *spk = main->speaker.first; spk; spk = spk->id.next) {
		if (spk->id.tag & LIB_TAG_NEED_LINK) {
			IDP_LibLinkProperty(spk->id.properties, fd);
			lib_link_animdata(fd, &spk->id, spk->adt);
			
			spk->sound = newlibadr_us(fd, spk->id.lib, spk->sound);

			spk->id.tag &= ~LIB_TAG_NEED_LINK;
		}
	}
}

static void direct_link_speaker(FileData *fd, Speaker *spk)
{
	spk->adt = newdataadr(fd, spk->adt);
	direct_link_animdata(fd, spk->adt);

#if 0
	spk->sound = newdataadr(fd, spk->sound);
	direct_link_sound(fd, spk->sound);
#endif
}

/* ************** READ SOUND ******************* */

static void direct_link_sound(FileData *fd, bSound *sound)
{
	sound->handle = NULL;
	sound->playback_handle = NULL;

	/* versioning stuff, if there was a cache, then we enable caching: */
	if (sound->cache) {
		sound->flags |= SOUND_FLAGS_CACHING;
		sound->cache = NULL;
	}

	if (fd->soundmap) {
		sound->waveform = newsoundadr(fd, sound->waveform);
	}	
	else {
		sound->waveform = NULL;
	}
		
	if (sound->spinlock) {
		sound->spinlock = MEM_mallocN(sizeof(SpinLock), "sound_spinlock");
		BLI_spin_init(sound->spinlock);
	}
	/* clear waveform loading flag */
	sound->flags &= ~SOUND_FLAGS_WAVEFORM_LOADING;

	sound->packedfile = direct_link_packedfile(fd, sound->packedfile);
	sound->newpackedfile = direct_link_packedfile(fd, sound->newpackedfile);
}

static void lib_link_sound(FileData *fd, Main *main)
{
	for (bSound *sound = main->sound.first; sound; sound = sound->id.next) {
		if (sound->id.tag & LIB_TAG_NEED_LINK) {
			IDP_LibLinkProperty(sound->id.properties, fd);

			sound->ipo = newlibadr_us(fd, sound->id.lib, sound->ipo); // XXX deprecated - old animation system
			
			BKE_sound_load(main, sound);

			sound->id.tag &= ~LIB_TAG_NEED_LINK;
		}
	}
}

/* ***************** READ MOVIECLIP *************** */

static void direct_link_movieReconstruction(FileData *fd, MovieTrackingReconstruction *reconstruction)
{
	reconstruction->cameras = newdataadr(fd, reconstruction->cameras);
}

static void direct_link_movieTracks(FileData *fd, ListBase *tracksbase)
{
	MovieTrackingTrack *track;
	
	link_list(fd, tracksbase);
	
	for (track = tracksbase->first; track; track = track->next) {
		track->markers = newdataadr(fd, track->markers);
	}
}

static void direct_link_moviePlaneTracks(FileData *fd, ListBase *plane_tracks_base)
{
	MovieTrackingPlaneTrack *plane_track;

	link_list(fd, plane_tracks_base);

	for (plane_track = plane_tracks_base->first;
	     plane_track;
	     plane_track = plane_track->next)
	{
		int i;

		plane_track->point_tracks = newdataadr(fd, plane_track->point_tracks);
		test_pointer_array(fd, (void **)&plane_track->point_tracks);
		for (i = 0; i < plane_track->point_tracksnr; i++) {
			plane_track->point_tracks[i] = newdataadr(fd, plane_track->point_tracks[i]);
		}

		plane_track->markers = newdataadr(fd, plane_track->markers);
	}
}

static void direct_link_movieclip(FileData *fd, MovieClip *clip)
{
	MovieTracking *tracking = &clip->tracking;
	MovieTrackingObject *object;

	clip->adt= newdataadr(fd, clip->adt);

	if (fd->movieclipmap) clip->cache = newmclipadr(fd, clip->cache);
	else clip->cache = NULL;

	if (fd->movieclipmap) clip->tracking.camera.intrinsics = newmclipadr(fd, clip->tracking.camera.intrinsics);
	else clip->tracking.camera.intrinsics = NULL;

	direct_link_movieTracks(fd, &tracking->tracks);
	direct_link_moviePlaneTracks(fd, &tracking->plane_tracks);
	direct_link_movieReconstruction(fd, &tracking->reconstruction);

	clip->tracking.act_track = newdataadr(fd, clip->tracking.act_track);
	clip->tracking.act_plane_track = newdataadr(fd, clip->tracking.act_plane_track);

	clip->anim = NULL;
	clip->tracking_context = NULL;
	clip->tracking.stats = NULL;

	/* Needed for proper versioning, will be NULL for all newer files anyway. */
	clip->tracking.stabilization.rot_track = newdataadr(fd, clip->tracking.stabilization.rot_track);

	clip->tracking.dopesheet.ok = 0;
	BLI_listbase_clear(&clip->tracking.dopesheet.channels);
	BLI_listbase_clear(&clip->tracking.dopesheet.coverage_segments);

	link_list(fd, &tracking->objects);
	
	for (object = tracking->objects.first; object; object = object->next) {
		direct_link_movieTracks(fd, &object->tracks);
		direct_link_moviePlaneTracks(fd, &object->plane_tracks);
		direct_link_movieReconstruction(fd, &object->reconstruction);
	}
}

static void lib_link_movieTracks(FileData *fd, MovieClip *clip, ListBase *tracksbase)
{
	MovieTrackingTrack *track;

	for (track = tracksbase->first; track; track = track->next) {
		track->gpd = newlibadr_us(fd, clip->id.lib, track->gpd);
	}
}

static void lib_link_moviePlaneTracks(FileData *fd, MovieClip *clip, ListBase *tracksbase)
{
	MovieTrackingPlaneTrack *plane_track;

	for (plane_track = tracksbase->first; plane_track; plane_track = plane_track->next) {
		plane_track->image = newlibadr_us(fd, clip->id.lib, plane_track->image);
	}
}

static void lib_link_movieclip(FileData *fd, Main *main)
{
	for (MovieClip *clip = main->movieclip.first; clip; clip = clip->id.next) {
		if (clip->id.tag & LIB_TAG_NEED_LINK) {
			MovieTracking *tracking = &clip->tracking;

			IDP_LibLinkProperty(clip->id.properties, fd);
			lib_link_animdata(fd, &clip->id, clip->adt);
			
			clip->gpd = newlibadr_us(fd, clip->id.lib, clip->gpd);
			
			lib_link_movieTracks(fd, clip, &tracking->tracks);
			lib_link_moviePlaneTracks(fd, clip, &tracking->plane_tracks);

			for (MovieTrackingObject *object = tracking->objects.first; object; object = object->next) {
				lib_link_movieTracks(fd, clip, &object->tracks);
				lib_link_moviePlaneTracks(fd, clip, &object->plane_tracks);
			}

			clip->id.tag &= ~LIB_TAG_NEED_LINK;
		}
	}
}

/* ***************** READ MOVIECLIP *************** */

static void direct_link_mask(FileData *fd, Mask *mask)
{
	MaskLayer *masklay;

	mask->adt = newdataadr(fd, mask->adt);

	link_list(fd, &mask->masklayers);

	for (masklay = mask->masklayers.first; masklay; masklay = masklay->next) {
		MaskSpline *spline;
		MaskLayerShape *masklay_shape;

		/* can't use newdataadr since it's a pointer within an array */
		MaskSplinePoint *act_point_search = NULL;

		link_list(fd, &masklay->splines);

		for (spline = masklay->splines.first; spline; spline = spline->next) {
			MaskSplinePoint *points_old = spline->points;
			int i;

			spline->points = newdataadr(fd, spline->points);

			for (i = 0; i < spline->tot_point; i++) {
				MaskSplinePoint *point = &spline->points[i];

				if (point->tot_uw)
					point->uw = newdataadr(fd, point->uw);
			}

			/* detect active point */
			if ((act_point_search == NULL) &&
			    (masklay->act_point >= points_old) &&
			    (masklay->act_point <  points_old + spline->tot_point))
			{
				act_point_search = &spline->points[masklay->act_point - points_old];
			}
		}

		link_list(fd, &masklay->splines_shapes);

		for (masklay_shape = masklay->splines_shapes.first; masklay_shape; masklay_shape = masklay_shape->next) {
			masklay_shape->data = newdataadr(fd, masklay_shape->data);

			if (masklay_shape->tot_vert) {
				if (fd->flags & FD_FLAGS_SWITCH_ENDIAN) {
					BLI_endian_switch_float_array(masklay_shape->data,
					                              masklay_shape->tot_vert * sizeof(float) * MASK_OBJECT_SHAPE_ELEM_SIZE);

				}
			}
		}

		masklay->act_spline = newdataadr(fd, masklay->act_spline);
		masklay->act_point = act_point_search;
	}
}

static void lib_link_mask_parent(FileData *fd, Mask *mask, MaskParent *parent)
{
	parent->id = newlibadr_us(fd, mask->id.lib, parent->id);
}

static void lib_link_mask(FileData *fd, Main *main)
{
	for (Mask *mask = main->mask.first; mask; mask = mask->id.next) {
		if (mask->id.tag & LIB_TAG_NEED_LINK) {
			IDP_LibLinkProperty(mask->id.properties, fd);
			lib_link_animdata(fd, &mask->id, mask->adt);

			for (MaskLayer *masklay = mask->masklayers.first; masklay; masklay = masklay->next) {
				MaskSpline *spline;

				spline = masklay->splines.first;
				while (spline) {
					int i;

					for (i = 0; i < spline->tot_point; i++) {
						MaskSplinePoint *point = &spline->points[i];

						lib_link_mask_parent(fd, mask, &point->parent);
					}

					lib_link_mask_parent(fd, mask, &spline->parent);

					spline = spline->next;
				}
			}

			mask->id.tag &= ~LIB_TAG_NEED_LINK;
		}
	}
}

/* ************ READ LINE STYLE ***************** */

static void lib_link_linestyle(FileData *fd, Main *main)
{
	for (FreestyleLineStyle *linestyle = main->linestyle.first; linestyle; linestyle = linestyle->id.next) {
		if (linestyle->id.tag & LIB_TAG_NEED_LINK) {
			LineStyleModifier *m;

			IDP_LibLinkProperty(linestyle->id.properties, fd);
			lib_link_animdata(fd, &linestyle->id, linestyle->adt);

			for (m = linestyle->color_modifiers.first; m; m = m->next) {
				switch (m->type) {
				case LS_MODIFIER_DISTANCE_FROM_OBJECT:
					{
						LineStyleColorModifier_DistanceFromObject *cm = (LineStyleColorModifier_DistanceFromObject *)m;
						cm->target = newlibadr(fd, linestyle->id.lib, cm->target);
					}
					break;
				}
			}
			for (m = linestyle->alpha_modifiers.first; m; m = m->next) {
				switch (m->type) {
				case LS_MODIFIER_DISTANCE_FROM_OBJECT:
					{
						LineStyleAlphaModifier_DistanceFromObject *am = (LineStyleAlphaModifier_DistanceFromObject *)m;
						am->target = newlibadr(fd, linestyle->id.lib, am->target);
					}
					break;
				}
			}
			for (m = linestyle->thickness_modifiers.first; m; m = m->next) {
				switch (m->type) {
				case LS_MODIFIER_DISTANCE_FROM_OBJECT:
					{
						LineStyleThicknessModifier_DistanceFromObject *tm = (LineStyleThicknessModifier_DistanceFromObject *)m;
						tm->target = newlibadr(fd, linestyle->id.lib, tm->target);
					}
					break;
				}
			}
			for (int a = 0; a < MAX_MTEX; a++) {
				MTex *mtex = linestyle->mtex[a];
				if (mtex) {
					mtex->tex = newlibadr_us(fd, linestyle->id.lib, mtex->tex);
					mtex->object = newlibadr(fd, linestyle->id.lib, mtex->object);
				}
			}
			if (linestyle->nodetree) {
				lib_link_ntree(fd, &linestyle->id, linestyle->nodetree);
				linestyle->nodetree->id.lib = linestyle->id.lib;
			}

			linestyle->id.tag &= ~LIB_TAG_NEED_LINK;
		}
	}
}

static void direct_link_linestyle_color_modifier(FileData *fd, LineStyleModifier *modifier)
{
	switch (modifier->type) {
	case LS_MODIFIER_ALONG_STROKE:
		{
			LineStyleColorModifier_AlongStroke *m = (LineStyleColorModifier_AlongStroke *)modifier;
			m->color_ramp = newdataadr(fd, m->color_ramp);
		}
		break;
	case LS_MODIFIER_DISTANCE_FROM_CAMERA:
		{
			LineStyleColorModifier_DistanceFromCamera *m = (LineStyleColorModifier_DistanceFromCamera *)modifier;
			m->color_ramp = newdataadr(fd, m->color_ramp);
		}
		break;
	case LS_MODIFIER_DISTANCE_FROM_OBJECT:
		{
			LineStyleColorModifier_DistanceFromObject *m = (LineStyleColorModifier_DistanceFromObject *)modifier;
			m->color_ramp = newdataadr(fd, m->color_ramp);
		}
		break;
	case LS_MODIFIER_MATERIAL:
		{
			LineStyleColorModifier_Material *m = (LineStyleColorModifier_Material *)modifier;
			m->color_ramp = newdataadr(fd, m->color_ramp);
		}
		break;
	case LS_MODIFIER_TANGENT:
		{
			LineStyleColorModifier_Tangent *m = (LineStyleColorModifier_Tangent *)modifier;
			m->color_ramp = newdataadr(fd, m->color_ramp);
		}
		break;
	case LS_MODIFIER_NOISE:
		{
			LineStyleColorModifier_Noise *m = (LineStyleColorModifier_Noise *)modifier;
			m->color_ramp = newdataadr(fd, m->color_ramp);
		}
		break;
	case LS_MODIFIER_CREASE_ANGLE:
		{
			LineStyleColorModifier_CreaseAngle *m = (LineStyleColorModifier_CreaseAngle *)modifier;
			m->color_ramp = newdataadr(fd, m->color_ramp);
		}
		break;
	case LS_MODIFIER_CURVATURE_3D:
		{
			LineStyleColorModifier_Curvature_3D *m = (LineStyleColorModifier_Curvature_3D *)modifier;
			m->color_ramp = newdataadr(fd, m->color_ramp);
		}
		break;
	}
}

static void direct_link_linestyle_alpha_modifier(FileData *fd, LineStyleModifier *modifier)
{
	switch (modifier->type) {
	case LS_MODIFIER_ALONG_STROKE:
		{
			LineStyleAlphaModifier_AlongStroke *m = (LineStyleAlphaModifier_AlongStroke *)modifier;
			m->curve = newdataadr(fd, m->curve);
			direct_link_curvemapping(fd, m->curve);
		}
		break;
	case LS_MODIFIER_DISTANCE_FROM_CAMERA:
		{
			LineStyleAlphaModifier_DistanceFromCamera *m = (LineStyleAlphaModifier_DistanceFromCamera *)modifier;
			m->curve = newdataadr(fd, m->curve);
			direct_link_curvemapping(fd, m->curve);
		}
		break;
	case LS_MODIFIER_DISTANCE_FROM_OBJECT:
		{
			LineStyleAlphaModifier_DistanceFromObject *m = (LineStyleAlphaModifier_DistanceFromObject *)modifier;
			m->curve = newdataadr(fd, m->curve);
			direct_link_curvemapping(fd, m->curve);
		}
		break;
	case LS_MODIFIER_MATERIAL:
		{
			LineStyleAlphaModifier_Material *m = (LineStyleAlphaModifier_Material *)modifier;
			m->curve = newdataadr(fd, m->curve);
			direct_link_curvemapping(fd, m->curve);
		}
		break;
	case LS_MODIFIER_TANGENT:
		{
			LineStyleAlphaModifier_Tangent *m = (LineStyleAlphaModifier_Tangent *)modifier;
			m->curve = newdataadr(fd, m->curve);
			direct_link_curvemapping(fd, m->curve);
		}
		break;
	case LS_MODIFIER_NOISE:
		{
			LineStyleAlphaModifier_Noise *m = (LineStyleAlphaModifier_Noise *)modifier;
			m->curve = newdataadr(fd, m->curve);
			direct_link_curvemapping(fd, m->curve);
		}
		break;
	case LS_MODIFIER_CREASE_ANGLE:
		{
			LineStyleAlphaModifier_CreaseAngle *m = (LineStyleAlphaModifier_CreaseAngle *)modifier;
			m->curve = newdataadr(fd, m->curve);
			direct_link_curvemapping(fd, m->curve);
		}
		break;
	case LS_MODIFIER_CURVATURE_3D:
		{
			LineStyleAlphaModifier_Curvature_3D *m = (LineStyleAlphaModifier_Curvature_3D *)modifier;
			m->curve = newdataadr(fd, m->curve);
			direct_link_curvemapping(fd, m->curve);
		}
		break;
	}
}

static void direct_link_linestyle_thickness_modifier(FileData *fd, LineStyleModifier *modifier)
{
	switch (modifier->type) {
	case LS_MODIFIER_ALONG_STROKE:
		{
			LineStyleThicknessModifier_AlongStroke *m = (LineStyleThicknessModifier_AlongStroke *)modifier;
			m->curve = newdataadr(fd, m->curve);
			direct_link_curvemapping(fd, m->curve);
		}
		break;
	case LS_MODIFIER_DISTANCE_FROM_CAMERA:
		{
			LineStyleThicknessModifier_DistanceFromCamera *m = (LineStyleThicknessModifier_DistanceFromCamera *)modifier;
			m->curve = newdataadr(fd, m->curve);
			direct_link_curvemapping(fd, m->curve);
		}
		break;
	case LS_MODIFIER_DISTANCE_FROM_OBJECT:
		{
			LineStyleThicknessModifier_DistanceFromObject *m = (LineStyleThicknessModifier_DistanceFromObject *)modifier;
			m->curve = newdataadr(fd, m->curve);
			direct_link_curvemapping(fd, m->curve);
		}
		break;
	case LS_MODIFIER_MATERIAL:
		{
			LineStyleThicknessModifier_Material *m = (LineStyleThicknessModifier_Material *)modifier;
			m->curve = newdataadr(fd, m->curve);
			direct_link_curvemapping(fd, m->curve);
		}
		break;
	case LS_MODIFIER_TANGENT:
		{
			LineStyleThicknessModifier_Tangent *m = (LineStyleThicknessModifier_Tangent *)modifier;
			m->curve = newdataadr(fd, m->curve);
			direct_link_curvemapping(fd, m->curve);
		}
		break;
	case LS_MODIFIER_CREASE_ANGLE:
		{
			LineStyleThicknessModifier_CreaseAngle *m = (LineStyleThicknessModifier_CreaseAngle *)modifier;
			m->curve = newdataadr(fd, m->curve);
			direct_link_curvemapping(fd, m->curve);
		}
		break;
	case LS_MODIFIER_CURVATURE_3D:
		{
			LineStyleThicknessModifier_Curvature_3D *m = (LineStyleThicknessModifier_Curvature_3D *)modifier;
			m->curve = newdataadr(fd, m->curve);
			direct_link_curvemapping(fd, m->curve);
		}
		break;
	}
}

static void direct_link_linestyle_geometry_modifier(FileData *UNUSED(fd), LineStyleModifier *UNUSED(modifier))
{
}

static void direct_link_linestyle(FileData *fd, FreestyleLineStyle *linestyle)
{
	int a;
	LineStyleModifier *modifier;

	linestyle->adt= newdataadr(fd, linestyle->adt);
	direct_link_animdata(fd, linestyle->adt);
	link_list(fd, &linestyle->color_modifiers);
	for (modifier = linestyle->color_modifiers.first; modifier; modifier = modifier->next)
		direct_link_linestyle_color_modifier(fd, modifier);
	link_list(fd, &linestyle->alpha_modifiers);
	for (modifier = linestyle->alpha_modifiers.first; modifier; modifier = modifier->next)
		direct_link_linestyle_alpha_modifier(fd, modifier);
	link_list(fd, &linestyle->thickness_modifiers);
	for (modifier = linestyle->thickness_modifiers.first; modifier; modifier = modifier->next)
		direct_link_linestyle_thickness_modifier(fd, modifier);
	link_list(fd, &linestyle->geometry_modifiers);
	for (modifier = linestyle->geometry_modifiers.first; modifier; modifier = modifier->next)
		direct_link_linestyle_geometry_modifier(fd, modifier);
	for (a = 0; a < MAX_MTEX; a++) {
		linestyle->mtex[a] = newdataadr(fd, linestyle->mtex[a]);
	}
	linestyle->nodetree = newdataadr(fd, linestyle->nodetree);
	if (linestyle->nodetree) {
		direct_link_id(fd, &linestyle->nodetree->id);
		direct_link_nodetree(fd, linestyle->nodetree);
	}
}

/* ************** GENERAL & MAIN ******************** */


static const char *dataname(short id_code)
{
	switch (id_code) {
		case ID_OB: return "Data from OB";
		case ID_ME: return "Data from ME";
		case ID_IP: return "Data from IP";
		case ID_SCE: return "Data from SCE";
		case ID_MA: return "Data from MA";
		case ID_TE: return "Data from TE";
		case ID_CU: return "Data from CU";
		case ID_GR: return "Data from GR";
		case ID_AR: return "Data from AR";
		case ID_AC: return "Data from AC";
		case ID_LI: return "Data from LI";
		case ID_MB: return "Data from MB";
		case ID_IM: return "Data from IM";
		case ID_LT: return "Data from LT";
		case ID_LA: return "Data from LA";
		case ID_CA: return "Data from CA";
		case ID_KE: return "Data from KE";
		case ID_WO: return "Data from WO";
		case ID_SCR: return "Data from SCR";
		case ID_VF: return "Data from VF";
		case ID_TXT: return "Data from TXT";
		case ID_SPK: return "Data from SPK";
		case ID_LP: return "Data from LP";
		case ID_SO: return "Data from SO";
		case ID_NT: return "Data from NT";
		case ID_BR: return "Data from BR";
		case ID_PA: return "Data from PA";
		case ID_PAL: return "Data from PAL";
		case ID_PC: return "Data from PCRV";
		case ID_GD: return "Data from GD";
		case ID_WM: return "Data from WM";
		case ID_MC: return "Data from MC";
		case ID_MSK: return "Data from MSK";
		case ID_LS: return "Data from LS";
		case ID_CF: return "Data from CF";
		case ID_WS: return "Data from WS";
	}
	return "Data from Lib Block";
	
}

static BHead *read_data_into_oldnewmap(FileData *fd, BHead *bhead, const char *allocname)
{
	bhead = blo_nextbhead(fd, bhead);
	
	while (bhead && bhead->code==DATA) {
		void *data;
#if 0
		/* XXX DUMB DEBUGGING OPTION TO GIVE NAMES for guarded malloc errors */
		short *sp = fd->filesdna->structs[bhead->SDNAnr];
		char *tmp = malloc(100);
		allocname = fd->filesdna->types[ sp[0] ];
		strcpy(tmp, allocname);
		data = read_struct(fd, bhead, tmp);
#else
		data = read_struct(fd, bhead, allocname);
#endif
		
		if (data) {
			oldnewmap_insert(fd->datamap, bhead->old, data, 0);
		}
		
		bhead = blo_nextbhead(fd, bhead);
	}
	
	return bhead;
}

static BHead *read_libblock(FileData *fd, Main *main, BHead *bhead, const short tag, ID **r_id)
{
	/* this routine reads a libblock and its direct data. Use link functions to connect it all
	 */
	ID *id;
	ListBase *lb;
	const char *allocname;
	bool wrong_id = false;

	/* In undo case, most libs and linked data should be kept as is from previous state (see BLO_read_from_memfile).
	 * However, some needed by the snapshot being read may have been removed in previous one, and would go missing.
	 * This leads e.g. to desappearing objects in some undo/redo case, see T34446.
	 * That means we have to carefully check whether current lib or libdata already exits in old main, if it does
	 * we merely copy it over into new main area, otherwise we have to do a full read of that bhead... */
	if (fd->memfile && ELEM(bhead->code, ID_LI, ID_ID)) {
		const char *idname = bhead_id_name(fd, bhead);

		DEBUG_PRINTF("Checking %s...\n", idname);

		if (bhead->code == ID_LI) {
			Main *libmain = fd->old_mainlist->first;
			/* Skip oldmain itself... */
			for (libmain = libmain->next; libmain; libmain = libmain->next) {
				DEBUG_PRINTF("... against %s: ", libmain->curlib ? libmain->curlib->id.name : "<NULL>");
				if (libmain->curlib && STREQ(idname, libmain->curlib->id.name)) {
					Main *oldmain = fd->old_mainlist->first;
					DEBUG_PRINTF("FOUND!\n");
					/* In case of a library, we need to re-add its main to fd->mainlist, because if we have later
					 * a missing ID_ID, we need to get the correct lib it is linked to!
					 * Order is crucial, we cannot bulk-add it in BLO_read_from_memfile() like it used to be... */
					BLI_remlink(fd->old_mainlist, libmain);
					BLI_remlink_safe(&oldmain->library, libmain->curlib);
					BLI_addtail(fd->mainlist, libmain);
					BLI_addtail(&main->library, libmain->curlib);

					if (r_id) {
						*r_id = NULL;  /* Just in case... */
					}
					return blo_nextbhead(fd, bhead);
				}
				DEBUG_PRINTF("nothing...\n");
			}
		}
		else {
			DEBUG_PRINTF("... in %s (%s): ", main->curlib ? main->curlib->id.name : "<NULL>", main->curlib ? main->curlib->name : "<NULL>");
			if ((id = BKE_libblock_find_name(main, GS(idname), idname + 2))) {
				DEBUG_PRINTF("FOUND!\n");
				/* Even though we found our linked ID, there is no guarantee its address is still the same... */
				if (id != bhead->old) {
					oldnewmap_insert(fd->libmap, bhead->old, id, GS(id->name));
				}

				/* No need to do anything else for ID_ID, it's assumed already present in its lib's main... */
				if (r_id) {
					*r_id = NULL;  /* Just in case... */
				}
				return blo_nextbhead(fd, bhead);
			}
			DEBUG_PRINTF("nothing...\n");
		}
	}

	/* read libblock */
	id = read_struct(fd, bhead, "lib block");

	if (id) {
		const short idcode = GS(id->name);
		/* do after read_struct, for dna reconstruct */
		lb = which_libbase(main, idcode);
		if (lb) {
			oldnewmap_insert(fd->libmap, bhead->old, id, bhead->code);	/* for ID_ID check */
			BLI_addtail(lb, id);
		}
		else {
			/* unknown ID type */
			printf("%s: unknown id code '%c%c'\n", __func__, (idcode & 0xff), (idcode >> 8));
			MEM_freeN(id);
			id = NULL;
		}
	}

	if (r_id)
		*r_id = id;
	if (!id)
		return blo_nextbhead(fd, bhead);
	
	id->lib = main->curlib;
	id->us = ID_FAKE_USERS(id);
	id->icon_id = 0;
	id->newid = NULL;  /* Needed because .blend may have been saved with crap value here... */
	id->orig_id = NULL;
	id->recalc = 0;
	
	/* this case cannot be direct_linked: it's just the ID part */
	if (bhead->code == ID_ID) {
		/* That way, we know which datablock needs do_versions (required currently for linking). */
		id->tag = tag | LIB_TAG_NEED_LINK | LIB_TAG_NEW;

		return blo_nextbhead(fd, bhead);
	}

	/* need a name for the mallocN, just for debugging and sane prints on leaks */
	allocname = dataname(GS(id->name));
	
	/* read all data into fd->datamap */
	bhead = read_data_into_oldnewmap(fd, bhead, allocname);
	
	/* init pointers direct data */
	direct_link_id(fd, id);

	/* That way, we know which datablock needs do_versions (required currently for linking). */
	/* Note: doing this after driect_link_id(), which resets that field. */
	id->tag = tag | LIB_TAG_NEED_LINK | LIB_TAG_NEW;

	switch (GS(id->name)) {
		case ID_WM:
			direct_link_windowmanager(fd, (wmWindowManager *)id);
			break;
		case ID_SCR:
			wrong_id = direct_link_screen(fd, (bScreen *)id);
			break;
		case ID_SCE:
			direct_link_scene(fd, (Scene *)id);
			break;
		case ID_OB:
			direct_link_object(fd, (Object *)id);
			break;
		case ID_ME:
			direct_link_mesh(fd, (Mesh *)id);
			break;
		case ID_CU:
			direct_link_curve(fd, (Curve *)id);
			break;
		case ID_MB:
			direct_link_mball(fd, (MetaBall *)id);
			break;
		case ID_MA:
			direct_link_material(fd, (Material *)id);
			break;
		case ID_TE:
			direct_link_texture(fd, (Tex *)id);
			break;
		case ID_IM:
			direct_link_image(fd, (Image *)id);
			break;
		case ID_LA:
			direct_link_lamp(fd, (Lamp *)id);
			break;
		case ID_VF:
			direct_link_vfont(fd, (VFont *)id);
			break;
		case ID_TXT:
			direct_link_text(fd, (Text *)id);
			break;
		case ID_IP:
			direct_link_ipo(fd, (Ipo *)id);
			break;
		case ID_KE:
			direct_link_key(fd, (Key *)id);
			break;
		case ID_LT:
			direct_link_latt(fd, (Lattice *)id);
			break;
		case ID_WO:
			direct_link_world(fd, (World *)id);
			break;
		case ID_LI:
			direct_link_library(fd, (Library *)id, main);
			break;
		case ID_CA:
			direct_link_camera(fd, (Camera *)id);
			break;
		case ID_SPK:
			direct_link_speaker(fd, (Speaker *)id);
			break;
		case ID_SO:
			direct_link_sound(fd, (bSound *)id);
			break;
		case ID_LP:
			direct_link_lightprobe(fd, (LightProbe *)id);
			break;
		case ID_GR:
			direct_link_collection(fd, (Collection *)id);
			break;
		case ID_AR:
			direct_link_armature(fd, (bArmature*)id);
			break;
		case ID_AC:
			direct_link_action(fd, (bAction*)id);
			break;
		case ID_NT:
			direct_link_nodetree(fd, (bNodeTree*)id);
			break;
		case ID_BR:
			direct_link_brush(fd, (Brush*)id);
			break;
		case ID_PA:
			direct_link_particlesettings(fd, (ParticleSettings*)id);
			break;
		case ID_GD:
			direct_link_gpencil(fd, (bGPdata *)id);
			break;
		case ID_MC:
			direct_link_movieclip(fd, (MovieClip *)id);
			break;
		case ID_MSK:
			direct_link_mask(fd, (Mask *)id);
			break;
		case ID_LS:
			direct_link_linestyle(fd, (FreestyleLineStyle *)id);
			break;
		case ID_PAL:
			direct_link_palette(fd, (Palette *)id);
			break;
		case ID_PC:
			direct_link_paint_curve(fd, (PaintCurve *)id);
			break;
		case ID_CF:
			direct_link_cachefile(fd, (CacheFile *)id);
			break;
		case ID_WS:
			direct_link_workspace(fd, (WorkSpace *)id, main);
			break;
	}
	
	oldnewmap_free_unused(fd->datamap);
	oldnewmap_clear(fd->datamap);
	
	if (wrong_id) {
		BKE_libblock_free(main, id);
	}
	
	return (bhead);
}

/* note, this has to be kept for reading older files... */
/* also version info is written here */
static BHead *read_global(BlendFileData *bfd, FileData *fd, BHead *bhead)
{
	FileGlobal *fg = read_struct(fd, bhead, "Global");
	
	/* copy to bfd handle */
	bfd->main->subversionfile = fg->subversion;
	bfd->main->minversionfile = fg->minversion;
	bfd->main->minsubversionfile = fg->minsubversion;
	bfd->main->build_commit_timestamp = fg->build_commit_timestamp;
	BLI_strncpy(bfd->main->build_hash, fg->build_hash, sizeof(bfd->main->build_hash));
	
	bfd->fileflags = fg->fileflags;
	bfd->globalf = fg->globalf;
	BLI_strncpy(bfd->filename, fg->filename, sizeof(bfd->filename));
	
	/* error in 2.65 and older: main->name was not set if you save from startup (not after loading file) */
	if (bfd->filename[0] == 0) {
		if (fd->fileversion < 265 || (fd->fileversion == 265 && fg->subversion < 1))
			if ((G.fileflags & G_FILE_RECOVER)==0)
				BLI_strncpy(bfd->filename, BKE_main_blendfile_path(bfd->main), sizeof(bfd->filename));
		
		/* early 2.50 version patch - filename not in FileGlobal struct at all */
		if (fd->fileversion <= 250)
			BLI_strncpy(bfd->filename, BKE_main_blendfile_path(bfd->main), sizeof(bfd->filename));
	}
	
	if (G.fileflags & G_FILE_RECOVER)
		BLI_strncpy(fd->relabase, fg->filename, sizeof(fd->relabase));
	
	bfd->curscreen = fg->curscreen;
	bfd->curscene = fg->curscene;
	bfd->cur_view_layer = fg->cur_view_layer;

	MEM_freeN(fg);
	
	fd->globalf = bfd->globalf;
	fd->fileflags = bfd->fileflags;
	
	return blo_nextbhead(fd, bhead);
}

/* note, this has to be kept for reading older files... */
static void link_global(FileData *fd, BlendFileData *bfd)
{
	bfd->cur_view_layer = newglobadr(fd, bfd->cur_view_layer);
	bfd->curscreen = newlibadr(fd, NULL, bfd->curscreen);
	bfd->curscene = newlibadr(fd, NULL, bfd->curscene);
	// this happens in files older than 2.35
	if (bfd->curscene == NULL) {
		if (bfd->curscreen) bfd->curscene = bfd->curscreen->scene;
	}
}

/* initialize userdef with non-UI dependency stuff */
/* other initializers (such as theme color defaults) go to resources.c */
static void do_versions_userdef(FileData *fd, BlendFileData *bfd)
{
	Main *bmain = bfd->main;
	UserDef *user = bfd->user;
	
	if (user == NULL) return;
	
	if (MAIN_VERSION_OLDER(bmain, 266, 4)) {
		bTheme *btheme;
		
		/* themes for Node and Sequence editor were not using grid color, but back. we copy this over then */
		for (btheme = user->themes.first; btheme; btheme = btheme->next) {
			copy_v4_v4_char(btheme->tnode.grid, btheme->tnode.back);
			copy_v4_v4_char(btheme->tseq.grid, btheme->tseq.back);
		}
	}

	if (!DNA_struct_elem_find(fd->filesdna, "UserDef", "WalkNavigation", "walk_navigation")) {
		user->walk_navigation.mouse_speed = 1.0f;
		user->walk_navigation.walk_speed = 2.5f;       /* m/s */
		user->walk_navigation.walk_speed_factor = 5.0f;
		user->walk_navigation.view_height =  1.6f;   /* m */
		user->walk_navigation.jump_height = 0.4f;      /* m */
		user->walk_navigation.teleport_time = 0.2f; /* s */
	}
}

static void do_versions(FileData *fd, Library *lib, Main *main)
{
	/* WATCH IT!!!: pointers from libdata have not been converted */
	
	if (G.debug & G_DEBUG) {
		char build_commit_datetime[32];
		time_t temp_time = main->build_commit_timestamp;
		struct tm *tm = (temp_time) ? gmtime(&temp_time) : NULL;
		if (LIKELY(tm)) {
			strftime(build_commit_datetime, sizeof(build_commit_datetime), "%Y-%m-%d %H:%M", tm);
		}
		else {
			BLI_strncpy(build_commit_datetime, "unknown", sizeof(build_commit_datetime));
		}

		printf("read file %s\n  Version %d sub %d date %s hash %s\n",
		       fd->relabase, main->versionfile, main->subversionfile,
		       build_commit_datetime, main->build_hash);
	}
	
	blo_do_versions_pre250(fd, lib, main);
	blo_do_versions_250(fd, lib, main);
	blo_do_versions_260(fd, lib, main);
	blo_do_versions_270(fd, lib, main);
	blo_do_versions_280(fd, lib, main);

	/* WATCH IT!!!: pointers from libdata have not been converted yet here! */
	/* WATCH IT 2!: Userdef struct init see do_versions_userdef() above! */

	/* don't forget to set version number in BKE_blender_version.h! */
}

static void do_versions_after_linking(Main *main)
{
//	printf("%s for %s (%s), %d.%d\n", __func__, main->curlib ? main->curlib->name : main->name,
//	       main->curlib ? "LIB" : "MAIN", main->versionfile, main->subversionfile);

	do_versions_after_linking_270(main);
	do_versions_after_linking_280(main);
}

static void lib_link_all(FileData *fd, Main *main)
{
	oldnewmap_sort(fd);
	
	lib_link_id(fd, main);

	/* No load UI for undo memfiles */
	if (fd->memfile == NULL) {
		lib_link_windowmanager(fd, main);
	}
	/* DO NOT skip screens here, 3Dview may contains pointers to other ID data (like bgpic)! See T41411. */
	lib_link_screen(fd, main);
	lib_link_scene(fd, main);
	lib_link_object(fd, main);
	lib_link_mesh(fd, main);
	lib_link_curve(fd, main);
	lib_link_mball(fd, main);
	lib_link_material(fd, main);
	lib_link_texture(fd, main);
	lib_link_image(fd, main);
	lib_link_ipo(fd, main);        /* XXX deprecated... still needs to be maintained for version patches still */
	lib_link_key(fd, main);
	lib_link_world(fd, main);
	lib_link_lamp(fd, main);
	lib_link_latt(fd, main);
	lib_link_text(fd, main);
	lib_link_camera(fd, main);
	lib_link_speaker(fd, main);
	lib_link_lightprobe(fd, main);
	lib_link_sound(fd, main);
	lib_link_collection(fd, main);
	lib_link_armature(fd, main);
	lib_link_action(fd, main);
	lib_link_vfont(fd, main);
	lib_link_nodetree(fd, main);   /* has to be done after scene/materials, this will verify group nodes */
	lib_link_brush(fd, main);
	lib_link_palette(fd, main);
	lib_link_paint_curve(fd, main);
	lib_link_particlesettings(fd, main);
	lib_link_movieclip(fd, main);
	lib_link_mask(fd, main);
	lib_link_linestyle(fd, main);
	lib_link_gpencil(fd, main);
	lib_link_cachefiles(fd, main);
	lib_link_workspaces(fd, main);

	lib_link_library(fd, main);    /* only init users */
}

static void direct_link_keymapitem(FileData *fd, wmKeyMapItem *kmi)
{
	kmi->properties = newdataadr(fd, kmi->properties);
	IDP_DirectLinkGroup_OrFree(&kmi->properties, (fd->flags & FD_FLAGS_SWITCH_ENDIAN), fd);
	kmi->ptr = NULL;
	kmi->flag &= ~KMI_UPDATE;
}

static BHead *read_userdef(BlendFileData *bfd, FileData *fd, BHead *bhead)
{
	UserDef *user;
	wmKeyMap *keymap;
	wmKeyMapItem *kmi;
	wmKeyMapDiffItem *kmdi;
	bAddon *addon;
	
	bfd->user = user= read_struct(fd, bhead, "user def");
	
	/* User struct has separate do-version handling */
	user->versionfile = bfd->main->versionfile;
	user->subversionfile = bfd->main->subversionfile;
	
	/* read all data into fd->datamap */
	bhead = read_data_into_oldnewmap(fd, bhead, "user def");
	
	if (user->keymaps.first) {
		/* backwards compatibility */
		user->user_keymaps= user->keymaps;
		user->keymaps.first= user->keymaps.last= NULL;
	}
	
	link_list(fd, &user->themes);
	link_list(fd, &user->user_keymaps);
	link_list(fd, &user->addons);
	link_list(fd, &user->autoexec_paths);

	for (keymap=user->user_keymaps.first; keymap; keymap=keymap->next) {
		keymap->modal_items= NULL;
		keymap->poll = NULL;
		keymap->flag &= ~KEYMAP_UPDATE;
		
		link_list(fd, &keymap->diff_items);
		link_list(fd, &keymap->items);
		
		for (kmdi=keymap->diff_items.first; kmdi; kmdi=kmdi->next) {
			kmdi->remove_item= newdataadr(fd, kmdi->remove_item);
			kmdi->add_item= newdataadr(fd, kmdi->add_item);
			
			if (kmdi->remove_item)
				direct_link_keymapitem(fd, kmdi->remove_item);
			if (kmdi->add_item)
				direct_link_keymapitem(fd, kmdi->add_item);
		}
		
		for (kmi=keymap->items.first; kmi; kmi=kmi->next)
			direct_link_keymapitem(fd, kmi);
	}

	for (addon = user->addons.first; addon; addon = addon->next) {
		addon->prop = newdataadr(fd, addon->prop);
		IDP_DirectLinkGroup_OrFree(&addon->prop, (fd->flags & FD_FLAGS_SWITCH_ENDIAN), fd);
	}

	// XXX
	user->uifonts.first = user->uifonts.last= NULL;
	
	link_list(fd, &user->uistyles);
	
	/* free fd->datamap again */
	oldnewmap_free_unused(fd->datamap);
	oldnewmap_clear(fd->datamap);
	
	return bhead;
}

BlendFileData *blo_read_file_internal(FileData *fd, const char *filepath)
{
	BHead *bhead = blo_firstbhead(fd);
	BlendFileData *bfd;
	ListBase mainlist = {NULL, NULL};
	
	bfd = MEM_callocN(sizeof(BlendFileData), "blendfiledata");
	bfd->main = BKE_main_new();
	BLI_addtail(&mainlist, bfd->main);
	fd->mainlist = &mainlist;
	
	bfd->main->versionfile = fd->fileversion;
	
	bfd->type = BLENFILETYPE_BLEND;
	BLI_strncpy(bfd->main->name, filepath, sizeof(bfd->main->name));

	if (G.background) {
		/* We only read & store .blend thumbnail in background mode
		 * (because we cannot re-generate it, no OpenGL available).
		 */
		const int *data = read_file_thumbnail(fd);

		if (data) {
			int width = data[0];
			int height = data[1];

			/* Protect against buffer overflow vulnerability. */
			if (BLEN_THUMB_SAFE_MEMSIZE(width, height)) {
				const size_t sz = BLEN_THUMB_MEMSIZE(width, height);
				bfd->main->blen_thumb = MEM_mallocN(sz, __func__);

				BLI_assert((sz - sizeof(*bfd->main->blen_thumb)) ==
				           (BLEN_THUMB_MEMSIZE_FILE(width, height) - (sizeof(*data) * 2)));
				bfd->main->blen_thumb->width = width;
				bfd->main->blen_thumb->height = height;
				memcpy(bfd->main->blen_thumb->rect, &data[2], sz - sizeof(*bfd->main->blen_thumb));
			}
		}
	}

	while (bhead) {
		switch (bhead->code) {
		case DATA:
		case DNA1:
		case TEST: /* used as preview since 2.5x */
		case REND:
			bhead = blo_nextbhead(fd, bhead);
			break;
		case GLOB:
			bhead = read_global(bfd, fd, bhead);
			break;
		case USER:
			if (fd->skip_flags & BLO_READ_SKIP_USERDEF) {
				bhead = blo_nextbhead(fd, bhead);
			}
			else {
				bhead = read_userdef(bfd, fd, bhead);
			}
			break;
		case ENDB:
			bhead = NULL;
			break;
		
		case ID_ID:
			/* Always adds to the most recently loaded ID_LI block, see direct_link_library.
			 * This is part of the file format definition. */
			if (fd->skip_flags & BLO_READ_SKIP_DATA) {
				bhead = blo_nextbhead(fd, bhead);
			}
			else {
				bhead = read_libblock(fd, mainlist.last, bhead, LIB_TAG_READ | LIB_TAG_EXTERN, NULL);
			}
			break;
			/* in 2.50+ files, the file identifier for screens is patched, forward compatibility */
		case ID_SCRN:
			bhead->code = ID_SCR;
			/* pass on to default */
			ATTR_FALLTHROUGH;
		default:
			if (fd->skip_flags & BLO_READ_SKIP_DATA) {
				bhead = blo_nextbhead(fd, bhead);
			}
			else {
				bhead = read_libblock(fd, bfd->main, bhead, LIB_TAG_LOCAL, NULL);
			}
		}
	}
	
	/* do before read_libraries, but skip undo case */
	if (fd->memfile == NULL) {
		do_versions(fd, NULL, bfd->main);
		do_versions_userdef(fd, bfd);
	}
	
	read_libraries(fd, &mainlist);
	
	blo_join_main(&mainlist);
	
	lib_link_all(fd, bfd->main);

	/* Skip in undo case. */
	if (fd->memfile == NULL) {
		/* Yep, second splitting... but this is a very cheap operation, so no big deal. */
		blo_split_main(&mainlist, bfd->main);
		for (Main *mainvar = mainlist.first; mainvar; mainvar = mainvar->next) {
			BLI_assert(mainvar->versionfile != 0);
			do_versions_after_linking(mainvar);
		}
		blo_join_main(&mainlist);
	}

	BKE_main_id_tag_all(bfd->main, LIB_TAG_NEW, false);

	/* Now that all our data-blocks are loaded, we can re-generate overrides from their references. */
	if (fd->memfile == NULL) {
		/* Do not apply in undo case! */
		lib_verify_nodetree(bfd->main, true);  /* Needed to ensure we have typeinfo in nodes... */
		BKE_main_override_static_update(bfd->main);
		BKE_collections_after_lib_link(bfd->main);
	}

	lib_verify_nodetree(bfd->main, true);
	fix_relpaths_library(fd->relabase, bfd->main); /* make all relative paths, relative to the open blend file */
	
	link_global(fd, bfd);	/* as last */
	
	fd->mainlist = NULL;  /* Safety, this is local variable, shall not be used afterward. */

	return bfd;
}

/* ************* APPEND LIBRARY ************** */

struct BHeadSort {
	BHead *bhead;
	const void *old;
};

static int verg_bheadsort(const void *v1, const void *v2)
{
	const struct BHeadSort *x1=v1, *x2=v2;
	
	if (x1->old > x2->old) return 1;
	else if (x1->old < x2->old) return -1;
	return 0;
}

static void sort_bhead_old_map(FileData *fd)
{
	BHead *bhead;
	struct BHeadSort *bhs;
	int tot = 0;
	
	for (bhead = blo_firstbhead(fd); bhead; bhead = blo_nextbhead(fd, bhead))
		tot++;
	
	fd->tot_bheadmap = tot;
	if (tot == 0) return;
	
	bhs = fd->bheadmap = MEM_malloc_arrayN(tot, sizeof(struct BHeadSort), "BHeadSort");
	
	for (bhead = blo_firstbhead(fd); bhead; bhead = blo_nextbhead(fd, bhead), bhs++) {
		bhs->bhead = bhead;
		bhs->old = bhead->old;
	}
	
	qsort(fd->bheadmap, tot, sizeof(struct BHeadSort), verg_bheadsort);
}

static BHead *find_previous_lib(FileData *fd, BHead *bhead)
{
	/* skip library datablocks in undo, see comment in read_libblock */
	if (fd->memfile)
		return NULL;

	for (; bhead; bhead = blo_prevbhead(fd, bhead)) {
		if (bhead->code == ID_LI)
			break;
	}

	return bhead;
}

static BHead *find_bhead(FileData *fd, void *old)
{
#if 0
	BHead *bhead;
#endif
	struct BHeadSort *bhs, bhs_s;
	
	if (!old)
		return NULL;

	if (fd->bheadmap == NULL)
		sort_bhead_old_map(fd);
	
	bhs_s.old = old;
	bhs = bsearch(&bhs_s, fd->bheadmap, fd->tot_bheadmap, sizeof(struct BHeadSort), verg_bheadsort);

	if (bhs)
		return bhs->bhead;
	
#if 0
	for (bhead = blo_firstbhead(fd); bhead; bhead= blo_nextbhead(fd, bhead)) {
		if (bhead->old == old)
			return bhead;
	}
#endif

	return NULL;
}

static BHead *find_bhead_from_code_name(FileData *fd, const short idcode, const char *name)
{
#ifdef USE_GHASH_BHEAD

	char idname_full[MAX_ID_NAME];

	*((short *)idname_full) = idcode;
	BLI_strncpy(idname_full + 2, name, sizeof(idname_full) - 2);

	return BLI_ghash_lookup(fd->bhead_idname_hash, idname_full);

#else
	BHead *bhead;

	for (bhead = blo_firstbhead(fd); bhead; bhead = blo_nextbhead(fd, bhead)) {
		if (bhead->code == idcode) {
			const char *idname_test = bhead_id_name(fd, bhead);
			if (STREQ(idname_test + 2, name)) {
				return bhead;
			}
		}
		else if (bhead->code == ENDB) {
			break;
		}
	}

	return NULL;
#endif
}

static BHead *find_bhead_from_idname(FileData *fd, const char *idname)
{
#ifdef USE_GHASH_BHEAD
	return BLI_ghash_lookup(fd->bhead_idname_hash, idname);
#else
	return find_bhead_from_code_name(fd, GS(idname), idname + 2);
#endif
}

static ID *is_yet_read(FileData *fd, Main *mainvar, BHead *bhead)
{
	const char *idname= bhead_id_name(fd, bhead);
	/* which_libbase can be NULL, intentionally not using idname+2 */
	return BLI_findstring(which_libbase(mainvar, GS(idname)), idname, offsetof(ID, name));
}

static void expand_doit_library(void *fdhandle, Main *mainvar, void *old)
{
	BHead *bhead;
	FileData *fd = fdhandle;
	ID *id;
	
	bhead = find_bhead(fd, old);
	if (bhead) {
		/* from another library? */
		if (bhead->code == ID_ID) {
			BHead *bheadlib= find_previous_lib(fd, bhead);
			
			if (bheadlib) {
				Library *lib = read_struct(fd, bheadlib, "Library");
				Main *ptr = blo_find_main(fd, lib->name, fd->relabase);
				
				if (ptr->curlib == NULL) {
					const char *idname= bhead_id_name(fd, bhead);
					
					blo_reportf_wrap(fd->reports, RPT_WARNING, TIP_("LIB: Data refers to main .blend file: '%s' from %s"),
					                 idname, mainvar->curlib->filepath);
					return;
				}
				else
					id = is_yet_read(fd, ptr, bhead);
				
				if (id == NULL) {
					read_libblock(fd, ptr, bhead, LIB_TAG_READ | LIB_TAG_INDIRECT, NULL);
					// commented because this can print way too much
					// if (G.debug & G_DEBUG) printf("expand_doit: other lib %s\n", lib->name);
					
					/* for outliner dependency only */
					ptr->curlib->parent = mainvar->curlib;
				}
				else {
					/* The line below was commented by Ton (I assume), when Hos did the merge from the orange branch. rev 6568
					 * This line is NEEDED, the case is that you have 3 blend files...
					 * user.blend, lib.blend and lib_indirect.blend - if user.blend already references a "tree" from
					 * lib_indirect.blend but lib.blend does too, linking in a Scene or Group from lib.blend can result in an
					 * empty without the dupli group referenced. Once you save and reload the group would appear. - Campbell */
					/* This crashes files, must look further into it */
					
					/* Update: the issue is that in file reading, the oldnewmap is OK, but for existing data, it has to be
					 * inserted in the map to be found! */
					
					/* Update: previously it was checking for id->tag & LIB_TAG_PRE_EXISTING, however that
					 * does not affect file reading. For file reading we may need to insert it into the libmap as well,
					 * because you might have two files indirectly linking the same datablock, and in that case
					 * we need this in the libmap for the fd of both those files.
					 *
					 * The crash that this check avoided earlier was because bhead->code wasn't properly passed in, making
					 * change_idid_adr not detect the mapping was for an ID_ID datablock. */
					oldnewmap_insert(fd->libmap, bhead->old, id, bhead->code);
					change_idid_adr_fd(fd, bhead->old, id);
					
					// commented because this can print way too much
					// if (G.debug & G_DEBUG) printf("expand_doit: already linked: %s lib: %s\n", id->name, lib->name);
				}
				
				MEM_freeN(lib);
			}
		}
		else {
			/* in 2.50+ file identifier for screens is patched, forward compatibility */
			if (bhead->code == ID_SCRN) {
				bhead->code = ID_SCR;
			}

			id = is_yet_read(fd, mainvar, bhead);
			if (id == NULL) {
				read_libblock(fd, mainvar, bhead, LIB_TAG_TESTIND, NULL);
			}
			else {
				/* this is actually only needed on UI call? when ID was already read before, and another append
				 * happens which invokes same ID... in that case the lookup table needs this entry */
				oldnewmap_insert(fd->libmap, bhead->old, id, bhead->code);
				// commented because this can print way too much
				// if (G.debug & G_DEBUG) printf("expand: already read %s\n", id->name);
			}
		}
	}
}

static BLOExpandDoitCallback expand_doit;

// XXX deprecated - old animation system
static void expand_ipo(FileData *fd, Main *mainvar, Ipo *ipo)
{
	IpoCurve *icu;
	for (icu = ipo->curve.first; icu; icu = icu->next) {
		if (icu->driver)
			expand_doit(fd, mainvar, icu->driver->ob);
	}
}

// XXX deprecated - old animation system
static void expand_constraint_channels(FileData *fd, Main *mainvar, ListBase *chanbase)
{
	bConstraintChannel *chan;
	for (chan = chanbase->first; chan; chan = chan->next) {
		expand_doit(fd, mainvar, chan->ipo);
	}
}

static void expand_id(FileData *fd, Main *mainvar, ID *id)
{
	if (id->override_static) {
		expand_doit(fd, mainvar, id->override_static->reference);
		expand_doit(fd, mainvar, id->override_static->storage);
	}
}

static void expand_idprops(FileData *fd, Main *mainvar, IDProperty *prop)
{
	if (!prop)
		return;

	switch (prop->type) {
		case IDP_ID:
			expand_doit(fd, mainvar, IDP_Id(prop));
			break;
		case IDP_IDPARRAY:
		{
			IDProperty *idp_array = IDP_IDPArray(prop);
			for (int i = 0; i < prop->len; i++) {
				expand_idprops(fd, mainvar, &idp_array[i]);
			}
			break;
		}
		case IDP_GROUP:
			for (IDProperty *loop = prop->data.group.first; loop; loop = loop->next) {
				expand_idprops(fd, mainvar, loop);
			}
			break;
	}
}

static void expand_fmodifiers(FileData *fd, Main *mainvar, ListBase *list)
{
	FModifier *fcm;
	
	for (fcm = list->first; fcm; fcm = fcm->next) {
		/* library data for specific F-Modifier types */
		switch (fcm->type) {
			case FMODIFIER_TYPE_PYTHON:
			{
				FMod_Python *data = (FMod_Python *)fcm->data;
				
				expand_doit(fd, mainvar, data->script);

				break;
			}
		}
	}
}

static void expand_fcurves(FileData *fd, Main *mainvar, ListBase *list)
{
	FCurve *fcu;
	
	for (fcu = list->first; fcu; fcu = fcu->next) {
		/* Driver targets if there is a driver */
		if (fcu->driver) {
			ChannelDriver *driver = fcu->driver;
			DriverVar *dvar;
			
			for (dvar = driver->variables.first; dvar; dvar = dvar->next) {
				DRIVER_TARGETS_LOOPER(dvar) 
				{
					// TODO: only expand those that are going to get used?
					expand_doit(fd, mainvar, dtar->id);
				}
				DRIVER_TARGETS_LOOPER_END
			}
		}
		
		/* F-Curve Modifiers */
		expand_fmodifiers(fd, mainvar, &fcu->modifiers);
	}
}

static void expand_action(FileData *fd, Main *mainvar, bAction *act)
{
	bActionChannel *chan;
	
	// XXX deprecated - old animation system --------------
	for (chan=act->chanbase.first; chan; chan=chan->next) {
		expand_doit(fd, mainvar, chan->ipo);
		expand_constraint_channels(fd, mainvar, &chan->constraintChannels);
	}
	// ---------------------------------------------------
	
	/* F-Curves in Action */
	expand_fcurves(fd, mainvar, &act->curves);

	for (TimeMarker *marker = act->markers.first; marker; marker = marker->next) {
		if (marker->camera) {
			expand_doit(fd, mainvar, marker->camera);
		}
	}
}

static void expand_keyingsets(FileData *fd, Main *mainvar, ListBase *list)
{
	KeyingSet *ks;
	KS_Path *ksp;
	
	/* expand the ID-pointers in KeyingSets's paths */
	for (ks = list->first; ks; ks = ks->next) {
		for (ksp = ks->paths.first; ksp; ksp = ksp->next) {
			expand_doit(fd, mainvar, ksp->id);
		}
	}
}

static void expand_animdata_nlastrips(FileData *fd, Main *mainvar, ListBase *list)
{
	NlaStrip *strip;
	
	for (strip= list->first; strip; strip= strip->next) {
		/* check child strips */
		expand_animdata_nlastrips(fd, mainvar, &strip->strips);
		
		/* check F-Curves */
		expand_fcurves(fd, mainvar, &strip->fcurves);
		
		/* check F-Modifiers */
		expand_fmodifiers(fd, mainvar, &strip->modifiers);
		
		/* relink referenced action */
		expand_doit(fd, mainvar, strip->act);
	}
}

static void expand_animdata(FileData *fd, Main *mainvar, AnimData *adt)
{
	NlaTrack *nlt;
	
	/* own action */
	expand_doit(fd, mainvar, adt->action);
	expand_doit(fd, mainvar, adt->tmpact);
	
	/* drivers - assume that these F-Curves have driver data to be in this list... */
	expand_fcurves(fd, mainvar, &adt->drivers);
	
	/* nla-data - referenced actions */
	for (nlt = adt->nla_tracks.first; nlt; nlt = nlt->next) 
		expand_animdata_nlastrips(fd, mainvar, &nlt->strips);
}	

static void expand_particlesettings(FileData *fd, Main *mainvar, ParticleSettings *part)
{
	int a;
	
	expand_doit(fd, mainvar, part->dup_ob);
	expand_doit(fd, mainvar, part->dup_group);
	expand_doit(fd, mainvar, part->eff_group);
	expand_doit(fd, mainvar, part->bb_ob);
	expand_doit(fd, mainvar, part->collision_group);
	
	if (part->adt)
		expand_animdata(fd, mainvar, part->adt);
	
	for (a = 0; a < MAX_MTEX; a++) {
		if (part->mtex[a]) {
			expand_doit(fd, mainvar, part->mtex[a]->tex);
			expand_doit(fd, mainvar, part->mtex[a]->object);
		}
	}

	if (part->effector_weights) {
		expand_doit(fd, mainvar, part->effector_weights->group);
	}

	if (part->pd) {
		expand_doit(fd, mainvar, part->pd->tex);
		expand_doit(fd, mainvar, part->pd->f_source);
	}
	if (part->pd2) {
		expand_doit(fd, mainvar, part->pd2->tex);
		expand_doit(fd, mainvar, part->pd2->f_source);
	}

	if (part->boids) {
		BoidState *state;
		BoidRule *rule;

		for (state = part->boids->states.first; state; state = state->next) {
			for (rule = state->rules.first; rule; rule = rule->next) {
				if (rule->type == eBoidRuleType_Avoid) {
					BoidRuleGoalAvoid *gabr = (BoidRuleGoalAvoid *)rule;
					expand_doit(fd, mainvar, gabr->ob);
				}
				else if (rule->type == eBoidRuleType_FollowLeader) {
					BoidRuleFollowLeader *flbr = (BoidRuleFollowLeader *)rule;
					expand_doit(fd, mainvar, flbr->ob);
				}
			}
		}
	}
}

static void expand_collection(FileData *fd, Main *mainvar, Collection *collection)
{
	for (CollectionObject *cob = collection->gobject.first; cob; cob = cob->next) {
		expand_doit(fd, mainvar, cob->ob);
	}

	for (CollectionChild *child = collection->children.first; child; child = child->next) {
		expand_doit(fd, mainvar, child->collection);
	}

#ifdef USE_COLLECTION_COMPAT_28
	if (collection->collection != NULL) {
		expand_scene_collection(fd, mainvar, collection->collection);
	}
#endif
}

static void expand_key(FileData *fd, Main *mainvar, Key *key)
{
	expand_doit(fd, mainvar, key->ipo); // XXX deprecated - old animation system
	
	if (key->adt)
		expand_animdata(fd, mainvar, key->adt);
}

static void expand_nodetree(FileData *fd, Main *mainvar, bNodeTree *ntree)
{
	bNode *node;
	bNodeSocket *sock;
	
	if (ntree->adt)
		expand_animdata(fd, mainvar, ntree->adt);
		
	if (ntree->gpd)
		expand_doit(fd, mainvar, ntree->gpd);
	
	for (node = ntree->nodes.first; node; node = node->next) {
		if (node->id && node->type != CMP_NODE_R_LAYERS) {
			expand_doit(fd, mainvar, node->id);
		}

		expand_idprops(fd, mainvar, node->prop);

		for (sock = node->inputs.first; sock; sock = sock->next)
			expand_idprops(fd, mainvar, sock->prop);
		for (sock = node->outputs.first; sock; sock = sock->next)
			expand_idprops(fd, mainvar, sock->prop);
	}

	for (sock = ntree->inputs.first; sock; sock = sock->next)
		expand_idprops(fd, mainvar, sock->prop);
	for (sock = ntree->outputs.first; sock; sock = sock->next)
		expand_idprops(fd, mainvar, sock->prop);
}

static void expand_texture(FileData *fd, Main *mainvar, Tex *tex)
{
	expand_doit(fd, mainvar, tex->ima);
	expand_doit(fd, mainvar, tex->ipo); // XXX deprecated - old animation system
	
	if (tex->adt)
		expand_animdata(fd, mainvar, tex->adt);
	
	if (tex->nodetree)
		expand_nodetree(fd, mainvar, tex->nodetree);
}

static void expand_brush(FileData *fd, Main *mainvar, Brush *brush)
{
	expand_doit(fd, mainvar, brush->mtex.tex);
	expand_doit(fd, mainvar, brush->mask_mtex.tex);
	expand_doit(fd, mainvar, brush->clone.image);
	expand_doit(fd, mainvar, brush->paint_curve);
}

static void expand_material(FileData *fd, Main *mainvar, Material *ma)
{
	expand_doit(fd, mainvar, ma->ipo); // XXX deprecated - old animation system
	
	if (ma->adt)
		expand_animdata(fd, mainvar, ma->adt);
	
	if (ma->nodetree)
		expand_nodetree(fd, mainvar, ma->nodetree);
}

static void expand_lamp(FileData *fd, Main *mainvar, Lamp *la)
{
	expand_doit(fd, mainvar, la->ipo); // XXX deprecated - old animation system
	
	if (la->adt)
		expand_animdata(fd, mainvar, la->adt);
	
	if (la->nodetree)
		expand_nodetree(fd, mainvar, la->nodetree);
}

static void expand_lattice(FileData *fd, Main *mainvar, Lattice *lt)
{
	expand_doit(fd, mainvar, lt->ipo); // XXX deprecated - old animation system
	expand_doit(fd, mainvar, lt->key);
	
	if (lt->adt)
		expand_animdata(fd, mainvar, lt->adt);
}


static void expand_world(FileData *fd, Main *mainvar, World *wrld)
{
	expand_doit(fd, mainvar, wrld->ipo); // XXX deprecated - old animation system
	
	if (wrld->adt)
		expand_animdata(fd, mainvar, wrld->adt);
	
	if (wrld->nodetree)
		expand_nodetree(fd, mainvar, wrld->nodetree);
}


static void expand_mball(FileData *fd, Main *mainvar, MetaBall *mb)
{
	int a;
	
	for (a = 0; a < mb->totcol; a++) {
		expand_doit(fd, mainvar, mb->mat[a]);
	}
	
	if (mb->adt)
		expand_animdata(fd, mainvar, mb->adt);
}

static void expand_curve(FileData *fd, Main *mainvar, Curve *cu)
{
	int a;
	
	for (a = 0; a < cu->totcol; a++) {
		expand_doit(fd, mainvar, cu->mat[a]);
	}
	
	expand_doit(fd, mainvar, cu->vfont);
	expand_doit(fd, mainvar, cu->vfontb);
	expand_doit(fd, mainvar, cu->vfonti);
	expand_doit(fd, mainvar, cu->vfontbi);
	expand_doit(fd, mainvar, cu->key);
	expand_doit(fd, mainvar, cu->ipo); // XXX deprecated - old animation system
	expand_doit(fd, mainvar, cu->bevobj);
	expand_doit(fd, mainvar, cu->taperobj);
	expand_doit(fd, mainvar, cu->textoncurve);
	
	if (cu->adt)
		expand_animdata(fd, mainvar, cu->adt);
}

static void expand_mesh(FileData *fd, Main *mainvar, Mesh *me)
{
	int a;
	
	if (me->adt)
		expand_animdata(fd, mainvar, me->adt);
		
	for (a = 0; a < me->totcol; a++) {
		expand_doit(fd, mainvar, me->mat[a]);
	}
	
	expand_doit(fd, mainvar, me->key);
	expand_doit(fd, mainvar, me->texcomesh);
}

/* temp struct used to transport needed info to expand_constraint_cb() */
typedef struct tConstraintExpandData {
	FileData *fd;
	Main *mainvar;
} tConstraintExpandData;
/* callback function used to expand constraint ID-links */
static void expand_constraint_cb(bConstraint *UNUSED(con), ID **idpoin, bool UNUSED(is_reference), void *userdata)
{
	tConstraintExpandData *ced = (tConstraintExpandData *)userdata;
	expand_doit(ced->fd, ced->mainvar, *idpoin);
}

static void expand_constraints(FileData *fd, Main *mainvar, ListBase *lb)
{
	tConstraintExpandData ced;
	bConstraint *curcon;
	
	/* relink all ID-blocks used by the constraints */
	ced.fd = fd;
	ced.mainvar = mainvar;
	
	BKE_constraints_id_loop(lb, expand_constraint_cb, &ced);
	
	/* deprecated manual expansion stuff */
	for (curcon = lb->first; curcon; curcon = curcon->next) {
		if (curcon->ipo)
			expand_doit(fd, mainvar, curcon->ipo); // XXX deprecated - old animation system
	}
}

static void expand_pose(FileData *fd, Main *mainvar, bPose *pose)
{
	bPoseChannel *chan;
	
	if (!pose)
		return;
	
	for (chan = pose->chanbase.first; chan; chan = chan->next) {
		expand_constraints(fd, mainvar, &chan->constraints);
		expand_idprops(fd, mainvar, chan->prop);
		expand_doit(fd, mainvar, chan->custom);
	}
}

static void expand_bones(FileData *fd, Main *mainvar, Bone *bone)
{
	expand_idprops(fd, mainvar, bone->prop);

	for (Bone *curBone = bone->childbase.first; curBone; curBone = curBone->next) {
		expand_bones(fd, mainvar, curBone);
	}
}

static void expand_armature(FileData *fd, Main *mainvar, bArmature *arm)
{
	if (arm->adt)
		expand_animdata(fd, mainvar, arm->adt);

	for (Bone *curBone = arm->bonebase.first; curBone; curBone = curBone->next) {
		expand_bones(fd, mainvar, curBone);
	}
}

static void expand_object_expandModifiers(
        void *userData, Object *UNUSED(ob), ID **idpoin, int UNUSED(cb_flag))
{
	struct { FileData *fd; Main *mainvar; } *data= userData;
	
	FileData *fd = data->fd;
	Main *mainvar = data->mainvar;
	
	expand_doit(fd, mainvar, *idpoin);
}

static void expand_object(FileData *fd, Main *mainvar, Object *ob)
{
	ParticleSystem *psys;
	bActionStrip *strip;
	PartEff *paf;
	int a;
	
	expand_doit(fd, mainvar, ob->data);
	
	/* expand_object_expandModifier() */
	if (ob->modifiers.first) {
		struct { FileData *fd; Main *mainvar; } data;
		data.fd = fd;
		data.mainvar = mainvar;
		
		modifiers_foreachIDLink(ob, expand_object_expandModifiers, (void *)&data);
	}
	
	expand_pose(fd, mainvar, ob->pose);
	expand_doit(fd, mainvar, ob->poselib);
	expand_constraints(fd, mainvar, &ob->constraints);
	
	expand_doit(fd, mainvar, ob->gpd);
	
// XXX deprecated - old animation system (for version patching only)
	expand_doit(fd, mainvar, ob->ipo);
	expand_doit(fd, mainvar, ob->action);
	
	expand_constraint_channels(fd, mainvar, &ob->constraintChannels);
	
	for (strip=ob->nlastrips.first; strip; strip=strip->next) {
		expand_doit(fd, mainvar, strip->object);
		expand_doit(fd, mainvar, strip->act);
		expand_doit(fd, mainvar, strip->ipo);
	}
// XXX deprecated - old animation system (for version patching only)
	
	if (ob->adt)
		expand_animdata(fd, mainvar, ob->adt);
	
	for (a = 0; a < ob->totcol; a++) {
		expand_doit(fd, mainvar, ob->mat[a]);
	}
	
	paf = blo_do_version_give_parteff_245(ob);
	if (paf && paf->group) 
		expand_doit(fd, mainvar, paf->group);
	
	if (ob->dup_group)
		expand_doit(fd, mainvar, ob->dup_group);
	
	if (ob->proxy)
		expand_doit(fd, mainvar, ob->proxy);
	if (ob->proxy_group)
		expand_doit(fd, mainvar, ob->proxy_group);
	
	for (psys = ob->particlesystem.first; psys; psys = psys->next)
		expand_doit(fd, mainvar, psys->part);

	if (ob->pd) {
		expand_doit(fd, mainvar, ob->pd->tex);
		expand_doit(fd, mainvar, ob->pd->f_source);
	}

	if (ob->soft) {
		expand_doit(fd, mainvar, ob->soft->collision_group);

		if (ob->soft->effector_weights) {
			expand_doit(fd, mainvar, ob->soft->effector_weights->group);
		}
	}

	if (ob->rigidbody_constraint) {
		expand_doit(fd, mainvar, ob->rigidbody_constraint->ob1);
		expand_doit(fd, mainvar, ob->rigidbody_constraint->ob2);
	}

	if (ob->currentlod) {
		LodLevel *level;
		for (level = ob->lodlevels.first; level; level = level->next) {
			expand_doit(fd, mainvar, level->source);
		}
	}
}

#ifdef USE_COLLECTION_COMPAT_28
static void expand_scene_collection(FileData *fd, Main *mainvar, SceneCollection *sc)
{
	for (LinkData *link = sc->objects.first; link; link = link->next) {
		expand_doit(fd, mainvar, link->data);
	}

	for (SceneCollection *nsc = sc->scene_collections.first; nsc; nsc = nsc->next) {
		expand_scene_collection(fd, mainvar, nsc);
	}
}
#endif

static void expand_scene(FileData *fd, Main *mainvar, Scene *sce)
{
	SceneRenderLayer *srl;
	FreestyleModuleConfig *module;
	FreestyleLineSet *lineset;
	
	for (Base *base_legacy = sce->base.first; base_legacy; base_legacy = base_legacy->next) {
		expand_doit(fd, mainvar, base_legacy->object);
	}
	expand_doit(fd, mainvar, sce->camera);
	expand_doit(fd, mainvar, sce->world);
	
	if (sce->adt)
		expand_animdata(fd, mainvar, sce->adt);
	expand_keyingsets(fd, mainvar, &sce->keyingsets);
	
	if (sce->set)
		expand_doit(fd, mainvar, sce->set);
	
	if (sce->nodetree)
		expand_nodetree(fd, mainvar, sce->nodetree);
	
	for (srl = sce->r.layers.first; srl; srl = srl->next) {
		expand_doit(fd, mainvar, srl->mat_override);
		for (module = srl->freestyleConfig.modules.first; module; module = module->next) {
			if (module->script)
				expand_doit(fd, mainvar, module->script);
		}
		for (lineset = srl->freestyleConfig.linesets.first; lineset; lineset = lineset->next) {
			if (lineset->group)
				expand_doit(fd, mainvar, lineset->group);
			expand_doit(fd, mainvar, lineset->linestyle);
		}
	}

	for (ViewLayer *view_layer = sce->view_layers.first; view_layer; view_layer = view_layer->next) {
		expand_idprops(fd, mainvar, view_layer->id_properties);

		for (module = view_layer->freestyle_config.modules.first; module; module = module->next) {
			if (module->script) {
				expand_doit(fd, mainvar, module->script);
			}
		}

		for (lineset = view_layer->freestyle_config.linesets.first; lineset; lineset = lineset->next) {
			if (lineset->group) {
				expand_doit(fd, mainvar, lineset->group);
			}
			expand_doit(fd, mainvar, lineset->linestyle);
		}
	}

	if (sce->gpd)
		expand_doit(fd, mainvar, sce->gpd);
		
	if (sce->ed) {
		Sequence *seq;
		
		SEQ_BEGIN (sce->ed, seq)
		{
			expand_idprops(fd, mainvar, seq->prop);

			if (seq->scene) expand_doit(fd, mainvar, seq->scene);
			if (seq->scene_camera) expand_doit(fd, mainvar, seq->scene_camera);
			if (seq->clip) expand_doit(fd, mainvar, seq->clip);
			if (seq->mask) expand_doit(fd, mainvar, seq->mask);
			if (seq->sound) expand_doit(fd, mainvar, seq->sound);
		}
		SEQ_END
	}
	
	if (sce->rigidbody_world) {
		expand_doit(fd, mainvar, sce->rigidbody_world->group);
		expand_doit(fd, mainvar, sce->rigidbody_world->constraints);
	}

	for (TimeMarker *marker = sce->markers.first; marker; marker = marker->next) {
		if (marker->camera) {
			expand_doit(fd, mainvar, marker->camera);
		}
	}

	expand_doit(fd, mainvar, sce->clip);

#ifdef USE_COLLECTION_COMPAT_28
	if (sce->collection) {
		expand_scene_collection(fd, mainvar, sce->collection);
	}
#endif

	if (sce->master_collection) {
		expand_collection(fd, mainvar, sce->master_collection);
	}
}

static void expand_camera(FileData *fd, Main *mainvar, Camera *ca)
{
	expand_doit(fd, mainvar, ca->ipo); // XXX deprecated - old animation system
	
	if (ca->adt)
		expand_animdata(fd, mainvar, ca->adt);
}

static void expand_cachefile(FileData *fd, Main *mainvar, CacheFile *cache_file)
{
	if (cache_file->adt) {
		expand_animdata(fd, mainvar, cache_file->adt);
	}
}

static void expand_speaker(FileData *fd, Main *mainvar, Speaker *spk)
{
	expand_doit(fd, mainvar, spk->sound);

	if (spk->adt)
		expand_animdata(fd, mainvar, spk->adt);
}

static void expand_sound(FileData *fd, Main *mainvar, bSound *snd)
{
	expand_doit(fd, mainvar, snd->ipo); // XXX deprecated - old animation system
}

static void expand_lightprobe(FileData *fd, Main *mainvar, LightProbe *prb)
{
	if (prb->adt)
		expand_animdata(fd, mainvar, prb->adt);
}

static void expand_movieclip(FileData *fd, Main *mainvar, MovieClip *clip)
{
	if (clip->adt)
		expand_animdata(fd, mainvar, clip->adt);
}

static void expand_mask_parent(FileData *fd, Main *mainvar, MaskParent *parent)
{
	if (parent->id) {
		expand_doit(fd, mainvar, parent->id);
	}
}

static void expand_mask(FileData *fd, Main *mainvar, Mask *mask)
{
	MaskLayer *mask_layer;

	if (mask->adt)
		expand_animdata(fd, mainvar, mask->adt);

	for (mask_layer = mask->masklayers.first; mask_layer; mask_layer = mask_layer->next) {
		MaskSpline *spline;

		for (spline = mask_layer->splines.first; spline; spline = spline->next) {
			int i;

			for (i = 0; i < spline->tot_point; i++) {
				MaskSplinePoint *point = &spline->points[i];

				expand_mask_parent(fd, mainvar, &point->parent);
			}

			expand_mask_parent(fd, mainvar, &spline->parent);
		}
	}
}

static void expand_linestyle(FileData *fd, Main *mainvar, FreestyleLineStyle *linestyle)
{
	int a;
	LineStyleModifier *m;

	for (a = 0; a < MAX_MTEX; a++) {
		if (linestyle->mtex[a]) {
			expand_doit(fd, mainvar, linestyle->mtex[a]->tex);
			expand_doit(fd, mainvar, linestyle->mtex[a]->object);
		}
	}
	if (linestyle->nodetree)
		expand_nodetree(fd, mainvar, linestyle->nodetree);

	if (linestyle->adt)
		expand_animdata(fd, mainvar, linestyle->adt);
	for (m = linestyle->color_modifiers.first; m; m = m->next) {
		if (m->type == LS_MODIFIER_DISTANCE_FROM_OBJECT)
			expand_doit(fd, mainvar, ((LineStyleColorModifier_DistanceFromObject *)m)->target);
	}
	for (m = linestyle->alpha_modifiers.first; m; m = m->next) {
		if (m->type == LS_MODIFIER_DISTANCE_FROM_OBJECT)
			expand_doit(fd, mainvar, ((LineStyleAlphaModifier_DistanceFromObject *)m)->target);
	}
	for (m = linestyle->thickness_modifiers.first; m; m = m->next) {
		if (m->type == LS_MODIFIER_DISTANCE_FROM_OBJECT)
			expand_doit(fd, mainvar, ((LineStyleThicknessModifier_DistanceFromObject *)m)->target);
	}
}

static void expand_gpencil(FileData *fd, Main *mainvar, bGPdata *gpd)
{
	if (gpd->adt)
		expand_animdata(fd, mainvar, gpd->adt);
}

static void expand_workspace(FileData *fd, Main *mainvar, WorkSpace *workspace)
{
	ListBase *layouts = BKE_workspace_layouts_get(workspace);

	for (WorkSpaceLayout *layout = layouts->first; layout; layout = layout->next) {
		expand_doit(fd, mainvar, BKE_workspace_layout_screen_get(layout));
	}
}

/**
 * Set the callback func used over all ID data found by \a BLO_expand_main func.
 *
 * \param expand_doit_func Called for each ID block it finds.
 */
void BLO_main_expander(BLOExpandDoitCallback expand_doit_func)
{
	expand_doit = expand_doit_func;
}

/**
 * Loop over all ID data in Main to mark relations.
 * Set (id->tag & LIB_TAG_NEED_EXPAND) to mark expanding. Flags get cleared after expanding.
 *
 * \param fdhandle usually filedata, or own handle.
 * \param mainvar the Main database to expand.
 */
void BLO_expand_main(void *fdhandle, Main *mainvar)
{
	ListBase *lbarray[MAX_LIBARRAY];
	FileData *fd = fdhandle;
	ID *id;
	int a;
	bool do_it = true;
	
	while (do_it) {
		do_it = false;
		
		a = set_listbasepointers(mainvar, lbarray);
		while (a--) {
			id = lbarray[a]->first;
			while (id) {
				if (id->tag & LIB_TAG_NEED_EXPAND) {
					expand_id(fd, mainvar, id);
					expand_idprops(fd, mainvar, id->properties);

					switch (GS(id->name)) {
					case ID_OB:
						expand_object(fd, mainvar, (Object *)id);
						break;
					case ID_ME:
						expand_mesh(fd, mainvar, (Mesh *)id);
						break;
					case ID_CU:
						expand_curve(fd, mainvar, (Curve *)id);
						break;
					case ID_MB:
						expand_mball(fd, mainvar, (MetaBall *)id);
						break;
					case ID_SCE:
						expand_scene(fd, mainvar, (Scene *)id);
						break;
					case ID_MA:
						expand_material(fd, mainvar, (Material *)id);
						break;
					case ID_TE:
						expand_texture(fd, mainvar, (Tex *)id);
						break;
					case ID_WO:
						expand_world(fd, mainvar, (World *)id);
						break;
					case ID_LT:
						expand_lattice(fd, mainvar, (Lattice *)id);
						break;
					case ID_LA:
						expand_lamp(fd, mainvar, (Lamp *)id);
						break;
					case ID_KE:
						expand_key(fd, mainvar, (Key *)id);
						break;
					case ID_CA:
						expand_camera(fd, mainvar, (Camera *)id);
						break;
					case ID_SPK:
						expand_speaker(fd, mainvar, (Speaker *)id);
						break;
					case ID_SO:
						expand_sound(fd, mainvar, (bSound *)id);
						break;
					case ID_LP:
						expand_lightprobe(fd, mainvar, (LightProbe *)id);
						break;
					case ID_AR:
						expand_armature(fd, mainvar, (bArmature *)id);
						break;
					case ID_AC:
						expand_action(fd, mainvar, (bAction *)id); // XXX deprecated - old animation system
						break;
					case ID_GR:
						expand_collection(fd, mainvar, (Collection *)id);
						break;
					case ID_NT:
						expand_nodetree(fd, mainvar, (bNodeTree *)id);
						break;
					case ID_BR:
						expand_brush(fd, mainvar, (Brush *)id);
						break;
					case ID_IP:
						expand_ipo(fd, mainvar, (Ipo *)id); // XXX deprecated - old animation system
						break;
					case ID_PA:
						expand_particlesettings(fd, mainvar, (ParticleSettings *)id);
						break;
					case ID_MC:
						expand_movieclip(fd, mainvar, (MovieClip *)id);
						break;
					case ID_MSK:
						expand_mask(fd, mainvar, (Mask *)id);
						break;
					case ID_LS:
						expand_linestyle(fd, mainvar, (FreestyleLineStyle *)id);
						break;
					case ID_GD:
						expand_gpencil(fd, mainvar, (bGPdata *)id);
						break;
					case ID_CF:
						expand_cachefile(fd, mainvar, (CacheFile *)id);
						break;
					case ID_WS:
						expand_workspace(fd, mainvar, (WorkSpace *)id);
					default:
						break;
					}
					
					do_it = true;
					id->tag &= ~LIB_TAG_NEED_EXPAND;
					
				}
				id = id->next;
			}
		}
	}
}


/* ***************************** */
	
static bool object_in_any_scene(Main *bmain, Object *ob)
{
	Scene *sce;
	
	for (sce = bmain->scene.first; sce; sce = sce->id.next) {
		if (BKE_scene_object_find(sce, ob)) {
			return true;
		}
	}
	
	return false;
}

static Collection *get_collection_active(
        Main *bmain, Scene *scene, ViewLayer *view_layer, const int flag)
{
	if (flag & FILE_ACTIVE_COLLECTION) {
		LayerCollection *lc = BKE_layer_collection_get_active(view_layer);
		return lc->collection;
	}
	else {
		return BKE_collection_add(bmain, scene->master_collection, NULL);
	}
}

static void add_loose_objects_to_scene(
        Main *mainvar, Main *bmain, Scene *scene, ViewLayer *view_layer, Library *lib, const short flag)
{
	const bool is_link = (flag & FILE_LINK) != 0;

	BLI_assert(scene);

	/* Give all objects which are LIB_TAG_INDIRECT a base, or for a collection when *lib has been set. */
	for (Object *ob = mainvar->object.first; ob; ob = ob->id.next) {
		if ((ob->id.tag & LIB_TAG_INDIRECT) && (ob->id.tag & LIB_TAG_PRE_EXISTING) == 0) {
			bool do_it = false;

			if (!is_link) {
				if (ob->id.us == 0) {
					do_it = true;
				}
				else if ((ob->id.lib == lib) && (object_in_any_scene(bmain, ob) == 0)) {
					/* When appending, make sure any indirectly loaded objects get a base, else they cant be accessed at all
					 * (see T27437). */
					do_it = true;
				}
			}

			if (do_it) {
				CLAMP_MIN(ob->id.us, 0);

				Collection *active_collection = get_collection_active(bmain, scene, view_layer, FILE_ACTIVE_COLLECTION);
				BKE_collection_object_add(bmain, active_collection, ob);
				Base *base = BKE_view_layer_base_find(view_layer, ob);
				BKE_scene_object_base_flag_sync_from_base(base);

				if (flag & FILE_AUTOSELECT) {
					/* Note that link_object_postprocess() already checks for FILE_AUTOSELECT flag,
					 * but it will miss objects from non-instantiated collections... */
					if (base->flag & BASE_SELECTABLED) {
						base->flag |= BASE_SELECTED;
						BKE_scene_object_base_flag_sync_from_base(base);
					}
					/* Do NOT make base active here! screws up GUI stuff, if you want it do it on src/ level. */
				}

				ob->id.tag &= ~LIB_TAG_INDIRECT;
				ob->id.tag |= LIB_TAG_EXTERN;
			}
		}
	}
}

static void add_collections_to_scene(
        Main *mainvar, Main *bmain, Scene *scene, ViewLayer *view_layer, Library *UNUSED(lib), const short flag)
{
	Collection *active_collection = get_collection_active(bmain, scene, view_layer, FILE_ACTIVE_COLLECTION);

	/* Give all objects which are tagged a base. */
	for (Collection *collection = mainvar->collection.first; collection; collection = collection->id.next) {
		if (collection->id.tag & LIB_TAG_DOIT) {
			if (flag & FILE_GROUP_INSTANCE) {
				/* Any indirect collection should not have been tagged. */
				BLI_assert((collection->id.tag & LIB_TAG_INDIRECT) == 0);

				/* BKE_object_add(...) messes with the selection. */
				Object *ob = BKE_object_add_only_object(bmain, OB_EMPTY, collection->id.name + 2);
				ob->type = OB_EMPTY;

				BKE_collection_object_add(bmain, active_collection, ob);
				Base *base = BKE_view_layer_base_find(view_layer, ob);

				if (base->flag & BASE_SELECTABLED) {
					base->flag |= BASE_SELECTED;
				}

				BKE_scene_object_base_flag_sync_from_base(base);
				DEG_id_tag_update(&ob->id, OB_RECALC_OB | OB_RECALC_DATA | OB_RECALC_TIME);
				view_layer->basact = base;

				/* Assign the collection. */
				ob->dup_group = collection;
				id_us_plus(&collection->id);
				ob->transflag |= OB_DUPLICOLLECTION;
				copy_v3_v3(ob->loc, scene->cursor.location);
			}
			else {
				/* Add collection as child of active collection. */
				BKE_collection_child_add(bmain, active_collection, collection);

				collection->id.tag &= ~LIB_TAG_INDIRECT;
				collection->id.tag |= LIB_TAG_EXTERN;
			}
		}
	}
}

static ID *create_placeholder(Main *mainvar, const short idcode, const char *idname, const short tag)
{
	ListBase *lb = which_libbase(mainvar, idcode);
	ID *ph_id = BKE_libblock_alloc_notest(idcode);

	*((short *)ph_id->name) = idcode;
	BLI_strncpy(ph_id->name + 2, idname, sizeof(ph_id->name) - 2);
	BKE_libblock_init_empty(ph_id);
	ph_id->lib = mainvar->curlib;
	ph_id->tag = tag | LIB_TAG_MISSING;
	ph_id->us = ID_FAKE_USERS(ph_id);
	ph_id->icon_id = 0;

	BLI_addtail(lb, ph_id);
	id_sort_by_name(lb, ph_id);

	return ph_id;
}

/* returns true if the item was found
 * but it may already have already been appended/linked */
static ID *link_named_part(
        Main *mainl, FileData *fd, const short idcode, const char *name, const int flag)
{
	BHead *bhead = find_bhead_from_code_name(fd, idcode, name);
	ID *id;

	const bool use_placeholders = (flag & BLO_LIBLINK_USE_PLACEHOLDERS) != 0;
	const bool force_indirect = (flag & BLO_LIBLINK_FORCE_INDIRECT) != 0;

	BLI_assert(BKE_idcode_is_linkable(idcode) && BKE_idcode_is_valid(idcode));

	if (bhead) {
		id = is_yet_read(fd, mainl, bhead);
		if (id == NULL) {
			/* not read yet */
			read_libblock(fd, mainl, bhead, force_indirect ? LIB_TAG_TESTIND : LIB_TAG_TESTEXT, &id);

			if (id) {
				/* sort by name in list */
				ListBase *lb = which_libbase(mainl, idcode);
				id_sort_by_name(lb, id);
			}
		}
		else {
			/* already linked */
			if (G.debug)
				printf("append: already linked\n");
			oldnewmap_insert(fd->libmap, bhead->old, id, bhead->code);
			if (!force_indirect && (id->tag & LIB_TAG_INDIRECT)) {
				id->tag &= ~LIB_TAG_INDIRECT;
				id->tag |= LIB_TAG_EXTERN;
			}
		}
	}
	else if (use_placeholders) {
		/* XXX flag part is weak! */
		id = create_placeholder(mainl, idcode, name, force_indirect ? LIB_TAG_INDIRECT : LIB_TAG_EXTERN);
	}
	else {
		id = NULL;
	}
	
	/* if we found the id but the id is NULL, this is really bad */
	BLI_assert(!((bhead != NULL) && (id == NULL)));
	
	return id;
}

static void link_object_postprocess(ID *id, Main *bmain, Scene *scene, ViewLayer *view_layer, const int flag)
{
	if (scene) {
		/* link to scene */
		Base *base;
		Object *ob;
		Collection *collection;

		ob = (Object *)id;
		ob->mode = OB_MODE_OBJECT;

		collection = get_collection_active(bmain, scene, view_layer, flag);
		BKE_collection_object_add(bmain, collection, ob);
		base = BKE_view_layer_base_find(view_layer, ob);
		BKE_scene_object_base_flag_sync_from_base(base);

		if (flag & FILE_AUTOSELECT) {
			if (base->flag & BASE_SELECTABLED) {
				base->flag |= BASE_SELECTED;
				BKE_scene_object_base_flag_sync_from_base(base);
			}
			/* do NOT make base active here! screws up GUI stuff, if you want it do it on src/ level */
		}
	}
}

/**
 * Simple reader for copy/paste buffers.
 */
void BLO_library_link_copypaste(Main *mainl, BlendHandle *bh)
{
	FileData *fd = (FileData *)(bh);
	BHead *bhead;
	
	for (bhead = blo_firstbhead(fd); bhead; bhead = blo_nextbhead(fd, bhead)) {
		ID *id = NULL;

		if (bhead->code == ENDB)
			break;
		if (ELEM(bhead->code, ID_OB, ID_GR)) {
			read_libblock(fd, mainl, bhead, LIB_TAG_TESTIND, &id);
		}


		if (id) {
			/* sort by name in list */
			ListBase *lb = which_libbase(mainl, GS(id->name));
			id_sort_by_name(lb, id);

			if (bhead->code == ID_OB) {
				/* Instead of instancing Base's directly, postpone until after collections are loaded
				 * otherwise the base's flag is set incorrectly when collections are used */
				Object *ob = (Object *)id;
				ob->mode = OB_MODE_OBJECT;
				/* ensure add_loose_objects_to_scene runs on this object */
				BLI_assert(id->us == 0);
			}
		}
	}
}

static ID *link_named_part_ex(
        Main *mainl, FileData *fd, const short idcode, const char *name, const int flag,
        Main *bmain, Scene *scene, ViewLayer *view_layer)
{
	ID *id = link_named_part(mainl, fd, idcode, name, flag);

	if (id && (GS(id->name) == ID_OB)) {	/* loose object: give a base */
		link_object_postprocess(id, bmain, scene, view_layer, flag);
	}
	else if (id && (GS(id->name) == ID_GR)) {
		/* tag as needing to be instantiated or linked */
		id->tag |= LIB_TAG_DOIT;
	}

	return id;
}

/**
 * Link a named datablock from an external blend file.
 *
 * \param mainl The main database to link from (not the active one).
 * \param bh The blender file handle.
 * \param idcode The kind of datablock to link.
 * \param name The name of the datablock (without the 2 char ID prefix).
 * \return the linked ID when found.
 */
ID *BLO_library_link_named_part(Main *mainl, BlendHandle **bh, const short idcode, const char *name)
{
	FileData *fd = (FileData*)(*bh);
	return link_named_part(mainl, fd, idcode, name, 0);
}

/**
 * Link a named datablock from an external blend file.
 * Optionally instantiate the object/collection in the scene when the flags are set.
 *
 * \param mainl The main database to link from (not the active one).
 * \param bh The blender file handle.
 * \param idcode The kind of datablock to link.
 * \param name The name of the datablock (without the 2 char ID prefix).
 * \param flag Options for linking, used for instantiating.
 * \param scene The scene in which to instantiate objects/collections (if NULL, no instantiation is done).
 * \param v3d The active View3D (only to define active layers for instantiated objects & collections, can be NULL).
 * \return the linked ID when found.
 */
ID *BLO_library_link_named_part_ex(
        Main *mainl, BlendHandle **bh,
        const short idcode, const char *name, const int flag,
        Main *bmain, Scene *scene, ViewLayer *view_layer)
{
	FileData *fd = (FileData*)(*bh);
	return link_named_part_ex(mainl, fd, idcode, name, flag, bmain, scene, view_layer);
}

static void link_id_part(ReportList *reports, FileData *fd, Main *mainvar, ID *id, ID **r_id)
{
	BHead *bhead = NULL;
	const bool is_valid = BKE_idcode_is_linkable(GS(id->name)) || ((id->tag & LIB_TAG_EXTERN) == 0);

	if (fd) {
		bhead = find_bhead_from_idname(fd, id->name);
	}

	id->tag &= ~LIB_TAG_READ;

	if (!is_valid) {
		blo_reportf_wrap(
		        reports, RPT_ERROR,
		        TIP_("LIB: %s: '%s' is directly linked from '%s' (parent '%s'), but is a non-linkable data type"),
		        BKE_idcode_to_name(GS(id->name)),
		        id->name + 2,
		        mainvar->curlib->filepath,
		        library_parent_filepath(mainvar->curlib));
	}

	if (bhead) {
		id->tag |= LIB_TAG_NEED_EXPAND;
		// printf("read lib block %s\n", id->name);
		read_libblock(fd, mainvar, bhead, id->tag, r_id);
	}
	else {
		blo_reportf_wrap(
		        reports, RPT_WARNING,
		        TIP_("LIB: %s: '%s' missing from '%s', parent '%s'"),
		        BKE_idcode_to_name(GS(id->name)),
		        id->name + 2,
		        mainvar->curlib->filepath,
		        library_parent_filepath(mainvar->curlib));

		/* Generate a placeholder for this ID (simplified version of read_libblock actually...). */
		if (r_id) {
			*r_id = is_valid ? create_placeholder(mainvar, GS(id->name), id->name + 2, id->tag) : NULL;
		}
	}
}

/* common routine to append/link something from a library */

static Main *library_link_begin(Main *mainvar, FileData **fd, const char *filepath)
{
	Main *mainl;

	(*fd)->mainlist = MEM_callocN(sizeof(ListBase), "FileData.mainlist");
	
	/* clear for collection instantiating tag */
	BKE_main_id_tag_listbase(&(mainvar->collection), LIB_TAG_DOIT, false);

	/* make mains */
	blo_split_main((*fd)->mainlist, mainvar);
	
	/* which one do we need? */
	mainl = blo_find_main(*fd, filepath, BKE_main_blendfile_path(mainvar));
	
	/* needed for do_version */
	mainl->versionfile = (*fd)->fileversion;
	read_file_version(*fd, mainl);
#ifdef USE_GHASH_BHEAD
	read_file_bhead_idname_map_create(*fd);
#endif
	
	return mainl;
}

/**
 * Initialize the BlendHandle for linking library data.
 *
 * \param mainvar The current main database, e.g. G_MAIN or CTX_data_main(C).
 * \param bh A blender file handle as returned by \a BLO_blendhandle_from_file or \a BLO_blendhandle_from_memory.
 * \param filepath Used for relative linking, copied to the \a lib->name.
 * \return the library Main, to be passed to \a BLO_library_append_named_part as \a mainl.
 */
Main *BLO_library_link_begin(Main *mainvar, BlendHandle **bh, const char *filepath)
{
	FileData *fd = (FileData*)(*bh);
	return library_link_begin(mainvar, &fd, filepath);
}

static void split_main_newid(Main *mainptr, Main *main_newid)
{
	/* We only copy the necessary subset of data in this temp main. */
	main_newid->versionfile = mainptr->versionfile;
	main_newid->subversionfile = mainptr->subversionfile;
	BLI_strncpy(main_newid->name, mainptr->name, sizeof(main_newid->name));
	main_newid->curlib = mainptr->curlib;

	ListBase *lbarray[MAX_LIBARRAY];
	ListBase *lbarray_newid[MAX_LIBARRAY];
	int i = set_listbasepointers(mainptr, lbarray);
	set_listbasepointers(main_newid, lbarray_newid);
	while (i--) {
		BLI_listbase_clear(lbarray_newid[i]);

		for (ID *id = lbarray[i]->first, *idnext; id; id = idnext) {
			idnext = id->next;

			if (id->tag & LIB_TAG_NEW) {
				BLI_remlink(lbarray[i], id);
				BLI_addtail(lbarray_newid[i], id);
			}
		}
	}
}

/* scene and v3d may be NULL. */
static void library_link_end(Main *mainl, FileData **fd, const short flag, Main *bmain, Scene *scene, ViewLayer *view_layer)
{
	Main *mainvar;
	Library *curlib;

	/* expander now is callback function */
	BLO_main_expander(expand_doit_library);

	/* make main consistent */
	BLO_expand_main(*fd, mainl);

	/* do this when expand found other libs */
	read_libraries(*fd, (*fd)->mainlist);

	curlib = mainl->curlib;

	/* make the lib path relative if required */
	if (flag & FILE_RELPATH) {
		/* use the full path, this could have been read by other library even */
		BLI_strncpy(curlib->name, curlib->filepath, sizeof(curlib->name));

		/* uses current .blend file as reference */
		BLI_path_rel(curlib->name, BKE_main_blendfile_path_from_global());
	}

	blo_join_main((*fd)->mainlist);
	mainvar = (*fd)->mainlist->first;
	mainl = NULL; /* blo_join_main free's mainl, cant use anymore */

	lib_link_all(*fd, mainvar);
	BKE_collections_after_lib_link(mainvar);

	/* Yep, second splitting... but this is a very cheap operation, so no big deal. */
	blo_split_main((*fd)->mainlist, mainvar);
	Main *main_newid = BKE_main_new();
	for (mainvar = ((Main *)(*fd)->mainlist->first)->next; mainvar; mainvar = mainvar->next) {
		BLI_assert(mainvar->versionfile != 0);
		/* We need to split out IDs already existing, or they will go again through do_versions - bad, very bad! */
		split_main_newid(mainvar, main_newid);

		do_versions_after_linking(main_newid);

		add_main_to_main(mainvar, main_newid);
	}
	BKE_main_free(main_newid);
	blo_join_main((*fd)->mainlist);
	mainvar = (*fd)->mainlist->first;
	MEM_freeN((*fd)->mainlist);

	BKE_main_id_tag_all(mainvar, LIB_TAG_NEW, false);

	lib_verify_nodetree(mainvar, false);
	fix_relpaths_library(BKE_main_blendfile_path(mainvar), mainvar); /* make all relative paths, relative to the open blend file */

	/* Give a base to loose objects and collections.
	 * Only directly linked objects & collections are instantiated by `BLO_library_link_named_part_ex()` & co,
	 * here we handle indirect ones and other possible edge-cases. */
	if (scene) {
		add_collections_to_scene(mainvar, bmain, scene, view_layer, curlib, flag);
		add_loose_objects_to_scene(mainvar, bmain, scene, view_layer, curlib, flag);
	}
	else {
		/* printf("library_append_end, scene is NULL (objects wont get bases)\n"); */
	}

	/* clear collection instantiating tag */
	BKE_main_id_tag_listbase(&(mainvar->collection), LIB_TAG_DOIT, false);

	/* patch to prevent switch_endian happens twice */
	if ((*fd)->flags & FD_FLAGS_SWITCH_ENDIAN) {
		blo_freefiledata(*fd);
		*fd = NULL;
	}
}

/**
 * Finalize linking from a given .blend file (library).
 * Optionally instance the indirect object/collection in the scene when the flags are set.
 * \note Do not use \a bh after calling this function, it may frees it.
 *
 * \param mainl The main database to link from (not the active one).
 * \param bh The blender file handle (WARNING! may be freed by this function!).
 * \param flag Options for linking, used for instantiating.
 * \param bmain The main database in which to instantiate objects/collections
 * \param scene The scene in which to instantiate objects/collections (if NULL, no instantiation is done).
 * \param view_layer The scene layer in which to instantiate objects/collections (if NULL, no instantiation is done).
 */
void BLO_library_link_end(Main *mainl, BlendHandle **bh, int flag, Main *bmain, Scene *scene, ViewLayer *view_layer)
{
	FileData *fd = (FileData*)(*bh);
	library_link_end(mainl, &fd, flag, bmain, scene, view_layer);
	*bh = (BlendHandle*)fd;
}

void *BLO_library_read_struct(FileData *fd, BHead *bh, const char *blockname)
{
	return read_struct(fd, bh, blockname);
}

/* ************* READ LIBRARY ************** */

static int mainvar_id_tag_any_check(Main *mainvar, const short tag)
{
	ListBase *lbarray[MAX_LIBARRAY];
	int a;
	
	a = set_listbasepointers(mainvar, lbarray);
	while (a--) {
		ID *id;
		
		for (id = lbarray[a]->first; id; id = id->next) {
			if (id->tag & tag) {
				return true;
			}
		}
	}
	return false;
}

static void read_libraries(FileData *basefd, ListBase *mainlist)
{
	Main *mainl = mainlist->first;
	Main *mainptr;
	ListBase *lbarray[MAX_LIBARRAY];
	GHash *loaded_ids = BLI_ghash_str_new(__func__);
	int a;
	bool do_it = true;
	
	/* expander now is callback function */
	BLO_main_expander(expand_doit_library);
	
	while (do_it) {
		do_it = false;
		
		/* test 1: read libdata */
		mainptr= mainl->next;
		while (mainptr) {
			if (mainvar_id_tag_any_check(mainptr, LIB_TAG_READ)) {
				// printf("found LIB_TAG_READ %s (%s)\n", mainptr->curlib->id.name, mainptr->curlib->name);

				FileData *fd = mainptr->curlib->filedata;
				
				if (fd == NULL) {
					
					/* printf and reports for now... its important users know this */
					
					/* if packed file... */
					if (mainptr->curlib->packedfile) {
						PackedFile *pf = mainptr->curlib->packedfile;
						
						blo_reportf_wrap(
						        basefd->reports, RPT_INFO, TIP_("Read packed library:  '%s', parent '%s'"),
						        mainptr->curlib->name,
						        library_parent_filepath(mainptr->curlib));
						fd = blo_openblendermemory(pf->data, pf->size, basefd->reports);
						
						
						/* needed for library_append and read_libraries */
						BLI_strncpy(fd->relabase, mainptr->curlib->filepath, sizeof(fd->relabase));
					}
					else {
						blo_reportf_wrap(
						        basefd->reports, RPT_INFO, TIP_("Read library:  '%s', '%s', parent '%s'"),
						        mainptr->curlib->filepath,
						        mainptr->curlib->name,
						        library_parent_filepath(mainptr->curlib));
						fd = blo_openblenderfile(mainptr->curlib->filepath, basefd->reports);
					}
					/* allow typing in a new lib path */
					if (G.debug_value == -666) {
						while (fd == NULL) {
							char newlib_path[FILE_MAX] = {0};
							printf("Missing library...'\n");
							printf("	current file: %s\n", BKE_main_blendfile_path_from_global());
							printf("	absolute lib: %s\n", mainptr->curlib->filepath);
							printf("	relative lib: %s\n", mainptr->curlib->name);
							printf("  enter a new path:\n");
							
							if (scanf("%1023s", newlib_path) > 0) {  /* Warning, keep length in sync with FILE_MAX! */
								BLI_strncpy(mainptr->curlib->name, newlib_path, sizeof(mainptr->curlib->name));
								BLI_strncpy(mainptr->curlib->filepath, newlib_path, sizeof(mainptr->curlib->filepath));
								BLI_cleanup_path(BKE_main_blendfile_path_from_global(), mainptr->curlib->filepath);
								
								fd = blo_openblenderfile(mainptr->curlib->filepath, basefd->reports);

								if (fd) {
									fd->mainlist = mainlist;
									printf("found: '%s', party on macuno!\n", mainptr->curlib->filepath);
								}
							}
						}
					}
					
					if (fd) {
						/* share the mainlist, so all libraries are added immediately in a
						 * single list. it used to be that all FileData's had their own list,
						 * but with indirectly linking this meant we didn't catch duplicate
						 * libraries properly */
						fd->mainlist = mainlist;

						fd->reports = basefd->reports;
						
						if (fd->libmap)
							oldnewmap_free(fd->libmap);
						
						fd->libmap = oldnewmap_new();
						
						mainptr->curlib->filedata = fd;
						mainptr->versionfile=  fd->fileversion;
						
						/* subversion */
						read_file_version(fd, mainptr);
#ifdef USE_GHASH_BHEAD
						read_file_bhead_idname_map_create(fd);
#endif

					}
					else {
						mainptr->curlib->filedata = NULL;
						mainptr->curlib->id.tag |= LIB_TAG_MISSING;
						/* Set lib version to current main one... Makes assert later happy. */
						mainptr->versionfile = mainptr->curlib->versionfile = mainl->versionfile;
						mainptr->subversionfile = mainptr->curlib->subversionfile = mainl->subversionfile;
					}
					
					if (fd == NULL) {
						blo_reportf_wrap(basefd->reports, RPT_WARNING, TIP_("Cannot find lib '%s'"),
						                 mainptr->curlib->filepath);
					}
				}
				if (fd) {
					do_it = true;
				}
				a = set_listbasepointers(mainptr, lbarray);
				while (a--) {
					ID *id = lbarray[a]->first;
					ListBase pending_free_ids = {NULL};

					while (id) {
						ID *idn = id->next;
						if (id->tag & LIB_TAG_READ) {
							BLI_remlink(lbarray[a], id);

							/* When playing with lib renaming and such, you may end with cases where you have
							 * more than one linked ID of the same data-block from same library.
							 * This is absolutely horrible, hence we use a ghash to ensure we go back to a single
							 * linked data when loading the file... */
							ID **realid = NULL;
							if (!BLI_ghash_ensure_p(loaded_ids, id->name, (void ***)&realid)) {
								link_id_part(basefd->reports, fd, mainptr, id, realid);
							}

							/* realid shall never be NULL - unless some source file/lib is broken
							 * (known case: some directly linked shapekey from a missing lib...). */
							/* BLI_assert(*realid != NULL); */

							change_idid_adr(mainlist, basefd, id, *realid);

							/* We cannot free old lib-ref placeholder ID here anymore, since we use its name
							 * as key in loaded_ids hass. */
							BLI_addtail(&pending_free_ids, id);
						}
						id = idn;
					}

					/* Clear GHash and free all lib-ref placeholders IDs of that type now. */
					BLI_ghash_clear(loaded_ids, NULL, NULL);
					BLI_freelistN(&pending_free_ids);
				}
				BLO_expand_main(fd, mainptr);
			}
			
			mainptr = mainptr->next;
		}
	}

	BLI_ghash_free(loaded_ids, NULL, NULL);
	loaded_ids = NULL;

	/* test if there are unread libblocks */
	/* XXX This code block is kept for 2.77, until we are sure it never gets reached anymore. Can be removed later. */
	for (mainptr = mainl->next; mainptr; mainptr = mainptr->next) {
		a = set_listbasepointers(mainptr, lbarray);
		while (a--) {
			ID *id, *idn = NULL;
			
			for (id = lbarray[a]->first; id; id = idn) {
				idn = id->next;
				if (id->tag & LIB_TAG_READ) {
					BLI_assert(0);
					BLI_remlink(lbarray[a], id);
					blo_reportf_wrap(
					        basefd->reports, RPT_ERROR,
					        TIP_("LIB: %s: '%s' unread lib block missing from '%s', parent '%s' - "
					             "Please file a bug report if you see this message"),
					        BKE_idcode_to_name(GS(id->name)),
					        id->name + 2,
					        mainptr->curlib->filepath,
					        library_parent_filepath(mainptr->curlib));
					change_idid_adr(mainlist, basefd, id, NULL);
					
					MEM_freeN(id);
				}
			}
		}
	}
	
	/* do versions, link, and free */
	Main *main_newid = BKE_main_new();
	for (mainptr = mainl->next; mainptr; mainptr = mainptr->next) {
		/* some mains still have to be read, then versionfile is still zero! */
		if (mainptr->versionfile) {
			/* We need to split out IDs already existing, or they will go again through do_versions - bad, very bad! */
			split_main_newid(mainptr, main_newid);

			if (mainptr->curlib->filedata) // can be zero... with shift+f1 append
				do_versions(mainptr->curlib->filedata, mainptr->curlib, main_newid);
			else
				do_versions(basefd, NULL, main_newid);

			add_main_to_main(mainptr, main_newid);
		}
		
		if (mainptr->curlib->filedata)
			lib_link_all(mainptr->curlib->filedata, mainptr);
		
		if (mainptr->curlib->filedata) blo_freefiledata(mainptr->curlib->filedata);
		mainptr->curlib->filedata = NULL;
	}
	BKE_main_free(main_newid);
}


/* reading runtime */

BlendFileData *blo_read_blendafterruntime(int file, const char *name, int actualsize, ReportList *reports)
{
	BlendFileData *bfd = NULL;
	FileData *fd = filedata_new();
	fd->filedes = file;
	fd->buffersize = actualsize;
	fd->read = fd_read_from_file;
	
	/* needed for library_append and read_libraries */
	BLI_strncpy(fd->relabase, name, sizeof(fd->relabase));
	
	fd = blo_decode_and_check(fd, reports);
	if (!fd)
		return NULL;
	
	fd->reports = reports;
	bfd = blo_read_file_internal(fd, "");
	blo_freefiledata(fd);
	
	return bfd;
}<|MERGE_RESOLUTION|>--- conflicted
+++ resolved
@@ -1642,10 +1642,6 @@
 			oldnewmap_insert(fd->imamap, ima->cache, ima->cache, 0);
 		if (ima->rr)
 			oldnewmap_insert(fd->imamap, ima->rr, ima->rr, 0);
-<<<<<<< HEAD
-		for (int a = 0; a < IMA_MAX_RENDER_SLOT; a++)
-			if (ima->renders[a])
-				oldnewmap_insert(fd->imamap, ima->renders[a], ima->renders[a], 0);
 		for (int a = 0; a < ima->num_tiles; a++) {
 			for (int b = 0; b < TEXTARGET_COUNT; b++) {
 				if (ima->tiles[a].gputexture[b]) {
@@ -1653,11 +1649,9 @@
 				}
 			}
 		}
-=======
-			LISTBASE_FOREACH(RenderSlot *, slot, &ima->renderslots)
-				if (slot->render)
-					oldnewmap_insert(fd->imamap, slot->render, slot->render, 0);
->>>>>>> 0276abbc
+		LISTBASE_FOREACH(RenderSlot *, slot, &ima->renderslots)
+			if (slot->render)
+				oldnewmap_insert(fd->imamap, slot->render, slot->render, 0);
 	}
 	for (; sce; sce = sce->id.next) {
 		if (sce->nodetree && sce->nodetree->previews) {
@@ -1695,10 +1689,9 @@
 				}
 			}
 		}
-<<<<<<< HEAD
-
-		for (int i = 0; i < IMA_MAX_RENDER_SLOT; i++)
-			ima->renders[i] = newimaadr(fd, ima->renders[i]);
+
+		LISTBASE_FOREACH(RenderSlot *, slot, &ima->renderslots)
+			slot->render = newimaadr(fd, slot->render);
 
 		for (int i = 0; i < ima->num_tiles; i++) {
 			for (int j = 0; j < TEXTARGET_COUNT; j++) {
@@ -1706,13 +1699,6 @@
 			}
 		}
 
-=======
-		LISTBASE_FOREACH(RenderSlot *, slot, &ima->renderslots)
-			slot->render = newimaadr(fd, slot->render);
-		
-		for (i = 0; i < TEXTARGET_COUNT; i++)
-			ima->gputexture[i] = newimaadr(fd, ima->gputexture[i]);
->>>>>>> 0276abbc
 		ima->rr = newimaadr(fd, ima->rr);
 	}
 	for (; sce; sce = sce->id.next) {
@@ -3953,14 +3939,9 @@
 	/* undo system, try to restore render buffers */
 	link_list(fd, &(ima->renderslots));
 	if (fd->imamap) {
-<<<<<<< HEAD
-		for (a = 0; a < IMA_MAX_RENDER_SLOT; a++)
-			ima->renders[a] = newimaadr(fd, ima->renders[a]);
-=======
 		LISTBASE_FOREACH(RenderSlot *, slot, &ima->renderslots) {
 			slot->render = newimaadr(fd, slot->render);
 		}
->>>>>>> 0276abbc
 	}
 	else {
 		LISTBASE_FOREACH(RenderSlot *, slot, &ima->renderslots)
