--- conflicted
+++ resolved
@@ -1981,8 +1981,6 @@
 
 /* ************ READ CacheLibrary *************** */
 
-<<<<<<< HEAD
-=======
 static void lib_link_cache_modifiers_cb(void *userData, CacheLibrary *cachelib, CacheModifier *UNUSED(md), ID **idpoin)
 {
 	FileData *fd = userData;
@@ -2000,7 +1998,6 @@
 	}
 }
 
->>>>>>> e9df0e53
 static void lib_link_cache_library(FileData *fd, Main *main)
 {
 	CacheLibrary *cachelib;
@@ -2018,8 +2015,6 @@
 				if (!item->ob)
 					BKE_cache_library_remove_item(cachelib, item);
 			}
-<<<<<<< HEAD
-=======
 			
 			lib_link_cache_modifiers(fd, cachelib);
 		}
@@ -2040,7 +2035,6 @@
 		
 		switch (md->type) {
 			// TODO
->>>>>>> e9df0e53
 		}
 	}
 }
@@ -2049,11 +2043,8 @@
 {
 	link_list(fd, &cachelib->items);
 	cachelib->items_hash = NULL;
-<<<<<<< HEAD
-=======
 	
 	direct_link_cache_modifiers(fd, &cachelib->modifiers);
->>>>>>> e9df0e53
 }
 
 
