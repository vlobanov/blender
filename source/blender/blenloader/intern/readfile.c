/*
 * ***** BEGIN GPL LICENSE BLOCK *****
 *
 * This program is free software; you can redistribute it and/or
 * modify it under the terms of the GNU General Public License
 * as published by the Free Software Foundation; either version 2
 * of the License, or (at your option) any later version.
 *
 * This program is distributed in the hope that it will be useful,
 * but WITHOUT ANY WARRANTY; without even the implied warranty of
 * MERCHANTABILITY or FITNESS FOR A PARTICULAR PURPOSE.  See the
 * GNU General Public License for more details.
 *
 * You should have received a copy of the GNU General Public License
 * along with this program; if not, write to the Free Software Foundation,
 * Inc., 51 Franklin Street, Fifth Floor, Boston, MA 02110-1301, USA.
 *
 * The Original Code is Copyright (C) 2001-2002 by NaN Holding BV.
 * All rights reserved.
 *
 *
 * Contributor(s): Blender Foundation
 *
 * ***** END GPL LICENSE BLOCK *****
 *
 */

/** \file blender/blenloader/intern/readfile.c
 *  \ingroup blenloader
 */


#include "zlib.h"

#include <limits.h>
#include <stdio.h> // for printf fopen fwrite fclose sprintf FILE
#include <stdlib.h> // for getenv atoi
#include <stddef.h> // for offsetof
#include <fcntl.h> // for open
#include <string.h> // for strrchr strncmp strstr
#include <math.h> // for fabs
#include <stdarg.h> /* for va_start/end */
#include <time.h> /* for gmtime */

#include "BLI_utildefines.h"
#ifndef WIN32
#  include <unistd.h> // for read close
#else
#  include <io.h> // for open close read
#  include "winsock2.h"
#  include "BLI_winstuff.h"
#endif

/* allow readfile to use deprecated functionality */
#define DNA_DEPRECATED_ALLOW

#include "DNA_anim_types.h"
#include "DNA_armature_types.h"
#include "DNA_actuator_types.h"
#include "DNA_brush_types.h"
#include "DNA_camera_types.h"
#include "DNA_cloth_types.h"
#include "DNA_controller_types.h"
#include "DNA_constraint_types.h"
#include "DNA_dynamicpaint_types.h"
#include "DNA_effect_types.h"
#include "DNA_fileglobal_types.h"
#include "DNA_fracture_types.h"
#include "DNA_genfile.h"
#include "DNA_group_types.h"
#include "DNA_gpencil_types.h"
#include "DNA_ipo_types.h"
#include "DNA_key_types.h"
#include "DNA_lattice_types.h"
#include "DNA_lamp_types.h"
#include "DNA_linestyle_types.h"
#include "DNA_meta_types.h"
#include "DNA_material_types.h"
#include "DNA_mesh_types.h"
#include "DNA_meshdata_types.h"
#include "DNA_nla_types.h"
#include "DNA_node_types.h"
#include "DNA_object_fluidsim.h" // NT
#include "DNA_object_types.h"
#include "DNA_packedFile_types.h"
#include "DNA_particle_types.h"
#include "DNA_property_types.h"
#include "DNA_rigidbody_types.h"
#include "DNA_text_types.h"
#include "DNA_view3d_types.h"
#include "DNA_screen_types.h"
#include "DNA_sensor_types.h"
#include "DNA_sdna_types.h"
#include "DNA_scene_types.h"
#include "DNA_sequence_types.h"
#include "DNA_smoke_types.h"
#include "DNA_speaker_types.h"
#include "DNA_sound_types.h"
#include "DNA_space_types.h"
#include "DNA_vfont_types.h"
#include "DNA_world_types.h"
#include "DNA_movieclip_types.h"
#include "DNA_mask_types.h"

#include "MEM_guardedalloc.h"

#include "BLI_endian_switch.h"
#include "BLI_blenlib.h"
#include "BLI_math.h"
#include "BLI_threads.h"
#include "BLI_mempool.h"

#include "BLT_translation.h"

#include "BKE_action.h"
#include "BKE_armature.h"
#include "BKE_brush.h"
#include "BKE_cloth.h"
#include "BKE_constraint.h"
#include "BKE_context.h"
#include "BKE_curve.h"
#include "BKE_depsgraph.h"
#include "BKE_effect.h"
#include "BKE_fcurve.h"
#include "BKE_fracture.h"
#include "BKE_global.h" // for G
#include "BKE_group.h"
#include "BKE_library.h" // for which_libbase
#include "BKE_library_query.h"
#include "BKE_idcode.h"
#include "BKE_material.h"
#include "BKE_main.h" // for Main
#include "BKE_mesh.h" // for ME_ defines (patching)
#include "BKE_modifier.h"
#include "BKE_multires.h"
#include "BKE_node.h" // for tree type defines
#include "BKE_object.h"
#include "BKE_paint.h"
#include "BKE_particle.h"
#include "BKE_pointcache.h"
#include "BKE_report.h"
#include "BKE_sca.h" // for init_actuator
#include "BKE_scene.h"
#include "BKE_screen.h"
#include "BKE_sequencer.h"
#include "BKE_outliner_treehash.h"
#include "BKE_sound.h"


#include "NOD_common.h"
#include "NOD_socket.h"

#include "BLO_readfile.h"
#include "BLO_undofile.h"
#include "BLO_blend_defs.h"

#include "RE_engine.h"

#include "readfile.h"


#include <errno.h>

#include "BKE_cdderivedmesh.h"  //for fracture meshisland handling


/*
 * Remark: still a weak point is the newaddress() function, that doesnt solve reading from
 * multiple files at the same time
 *
 * (added remark: oh, i thought that was solved? will look at that... (ton)
 *
 * READ
 * - Existing Library (Main) push or free
 * - allocate new Main
 * - load file
 * - read SDNA
 * - for each LibBlock
 *     - read LibBlock
 *     - if a Library
 *         - make a new Main
 *         - attach ID's to it
 *     - else
 *         - read associated 'direct data'
 *         - link direct data (internal and to LibBlock)
 * - read FileGlobal
 * - read USER data, only when indicated (file is ~/X.XX/startup.blend)
 * - free file
 * - per Library (per Main)
 *     - read file
 *     - read SDNA
 *     - find LibBlocks and attach IDs to Main
 *         - if external LibBlock
 *             - search all Main's
 *                 - or it's already read,
 *                 - or not read yet
 *                 - or make new Main
 *     - per LibBlock
 *         - read recursive
 *         - read associated direct data
 *         - link direct data (internal and to LibBlock)
 *     - free file
 * - per Library with unread LibBlocks
 *     - read file
 *     - read SDNA
 *     - per LibBlock
 *                - read recursive
 *                - read associated direct data
 *                - link direct data (internal and to LibBlock)
 *         - free file
 * - join all Mains
 * - link all LibBlocks and indirect pointers to libblocks
 * - initialize FileGlobal and copy pointers to Global
 */

/* use GHash for BHead name-based lookups (speeds up linking) */
#define USE_GHASH_BHEAD

/***/

typedef struct OldNew {
	void *old, *newp;
	int nr;
} OldNew;

typedef struct OldNewMap {
	OldNew *entries;
	int nentries, entriessize;
	int sorted;
	int lasthit;
} OldNewMap;


/* local prototypes */
static void *read_struct(FileData *fd, BHead *bh, const char *blockname);
static void direct_link_modifiers(FileData *fd, ListBase *lb, Object* ob);
static void convert_tface_mt(FileData *fd, Main *main);
static BHead *find_bhead_from_code_name(FileData *fd, const short idcode, const char *name);
static BHead *find_bhead_from_idname(FileData *fd, const char *idname);

/* this function ensures that reports are printed,
 * in the case of libraray linking errors this is important!
 *
 * bit kludge but better then doubling up on prints,
 * we could alternatively have a versions of a report function which forces printing - campbell
 */

void blo_reportf_wrap(ReportList *reports, ReportType type, const char *format, ...)
{
	char fixed_buf[1024]; /* should be long enough */
	
	va_list args;
	
	va_start(args, format);
	vsnprintf(fixed_buf, sizeof(fixed_buf), format, args);
	va_end(args);
	
	fixed_buf[sizeof(fixed_buf) - 1] = '\0';
	
	BKE_report(reports, type, fixed_buf);
	
	if (G.background == 0) {
		printf("%s: %s\n", BKE_report_type_str(type), fixed_buf);
	}
}

/* for reporting linking messages */
static const char *library_parent_filepath(Library *lib)
{
	return lib->parent ? lib->parent->filepath : "<direct>";
}

static OldNewMap *oldnewmap_new(void) 
{
	OldNewMap *onm= MEM_callocN(sizeof(*onm), "OldNewMap");
	
	onm->entriessize = 1024;
	onm->entries = MEM_mallocN(sizeof(*onm->entries)*onm->entriessize, "OldNewMap.entries");
	
	return onm;
}

static int verg_oldnewmap(const void *v1, const void *v2)
{
	const struct OldNew *x1=v1, *x2=v2;
	
	if (x1->old > x2->old) return 1;
	else if (x1->old < x2->old) return -1;
	return 0;
}


static void oldnewmap_sort(FileData *fd) 
{
	qsort(fd->libmap->entries, fd->libmap->nentries, sizeof(OldNew), verg_oldnewmap);
	fd->libmap->sorted = 1;
}

/* nr is zero for data, and ID code for libdata */
static void oldnewmap_insert(OldNewMap *onm, void *oldaddr, void *newaddr, int nr) 
{
	OldNew *entry;
	
	if (oldaddr==NULL || newaddr==NULL) return;
	
	if (UNLIKELY(onm->nentries == onm->entriessize)) {
		onm->entriessize *= 2;
		onm->entries = MEM_reallocN(onm->entries, sizeof(*onm->entries) * onm->entriessize);
	}

	entry = &onm->entries[onm->nentries++];
	entry->old = oldaddr;
	entry->newp = newaddr;
	entry->nr = nr;
}

void blo_do_versions_oldnewmap_insert(OldNewMap *onm, void *oldaddr, void *newaddr, int nr)
{
	oldnewmap_insert(onm, oldaddr, newaddr, nr);
}

/**
 * Do a full search (no state).
 *
 * \param lasthit: Use as a reference position to avoid a full search
 * from either end of the array, giving more efficient lookups.
 *
 * \note This would seem an ideal case for hash or btree lookups.
 * However the data is written in-order, using the \a lasthit will normally avoid calling this function.
 * Creating a btree/hash structure adds overhead for the common-case to optimize the corner-case
 * (since most entries will never be retrieved).
 * So just keep full lookups as a fall-back.
 */
static int oldnewmap_lookup_entry_full(const OldNewMap *onm, const void *addr, int lasthit)
{
	const int nentries = onm->nentries;
	const OldNew *entries = onm->entries;
	int i;

	/* search relative to lasthit where possible */
	if (lasthit >= 0 && lasthit < nentries) {

		/* search forwards */
		i = lasthit;
		while (++i != nentries) {
			if (entries[i].old == addr) {
				return i;
			}
		}

		/* search backwards */
		i = lasthit + 1;
		while (i--) {
			if (entries[i].old == addr) {
				return i;
			}
		}
	}
	else {
		/* search backwards (full) */
		i = nentries;
		while (i--) {
			if (entries[i].old == addr) {
				return i;
			}
		}
	}

	return -1;
}

static void *oldnewmap_lookup_and_inc(OldNewMap *onm, void *addr, bool increase_users) 
{
	int i;
	
	if (addr == NULL) return NULL;

	/* try sorted approach here too, maybe it helps */
	if (onm->sorted) {
		OldNew entry_s, *entry = NULL;

		entry_s.old = addr;

		entry = bsearch(&entry_s, onm->entries, onm->nentries, sizeof(OldNew), verg_oldnewmap);
		if (entry) {
			if (increase_users)
				entry->nr++;
			return entry->newp;
		}

		return NULL;
	}
	
	if (onm->lasthit < onm->nentries-1) {
		OldNew *entry = &onm->entries[++onm->lasthit];
		
		if (entry->old == addr) {
			if (increase_users)
				entry->nr++;
			return entry->newp;
		}
	}
	
	i = oldnewmap_lookup_entry_full(onm, addr, onm->lasthit);
	if (i != -1) {
		OldNew *entry = &onm->entries[i];
		BLI_assert(entry->old == addr);
		onm->lasthit = i;
		if (increase_users)
			entry->nr++;
		return entry->newp;
	}
	
	return NULL;
}

/* for libdata, nr has ID code, no increment */
static void *oldnewmap_liblookup(OldNewMap *onm, void *addr, void *lib)
{
	if (addr == NULL) {
		return NULL;
	}

	/* lasthit works fine for non-libdata, linking there is done in same sequence as writing */
	if (onm->sorted) {
		OldNew entry_s, *entry;

		entry_s.old = addr;

		entry = bsearch(&entry_s, onm->entries, onm->nentries, sizeof(OldNew), verg_oldnewmap);
		if (entry) {
			ID *id = entry->newp;

			if (id && (!lib || id->lib)) {
				return id;
			}
		}
	}
	else {
		/* note, this can be a bottle neck when loading some files */
		const int i = oldnewmap_lookup_entry_full(onm, addr, -1);
		if (i != -1) {
			OldNew *entry = &onm->entries[i];
			ID *id = entry->newp;
			BLI_assert(entry->old == addr);
			if (id && (!lib || id->lib)) {
				return id;
			}
		}
	}

	return NULL;
}

static void oldnewmap_free_unused(OldNewMap *onm) 
{
	int i;

	for (i = 0; i < onm->nentries; i++) {
		OldNew *entry = &onm->entries[i];
		if (entry->nr == 0) {
			MEM_freeN(entry->newp);
			entry->newp = NULL;
		}
	}
}

static void oldnewmap_clear(OldNewMap *onm) 
{
	onm->nentries = 0;
	onm->lasthit = 0;
}

static void oldnewmap_free(OldNewMap *onm) 
{
	MEM_freeN(onm->entries);
	MEM_freeN(onm);
}

/***/

static void read_libraries(FileData *basefd, ListBase *mainlist);

/* ************ help functions ***************** */

static void add_main_to_main(Main *mainvar, Main *from)
{
	ListBase *lbarray[MAX_LIBARRAY], *fromarray[MAX_LIBARRAY];
	int a;
	
	set_listbasepointers(mainvar, lbarray);
	a = set_listbasepointers(from, fromarray);
	while (a--) {
		BLI_movelisttolist(lbarray[a], fromarray[a]);
	}
}

void blo_join_main(ListBase *mainlist)
{
	Main *tojoin, *mainl;
	
	mainl = mainlist->first;
	while ((tojoin = mainl->next)) {
		add_main_to_main(mainl, tojoin);
		BLI_remlink(mainlist, tojoin);
		BKE_main_free(tojoin);
	}
}

static void split_libdata(ListBase *lb, Main *first)
{
	ListBase *lbn;
	ID *id, *idnext;
	Main *mainvar;
	
	id = lb->first;
	while (id) {
		idnext = id->next;
		if (id->lib) {
			mainvar = first;
			while (mainvar) {
				if (mainvar->curlib == id->lib) {
					lbn= which_libbase(mainvar, GS(id->name));
					BLI_remlink(lb, id);
					BLI_addtail(lbn, id);
					break;
				}
				mainvar = mainvar->next;
			}
			if (mainvar == NULL) printf("error split_libdata\n");
		}
		id = idnext;
	}
}

void blo_split_main(ListBase *mainlist, Main *main)
{
	ListBase *lbarray[MAX_LIBARRAY];
	Library *lib;
	int i;
	
	mainlist->first = mainlist->last = main;
	main->next = NULL;
	
	if (BLI_listbase_is_empty(&main->library))
		return;
	
	for (lib = main->library.first; lib; lib = lib->id.next) {
		Main *libmain = BKE_main_new();
		libmain->curlib = lib;
		BLI_addtail(mainlist, libmain);
	}
	
	i = set_listbasepointers(main, lbarray);
	while (i--)
		split_libdata(lbarray[i], main->next);
}

static void read_file_version(FileData *fd, Main *main)
{
	BHead *bhead;
	
	for (bhead= blo_firstbhead(fd); bhead; bhead= blo_nextbhead(fd, bhead)) {
		if (bhead->code == GLOB) {
			FileGlobal *fg= read_struct(fd, bhead, "Global");
			if (fg) {
				main->subversionfile= fg->subversion;
				main->minversionfile= fg->minversion;
				main->minsubversionfile= fg->minsubversion;
				MEM_freeN(fg);
			}
			else if (bhead->code == ENDB)
				break;
		}
	}
}

#ifdef USE_GHASH_BHEAD
static void read_file_bhead_idname_map_create(FileData *fd)
{
	BHead *bhead;

	/* dummy values */
	bool is_link = false;
	int code_prev = ENDB;
	unsigned int reserve = 0;

	for (bhead = blo_firstbhead(fd); bhead; bhead = blo_nextbhead(fd, bhead)) {
		if (code_prev != bhead->code) {
			code_prev = bhead->code;
			is_link = BKE_idcode_is_valid(code_prev) ? BKE_idcode_is_linkable(code_prev) : false;
		}

		if (is_link) {
			reserve += 1;
		}
	}

	BLI_assert(fd->bhead_idname_hash == NULL);

	fd->bhead_idname_hash = BLI_ghash_str_new_ex(__func__, reserve);

	for (bhead = blo_firstbhead(fd); bhead; bhead = blo_nextbhead(fd, bhead)) {
		if (code_prev != bhead->code) {
			code_prev = bhead->code;
			is_link = BKE_idcode_is_valid(code_prev) ? BKE_idcode_is_linkable(code_prev) : false;
		}

		if (is_link) {
			BLI_ghash_insert(fd->bhead_idname_hash, (void *)bhead_id_name(fd, bhead), bhead);
		}
	}
}
#endif


static Main *blo_find_main(FileData *fd, const char *filepath, const char *relabase)
{
	ListBase *mainlist = fd->mainlist;
	Main *m;
	Library *lib;
	char name1[FILE_MAX];
	
	BLI_strncpy(name1, filepath, sizeof(name1));
	BLI_cleanup_path(relabase, name1);
	
//	printf("blo_find_main: relabase  %s\n", relabase);
//	printf("blo_find_main: original in  %s\n", filepath);
//	printf("blo_find_main: converted to %s\n", name1);
	
	for (m = mainlist->first; m; m = m->next) {
		const char *libname = (m->curlib) ? m->curlib->filepath : m->name;
		
		if (BLI_path_cmp(name1, libname) == 0) {
			if (G.debug & G_DEBUG) printf("blo_find_main: found library %s\n", libname);
			return m;
		}
	}
	
	m = BKE_main_new();
	BLI_addtail(mainlist, m);
	
	/* Add library datablock itself to 'main' Main, since libraries are **never** linked data.
	 * Fixes bug where you could end with all ID_LI datablocks having the same name... */
	lib = BKE_libblock_alloc(mainlist->first, ID_LI, "Lib");
<<<<<<< HEAD
=======
	lib->id.us = ID_FAKE_USERS(lib);  /* Important, consistency with main ID reading code from read_libblock(). */
>>>>>>> f6c11062
	BLI_strncpy(lib->name, filepath, sizeof(lib->name));
	BLI_strncpy(lib->filepath, name1, sizeof(lib->filepath));
	
	m->curlib = lib;
	
	read_file_version(fd, m);
	
	if (G.debug & G_DEBUG) printf("blo_find_main: added new lib %s\n", filepath);
	return m;
}


/* ************ FILE PARSING ****************** */

static void switch_endian_bh4(BHead4 *bhead)
{
	/* the ID_.. codes */
	if ((bhead->code & 0xFFFF)==0) bhead->code >>= 16;
	
	if (bhead->code != ENDB) {
		BLI_endian_switch_int32(&bhead->len);
		BLI_endian_switch_int32(&bhead->SDNAnr);
		BLI_endian_switch_int32(&bhead->nr);
	}
}

static void switch_endian_bh8(BHead8 *bhead)
{
	/* the ID_.. codes */
	if ((bhead->code & 0xFFFF)==0) bhead->code >>= 16;
	
	if (bhead->code != ENDB) {
		BLI_endian_switch_int32(&bhead->len);
		BLI_endian_switch_int32(&bhead->SDNAnr);
		BLI_endian_switch_int32(&bhead->nr);
	}
}

static void bh4_from_bh8(BHead *bhead, BHead8 *bhead8, int do_endian_swap)
{
	BHead4 *bhead4 = (BHead4 *) bhead;
	int64_t old;

	bhead4->code = bhead8->code;
	bhead4->len = bhead8->len;

	if (bhead4->code != ENDB) {
		/* perform a endian swap on 64bit pointers, otherwise the pointer might map to zero
		 * 0x0000000000000000000012345678 would become 0x12345678000000000000000000000000
		 */
		if (do_endian_swap) {
			BLI_endian_switch_int64(&bhead8->old);
		}
		
		/* this patch is to avoid a long long being read from not-eight aligned positions
		 * is necessary on any modern 64bit architecture) */
		memcpy(&old, &bhead8->old, 8);
		bhead4->old = (int) (old >> 3);
		
		bhead4->SDNAnr = bhead8->SDNAnr;
		bhead4->nr = bhead8->nr;
	}
}

static void bh8_from_bh4(BHead *bhead, BHead4 *bhead4)
{
	BHead8 *bhead8 = (BHead8 *) bhead;
	
	bhead8->code = bhead4->code;
	bhead8->len = bhead4->len;
	
	if (bhead8->code != ENDB) {
		bhead8->old = bhead4->old;
		bhead8->SDNAnr = bhead4->SDNAnr;
		bhead8->nr= bhead4->nr;
	}
}

static BHeadN *get_bhead(FileData *fd)
{
	BHeadN *new_bhead = NULL;
	int readsize;
	
	if (fd) {
		if (!fd->eof) {
			/* initializing to zero isn't strictly needed but shuts valgrind up
			 * since uninitialized memory gets compared */
			BHead8 bhead8 = {0};
			BHead4 bhead4 = {0};
			BHead  bhead = {0};
			
			/* First read the bhead structure.
			 * Depending on the platform the file was written on this can
			 * be a big or little endian BHead4 or BHead8 structure.
			 *
			 * As usual 'ENDB' (the last *partial* bhead of the file)
			 * needs some special handling. We don't want to EOF just yet.
			 */
			if (fd->flags & FD_FLAGS_FILE_POINTSIZE_IS_4) {
				bhead4.code = DATA;
				readsize = fd->read(fd, &bhead4, sizeof(bhead4));
				
				if (readsize == sizeof(bhead4) || bhead4.code == ENDB) {
					if (fd->flags & FD_FLAGS_SWITCH_ENDIAN) {
						switch_endian_bh4(&bhead4);
					}
					
					if (fd->flags & FD_FLAGS_POINTSIZE_DIFFERS) {
						bh8_from_bh4(&bhead, &bhead4);
					}
					else {
						memcpy(&bhead, &bhead4, sizeof(bhead));
					}
				}
				else {
					fd->eof = 1;
					bhead.len= 0;
				}
			}
			else {
				bhead8.code = DATA;
				readsize = fd->read(fd, &bhead8, sizeof(bhead8));
				
				if (readsize == sizeof(bhead8) || bhead8.code == ENDB) {
					if (fd->flags & FD_FLAGS_SWITCH_ENDIAN) {
						switch_endian_bh8(&bhead8);
					}
					
					if (fd->flags & FD_FLAGS_POINTSIZE_DIFFERS) {
						bh4_from_bh8(&bhead, &bhead8, (fd->flags & FD_FLAGS_SWITCH_ENDIAN));
					}
					else {
						memcpy(&bhead, &bhead8, sizeof(bhead));
					}
				}
				else {
					fd->eof = 1;
					bhead.len= 0;
				}
			}
			
			/* make sure people are not trying to pass bad blend files */
			if (bhead.len < 0) fd->eof = 1;
			
			/* bhead now contains the (converted) bhead structure. Now read
			 * the associated data and put everything in a BHeadN (creative naming !)
			 */
			if (!fd->eof) {
				new_bhead = MEM_mallocN(sizeof(BHeadN) + bhead.len, "new_bhead");
				if (new_bhead) {
					new_bhead->next = new_bhead->prev = NULL;
					new_bhead->bhead = bhead;
					
					readsize = fd->read(fd, new_bhead + 1, bhead.len);
					
					if (readsize != bhead.len) {
						fd->eof = 1;
						MEM_freeN(new_bhead);
						new_bhead = NULL;
					}
				}
				else {
					fd->eof = 1;
				}
			}
		}
	}

	/* We've read a new block. Now add it to the list
	 * of blocks.
	 */
	if (new_bhead) {
		BLI_addtail(&fd->listbase, new_bhead);
	}
	
	return(new_bhead);
}

BHead *blo_firstbhead(FileData *fd)
{
	BHeadN *new_bhead;
	BHead *bhead = NULL;
	
	/* Rewind the file
	 * Read in a new block if necessary
	 */
	new_bhead = fd->listbase.first;
	if (new_bhead == NULL) {
		new_bhead = get_bhead(fd);
	}
	
	if (new_bhead) {
		bhead = &new_bhead->bhead;
	}
	
	return(bhead);
}

BHead *blo_prevbhead(FileData *UNUSED(fd), BHead *thisblock)
{
	BHeadN *bheadn = (BHeadN *)POINTER_OFFSET(thisblock, -offsetof(BHeadN, bhead));
	BHeadN *prev = bheadn->prev;
	
	return (prev) ? &prev->bhead : NULL;
}

BHead *blo_nextbhead(FileData *fd, BHead *thisblock)
{
	BHeadN *new_bhead = NULL;
	BHead *bhead = NULL;
	
	if (thisblock) {
		/* bhead is actually a sub part of BHeadN
		 * We calculate the BHeadN pointer from the BHead pointer below */
		new_bhead = (BHeadN *)POINTER_OFFSET(thisblock, -offsetof(BHeadN, bhead));
		
		/* get the next BHeadN. If it doesn't exist we read in the next one */
		new_bhead = new_bhead->next;
		if (new_bhead == NULL) {
			new_bhead = get_bhead(fd);
		}
	}
	
	if (new_bhead) {
		/* here we do the reverse:
		 * go from the BHeadN pointer to the BHead pointer */
		bhead = &new_bhead->bhead;
	}
	
	return(bhead);
}

/* Warning! Caller's responsability to ensure given bhead **is** and ID one! */
const char *bhead_id_name(const FileData *fd, const BHead *bhead)
{
	return (const char *)POINTER_OFFSET(bhead, sizeof(*bhead) + fd->id_name_offs);
}

static void decode_blender_header(FileData *fd)
{
	char header[SIZEOFBLENDERHEADER], num[4];
	int readsize;
	
	/* read in the header data */
	readsize = fd->read(fd, header, sizeof(header));
	
	if (readsize == sizeof(header)) {
		if (STREQLEN(header, "BLENDER", 7)) {
			int remove_this_endian_test = 1;
			
			fd->flags |= FD_FLAGS_FILE_OK;
			
			/* what size are pointers in the file ? */
			if (header[7]=='_') {
				fd->flags |= FD_FLAGS_FILE_POINTSIZE_IS_4;
				if (sizeof(void *) != 4) {
					fd->flags |= FD_FLAGS_POINTSIZE_DIFFERS;
				}
			}
			else {
				if (sizeof(void *) != 8) {
					fd->flags |= FD_FLAGS_POINTSIZE_DIFFERS;
				}
			}
			
			/* is the file saved in a different endian
			 * than we need ?
			 */
			if (((((char *)&remove_this_endian_test)[0] == 1) ? L_ENDIAN : B_ENDIAN) != ((header[8] == 'v') ? L_ENDIAN : B_ENDIAN)) {
				fd->flags |= FD_FLAGS_SWITCH_ENDIAN;
			}
			
			/* get the version number */
			memcpy(num, header + 9, 3);
			num[3] = 0;
			fd->fileversion = atoi(num);
		}
	}
}

static int read_file_dna(FileData *fd)
{
	BHead *bhead;
	
	for (bhead = blo_firstbhead(fd); bhead; bhead = blo_nextbhead(fd, bhead)) {
		if (bhead->code == DNA1) {
			const bool do_endian_swap = (fd->flags & FD_FLAGS_SWITCH_ENDIAN) != 0;
			
			fd->filesdna = DNA_sdna_from_data(&bhead[1], bhead->len, do_endian_swap);
			if (fd->filesdna) {
				fd->compflags = DNA_struct_get_compareflags(fd->filesdna, fd->memsdna);
				/* used to retrieve ID names from (bhead+1) */
				fd->id_name_offs = DNA_elem_offset(fd->filesdna, "ID", "char", "name[]");
			}
			
			return 1;
		}
		else if (bhead->code == ENDB)
			break;
	}
	
	return 0;
}

static int *read_file_thumbnail(FileData *fd)
{
	BHead *bhead;
	int *blend_thumb = NULL;

	for (bhead = blo_firstbhead(fd); bhead; bhead = blo_nextbhead(fd, bhead)) {
		if (bhead->code == TEST) {
			const bool do_endian_swap = (fd->flags & FD_FLAGS_SWITCH_ENDIAN) != 0;
			int *data = (int *)(bhead + 1);

			if (bhead->len < (2 * sizeof(int))) {
				break;
			}

			if (do_endian_swap) {
				BLI_endian_switch_int32(&data[0]);
				BLI_endian_switch_int32(&data[1]);
			}

			if (bhead->len < BLEN_THUMB_MEMSIZE_FILE(data[0], data[1])) {
				break;
			}

			blend_thumb = data;
			break;
		}
		else if (bhead->code != REND) {
			/* Thumbnail is stored in TEST immediately after first REND... */
			break;
		}
	}

	return blend_thumb;
}

static int fd_read_from_file(FileData *filedata, void *buffer, unsigned int size)
{
	int readsize = read(filedata->filedes, buffer, size);
	
	if (readsize < 0) {
		readsize = EOF;
	}
	else {
		filedata->seek += readsize;
	}
	
	return readsize;
}

static int fd_read_gzip_from_file(FileData *filedata, void *buffer, unsigned int size)
{
	int readsize = gzread(filedata->gzfiledes, buffer, size);
	
	if (readsize < 0) {
		readsize = EOF;
	}
	else {
		filedata->seek += readsize;
	}
	
	return (readsize);
}

static int fd_read_from_memory(FileData *filedata, void *buffer, unsigned int size)
{
	/* don't read more bytes then there are available in the buffer */
	int readsize = (int)MIN2(size, (unsigned int)(filedata->buffersize - filedata->seek));
	
	memcpy(buffer, filedata->buffer + filedata->seek, readsize);
	filedata->seek += readsize;
	
	return (readsize);
}

static int fd_read_from_memfile(FileData *filedata, void *buffer, unsigned int size)
{
	static unsigned int seek = (1<<30);	/* the current position */
	static unsigned int offset = 0;		/* size of previous chunks */
	static MemFileChunk *chunk = NULL;
	unsigned int chunkoffset, readsize, totread;
	
	if (size == 0) return 0;
	
	if (seek != (unsigned int)filedata->seek) {
		chunk = filedata->memfile->chunks.first;
		seek = 0;
		
		while (chunk) {
			if (seek + chunk->size > (unsigned) filedata->seek) break;
			seek += chunk->size;
			chunk = chunk->next;
		}
		offset = seek;
		seek = filedata->seek;
	}
	
	if (chunk) {
		totread = 0;
		
		do {
			/* first check if it's on the end if current chunk */
			if (seek-offset == chunk->size) {
				offset += chunk->size;
				chunk = chunk->next;
			}
			
			/* debug, should never happen */
			if (chunk == NULL) {
				printf("illegal read, chunk zero\n");
				return 0;
			}
			
			chunkoffset = seek-offset;
			readsize = size-totread;
			
			/* data can be spread over multiple chunks, so clamp size
			 * to within this chunk, and then it will read further in
			 * the next chunk */
			if (chunkoffset+readsize > chunk->size)
				readsize= chunk->size-chunkoffset;
			
			memcpy(POINTER_OFFSET(buffer, totread), chunk->buf + chunkoffset, readsize);
			totread += readsize;
			filedata->seek += readsize;
			seek += readsize;
		} while (totread < size);
		
		return totread;
	}
	
	return 0;
}

static FileData *filedata_new(void)
{
	FileData *fd = MEM_callocN(sizeof(FileData), "FileData");
	
	fd->filedes = -1;
	fd->gzfiledes = NULL;
	
	/* XXX, this doesn't need to be done all the time,
	 * but it keeps us re-entrant,  remove once we have
	 * a lib that provides a nice lock. - zr
	 */
	fd->memsdna = DNA_sdna_from_data(DNAstr, DNAlen, false);
	
	fd->datamap = oldnewmap_new();
	fd->globmap = oldnewmap_new();
	fd->libmap = oldnewmap_new();
	
	return fd;
}

static FileData *blo_decode_and_check(FileData *fd, ReportList *reports)
{
	decode_blender_header(fd);
	
	if (fd->flags & FD_FLAGS_FILE_OK) {
		if (!read_file_dna(fd)) {
			BKE_reportf(reports, RPT_ERROR, "Failed to read blend file '%s', incomplete", fd->relabase);
			blo_freefiledata(fd);
			fd = NULL;
		}
	}
	else {
		BKE_reportf(reports, RPT_ERROR, "Failed to read blend file '%s', not a blend file", fd->relabase);
		blo_freefiledata(fd);
		fd = NULL;
	}
	
	return fd;
}

/* cannot be called with relative paths anymore! */
/* on each new library added, it now checks for the current FileData and expands relativeness */
FileData *blo_openblenderfile(const char *filepath, ReportList *reports)
{
	gzFile gzfile;
	errno = 0;
	gzfile = BLI_gzopen(filepath, "rb");
	
	if (gzfile == (gzFile)Z_NULL) {
		BKE_reportf(reports, RPT_WARNING, "Unable to open '%s': %s",
		            filepath, errno ? strerror(errno) : TIP_("unknown error reading file"));
		return NULL;
	}
	else {
		FileData *fd = filedata_new();
		fd->gzfiledes = gzfile;
		fd->read = fd_read_gzip_from_file;
		
		/* needed for library_append and read_libraries */
		BLI_strncpy(fd->relabase, filepath, sizeof(fd->relabase));
		
		return blo_decode_and_check(fd, reports);
	}
}

/**
 * Same as blo_openblenderfile(), but does not reads DNA data, only header. Use it for light access
 * (e.g. thumbnail reading).
 */
static FileData *blo_openblenderfile_minimal(const char *filepath)
{
	gzFile gzfile;
	errno = 0;
	gzfile = BLI_gzopen(filepath, "rb");

	if (gzfile != (gzFile)Z_NULL) {
		FileData *fd = filedata_new();
		fd->gzfiledes = gzfile;
		fd->read = fd_read_gzip_from_file;

		decode_blender_header(fd);

		if (fd->flags & FD_FLAGS_FILE_OK) {
			return fd;
		}

		blo_freefiledata(fd);
	}

	return NULL;
}

static int fd_read_gzip_from_memory(FileData *filedata, void *buffer, unsigned int size)
{
	int err;

	filedata->strm.next_out = (Bytef *) buffer;
	filedata->strm.avail_out = size;

	// Inflate another chunk.
	err = inflate (&filedata->strm, Z_SYNC_FLUSH);

	if (err == Z_STREAM_END) {
		return 0;
	}
	else if (err != Z_OK) {
		printf("fd_read_gzip_from_memory: zlib error\n");
		return 0;
	}

	filedata->seek += size;

	return (size);
}

static int fd_read_gzip_from_memory_init(FileData *fd)
{

	fd->strm.next_in = (Bytef *) fd->buffer;
	fd->strm.avail_in = fd->buffersize;
	fd->strm.total_out = 0;
	fd->strm.zalloc = Z_NULL;
	fd->strm.zfree = Z_NULL;
	
	if (inflateInit2(&fd->strm, (16+MAX_WBITS)) != Z_OK)
		return 0;

	fd->read = fd_read_gzip_from_memory;
	
	return 1;
}

FileData *blo_openblendermemory(const void *mem, int memsize, ReportList *reports)
{
	if (!mem || memsize<SIZEOFBLENDERHEADER) {
		BKE_report(reports, RPT_WARNING, (mem) ? TIP_("Unable to read"): TIP_("Unable to open"));
		return NULL;
	}
	else {
		FileData *fd = filedata_new();
		const char *cp = mem;
		
		fd->buffer = mem;
		fd->buffersize = memsize;
		
		/* test if gzip */
		if (cp[0] == 0x1f && cp[1] == 0x8b) {
			if (0 == fd_read_gzip_from_memory_init(fd)) {
				blo_freefiledata(fd);
				return NULL;
			}
		}
		else
			fd->read = fd_read_from_memory;
			
		fd->flags |= FD_FLAGS_NOT_MY_BUFFER;

		return blo_decode_and_check(fd, reports);
	}
}

FileData *blo_openblendermemfile(MemFile *memfile, ReportList *reports)
{
	if (!memfile) {
		BKE_report(reports, RPT_WARNING, "Unable to open blend <memory>");
		return NULL;
	}
	else {
		FileData *fd = filedata_new();
		fd->memfile = memfile;
		
		fd->read = fd_read_from_memfile;
		fd->flags |= FD_FLAGS_NOT_MY_BUFFER;
		
		return blo_decode_and_check(fd, reports);
	}
}


void blo_freefiledata(FileData *fd)
{
	if (fd) {
		if (fd->filedes != -1) {
			close(fd->filedes);
		}
		
		if (fd->gzfiledes != NULL) {
			gzclose(fd->gzfiledes);
		}
		
		if (fd->strm.next_in) {
			if (inflateEnd (&fd->strm) != Z_OK) {
				printf("close gzip stream error\n");
			}
		}
		
		if (fd->buffer && !(fd->flags & FD_FLAGS_NOT_MY_BUFFER)) {
			MEM_freeN((void *)fd->buffer);
			fd->buffer = NULL;
		}
		
		// Free all BHeadN data blocks
		BLI_freelistN(&fd->listbase);
		
		if (fd->memsdna)
			DNA_sdna_free(fd->memsdna);
		if (fd->filesdna)
			DNA_sdna_free(fd->filesdna);
		if (fd->compflags)
			MEM_freeN(fd->compflags);
		
		if (fd->datamap)
			oldnewmap_free(fd->datamap);
		if (fd->globmap)
			oldnewmap_free(fd->globmap);
		if (fd->imamap)
			oldnewmap_free(fd->imamap);
		if (fd->movieclipmap)
			oldnewmap_free(fd->movieclipmap);
		if (fd->soundmap)
			oldnewmap_free(fd->soundmap);
		if (fd->packedmap)
			oldnewmap_free(fd->packedmap);
		if (fd->libmap && !(fd->flags & FD_FLAGS_NOT_MY_LIBMAP))
			oldnewmap_free(fd->libmap);
		if (fd->bheadmap)
			MEM_freeN(fd->bheadmap);
		
#ifdef USE_GHASH_BHEAD
		if (fd->bhead_idname_hash) {
			BLI_ghash_free(fd->bhead_idname_hash, NULL, NULL);
		}
#endif

		MEM_freeN(fd);
	}
}

/* ************ DIV ****************** */

/**
 * Check whether given path ends with a blend file compatible extension (.blend, .ble or .blend.gz).
 *
 * \param str The path to check.
 * \return true is this path ends with a blender file extension.
 */
bool BLO_has_bfile_extension(const char *str)
{
	const char *ext_test[4] = {".blend", ".ble", ".blend.gz", NULL};
	return BLI_testextensie_array(str, ext_test);
}

/**
 * Try to explode given path into its 'library components' (i.e. a .blend file, id type/group, and datablock itself).
 *
 * \param path the full path to explode.
 * \param r_dir the string that'll contain path up to blend file itself ('library' path).
 * \param r_group the string that'll contain 'group' part of the path, if any. May be NULL.
 * \param r_name the string that'll contain data's name part of the path, if any. May be NULL.
 * \return true if path contains a blend file.
 */
bool BLO_library_path_explode(const char *path, char *r_dir, char **r_group, char **r_name)
{
	/* We might get some data names with slashes, so we have to go up in path until we find blend file itself,
	 * then we now next path item is group, and everything else is data name. */
	char *slash = NULL, *prev_slash = NULL, c = '\0';

	r_dir[0] = '\0';
	if (r_group) {
		*r_group = NULL;
	}
	if (r_name) {
		*r_name = NULL;
	}

	/* if path leads to an existing directory, we can be sure we're not (in) a library */
	if (BLI_is_dir(path)) {
		return false;
	}

	strcpy(r_dir, path);

	while ((slash = (char *)BLI_last_slash(r_dir))) {
		char tc = *slash;
		*slash = '\0';
		if (BLO_has_bfile_extension(r_dir) && BLI_is_file(r_dir)) {
			break;
		}

		if (prev_slash) {
			*prev_slash = c;
		}
		prev_slash = slash;
		c = tc;
	}

	if (!slash) {
		return false;
	}

	if (slash[1] != '\0') {
		BLI_assert(strlen(slash + 1) < BLO_GROUP_MAX);
		if (r_group) {
			*r_group = slash + 1;
		}
	}

	if (prev_slash && (prev_slash[1] != '\0')) {
		BLI_assert(strlen(prev_slash + 1) < MAX_ID_NAME - 2);
		if (r_name) {
			*r_name = prev_slash + 1;
		}
	}

	return true;
}

/**
 * Does a very light reading of given .blend file to extract its stored thumbnail.
 *
 * \param filepath The path of the file to extract thumbnail from.
 * \return The raw thumbnail
 *         (MEM-allocated, as stored in file, use BKE_main_thumbnail_to_imbuf() to convert it to ImBuf image).
 */
BlendThumbnail *BLO_thumbnail_from_file(const char *filepath)
{
	FileData *fd;
	BlendThumbnail *data;
	int *fd_data;

	fd = blo_openblenderfile_minimal(filepath);
	fd_data = fd ? read_file_thumbnail(fd) : NULL;

	if (fd_data) {
		const size_t sz = BLEN_THUMB_MEMSIZE(fd_data[0], fd_data[1]);
		data = MEM_mallocN(sz, __func__);

		BLI_assert((sz - sizeof(*data)) == (BLEN_THUMB_MEMSIZE_FILE(fd_data[0], fd_data[1]) - (sizeof(*fd_data) * 2)));
		data->width = fd_data[0];
		data->height = fd_data[1];
		memcpy(data->rect, &fd_data[2], sz - sizeof(*data));
	}
	else {
		data = NULL;
	}

	blo_freefiledata(fd);

	return data;
}

/* ************** OLD POINTERS ******************* */

static void *newdataadr(FileData *fd, void *adr)		/* only direct databocks */
{
	return oldnewmap_lookup_and_inc(fd->datamap, adr, true);
}

/* This is a special version of newdataadr() which allows us to keep lasthit of
 * map unchanged. In certain cases this makes file loading time significantly
 * faster.
 *
 * Use this function in cases like restoring pointer from one list element to
 * another list element, but keep lasthit value so we can continue restoring
 * pointers efficiently.
 *
 * Example of this could be found in direct_link_fcurves() which restores the
 * fcurve group pointer and keeps lasthit optimal for linking all further
 * fcurves.
 */
static void *newdataadr_ex(FileData *fd, void *adr, bool increase_lasthit)		/* only direct databocks */
{
	if (increase_lasthit) {
		return newdataadr(fd, adr);
	}
	else {
		int lasthit = fd->datamap->lasthit;
		void *newadr = newdataadr(fd, adr);
		fd->datamap->lasthit = lasthit;
		return newadr;
	}
}

static void *newdataadr_no_us(FileData *fd, void *adr)		/* only direct databocks */
{
	return oldnewmap_lookup_and_inc(fd->datamap, adr, false);
}

static void *newglobadr(FileData *fd, void *adr)	    /* direct datablocks with global linking */
{
	return oldnewmap_lookup_and_inc(fd->globmap, adr, true);
}

static void *newimaadr(FileData *fd, void *adr)		    /* used to restore image data after undo */
{
	if (fd->imamap && adr)
		return oldnewmap_lookup_and_inc(fd->imamap, adr, true);
	return NULL;
}

static void *newmclipadr(FileData *fd, void *adr)      /* used to restore movie clip data after undo */
{
	if (fd->movieclipmap && adr)
		return oldnewmap_lookup_and_inc(fd->movieclipmap, adr, true);
	return NULL;
}

static void *newsoundadr(FileData *fd, void *adr)      /* used to restore sound data after undo */
{
	if (fd->soundmap && adr)
		return oldnewmap_lookup_and_inc(fd->soundmap, adr, true);
	return NULL;
}

static void *newpackedadr(FileData *fd, void *adr)      /* used to restore packed data after undo */
{
	if (fd->packedmap && adr)
		return oldnewmap_lookup_and_inc(fd->packedmap, adr, true);
	
	return oldnewmap_lookup_and_inc(fd->datamap, adr, true);
}


static void *newlibadr(FileData *fd, void *lib, void *adr)		/* only lib data */
{
	return oldnewmap_liblookup(fd->libmap, adr, lib);
}

void *blo_do_versions_newlibadr(FileData *fd, void *lib, void *adr)		/* only lib data */
{
	return newlibadr(fd, lib, adr);
}

static void *newlibadr_us(FileData *fd, void *lib, void *adr)	/* increases user number */
{
	ID *id = newlibadr(fd, lib, adr);
	
	if (id)
		id->us++;
	
	return id;
}

void *blo_do_versions_newlibadr_us(FileData *fd, void *lib, void *adr)	/* increases user number */
{
	return newlibadr_us(fd, lib, adr);
}

static void change_idid_adr_fd(FileData *fd, void *old, void *new)
{
	int i;
	
	for (i = 0; i < fd->libmap->nentries; i++) {
		OldNew *entry = &fd->libmap->entries[i];
		
		if (old==entry->newp && entry->nr==ID_ID) {
			entry->newp = new;
			if (new) entry->nr = GS( ((ID *)new)->name );
		}
	}
}

static void change_idid_adr(ListBase *mainlist, FileData *basefd, void *old, void *new)
{
	Main *mainptr;
	
	for (mainptr = mainlist->first; mainptr; mainptr = mainptr->next) {
		FileData *fd;
		
		if (mainptr->curlib)
			fd = mainptr->curlib->filedata;
		else
			fd = basefd;
		
		if (fd) {
			change_idid_adr_fd(fd, old, new);
		}
	}
}

/* lib linked proxy objects point to our local data, we need
 * to clear that pointer before reading the undo memfile since
 * the object might be removed, it is set again in reading
 * if the local object still exists */
void blo_clear_proxy_pointers_from_lib(Main *oldmain)
{
	Object *ob = oldmain->object.first;
	
	for (; ob; ob= ob->id.next) {
		if (ob->id.lib)
			ob->proxy_from = NULL;
	}
}

void blo_make_image_pointer_map(FileData *fd, Main *oldmain)
{
	Image *ima = oldmain->image.first;
	Scene *sce = oldmain->scene.first;
	int a;
	
	fd->imamap = oldnewmap_new();
	
	for (; ima; ima = ima->id.next) {
		if (ima->cache)
			oldnewmap_insert(fd->imamap, ima->cache, ima->cache, 0);
		for (a = 0; a < TEXTARGET_COUNT; a++)
			if (ima->gputexture[a])
				oldnewmap_insert(fd->imamap, ima->gputexture[a], ima->gputexture[a], 0);
		if (ima->rr)
			oldnewmap_insert(fd->imamap, ima->rr, ima->rr, 0);
		for (a=0; a < IMA_MAX_RENDER_SLOT; a++)
			if (ima->renders[a])
				oldnewmap_insert(fd->imamap, ima->renders[a], ima->renders[a], 0);
	}
	for (; sce; sce = sce->id.next) {
		if (sce->nodetree && sce->nodetree->previews) {
			bNodeInstanceHashIterator iter;
			NODE_INSTANCE_HASH_ITER(iter, sce->nodetree->previews) {
				bNodePreview *preview = BKE_node_instance_hash_iterator_get_value(&iter);
				oldnewmap_insert(fd->imamap, preview, preview, 0);
			}
		}
	}
}

/* set old main image ibufs to zero if it has been restored */
/* this works because freeing old main only happens after this call */
void blo_end_image_pointer_map(FileData *fd, Main *oldmain)
{
	OldNew *entry = fd->imamap->entries;
	Image *ima = oldmain->image.first;
	Scene *sce = oldmain->scene.first;
	int i;
	
	/* used entries were restored, so we put them to zero */
	for (i = 0; i < fd->imamap->nentries; i++, entry++) {
		if (entry->nr > 0)
			entry->newp = NULL;
	}
	
	for (; ima; ima = ima->id.next) {
		ima->cache = newimaadr(fd, ima->cache);
		if (ima->cache == NULL) {
			ima->tpageflag &= ~IMA_GLBIND_IS_DATA;
			for (i = 0; i < TEXTARGET_COUNT; i++) {
				ima->bindcode[i] = 0;
				ima->gputexture[i] = NULL;
			}
			ima->rr = NULL;
		}
		for (i = 0; i < IMA_MAX_RENDER_SLOT; i++)
			ima->renders[i] = newimaadr(fd, ima->renders[i]);
		
		for (i = 0; i < TEXTARGET_COUNT; i++)
			ima->gputexture[i] = newimaadr(fd, ima->gputexture[i]);
		ima->rr = newimaadr(fd, ima->rr);
	}
	for (; sce; sce = sce->id.next) {
		if (sce->nodetree && sce->nodetree->previews) {
			bNodeInstanceHash *new_previews = BKE_node_instance_hash_new("node previews");
			bNodeInstanceHashIterator iter;
			
			/* reconstruct the preview hash, only using remaining pointers */
			NODE_INSTANCE_HASH_ITER(iter, sce->nodetree->previews) {
				bNodePreview *preview = BKE_node_instance_hash_iterator_get_value(&iter);
				if (preview) {
					bNodePreview *new_preview = newimaadr(fd, preview);
					if (new_preview) {
						bNodeInstanceKey key = BKE_node_instance_hash_iterator_get_key(&iter);
						BKE_node_instance_hash_insert(new_previews, key, new_preview);
					}
				}
			}
			BKE_node_instance_hash_free(sce->nodetree->previews, NULL);
			sce->nodetree->previews = new_previews;
		}
	}
}

void blo_make_movieclip_pointer_map(FileData *fd, Main *oldmain)
{
	MovieClip *clip = oldmain->movieclip.first;
	Scene *sce = oldmain->scene.first;
	
	fd->movieclipmap = oldnewmap_new();
	
	for (; clip; clip = clip->id.next) {
		if (clip->cache)
			oldnewmap_insert(fd->movieclipmap, clip->cache, clip->cache, 0);
		
		if (clip->tracking.camera.intrinsics)
			oldnewmap_insert(fd->movieclipmap, clip->tracking.camera.intrinsics, clip->tracking.camera.intrinsics, 0);
	}
	
	for (; sce; sce = sce->id.next) {
		if (sce->nodetree) {
			bNode *node;
			for (node = sce->nodetree->nodes.first; node; node = node->next)
				if (node->type == CMP_NODE_MOVIEDISTORTION)
					oldnewmap_insert(fd->movieclipmap, node->storage, node->storage, 0);
		}
	}
}

/* set old main movie clips caches to zero if it has been restored */
/* this works because freeing old main only happens after this call */
void blo_end_movieclip_pointer_map(FileData *fd, Main *oldmain)
{
	OldNew *entry = fd->movieclipmap->entries;
	MovieClip *clip = oldmain->movieclip.first;
	Scene *sce = oldmain->scene.first;
	int i;
	
	/* used entries were restored, so we put them to zero */
	for (i=0; i < fd->movieclipmap->nentries; i++, entry++) {
		if (entry->nr > 0)
			entry->newp = NULL;
	}
	
	for (; clip; clip = clip->id.next) {
		clip->cache = newmclipadr(fd, clip->cache);
		clip->tracking.camera.intrinsics = newmclipadr(fd, clip->tracking.camera.intrinsics);
	}
	
	for (; sce; sce = sce->id.next) {
		if (sce->nodetree) {
			bNode *node;
			for (node = sce->nodetree->nodes.first; node; node = node->next)
				if (node->type == CMP_NODE_MOVIEDISTORTION)
					node->storage = newmclipadr(fd, node->storage);
		}
	}
}

void blo_make_sound_pointer_map(FileData *fd, Main *oldmain)
{
	bSound *sound = oldmain->sound.first;
	
	fd->soundmap = oldnewmap_new();
	
	for (; sound; sound = sound->id.next) {
		if (sound->waveform)
			oldnewmap_insert(fd->soundmap, sound->waveform, sound->waveform, 0);			
	}
}

/* set old main sound caches to zero if it has been restored */
/* this works because freeing old main only happens after this call */
void blo_end_sound_pointer_map(FileData *fd, Main *oldmain)
{
	OldNew *entry = fd->soundmap->entries;
	bSound *sound = oldmain->sound.first;
	int i;
	
	/* used entries were restored, so we put them to zero */
	for (i = 0; i < fd->soundmap->nentries; i++, entry++) {
		if (entry->nr > 0)
			entry->newp = NULL;
	}
	
	for (; sound; sound = sound->id.next) {
		sound->waveform = newsoundadr(fd, sound->waveform);
	}
}

/* XXX disabled this feature - packed files also belong in temp saves and quit.blend, to make restore work */

static void insert_packedmap(FileData *fd, PackedFile *pf)
{
	oldnewmap_insert(fd->packedmap, pf, pf, 0);
	oldnewmap_insert(fd->packedmap, pf->data, pf->data, 0);
}

void blo_make_packed_pointer_map(FileData *fd, Main *oldmain)
{
	Image *ima;
	VFont *vfont;
	bSound *sound;
	Library *lib;
	
	fd->packedmap = oldnewmap_new();
	
	for (ima = oldmain->image.first; ima; ima = ima->id.next) {
		ImagePackedFile *imapf;

		if (ima->packedfile)
			insert_packedmap(fd, ima->packedfile);

		for (imapf = ima->packedfiles.first; imapf; imapf = imapf->next)
			if (imapf->packedfile)
				insert_packedmap(fd, imapf->packedfile);
	}
			
	for (vfont = oldmain->vfont.first; vfont; vfont = vfont->id.next)
		if (vfont->packedfile)
			insert_packedmap(fd, vfont->packedfile);
	
	for (sound = oldmain->sound.first; sound; sound = sound->id.next)
		if (sound->packedfile)
			insert_packedmap(fd, sound->packedfile);
	
	for (lib = oldmain->library.first; lib; lib = lib->id.next)
		if (lib->packedfile)
			insert_packedmap(fd, lib->packedfile);

}

/* set old main packed data to zero if it has been restored */
/* this works because freeing old main only happens after this call */
void blo_end_packed_pointer_map(FileData *fd, Main *oldmain)
{
	Image *ima;
	VFont *vfont;
	bSound *sound;
	Library *lib;
	OldNew *entry = fd->packedmap->entries;
	int i;
	
	/* used entries were restored, so we put them to zero */
	for (i=0; i < fd->packedmap->nentries; i++, entry++) {
		if (entry->nr > 0)
			entry->newp = NULL;
	}
	
	for (ima = oldmain->image.first; ima; ima = ima->id.next) {
		ImagePackedFile *imapf;

		ima->packedfile = newpackedadr(fd, ima->packedfile);

		for (imapf = ima->packedfiles.first; imapf; imapf = imapf->next)
			imapf->packedfile = newpackedadr(fd, imapf->packedfile);
	}
	
	for (vfont = oldmain->vfont.first; vfont; vfont = vfont->id.next)
		vfont->packedfile = newpackedadr(fd, vfont->packedfile);

	for (sound = oldmain->sound.first; sound; sound = sound->id.next)
		sound->packedfile = newpackedadr(fd, sound->packedfile);
		
	for (lib = oldmain->library.first; lib; lib = lib->id.next)
		lib->packedfile = newpackedadr(fd, lib->packedfile);
}


/* undo file support: add all library pointers in lookup */
void blo_add_library_pointer_map(ListBase *old_mainlist, FileData *fd)
{
	Main *ptr = old_mainlist->first;
	ListBase *lbarray[MAX_LIBARRAY];
	
	for (ptr = ptr->next; ptr; ptr = ptr->next) {
		int i = set_listbasepointers(ptr, lbarray);
		while (i--) {
			ID *id;
			for (id = lbarray[i]->first; id; id = id->next)
				oldnewmap_insert(fd->libmap, id, id, GS(id->name));
		}
	}

	fd->old_mainlist = old_mainlist;
}


/* ********** END OLD POINTERS ****************** */
/* ********** READ FILE ****************** */

static void switch_endian_structs(struct SDNA *filesdna, BHead *bhead)
{
	int blocksize, nblocks;
	char *data;
	
	data = (char *)(bhead+1);
	blocksize = filesdna->typelens[ filesdna->structs[bhead->SDNAnr][0] ];
	
	nblocks = bhead->nr;
	while (nblocks--) {
		DNA_struct_switch_endian(filesdna, bhead->SDNAnr, data);
		
		data += blocksize;
	}
}

static void *read_struct(FileData *fd, BHead *bh, const char *blockname)
{
	void *temp = NULL;
	
	if (bh->len) {
		/* switch is based on file dna */
		if (bh->SDNAnr && (fd->flags & FD_FLAGS_SWITCH_ENDIAN))
			switch_endian_structs(fd->filesdna, bh);
		
		if (fd->compflags[bh->SDNAnr] != SDNA_CMP_REMOVED) {
			if (fd->compflags[bh->SDNAnr] == SDNA_CMP_NOT_EQUAL) {
				temp = DNA_struct_reconstruct(fd->memsdna, fd->filesdna, fd->compflags, bh->SDNAnr, bh->nr, (bh+1));
			}
			else {
				/* SDNA_CMP_EQUAL */
				temp = MEM_mallocN(bh->len, blockname);
				memcpy(temp, (bh+1), bh->len);
			}
		}
	}

	return temp;
}

typedef void (*link_list_cb)(FileData *fd, void *data);

static void link_list_ex(FileData *fd, ListBase *lb, link_list_cb callback, bool increase_lasthit)		/* only direct data */
{
	Link *ln, *prev;
	
	if (BLI_listbase_is_empty(lb)) return;
	
	lb->first = newdataadr_ex(fd, lb->first, increase_lasthit);
	if (callback != NULL) {
		callback(fd, lb->first);
	}
	ln = lb->first;
	prev = NULL;
	while (ln) {
		ln->next = newdataadr_ex(fd, ln->next, increase_lasthit);
		if (ln->next != NULL && callback != NULL) {
			callback(fd, ln->next);
		}
		ln->prev = prev;
		prev = ln;
		ln = ln->next;
	}
	lb->last = prev;
}

static void link_list(FileData *fd, ListBase *lb)		/* only direct data */
{
	link_list_ex(fd, lb, NULL, true);
}

static void link_glob_list(FileData *fd, ListBase *lb)		/* for glob data */
{
	Link *ln, *prev;
	void *poin;

	if (BLI_listbase_is_empty(lb)) return;
	poin = newdataadr(fd, lb->first);
	if (lb->first) {
		oldnewmap_insert(fd->globmap, lb->first, poin, 0);
	}
	lb->first = poin;
	
	ln = lb->first;
	prev = NULL;
	while (ln) {
		poin = newdataadr(fd, ln->next);
		if (ln->next) {
			oldnewmap_insert(fd->globmap, ln->next, poin, 0);
		}
		ln->next = poin;
		ln->prev = prev;
		prev = ln;
		ln = ln->next;
	}
	lb->last = prev;
}

static void test_pointer_array(FileData *fd, void **mat)
{
	int64_t *lpoin, *lmat;
	int *ipoin, *imat;
	size_t len;

		/* manually convert the pointer array in
		 * the old dna format to a pointer array in
		 * the new dna format.
		 */
	if (*mat) {
		len = MEM_allocN_len(*mat)/fd->filesdna->pointerlen;
			
		if (fd->filesdna->pointerlen==8 && fd->memsdna->pointerlen==4) {
			ipoin=imat= MEM_mallocN(len * 4, "newmatar");
			lpoin= *mat;
			
			while (len-- > 0) {
				if ((fd->flags & FD_FLAGS_SWITCH_ENDIAN))
					BLI_endian_switch_int64(lpoin);
				*ipoin = (int)((*lpoin) >> 3);
				ipoin++;
				lpoin++;
			}
			MEM_freeN(*mat);
			*mat = imat;
		}
		
		if (fd->filesdna->pointerlen==4 && fd->memsdna->pointerlen==8) {
			lpoin = lmat = MEM_mallocN(len * 8, "newmatar");
			ipoin = *mat;
			
			while (len-- > 0) {
				*lpoin = *ipoin;
				ipoin++;
				lpoin++;
			}
			MEM_freeN(*mat);
			*mat= lmat;
		}
	}
}

/* ************ READ ID Properties *************** */

static void IDP_DirectLinkProperty(IDProperty *prop, int switch_endian, FileData *fd);
static void IDP_LibLinkProperty(IDProperty *prop, int switch_endian, FileData *fd);

static void IDP_DirectLinkIDPArray(IDProperty *prop, int switch_endian, FileData *fd)
{
	IDProperty *array;
	int i;
	
	/* since we didn't save the extra buffer, set totallen to len */
	prop->totallen = prop->len;
	prop->data.pointer = newdataadr(fd, prop->data.pointer);

	array = (IDProperty *)prop->data.pointer;
	
	/* note!, idp-arrays didn't exist in 2.4x, so the pointer will be cleared
	 * theres not really anything we can do to correct this, at least don't crash */
	if (array == NULL) {
		prop->len = 0;
		prop->totallen = 0;
	}
	
	
	for (i = 0; i < prop->len; i++)
		IDP_DirectLinkProperty(&array[i], switch_endian, fd);
}

static void IDP_DirectLinkArray(IDProperty *prop, int switch_endian, FileData *fd)
{
	IDProperty **array;
	int i;
	
	/* since we didn't save the extra buffer, set totallen to len */
	prop->totallen = prop->len;
	prop->data.pointer = newdataadr(fd, prop->data.pointer);
	
	if (prop->subtype == IDP_GROUP) {
		test_pointer_array(fd, prop->data.pointer);
		array = prop->data.pointer;
		
		for (i = 0; i < prop->len; i++)
			IDP_DirectLinkProperty(array[i], switch_endian, fd);
	}
	else if (prop->subtype == IDP_DOUBLE) {
		if (switch_endian) {
			BLI_endian_switch_double_array(prop->data.pointer, prop->len);
		}
	}
	else {
		if (switch_endian) {
			/* also used for floats */
			BLI_endian_switch_int32_array(prop->data.pointer, prop->len);
		}
	}
}

static void IDP_DirectLinkString(IDProperty *prop, FileData *fd)
{
	/*since we didn't save the extra string buffer, set totallen to len.*/
	prop->totallen = prop->len;
	prop->data.pointer = newdataadr(fd, prop->data.pointer);
}

static void IDP_DirectLinkGroup(IDProperty *prop, int switch_endian, FileData *fd)
{
	ListBase *lb = &prop->data.group;
	IDProperty *loop;
	
	link_list(fd, lb);
	
	/*Link child id properties now*/
	for (loop=prop->data.group.first; loop; loop=loop->next) {
		IDP_DirectLinkProperty(loop, switch_endian, fd);
	}
}

static void IDP_DirectLinkProperty(IDProperty *prop, int switch_endian, FileData *fd)
{
	switch (prop->type) {
		case IDP_GROUP:
			IDP_DirectLinkGroup(prop, switch_endian, fd);
			break;
		case IDP_STRING:
			IDP_DirectLinkString(prop, fd);
			break;
		case IDP_ARRAY:
			IDP_DirectLinkArray(prop, switch_endian, fd);
			break;
		case IDP_IDPARRAY:
			IDP_DirectLinkIDPArray(prop, switch_endian, fd);
			break;
		case IDP_DOUBLE:
			/* erg, stupid doubles.  since I'm storing them
			 * in the same field as int val; val2 in the
			 * IDPropertyData struct, they have to deal with
			 * endianness specifically
			 *
			 * in theory, val and val2 would've already been swapped
			 * if switch_endian is true, so we have to first unswap
			 * them then reswap them as a single 64-bit entity.
			 */
			
			if (switch_endian) {
				BLI_endian_switch_int32(&prop->data.val);
				BLI_endian_switch_int32(&prop->data.val2);
				BLI_endian_switch_int64((int64_t *)&prop->data.val);
			}
			
			break;
	}
}

#define IDP_DirectLinkGroup_OrFree(prop, switch_endian, fd) \
       _IDP_DirectLinkGroup_OrFree(prop, switch_endian, fd, __func__)

static void _IDP_DirectLinkGroup_OrFree(IDProperty **prop, int switch_endian, FileData *fd,
                                        const char *caller_func_id)
{
	if (*prop) {
		if ((*prop)->type == IDP_GROUP) {
			IDP_DirectLinkGroup(*prop, switch_endian, fd);
		}
		else {
			/* corrupt file! */
			printf("%s: found non group data, freeing type %d!\n",
			       caller_func_id, (*prop)->type);
			/* don't risk id, data's likely corrupt. */
			// IDP_FreeProperty(*prop);
			*prop = NULL;
		}
	}
}

/* stub function */
static void IDP_LibLinkProperty(IDProperty *UNUSED(prop), int UNUSED(switch_endian), FileData *UNUSED(fd))
{
	/* Should we do something here, prop should be ensured to be non-NULL first... */
}

/* ************ READ IMAGE PREVIEW *************** */

static PreviewImage *direct_link_preview_image(FileData *fd, PreviewImage *old_prv)
{
	PreviewImage *prv = newdataadr(fd, old_prv);
	
	if (prv) {
		int i;
		for (i = 0; i < NUM_ICON_SIZES; ++i) {
			if (prv->rect[i]) {
				prv->rect[i] = newdataadr(fd, prv->rect[i]);
			}
			prv->gputexture[i] = NULL;
		}
	}
	
	return prv;
}

/* ************ READ ID *************** */

static void direct_link_id(FileData *fd, ID *id)
{
	/*link direct data of ID properties*/
	if (id->properties) {
		id->properties = newdataadr(fd, id->properties);
		/* this case means the data was written incorrectly, it should not happen */
		IDP_DirectLinkGroup_OrFree(&id->properties, (fd->flags & FD_FLAGS_SWITCH_ENDIAN), fd);
	}
}

/* ************ READ CurveMapping *************** */

/* cuma itself has been read! */
static void direct_link_curvemapping(FileData *fd, CurveMapping *cumap)
{
	int a;
	
	/* flag seems to be able to hang? Maybe old files... not bad to clear anyway */
	cumap->flag &= ~CUMA_PREMULLED;
	
	for (a = 0; a < CM_TOT; a++) {
		cumap->cm[a].curve = newdataadr(fd, cumap->cm[a].curve);
		cumap->cm[a].table = NULL;
		cumap->cm[a].premultable = NULL;
	}
}

/* ************ READ Brush *************** */
/* library brush linking after fileread */
static void lib_link_brush(FileData *fd, Main *main)
{
	Brush *brush;
	
	/* only link ID pointers */
	for (brush = main->brush.first; brush; brush = brush->id.next) {
		if (brush->id.tag & LIB_TAG_NEED_LINK) {
			brush->id.tag &= ~LIB_TAG_NEED_LINK;
			
			brush->mtex.tex = newlibadr_us(fd, brush->id.lib, brush->mtex.tex);
			brush->mask_mtex.tex = newlibadr_us(fd, brush->id.lib, brush->mask_mtex.tex);
			brush->clone.image = newlibadr_us(fd, brush->id.lib, brush->clone.image);
			brush->toggle_brush = newlibadr(fd, brush->id.lib, brush->toggle_brush);
			brush->paint_curve = newlibadr_us(fd, brush->id.lib, brush->paint_curve);
		}
	}
}

static void direct_link_brush(FileData *fd, Brush *brush)
{
	/* brush itself has been read */

	/* fallof curve */
	brush->curve = newdataadr(fd, brush->curve);
	brush->gradient = newdataadr(fd, brush->gradient);

	if (brush->curve)
		direct_link_curvemapping(fd, brush->curve);
	else
		BKE_brush_curve_preset(brush, CURVE_PRESET_SHARP);

	brush->preview = NULL;
	brush->icon_imbuf = NULL;
}

/* ************ READ Palette *************** */
static void lib_link_palette(FileData *UNUSED(fd), Main *main)
{
	Palette *palette;

	/* only link ID pointers */
	for (palette = main->palettes.first; palette; palette = palette->id.next) {
		if (palette->id.tag & LIB_TAG_NEED_LINK) {
			palette->id.tag &= ~LIB_TAG_NEED_LINK;
		}
	}
}

static void direct_link_palette(FileData *fd, Palette *palette)
{
	/* palette itself has been read */
	link_list(fd, &palette->colors);
}

static void lib_link_paint_curve(FileData *UNUSED(fd), Main *main)
{
	PaintCurve *pc;

	/* only link ID pointers */
	for (pc = main->paintcurves.first; pc; pc = pc->id.next) {
		if (pc->id.tag & LIB_TAG_NEED_LINK) {
			pc->id.tag &= ~LIB_TAG_NEED_LINK;
		}
	}
}

static void direct_link_paint_curve(FileData *fd, PaintCurve *pc)
{
	pc->points = newdataadr(fd, pc->points);
}

/* ************ READ PACKEDFILE *************** */

static PackedFile *direct_link_packedfile(FileData *fd, PackedFile *oldpf)
{
	PackedFile *pf = newpackedadr(fd, oldpf);

	if (pf) {
		pf->data = newpackedadr(fd, pf->data);
	}
	
	return pf;
}

/* ************ READ ANIMATION STUFF ***************** */

/* Legacy Data Support (for Version Patching) ----------------------------- */

// XXX deprecated - old animation system
static void lib_link_ipo(FileData *fd, Main *main)
{
	Ipo *ipo;
	
	for (ipo = main->ipo.first; ipo; ipo = ipo->id.next) {
		if (ipo->id.tag & LIB_TAG_NEED_LINK) {
			IpoCurve *icu;
			for (icu = ipo->curve.first; icu; icu = icu->next) {
				if (icu->driver)
					icu->driver->ob = newlibadr(fd, ipo->id.lib, icu->driver->ob);
			}
			ipo->id.tag &= ~LIB_TAG_NEED_LINK;
		}
	}
}

// XXX deprecated - old animation system
static void direct_link_ipo(FileData *fd, Ipo *ipo)
{
	IpoCurve *icu;

	link_list(fd, &(ipo->curve));
	
	for (icu = ipo->curve.first; icu; icu = icu->next) {
		icu->bezt = newdataadr(fd, icu->bezt);
		icu->bp = newdataadr(fd, icu->bp);
		icu->driver = newdataadr(fd, icu->driver);
	}
}

// XXX deprecated - old animation system
static void lib_link_nlastrips(FileData *fd, ID *id, ListBase *striplist)
{
	bActionStrip *strip;
	bActionModifier *amod;
	
	for (strip=striplist->first; strip; strip=strip->next) {
		strip->object = newlibadr(fd, id->lib, strip->object);
		strip->act = newlibadr_us(fd, id->lib, strip->act);
		strip->ipo = newlibadr(fd, id->lib, strip->ipo);
		for (amod = strip->modifiers.first; amod; amod = amod->next)
			amod->ob = newlibadr(fd, id->lib, amod->ob);
	}
}

// XXX deprecated - old animation system
static void direct_link_nlastrips(FileData *fd, ListBase *strips)
{
	bActionStrip *strip;
	
	link_list(fd, strips);
	
	for (strip = strips->first; strip; strip = strip->next)
		link_list(fd, &strip->modifiers);
}

// XXX deprecated - old animation system
static void lib_link_constraint_channels(FileData *fd, ID *id, ListBase *chanbase)
{
	bConstraintChannel *chan;

	for (chan=chanbase->first; chan; chan=chan->next) {
		chan->ipo = newlibadr_us(fd, id->lib, chan->ipo);
	}
}

/* Data Linking ----------------------------- */

static void lib_link_fmodifiers(FileData *fd, ID *id, ListBase *list)
{
	FModifier *fcm;
	
	for (fcm = list->first; fcm; fcm = fcm->next) {
		/* data for specific modifiers */
		switch (fcm->type) {
			case FMODIFIER_TYPE_PYTHON:
			{
				FMod_Python *data = (FMod_Python *)fcm->data;
				data->script = newlibadr(fd, id->lib, data->script);

				break;
			}
		}
	}
}

static void lib_link_fcurves(FileData *fd, ID *id, ListBase *list) 
{
	FCurve *fcu;
	
	if (list == NULL)
		return;
	
	/* relink ID-block references... */
	for (fcu = list->first; fcu; fcu = fcu->next) {
		/* driver data */
		if (fcu->driver) {
			ChannelDriver *driver = fcu->driver;
			DriverVar *dvar;
			
			for (dvar= driver->variables.first; dvar; dvar= dvar->next) {
				DRIVER_TARGETS_LOOPER(dvar)
				{
					/* only relink if still used */
					if (tarIndex < dvar->num_targets)
						dtar->id = newlibadr(fd, id->lib, dtar->id); 
					else
						dtar->id = NULL;
				}
				DRIVER_TARGETS_LOOPER_END
			}
		}
		
		/* modifiers */
		lib_link_fmodifiers(fd, id, &fcu->modifiers);
	}
}


/* NOTE: this assumes that link_list has already been called on the list */
static void direct_link_fmodifiers(FileData *fd, ListBase *list)
{
	FModifier *fcm;
	
	for (fcm = list->first; fcm; fcm = fcm->next) {
		/* relink general data */
		fcm->data  = newdataadr(fd, fcm->data);
		
		/* do relinking of data for specific types */
		switch (fcm->type) {
			case FMODIFIER_TYPE_GENERATOR:
			{
				FMod_Generator *data = (FMod_Generator *)fcm->data;
				
				data->coefficients = newdataadr(fd, data->coefficients);
				
				if (fd->flags & FD_FLAGS_SWITCH_ENDIAN) {
					BLI_endian_switch_float_array(data->coefficients, data->arraysize);
				}

				break;
			}
			case FMODIFIER_TYPE_ENVELOPE:
			{
				FMod_Envelope *data=  (FMod_Envelope *)fcm->data;
				
				data->data= newdataadr(fd, data->data);

				break;
			}
			case FMODIFIER_TYPE_PYTHON:
			{
				FMod_Python *data = (FMod_Python *)fcm->data;
				
				data->prop = newdataadr(fd, data->prop);
				IDP_DirectLinkGroup_OrFree(&data->prop, (fd->flags & FD_FLAGS_SWITCH_ENDIAN), fd);

				break;
			}
		}
	}
}

/* NOTE: this assumes that link_list has already been called on the list */
static void direct_link_fcurves(FileData *fd, ListBase *list)
{
	FCurve *fcu;
	
	/* link F-Curve data to F-Curve again (non ID-libs) */
	for (fcu = list->first; fcu; fcu = fcu->next) {
		/* curve data */
		fcu->bezt = newdataadr(fd, fcu->bezt);
		fcu->fpt = newdataadr(fd, fcu->fpt);
		
		/* rna path */
		fcu->rna_path = newdataadr(fd, fcu->rna_path);
		
		/* group */
		fcu->grp = newdataadr_ex(fd, fcu->grp, false);
		
		/* clear disabled flag - allows disabled drivers to be tried again ([#32155]),
		 * but also means that another method for "reviving disabled F-Curves" exists
		 */
		fcu->flag &= ~FCURVE_DISABLED;
		
		/* driver */
		fcu->driver= newdataadr(fd, fcu->driver);
		if (fcu->driver) {
			ChannelDriver *driver= fcu->driver;
			DriverVar *dvar;
			
			/* compiled expression data will need to be regenerated (old pointer may still be set here) */
			driver->expr_comp = NULL;
			
			/* give the driver a fresh chance - the operating environment may be different now 
			 * (addons, etc. may be different) so the driver namespace may be sane now [#32155]
			 */
			driver->flag &= ~DRIVER_FLAG_INVALID;
			
			/* relink variables, targets and their paths */
			link_list(fd, &driver->variables);
			for (dvar= driver->variables.first; dvar; dvar= dvar->next) {
				DRIVER_TARGETS_LOOPER(dvar)
				{
					/* only relink the targets being used */
					if (tarIndex < dvar->num_targets)
						dtar->rna_path = newdataadr(fd, dtar->rna_path);
					else
						dtar->rna_path = NULL;
				}
				DRIVER_TARGETS_LOOPER_END
			}
		}
		
		/* modifiers */
		link_list(fd, &fcu->modifiers);
		direct_link_fmodifiers(fd, &fcu->modifiers);
	}
}


static void lib_link_action(FileData *fd, Main *main)
{
	bAction *act;
	bActionChannel *chan;

	for (act = main->action.first; act; act = act->id.next) {
		if (act->id.tag & LIB_TAG_NEED_LINK) {
			act->id.tag &= ~LIB_TAG_NEED_LINK;
			
// XXX deprecated - old animation system <<<
			for (chan=act->chanbase.first; chan; chan=chan->next) {
				chan->ipo = newlibadr_us(fd, act->id.lib, chan->ipo);
				lib_link_constraint_channels(fd, &act->id, &chan->constraintChannels);
			}
// >>> XXX deprecated - old animation system
			
			lib_link_fcurves(fd, &act->id, &act->curves);
		}
	}
}

static void direct_link_action(FileData *fd, bAction *act)
{
	bActionChannel *achan; // XXX deprecated - old animation system
	bActionGroup *agrp;

	link_list(fd, &act->curves);
	link_list(fd, &act->chanbase); // XXX deprecated - old animation system
	link_list(fd, &act->groups);
	link_list(fd, &act->markers);

// XXX deprecated - old animation system <<<
	for (achan = act->chanbase.first; achan; achan=achan->next) {
		achan->grp = newdataadr(fd, achan->grp);
		
		link_list(fd, &achan->constraintChannels);
	}
// >>> XXX deprecated - old animation system

	direct_link_fcurves(fd, &act->curves);
	
	for (agrp = act->groups.first; agrp; agrp= agrp->next) {
		agrp->channels.first= newdataadr(fd, agrp->channels.first);
		agrp->channels.last= newdataadr(fd, agrp->channels.last);
	}
}

static void lib_link_nladata_strips(FileData *fd, ID *id, ListBase *list)
{
	NlaStrip *strip;
	
	for (strip = list->first; strip; strip = strip->next) {
		/* check strip's children */
		lib_link_nladata_strips(fd, id, &strip->strips);
		
		/* check strip's F-Curves */
		lib_link_fcurves(fd, id, &strip->fcurves);
		
		/* reassign the counted-reference to action */
		strip->act = newlibadr_us(fd, id->lib, strip->act);
		
		/* fix action id-root (i.e. if it comes from a pre 2.57 .blend file) */
		if ((strip->act) && (strip->act->idroot == 0))
			strip->act->idroot = GS(id->name);
	}
}

static void lib_link_nladata(FileData *fd, ID *id, ListBase *list)
{
	NlaTrack *nlt;
	
	/* we only care about the NLA strips inside the tracks */
	for (nlt = list->first; nlt; nlt = nlt->next) {
		lib_link_nladata_strips(fd, id, &nlt->strips);
	}
}

/* This handles Animato NLA-Strips linking 
 * NOTE: this assumes that link_list has already been called on the list 
 */
static void direct_link_nladata_strips(FileData *fd, ListBase *list)
{
	NlaStrip *strip;
	
	for (strip = list->first; strip; strip = strip->next) {
		/* strip's child strips */
		link_list(fd, &strip->strips);
		direct_link_nladata_strips(fd, &strip->strips);
		
		/* strip's F-Curves */
		link_list(fd, &strip->fcurves);
		direct_link_fcurves(fd, &strip->fcurves);
		
		/* strip's F-Modifiers */
		link_list(fd, &strip->modifiers);
		direct_link_fmodifiers(fd, &strip->modifiers);
	}
}

/* NOTE: this assumes that link_list has already been called on the list */
static void direct_link_nladata(FileData *fd, ListBase *list)
{
	NlaTrack *nlt;
	
	for (nlt = list->first; nlt; nlt = nlt->next) {
		/* relink list of strips */
		link_list(fd, &nlt->strips);
		
		/* relink strip data */
		direct_link_nladata_strips(fd, &nlt->strips);
	}
}

/* ------- */

static void lib_link_keyingsets(FileData *fd, ID *id, ListBase *list)
{
	KeyingSet *ks;
	KS_Path *ksp;
	
	/* here, we're only interested in the ID pointer stored in some of the paths */
	for (ks = list->first; ks; ks = ks->next) {
		for (ksp = ks->paths.first; ksp; ksp = ksp->next) {
			ksp->id= newlibadr(fd, id->lib, ksp->id); 
		}
	}
}

/* NOTE: this assumes that link_list has already been called on the list */
static void direct_link_keyingsets(FileData *fd, ListBase *list)
{
	KeyingSet *ks;
	KS_Path *ksp;
	
	/* link KeyingSet data to KeyingSet again (non ID-libs) */
	for (ks = list->first; ks; ks = ks->next) {
		/* paths */
		link_list(fd, &ks->paths);
		
		for (ksp = ks->paths.first; ksp; ksp = ksp->next) {
			/* rna path */
			ksp->rna_path= newdataadr(fd, ksp->rna_path);
		}
	}
}

/* ------- */

static void lib_link_animdata(FileData *fd, ID *id, AnimData *adt)
{
	if (adt == NULL)
		return;
	
	/* link action data */
	adt->action= newlibadr_us(fd, id->lib, adt->action);
	adt->tmpact= newlibadr_us(fd, id->lib, adt->tmpact);
	
	/* fix action id-roots (i.e. if they come from a pre 2.57 .blend file) */
	if ((adt->action) && (adt->action->idroot == 0))
		adt->action->idroot = GS(id->name);
	if ((adt->tmpact) && (adt->tmpact->idroot == 0))
		adt->tmpact->idroot = GS(id->name);
	
	/* link drivers */
	lib_link_fcurves(fd, id, &adt->drivers);
	
	/* overrides don't have lib-link for now, so no need to do anything */
	
	/* link NLA-data */
	lib_link_nladata(fd, id, &adt->nla_tracks);
}

static void direct_link_animdata(FileData *fd, AnimData *adt)
{
	/* NOTE: must have called newdataadr already before doing this... */
	if (adt == NULL)
		return;
	
	/* link drivers */
	link_list(fd, &adt->drivers);
	direct_link_fcurves(fd, &adt->drivers);
	
	/* link overrides */
	// TODO...
	
	/* link NLA-data */
	link_list(fd, &adt->nla_tracks);
	direct_link_nladata(fd, &adt->nla_tracks);
	
	/* relink active track/strip - even though strictly speaking this should only be used
	 * if we're in 'tweaking mode', we need to be able to have this loaded back for
	 * undo, but also since users may not exit tweakmode before saving (#24535)
	 */
	// TODO: it's not really nice that anyone should be able to save the file in this
	//		state, but it's going to be too hard to enforce this single case...
	adt->act_track = newdataadr(fd, adt->act_track);
	adt->actstrip = newdataadr(fd, adt->actstrip);
}	

/* ************ READ MOTION PATHS *************** */

/* direct data for cache */
static void direct_link_motionpath(FileData *fd, bMotionPath *mpath)
{
	/* sanity check */
	if (mpath == NULL)
		return;
	
	/* relink points cache */
	mpath->points = newdataadr(fd, mpath->points);
}

/* ************ READ NODE TREE *************** */

static void lib_link_node_socket(FileData *fd, ID *UNUSED(id), bNodeSocket *sock)
{
	/* Link ID Properties -- and copy this comment EXACTLY for easy finding
	 * of library blocks that implement this.*/
	IDP_LibLinkProperty(sock->prop, (fd->flags & FD_FLAGS_SWITCH_ENDIAN), fd);
}

/* singe node tree (also used for material/scene trees), ntree is not NULL */
static void lib_link_ntree(FileData *fd, ID *id, bNodeTree *ntree)
{
	bNode *node;
	bNodeSocket *sock;
	
	lib_link_animdata(fd, &ntree->id, ntree->adt);
	
	ntree->gpd = newlibadr_us(fd, id->lib, ntree->gpd);
	
	for (node = ntree->nodes.first; node; node = node->next) {
		/* Link ID Properties -- and copy this comment EXACTLY for easy finding
		 * of library blocks that implement this.*/
		IDP_LibLinkProperty(node->prop, (fd->flags & FD_FLAGS_SWITCH_ENDIAN), fd);
		
		node->id= newlibadr_us(fd, id->lib, node->id);

		for (sock = node->inputs.first; sock; sock = sock->next)
			lib_link_node_socket(fd, id, sock);
		for (sock = node->outputs.first; sock; sock = sock->next)
			lib_link_node_socket(fd, id, sock);
	}
	
	for (sock = ntree->inputs.first; sock; sock = sock->next)
		lib_link_node_socket(fd, id, sock);
	for (sock = ntree->outputs.first; sock; sock = sock->next)
		lib_link_node_socket(fd, id, sock);
}

/* library ntree linking after fileread */
static void lib_link_nodetree(FileData *fd, Main *main)
{
	bNodeTree *ntree;
	
	/* only link ID pointers */
	for (ntree = main->nodetree.first; ntree; ntree = ntree->id.next) {
		if (ntree->id.tag & LIB_TAG_NEED_LINK) {
			ntree->id.tag &= ~LIB_TAG_NEED_LINK;
			lib_link_ntree(fd, &ntree->id, ntree);
		}
	}
}

/* get node tree stored locally in other IDs */
static bNodeTree *nodetree_from_id(ID *id)
{
	if (!id)
		return NULL;
	switch (GS(id->name)) {
		case ID_SCE: return ((Scene *)id)->nodetree;
		case ID_MA: return ((Material *)id)->nodetree;
		case ID_WO: return ((World *)id)->nodetree;
		case ID_LA: return ((Lamp *)id)->nodetree;
		case ID_TE: return ((Tex *)id)->nodetree;
		case ID_LS: return ((FreestyleLineStyle *)id)->nodetree;
	}
	return NULL;
}

/* updates group node socket identifier so that
 * external links to/from the group node are preserved.
 */
static void lib_node_do_versions_group_indices(bNode *gnode)
{
	bNodeTree *ngroup = (bNodeTree*)gnode->id;
	bNodeSocket *sock;
	bNodeLink *link;
	
	for (sock=gnode->outputs.first; sock; sock = sock->next) {
		int old_index = sock->to_index;
		
		for (link = ngroup->links.first; link; link = link->next) {
			if (link->tonode == NULL && link->fromsock->own_index == old_index) {
				strcpy(sock->identifier, link->fromsock->identifier);
				/* deprecated */
				sock->own_index = link->fromsock->own_index;
				sock->to_index = 0;
				sock->groupsock = NULL;
			}
		}
	}
	for (sock=gnode->inputs.first; sock; sock = sock->next) {
		int old_index = sock->to_index;
		
		for (link = ngroup->links.first; link; link = link->next) {
			if (link->fromnode == NULL && link->tosock->own_index == old_index) {
				strcpy(sock->identifier, link->tosock->identifier);
				/* deprecated */
				sock->own_index = link->tosock->own_index;
				sock->to_index = 0;
				sock->groupsock = NULL;
			}
		}
	}
}

/* verify types for nodes and groups, all data has to be read */
/* open = 0: appending/linking, open = 1: open new file (need to clean out dynamic
 * typedefs */
static void lib_verify_nodetree(Main *main, int UNUSED(open))
{
	/* this crashes blender on undo/redo */
#if 0
		if (open == 1) {
			reinit_nodesystem();
		}
#endif
	
	/* set node->typeinfo pointers */
	FOREACH_NODETREE(main, ntree, id) {
		ntreeSetTypes(NULL, ntree);
	} FOREACH_NODETREE_END
	
	/* verify static socket templates */
	FOREACH_NODETREE(main, ntree, id) {
		bNode *node;
		for (node=ntree->nodes.first; node; node=node->next)
			node_verify_socket_templates(ntree, node);
	} FOREACH_NODETREE_END
	
	{
		bool has_old_groups = false;
		/* XXX this should actually be part of do_versions, but since we need
		 * finished library linking, it is not possible there. Instead in do_versions
		 * we have set the NTREE_DO_VERSIONS_GROUP_EXPOSE_2_56_2 flag, so at this point we can do the
		 * actual group node updates.
		 */
		for (bNodeTree *ntree = main->nodetree.first; ntree; ntree = ntree->id.next) {
			if (ntree->flag & NTREE_DO_VERSIONS_GROUP_EXPOSE_2_56_2) {
				has_old_groups = 1;
			}
		}
		
		if (has_old_groups) {
			FOREACH_NODETREE(main, ntree, id) {
				/* updates external links for all group nodes in a tree */
				bNode *node;
				for (node = ntree->nodes.first; node; node = node->next) {
					if (node->type == NODE_GROUP) {
						bNodeTree *ngroup = (bNodeTree*)node->id;
						if (ngroup && (ngroup->flag & NTREE_DO_VERSIONS_GROUP_EXPOSE_2_56_2))
							lib_node_do_versions_group_indices(node);
					}
				}
			} FOREACH_NODETREE_END
		}
		
		for (bNodeTree *ntree = main->nodetree.first; ntree; ntree = ntree->id.next) {
			ntree->flag &= ~NTREE_DO_VERSIONS_GROUP_EXPOSE_2_56_2;
		}
	}
	
	{
		/* Convert the previously used ntree->inputs/ntree->outputs lists to interface nodes.
		 * Pre 2.56.2 node trees automatically have all unlinked sockets exposed already
		 * (see NTREE_DO_VERSIONS_GROUP_EXPOSE_2_56_2).
		 *
		 * XXX this should actually be part of do_versions,
		 * but needs valid typeinfo pointers to create interface nodes.
		 *
		 * Note: theoretically only needed in node groups (main->nodetree),
		 * but due to a temporary bug such links could have been added in all trees,
		 * so have to clean up all of them ...
		 */
		
		FOREACH_NODETREE(main, ntree, id) {
			if (ntree->flag & NTREE_DO_VERSIONS_CUSTOMNODES_GROUP) {
				bNode *input_node = NULL, *output_node = NULL;
				int num_inputs = 0, num_outputs = 0;
				bNodeLink *link, *next_link;
				/* Only create new interface nodes for actual older files.
				 * New file versions already have input/output nodes with duplicate links,
				 * in that case just remove the invalid links.
				 */
				const bool create_io_nodes = (ntree->flag & NTREE_DO_VERSIONS_CUSTOMNODES_GROUP_CREATE_INTERFACE) != 0;
				
				float input_locx = 1000000.0f, input_locy = 0.0f;
				float output_locx = -1000000.0f, output_locy = 0.0f;
				/* rough guess, not nice but we don't have access to UI constants here ... */
				static const float offsetx = 42 + 3*20 + 20;
				/*static const float offsety = 0.0f;*/
				
				if (create_io_nodes) {
					if (ntree->inputs.first)
						input_node = nodeAddStaticNode(NULL, ntree, NODE_GROUP_INPUT);
					
					if (ntree->outputs.first)
						output_node = nodeAddStaticNode(NULL, ntree, NODE_GROUP_OUTPUT);
				}
				
				/* Redirect links from/to the node tree interface to input/output node.
				 * If the fromnode/tonode pointers are NULL, this means a link from/to
				 * the ntree interface sockets, which need to be redirected to new interface nodes.
				 */
				for (link = ntree->links.first; link; link = next_link) {
					bool free_link = false;
					next_link = link->next;
					
					if (link->fromnode == NULL) {
						if (input_node) {
							link->fromnode = input_node;
							link->fromsock = node_group_input_find_socket(input_node, link->fromsock->identifier);
							++num_inputs;
							
							if (link->tonode) {
								if (input_locx > link->tonode->locx - offsetx)
									input_locx = link->tonode->locx - offsetx;
								input_locy += link->tonode->locy;
							}
						}
						else {
							free_link = true;
						}
					}
					
					if (link->tonode == NULL) {
						if (output_node) {
							link->tonode = output_node;
							link->tosock = node_group_output_find_socket(output_node, link->tosock->identifier);
							++num_outputs;
							
							if (link->fromnode) {
								if (output_locx < link->fromnode->locx + offsetx)
									output_locx = link->fromnode->locx + offsetx;
								output_locy += link->fromnode->locy;
							}
						}
						else {
							free_link = true;
						}
					}
					
					if (free_link)
						nodeRemLink(ntree, link);
				}
				
				if (num_inputs > 0) {
					input_locy /= num_inputs;
					input_node->locx = input_locx;
					input_node->locy = input_locy;
				}
				if (num_outputs > 0) {
					output_locy /= num_outputs;
					output_node->locx = output_locx;
					output_node->locy = output_locy;
				}
				
				/* clear do_versions flags */
				ntree->flag &= ~(NTREE_DO_VERSIONS_CUSTOMNODES_GROUP | NTREE_DO_VERSIONS_CUSTOMNODES_GROUP_CREATE_INTERFACE);
			}
		}
		FOREACH_NODETREE_END
	}
	
	/* verify all group user nodes */
	for (bNodeTree *ntree = main->nodetree.first; ntree; ntree = ntree->id.next) {
		ntreeVerifyNodes(main, &ntree->id);
	}
	
	/* make update calls where necessary */
	{
		FOREACH_NODETREE(main, ntree, id) {
			/* make an update call for the tree */
			ntreeUpdateTree(main, ntree);
		} FOREACH_NODETREE_END
	}
}

static void direct_link_node_socket(FileData *fd, bNodeSocket *sock)
{
	sock->prop = newdataadr(fd, sock->prop);
	IDP_DirectLinkGroup_OrFree(&sock->prop, (fd->flags & FD_FLAGS_SWITCH_ENDIAN), fd);
	
	sock->link = newdataadr(fd, sock->link);
	sock->typeinfo = NULL;
	sock->storage = newdataadr(fd, sock->storage);
	sock->default_value = newdataadr(fd, sock->default_value);
	sock->cache = NULL;
}

/* ntree itself has been read! */
static void direct_link_nodetree(FileData *fd, bNodeTree *ntree)
{
	/* note: writing and reading goes in sync, for speed */
	bNode *node;
	bNodeSocket *sock;
	bNodeLink *link;
	
	ntree->init = 0;		/* to set callbacks and force setting types */
	ntree->is_updating = false;
	ntree->typeinfo= NULL;
	ntree->interface_type = NULL;
	
	ntree->progress = NULL;
	ntree->execdata = NULL;
	ntree->duplilock = NULL;

	ntree->adt = newdataadr(fd, ntree->adt);
	direct_link_animdata(fd, ntree->adt);
	
	ntree->id.tag &= ~(LIB_TAG_ID_RECALC|LIB_TAG_ID_RECALC_DATA);

	link_list(fd, &ntree->nodes);
	for (node = ntree->nodes.first; node; node = node->next) {
		node->typeinfo = NULL;
		
		link_list(fd, &node->inputs);
		link_list(fd, &node->outputs);
		
		node->prop = newdataadr(fd, node->prop);
		IDP_DirectLinkGroup_OrFree(&node->prop, (fd->flags & FD_FLAGS_SWITCH_ENDIAN), fd);
		
		link_list(fd, &node->internal_links);
		for (link = node->internal_links.first; link; link = link->next) {
			link->fromnode = newdataadr(fd, link->fromnode);
			link->fromsock = newdataadr(fd, link->fromsock);
			link->tonode = newdataadr(fd, link->tonode);
			link->tosock = newdataadr(fd, link->tosock);
		}
		
		if (node->type == CMP_NODE_MOVIEDISTORTION) {
			node->storage = newmclipadr(fd, node->storage);
		}
		else {
			node->storage = newdataadr(fd, node->storage);
		}
		
		if (node->storage) {
			/* could be handlerized at some point */
			if (ntree->type==NTREE_SHADER) {
				if (node->type==SH_NODE_CURVE_VEC || node->type==SH_NODE_CURVE_RGB) {
					direct_link_curvemapping(fd, node->storage);
				}
				else if (node->type==SH_NODE_SCRIPT) {
					NodeShaderScript *nss = (NodeShaderScript *) node->storage;
					nss->bytecode = newdataadr(fd, nss->bytecode);
				}
			}
			else if (ntree->type==NTREE_COMPOSIT) {
				if (ELEM(node->type, CMP_NODE_TIME, CMP_NODE_CURVE_VEC, CMP_NODE_CURVE_RGB, CMP_NODE_HUECORRECT))
					direct_link_curvemapping(fd, node->storage);
				else if (ELEM(node->type, CMP_NODE_IMAGE, CMP_NODE_VIEWER, CMP_NODE_SPLITVIEWER))
					((ImageUser *)node->storage)->ok = 1;
			}
			else if ( ntree->type==NTREE_TEXTURE) {
				if (node->type==TEX_NODE_CURVE_RGB || node->type==TEX_NODE_CURVE_TIME)
					direct_link_curvemapping(fd, node->storage);
				else if (node->type==TEX_NODE_IMAGE)
					((ImageUser *)node->storage)->ok = 1;
			}
		}
	}
	link_list(fd, &ntree->links);
	
	/* and we connect the rest */
	for (node = ntree->nodes.first; node; node = node->next) {
		node->parent = newdataadr(fd, node->parent);
		node->lasty = 0;
		
		for (sock = node->inputs.first; sock; sock = sock->next)
			direct_link_node_socket(fd, sock);
		for (sock = node->outputs.first; sock; sock = sock->next)
			direct_link_node_socket(fd, sock);
	}
	
	/* interface socket lists */
	link_list(fd, &ntree->inputs);
	link_list(fd, &ntree->outputs);
	for (sock = ntree->inputs.first; sock; sock = sock->next)
		direct_link_node_socket(fd, sock);
	for (sock = ntree->outputs.first; sock; sock = sock->next)
		direct_link_node_socket(fd, sock);
	
	for (link = ntree->links.first; link; link= link->next) {
		link->fromnode = newdataadr(fd, link->fromnode);
		link->tonode = newdataadr(fd, link->tonode);
		link->fromsock = newdataadr(fd, link->fromsock);
		link->tosock = newdataadr(fd, link->tosock);
	}
	
#if 0
	if (ntree->previews) {
		bNodeInstanceHash *new_previews = BKE_node_instance_hash_new("node previews");
		bNodeInstanceHashIterator iter;
		
		NODE_INSTANCE_HASH_ITER(iter, ntree->previews) {
			bNodePreview *preview = BKE_node_instance_hash_iterator_get_value(&iter);
			if (preview) {
				bNodePreview *new_preview = newimaadr(fd, preview);
				if (new_preview) {
					bNodeInstanceKey key = BKE_node_instance_hash_iterator_get_key(&iter);
					BKE_node_instance_hash_insert(new_previews, key, new_preview);
				}
			}
		}
		BKE_node_instance_hash_free(ntree->previews, NULL);
		ntree->previews = new_previews;
	}
#else
	/* XXX TODO */
	ntree->previews = NULL;
#endif
	
	/* type verification is in lib-link */
}

/* ************ READ ARMATURE ***************** */

/* temp struct used to transport needed info to lib_link_constraint_cb() */
typedef struct tConstraintLinkData {
	FileData *fd;
	ID *id;
} tConstraintLinkData;
/* callback function used to relink constraint ID-links */
static void lib_link_constraint_cb(bConstraint *UNUSED(con), ID **idpoin, bool is_reference, void *userdata)
{
	tConstraintLinkData *cld= (tConstraintLinkData *)userdata;
	
	/* for reference types, we need to increment the usercounts on load... */
	if (is_reference) {
		/* reference type - with usercount */
		*idpoin = newlibadr_us(cld->fd, cld->id->lib, *idpoin);
	}
	else {
		/* target type - no usercount needed */
		*idpoin = newlibadr(cld->fd, cld->id->lib, *idpoin);
	}
}

static void lib_link_constraints(FileData *fd, ID *id, ListBase *conlist)
{
	tConstraintLinkData cld;
	bConstraint *con;
	
	/* legacy fixes */
	for (con = conlist->first; con; con=con->next) {
		/* patch for error introduced by changing constraints (dunno how) */
		/* if con->data type changes, dna cannot resolve the pointer! (ton) */
		if (con->data == NULL) {
			con->type = CONSTRAINT_TYPE_NULL;
		}
		/* own ipo, all constraints have it */
		con->ipo = newlibadr_us(fd, id->lib, con->ipo); // XXX deprecated - old animation system
	}
	
	/* relink all ID-blocks used by the constraints */
	cld.fd = fd;
	cld.id = id;
	
	BKE_constraints_id_loop(conlist, lib_link_constraint_cb, &cld);
}

static void direct_link_constraints(FileData *fd, ListBase *lb)
{
	bConstraint *con;
	
	link_list(fd, lb);
	for (con=lb->first; con; con=con->next) {
		con->data = newdataadr(fd, con->data);
		
		switch (con->type) {
			case CONSTRAINT_TYPE_PYTHON:
			{
				bPythonConstraint *data= con->data;
				
				link_list(fd, &data->targets);
				
				data->prop = newdataadr(fd, data->prop);
				IDP_DirectLinkGroup_OrFree(&data->prop, (fd->flags & FD_FLAGS_SWITCH_ENDIAN), fd);
				break;
			}
			case CONSTRAINT_TYPE_SPLINEIK:
			{
				bSplineIKConstraint *data= con->data;

				data->points= newdataadr(fd, data->points);
				break;
			}
			case CONSTRAINT_TYPE_KINEMATIC:
			{
				bKinematicConstraint *data = con->data;

				con->lin_error = 0.f;
				con->rot_error = 0.f;

				/* version patch for runtime flag, was not cleared in some case */
				data->flag &= ~CONSTRAINT_IK_AUTO;
				break;
			}
			case CONSTRAINT_TYPE_CHILDOF:
			{
				/* XXX version patch, in older code this flag wasn't always set, and is inherent to type */
				if (con->ownspace == CONSTRAINT_SPACE_POSE)
					con->flag |= CONSTRAINT_SPACEONCE;
				break;
			}
		}
	}
}

static void lib_link_pose(FileData *fd, Main *bmain, Object *ob, bPose *pose)
{
	bArmature *arm = ob->data;
	
	if (!pose || !arm)
		return;
	
	/* always rebuild to match proxy or lib changes, but on Undo */
	bool rebuild = false;

	if (fd->memfile == NULL) {
		if (ob->proxy || (ob->id.lib==NULL && arm->id.lib)) {
			rebuild = true;
		}
	}

	/* avoid string */
	GHash *bone_hash = BKE_armature_bone_from_name_map(arm);

	if (ob->proxy) {
		/* sync proxy layer */
		if (pose->proxy_layer)
			arm->layer = pose->proxy_layer;
		
		/* sync proxy active bone */
		if (pose->proxy_act_bone[0]) {
			Bone *bone = BLI_ghash_lookup(bone_hash, pose->proxy_act_bone);
			if (bone) {
				arm->act_bone = bone;
			}
		}
	}

	for (bPoseChannel *pchan = pose->chanbase.first; pchan; pchan = pchan->next) {
		lib_link_constraints(fd, (ID *)ob, &pchan->constraints);

		pchan->bone = BLI_ghash_lookup(bone_hash, pchan->name);
		
		pchan->custom = newlibadr_us(fd, arm->id.lib, pchan->custom);
		if (UNLIKELY(pchan->bone == NULL)) {
			rebuild = true;
		}
		else if ((ob->id.lib == NULL) && arm->id.lib) {
			/* local pose selection copied to armature, bit hackish */
			pchan->bone->flag &= ~BONE_SELECTED;
			pchan->bone->flag |= pchan->selectflag;
		}
	}

	BLI_ghash_free(bone_hash, NULL, NULL);
	

	if (rebuild) {
		DAG_id_tag_update_ex(bmain, &ob->id, OB_RECALC_OB | OB_RECALC_DATA | OB_RECALC_TIME);
		BKE_pose_tag_recalc(bmain, pose);
	}
}

static void lib_link_armature(FileData *fd, Main *main)
{
	bArmature *arm;
	
	for (arm = main->armature.first; arm; arm = arm->id.next) {
		if (arm->id.tag & LIB_TAG_NEED_LINK) {
			lib_link_animdata(fd, &arm->id, arm->adt);
			arm->id.tag &= ~LIB_TAG_NEED_LINK;
		}
	}
}

static void direct_link_bones(FileData *fd, Bone *bone)
{
	Bone *child;
	
	bone->parent = newdataadr(fd, bone->parent);
	bone->prop = newdataadr(fd, bone->prop);
	IDP_DirectLinkGroup_OrFree(&bone->prop, (fd->flags & FD_FLAGS_SWITCH_ENDIAN), fd);
		
	bone->flag &= ~BONE_DRAW_ACTIVE;
	
	link_list(fd, &bone->childbase);
	
	for (child=bone->childbase.first; child; child=child->next)
		direct_link_bones(fd, child);
}

static void direct_link_armature(FileData *fd, bArmature *arm)
{
	Bone *bone;
	
	link_list(fd, &arm->bonebase);
	arm->edbo = NULL;
	arm->sketch = NULL;
	
	arm->adt = newdataadr(fd, arm->adt);
	direct_link_animdata(fd, arm->adt);
	
	for (bone = arm->bonebase.first; bone; bone = bone->next) {
		direct_link_bones(fd, bone);
	}
	
	arm->act_bone = newdataadr(fd, arm->act_bone);
	arm->act_edbone = NULL;
}

/* ************ READ CAMERA ***************** */

static void lib_link_camera(FileData *fd, Main *main)
{
	Camera *ca;
	
	for (ca = main->camera.first; ca; ca = ca->id.next) {
		if (ca->id.tag & LIB_TAG_NEED_LINK) {
			lib_link_animdata(fd, &ca->id, ca->adt);
			
			ca->ipo = newlibadr_us(fd, ca->id.lib, ca->ipo); // XXX deprecated - old animation system
			
			ca->dof_ob = newlibadr_us(fd, ca->id.lib, ca->dof_ob);
			
			ca->id.tag &= ~LIB_TAG_NEED_LINK;
		}
	}
}

static void direct_link_camera(FileData *fd, Camera *ca)
{
	ca->adt = newdataadr(fd, ca->adt);
	direct_link_animdata(fd, ca->adt);
}


/* ************ READ LAMP ***************** */

static void lib_link_lamp(FileData *fd, Main *main)
{
	Lamp *la;
	MTex *mtex;
	int a;
	
	for (la = main->lamp.first; la; la = la->id.next) {
		if (la->id.tag & LIB_TAG_NEED_LINK) {
			lib_link_animdata(fd, &la->id, la->adt);
			
			for (a = 0; a < MAX_MTEX; a++) {
				mtex = la->mtex[a];
				if (mtex) {
					mtex->tex = newlibadr_us(fd, la->id.lib, mtex->tex);
					mtex->object = newlibadr(fd, la->id.lib, mtex->object);
				}
			}
			
			la->ipo = newlibadr_us(fd, la->id.lib, la->ipo); // XXX deprecated - old animation system
			
			if (la->nodetree) {
				lib_link_ntree(fd, &la->id, la->nodetree);
				la->nodetree->id.lib = la->id.lib;
			}
			
			la->id.tag &= ~LIB_TAG_NEED_LINK;
		}
	}
}

static void direct_link_lamp(FileData *fd, Lamp *la)
{
	int a;
	
	la->adt = newdataadr(fd, la->adt);
	direct_link_animdata(fd, la->adt);
	
	for (a=0; a<MAX_MTEX; a++) {
		la->mtex[a] = newdataadr(fd, la->mtex[a]);
	}
	
	la->curfalloff = newdataadr(fd, la->curfalloff);
	if (la->curfalloff)
		direct_link_curvemapping(fd, la->curfalloff);

	la->nodetree= newdataadr(fd, la->nodetree);
	if (la->nodetree) {
		direct_link_id(fd, &la->nodetree->id);
		direct_link_nodetree(fd, la->nodetree);
	}
	
	la->preview = direct_link_preview_image(fd, la->preview);
}

/* ************ READ keys ***************** */

void blo_do_versions_key_uidgen(Key *key)
{
	KeyBlock *block;

	key->uidgen = 1;
	for (block = key->block.first; block; block = block->next) {
		block->uid = key->uidgen++;
	}
}

static void lib_link_key(FileData *fd, Main *main)
{
	Key *key;
	
	for (key = main->key.first; key; key = key->id.next) {
		/*check if we need to generate unique ids for the shapekeys*/
		if (!key->uidgen) {
			blo_do_versions_key_uidgen(key);
		}
		
		BLI_assert((key->id.tag & LIB_TAG_EXTERN) == 0);

		if (key->id.tag & LIB_TAG_NEED_LINK) {
			lib_link_animdata(fd, &key->id, key->adt);
			
			key->ipo = newlibadr_us(fd, key->id.lib, key->ipo); // XXX deprecated - old animation system
			key->from = newlibadr(fd, key->id.lib, key->from);
			
			key->id.tag &= ~LIB_TAG_NEED_LINK;
		}
	}
}

static void switch_endian_keyblock(Key *key, KeyBlock *kb)
{
	int elemsize, a, b;
	char *data;
	
	elemsize = key->elemsize;
	data = kb->data;
	
	for (a = 0; a < kb->totelem; a++) {
		const char *cp = key->elemstr;
		char *poin = data;
		
		while (cp[0]) {  /* cp[0] == amount */
			switch (cp[1]) {  /* cp[1] = type */
				case IPO_FLOAT:
				case IPO_BPOINT:
				case IPO_BEZTRIPLE:
					b = cp[0];
					BLI_endian_switch_float_array((float *)poin, b);
					poin += sizeof(float) * b;
					break;
			}
			
			cp += 2;
		}
		data += elemsize;
	}
}

static void direct_link_key(FileData *fd, Key *key)
{
	KeyBlock *kb;
	
	link_list(fd, &(key->block));
	
	key->adt = newdataadr(fd, key->adt);
	direct_link_animdata(fd, key->adt);
		
	key->refkey= newdataadr(fd, key->refkey);
	
	for (kb = key->block.first; kb; kb = kb->next) {
		kb->data = newdataadr(fd, kb->data);
		
		if (fd->flags & FD_FLAGS_SWITCH_ENDIAN)
			switch_endian_keyblock(key, kb);
	}
}

/* ************ READ mball ***************** */

static void lib_link_mball(FileData *fd, Main *main)
{
	MetaBall *mb;
	int a;
	
	for (mb = main->mball.first; mb; mb = mb->id.next) {
		if (mb->id.tag & LIB_TAG_NEED_LINK) {
			lib_link_animdata(fd, &mb->id, mb->adt);
			
			for (a = 0; a < mb->totcol; a++) 
				mb->mat[a] = newlibadr_us(fd, mb->id.lib, mb->mat[a]);
			
			mb->ipo = newlibadr_us(fd, mb->id.lib, mb->ipo); // XXX deprecated - old animation system
			
			mb->id.tag &= ~LIB_TAG_NEED_LINK;
		}
	}
}

static void direct_link_mball(FileData *fd, MetaBall *mb)
{
	mb->adt = newdataadr(fd, mb->adt);
	direct_link_animdata(fd, mb->adt);
	
	mb->mat = newdataadr(fd, mb->mat);
	test_pointer_array(fd, (void **)&mb->mat);
	
	link_list(fd, &(mb->elems));
	
	BLI_listbase_clear(&mb->disp);
	mb->editelems = NULL;
/*	mb->edit_elems.first= mb->edit_elems.last= NULL;*/
	mb->lastelem = NULL;
}

/* ************ READ WORLD ***************** */

static void lib_link_world(FileData *fd, Main *main)
{
	World *wrld;
	MTex *mtex;
	int a;
	
	for (wrld = main->world.first; wrld; wrld = wrld->id.next) {
		if (wrld->id.tag & LIB_TAG_NEED_LINK) {
			lib_link_animdata(fd, &wrld->id, wrld->adt);
			
			wrld->ipo = newlibadr_us(fd, wrld->id.lib, wrld->ipo); // XXX deprecated - old animation system
			
			for (a=0; a < MAX_MTEX; a++) {
				mtex = wrld->mtex[a];
				if (mtex) {
					mtex->tex = newlibadr_us(fd, wrld->id.lib, mtex->tex);
					mtex->object = newlibadr(fd, wrld->id.lib, mtex->object);
				}
			}
			
			if (wrld->nodetree) {
				lib_link_ntree(fd, &wrld->id, wrld->nodetree);
				wrld->nodetree->id.lib = wrld->id.lib;
			}
			
			wrld->id.tag &= ~LIB_TAG_NEED_LINK;
		}
	}
}

static void direct_link_world(FileData *fd, World *wrld)
{
	int a;
	
	wrld->adt = newdataadr(fd, wrld->adt);
	direct_link_animdata(fd, wrld->adt);
	
	for (a = 0; a < MAX_MTEX; a++) {
		wrld->mtex[a] = newdataadr(fd, wrld->mtex[a]);
	}
	
	wrld->nodetree = newdataadr(fd, wrld->nodetree);
	if (wrld->nodetree) {
		direct_link_id(fd, &wrld->nodetree->id);
		direct_link_nodetree(fd, wrld->nodetree);
	}
	
	wrld->preview = direct_link_preview_image(fd, wrld->preview);
	BLI_listbase_clear(&wrld->gpumaterial);
}


/* ************ READ VFONT ***************** */

static void lib_link_vfont(FileData *UNUSED(fd), Main *main)
{
	VFont *vf;
	
	for (vf = main->vfont.first; vf; vf = vf->id.next) {
		if (vf->id.tag & LIB_TAG_NEED_LINK) {
			vf->id.tag &= ~LIB_TAG_NEED_LINK;
		}
	}
}

static void direct_link_vfont(FileData *fd, VFont *vf)
{
	vf->data = NULL;
	vf->temp_pf = NULL;
	vf->packedfile = direct_link_packedfile(fd, vf->packedfile);
}

/* ************ READ TEXT ****************** */

static void lib_link_text(FileData *UNUSED(fd), Main *main)
{
	Text *text;
	
	for (text = main->text.first; text; text = text->id.next) {
		if (text->id.tag & LIB_TAG_NEED_LINK) {
			text->id.tag &= ~LIB_TAG_NEED_LINK;
		}
	}
}

static void direct_link_text(FileData *fd, Text *text)
{
	TextLine *ln;
	
	text->name = newdataadr(fd, text->name);
	
	text->undo_pos = -1;
	text->undo_len = TXT_INIT_UNDO;
	text->undo_buf = MEM_mallocN(text->undo_len, "undo buf");
	
	text->compiled = NULL;
	
#if 0
	if (text->flags & TXT_ISEXT) {
		BKE_text_reload(text);
		}
		/* else { */
#endif
	
	link_list(fd, &text->lines);
	
	text->curl = newdataadr(fd, text->curl);
	text->sell = newdataadr(fd, text->sell);
	
	for (ln = text->lines.first; ln; ln = ln->next) {
		ln->line = newdataadr(fd, ln->line);
		ln->format = NULL;
		
		if (ln->len != (int) strlen(ln->line)) {
			printf("Error loading text, line lengths differ\n");
			ln->len = strlen(ln->line);
		}
	}
	
	text->flags = (text->flags) & ~TXT_ISEXT;
	
	id_us_ensure_real(&text->id);
}

/* ************ READ IMAGE ***************** */

static void lib_link_image(FileData *fd, Main *main)
{
	Image *ima;
	
	for (ima = main->image.first; ima; ima = ima->id.next) {
		if (ima->id.tag & LIB_TAG_NEED_LINK) {
			IDP_LibLinkProperty(ima->id.properties, (fd->flags & FD_FLAGS_SWITCH_ENDIAN), fd);
			
			ima->id.tag &= ~LIB_TAG_NEED_LINK;
		}
	}
}

static void direct_link_image(FileData *fd, Image *ima)
{
	ImagePackedFile *imapf;

	/* for undo system, pointers could be restored */
	if (fd->imamap)
		ima->cache = newimaadr(fd, ima->cache);
	else
		ima->cache = NULL;

	/* if not restored, we keep the binded opengl index */
	if (!ima->cache) {
		ima->tpageflag &= ~IMA_GLBIND_IS_DATA;
		for (int i = 0; i < TEXTARGET_COUNT; i++) {
			ima->bindcode[i] = 0;
			ima->gputexture[i] = NULL;
		}
		ima->rr = NULL;
	}

	ima->repbind = NULL;
	
	/* undo system, try to restore render buffers */
	if (fd->imamap) {
		int a;
		
		for (a = 0; a < IMA_MAX_RENDER_SLOT; a++)
			ima->renders[a] = newimaadr(fd, ima->renders[a]);
	}
	else {
		memset(ima->renders, 0, sizeof(ima->renders));
		ima->last_render_slot = ima->render_slot;
	}

	link_list(fd, &(ima->views));
	link_list(fd, &(ima->packedfiles));

	if (ima->packedfiles.first) {
		for (imapf = ima->packedfiles.first; imapf; imapf = imapf->next) {
			imapf->packedfile = direct_link_packedfile(fd, imapf->packedfile);
		}
		ima->packedfile = NULL;
	}
	else {
		ima->packedfile = direct_link_packedfile(fd, ima->packedfile);
	}

	BLI_listbase_clear(&ima->anims);
	ima->preview = direct_link_preview_image(fd, ima->preview);
	ima->stereo3d_format = newdataadr(fd, ima->stereo3d_format);
	ima->ok = 1;
}


/* ************ READ CURVE ***************** */

static void lib_link_curve(FileData *fd, Main *main)
{
	Curve *cu;
	int a;
	
	for (cu = main->curve.first; cu; cu = cu->id.next) {
		if (cu->id.tag & LIB_TAG_NEED_LINK) {
			lib_link_animdata(fd, &cu->id, cu->adt);
			
			for (a = 0; a < cu->totcol; a++) 
				cu->mat[a] = newlibadr_us(fd, cu->id.lib, cu->mat[a]);
			
			cu->bevobj = newlibadr(fd, cu->id.lib, cu->bevobj);
			cu->taperobj = newlibadr(fd, cu->id.lib, cu->taperobj);
			cu->textoncurve = newlibadr(fd, cu->id.lib, cu->textoncurve);
			cu->vfont = newlibadr_us(fd, cu->id.lib, cu->vfont);
			cu->vfontb = newlibadr_us(fd, cu->id.lib, cu->vfontb);
			cu->vfonti = newlibadr_us(fd, cu->id.lib, cu->vfonti);
			cu->vfontbi = newlibadr_us(fd, cu->id.lib, cu->vfontbi);
			
			cu->ipo = newlibadr_us(fd, cu->id.lib, cu->ipo); // XXX deprecated - old animation system
			cu->key = newlibadr_us(fd, cu->id.lib, cu->key);
			
			cu->id.tag &= ~LIB_TAG_NEED_LINK;
		}
	}
}


static void switch_endian_knots(Nurb *nu)
{
	if (nu->knotsu) {
		BLI_endian_switch_float_array(nu->knotsu, KNOTSU(nu));
	}
	if (nu->knotsv) {
		BLI_endian_switch_float_array(nu->knotsv, KNOTSV(nu));
	}
}

static void direct_link_curve(FileData *fd, Curve *cu)
{
	Nurb *nu;
	TextBox *tb;
	
	cu->adt= newdataadr(fd, cu->adt);
	direct_link_animdata(fd, cu->adt);
	
	cu->mat = newdataadr(fd, cu->mat);
	test_pointer_array(fd, (void **)&cu->mat);
	cu->str = newdataadr(fd, cu->str);
	cu->strinfo= newdataadr(fd, cu->strinfo);
	cu->tb = newdataadr(fd, cu->tb);

	if (cu->vfont == NULL) {
		link_list(fd, &(cu->nurb));
	}
	else {
		cu->nurb.first=cu->nurb.last= NULL;
		
		tb = MEM_callocN(MAXTEXTBOX*sizeof(TextBox), "TextBoxread");
		if (cu->tb) {
			memcpy(tb, cu->tb, cu->totbox*sizeof(TextBox));
			MEM_freeN(cu->tb);
			cu->tb = tb;
		}
		else {
			cu->totbox = 1;
			cu->actbox = 1;
			cu->tb = tb;
			cu->tb[0].w = cu->linewidth;
		}
		if (cu->wordspace == 0.0f) cu->wordspace = 1.0f;
	}

	cu->editnurb = NULL;
	cu->editfont = NULL;
	
	for (nu = cu->nurb.first; nu; nu = nu->next) {
		nu->bezt = newdataadr(fd, nu->bezt);
		nu->bp = newdataadr(fd, nu->bp);
		nu->knotsu = newdataadr(fd, nu->knotsu);
		nu->knotsv = newdataadr(fd, nu->knotsv);
		if (cu->vfont == NULL) nu->charidx = 0;
		
		if (fd->flags & FD_FLAGS_SWITCH_ENDIAN) {
			switch_endian_knots(nu);
		}
	}
	cu->bb = NULL;
}

/* ************ READ TEX ***************** */

static void lib_link_texture(FileData *fd, Main *main)
{
	Tex *tex;
	
	for (tex = main->tex.first; tex; tex = tex->id.next) {
		if (tex->id.tag & LIB_TAG_NEED_LINK) {
			lib_link_animdata(fd, &tex->id, tex->adt);
			
			tex->ima = newlibadr_us(fd, tex->id.lib, tex->ima);
			tex->ipo = newlibadr_us(fd, tex->id.lib, tex->ipo);
			if (tex->env)
				tex->env->object = newlibadr(fd, tex->id.lib, tex->env->object);
			if (tex->pd)
				tex->pd->object = newlibadr(fd, tex->id.lib, tex->pd->object);
			if (tex->vd)
				tex->vd->object = newlibadr(fd, tex->id.lib, tex->vd->object);
			if (tex->ot)
				tex->ot->object = newlibadr(fd, tex->id.lib, tex->ot->object);
			
			if (tex->nodetree) {
				lib_link_ntree(fd, &tex->id, tex->nodetree);
				tex->nodetree->id.lib = tex->id.lib;
			}
			
			tex->id.tag &= ~LIB_TAG_NEED_LINK;
		}
	}
}

static void direct_link_texture(FileData *fd, Tex *tex)
{
	tex->adt = newdataadr(fd, tex->adt);
	direct_link_animdata(fd, tex->adt);

	tex->coba = newdataadr(fd, tex->coba);
	tex->env = newdataadr(fd, tex->env);
	if (tex->env) {
		tex->env->ima = NULL;
		memset(tex->env->cube, 0, 6 * sizeof(void *));
		tex->env->ok= 0;
	}
	tex->pd = newdataadr(fd, tex->pd);
	if (tex->pd) {
		tex->pd->point_tree = NULL;
		tex->pd->coba = newdataadr(fd, tex->pd->coba);
		tex->pd->falloff_curve = newdataadr(fd, tex->pd->falloff_curve);
		if (tex->pd->falloff_curve) {
			direct_link_curvemapping(fd, tex->pd->falloff_curve);
		}
	}
	
	tex->vd = newdataadr(fd, tex->vd);
	if (tex->vd) {
		tex->vd->dataset = NULL;
		tex->vd->ok = 0;
	}
	else {
		if (tex->type == TEX_VOXELDATA)
			tex->vd = MEM_callocN(sizeof(VoxelData), "direct_link_texture VoxelData");
	}
	
	tex->ot = newdataadr(fd, tex->ot);
	
	tex->nodetree = newdataadr(fd, tex->nodetree);
	if (tex->nodetree) {
		direct_link_id(fd, &tex->nodetree->id);
		direct_link_nodetree(fd, tex->nodetree);
	}
	
	tex->preview = direct_link_preview_image(fd, tex->preview);
	
	tex->iuser.ok = 1;
}



/* ************ READ MATERIAL ***************** */

static void lib_link_material(FileData *fd, Main *main)
{
	Material *ma;
	MTex *mtex;
	int a;
	
	for (ma = main->mat.first; ma; ma = ma->id.next) {
		if (ma->id.tag & LIB_TAG_NEED_LINK) {
			lib_link_animdata(fd, &ma->id, ma->adt);
			
			/* Link ID Properties -- and copy this comment EXACTLY for easy finding
			 * of library blocks that implement this.*/
			IDP_LibLinkProperty(ma->id.properties, (fd->flags & FD_FLAGS_SWITCH_ENDIAN), fd);
			
			ma->ipo = newlibadr_us(fd, ma->id.lib, ma->ipo);
			ma->group = newlibadr_us(fd, ma->id.lib, ma->group);
			
			for (a = 0; a < MAX_MTEX; a++) {
				mtex = ma->mtex[a];
				if (mtex) {
					mtex->tex = newlibadr_us(fd, ma->id.lib, mtex->tex);
					mtex->object = newlibadr(fd, ma->id.lib, mtex->object);
				}
			}
			
			if (ma->nodetree) {
				lib_link_ntree(fd, &ma->id, ma->nodetree);
				ma->nodetree->id.lib = ma->id.lib;
			}
			
			ma->id.tag &= ~LIB_TAG_NEED_LINK;
		}
	}
}

static void direct_link_material(FileData *fd, Material *ma)
{
	int a;
	
	ma->adt = newdataadr(fd, ma->adt);
	direct_link_animdata(fd, ma->adt);
	
	for (a = 0; a < MAX_MTEX; a++) {
		ma->mtex[a] = newdataadr(fd, ma->mtex[a]);
	}
	ma->texpaintslot = NULL;

	ma->ramp_col = newdataadr(fd, ma->ramp_col);
	ma->ramp_spec = newdataadr(fd, ma->ramp_spec);
	
	ma->nodetree = newdataadr(fd, ma->nodetree);
	if (ma->nodetree) {
		direct_link_id(fd, &ma->nodetree->id);
		direct_link_nodetree(fd, ma->nodetree);
	}
	
	ma->preview = direct_link_preview_image(fd, ma->preview);
	BLI_listbase_clear(&ma->gpumaterial);
}

/* ************ READ PARTICLE SETTINGS ***************** */
/* update this also to writefile.c */
static const char *ptcache_data_struct[] = {
	"", // BPHYS_DATA_INDEX
	"", // BPHYS_DATA_LOCATION
	"", // BPHYS_DATA_VELOCITY
	"", // BPHYS_DATA_ROTATION
	"", // BPHYS_DATA_AVELOCITY / BPHYS_DATA_XCONST */
	"", // BPHYS_DATA_SIZE:
	"", // BPHYS_DATA_TIMES:
	"BoidData" // case BPHYS_DATA_BOIDS:
};

static void direct_link_pointcache_cb(FileData *fd, void *data)
{
	PTCacheMem *pm = data;
	PTCacheExtra *extra;
	int i;
	for (i = 0; i < BPHYS_TOT_DATA; i++) {
		pm->data[i] = newdataadr(fd, pm->data[i]);

		/* the cache saves non-struct data without DNA */
		if (pm->data[i] && ptcache_data_struct[i][0]=='\0' && (fd->flags & FD_FLAGS_SWITCH_ENDIAN)) {
			int tot = (BKE_ptcache_data_size (i) * pm->totpoint) / sizeof(int); /* data_size returns bytes */
			int *poin = pm->data[i];

			BLI_endian_switch_int32_array(poin, tot);
		}
	}

	link_list(fd, &pm->extradata);

	for (extra=pm->extradata.first; extra; extra=extra->next)
		extra->data = newdataadr(fd, extra->data);
}

static void direct_link_pointcache(FileData *fd, PointCache *cache)
{
	if ((cache->flag & PTCACHE_DISK_CACHE)==0) {
		link_list_ex(fd, &cache->mem_cache, direct_link_pointcache_cb, true);
	}
	else
		BLI_listbase_clear(&cache->mem_cache);
	
	cache->flag &= ~PTCACHE_SIMULATION_VALID;
	cache->simframe = 0;
	cache->edit = NULL;
	cache->free_edit = NULL;
	cache->cached_frames = NULL;
}

static void direct_link_pointcache_list(FileData *fd, ListBase *ptcaches, PointCache **ocache, int force_disk)
{
	if (ptcaches->first) {
		PointCache *cache= NULL;
		link_list(fd, ptcaches);
		for (cache=ptcaches->first; cache; cache=cache->next) {
			direct_link_pointcache(fd, cache);
			if (force_disk) {
				cache->flag |= PTCACHE_DISK_CACHE;
				cache->step = 1;
			}
		}
		
		*ocache = newdataadr(fd, *ocache);
	}
	else if (*ocache) {
		/* old "single" caches need to be linked too */
		*ocache = newdataadr(fd, *ocache);
		direct_link_pointcache(fd, *ocache);
		if (force_disk) {
			(*ocache)->flag |= PTCACHE_DISK_CACHE;
			(*ocache)->step = 1;
		}
		
		ptcaches->first = ptcaches->last = *ocache;
	}
}

static void lib_link_partdeflect(FileData *fd, ID *id, PartDeflect *pd)
{
	if (pd && pd->tex)
		pd->tex = newlibadr_us(fd, id->lib, pd->tex);
	if (pd && pd->f_source)
		pd->f_source = newlibadr_us(fd, id->lib, pd->f_source);
}

static void lib_link_particlesettings(FileData *fd, Main *main)
{
	ParticleSettings *part;
	ParticleDupliWeight *dw;
	MTex *mtex;
	int a;
	
	for (part = main->particle.first; part; part = part->id.next) {
		if (part->id.tag & LIB_TAG_NEED_LINK) {
			lib_link_animdata(fd, &part->id, part->adt);
			part->ipo = newlibadr_us(fd, part->id.lib, part->ipo); // XXX deprecated - old animation system
			
			part->dup_ob = newlibadr(fd, part->id.lib, part->dup_ob);
			part->dup_group = newlibadr(fd, part->id.lib, part->dup_group);
			part->eff_group = newlibadr(fd, part->id.lib, part->eff_group);
			part->bb_ob = newlibadr(fd, part->id.lib, part->bb_ob);
			
			lib_link_partdeflect(fd, &part->id, part->pd);
			lib_link_partdeflect(fd, &part->id, part->pd2);
			
			if (part->effector_weights)
				part->effector_weights->group = newlibadr(fd, part->id.lib, part->effector_weights->group);
			
			if (part->dupliweights.first && part->dup_group) {
				int index_ok = 0;
				/* check for old files without indices (all indexes 0) */
				if (BLI_listbase_is_single(&part->dupliweights)) {
					/* special case for only one object in the group */
					index_ok = 1;
				}
				else {
					for (dw = part->dupliweights.first; dw; dw = dw->next) {
						if (dw->index > 0) {
							index_ok = 1;
							break;
						}
					}
				}

				if (index_ok) {
					/* if we have indexes, let's use them */
					for (dw = part->dupliweights.first; dw; dw = dw->next) {
						GroupObject *go = (GroupObject *)BLI_findlink(&part->dup_group->gobject, dw->index);
						dw->ob = go ? go->ob : NULL;
					}
				}
				else {
					/* otherwise try to get objects from own library (won't work on library linked groups) */
					for (dw = part->dupliweights.first; dw; dw = dw->next) {
						dw->ob = newlibadr(fd, part->id.lib, dw->ob);
					}
				}
			}
			else {
				BLI_listbase_clear(&part->dupliweights);
			}
			
			if (part->boids) {
				BoidState *state = part->boids->states.first;
				BoidRule *rule;
				for (; state; state=state->next) {
					rule = state->rules.first;
					for (; rule; rule=rule->next) {
						switch (rule->type) {
							case eBoidRuleType_Goal:
							case eBoidRuleType_Avoid:
							{
								BoidRuleGoalAvoid *brga = (BoidRuleGoalAvoid*)rule;
								brga->ob = newlibadr(fd, part->id.lib, brga->ob);
								break;
							}
							case eBoidRuleType_FollowLeader:
							{
								BoidRuleFollowLeader *brfl = (BoidRuleFollowLeader*)rule;
								brfl->ob = newlibadr(fd, part->id.lib, brfl->ob);
								break;
							}
						}
					}
				}
			}

			for (a = 0; a < MAX_MTEX; a++) {
				mtex= part->mtex[a];
				if (mtex) {
					mtex->tex = newlibadr_us(fd, part->id.lib, mtex->tex);
					mtex->object = newlibadr(fd, part->id.lib, mtex->object);
				}
			}
			
			part->id.tag &= ~LIB_TAG_NEED_LINK;
		}
	}
}

static void direct_link_partdeflect(PartDeflect *pd)
{
	if (pd) pd->rng = NULL;
}

static void direct_link_particlesettings(FileData *fd, ParticleSettings *part)
{
	int a;
	
	part->adt = newdataadr(fd, part->adt);
	part->pd = newdataadr(fd, part->pd);
	part->pd2 = newdataadr(fd, part->pd2);

	direct_link_animdata(fd, part->adt);
	direct_link_partdeflect(part->pd);
	direct_link_partdeflect(part->pd2);

	part->clumpcurve = newdataadr(fd, part->clumpcurve);
	if (part->clumpcurve)
		direct_link_curvemapping(fd, part->clumpcurve);
	part->roughcurve = newdataadr(fd, part->roughcurve);
	if (part->roughcurve)
		direct_link_curvemapping(fd, part->roughcurve);

	part->effector_weights = newdataadr(fd, part->effector_weights);
	if (!part->effector_weights)
		part->effector_weights = BKE_add_effector_weights(part->eff_group);

	link_list(fd, &part->dupliweights);

	part->boids = newdataadr(fd, part->boids);
	part->fluid = newdataadr(fd, part->fluid);

	if (part->boids) {
		BoidState *state;
		link_list(fd, &part->boids->states);
		
		for (state=part->boids->states.first; state; state=state->next) {
			link_list(fd, &state->rules);
			link_list(fd, &state->conditions);
			link_list(fd, &state->actions);
		}
	}
	for (a = 0; a < MAX_MTEX; a++) {
		part->mtex[a] = newdataadr(fd, part->mtex[a]);
	}
}

static void lib_link_particlesystems(FileData *fd, Object *ob, ID *id, ListBase *particles)
{
	ParticleSystem *psys, *psysnext;

	for (psys=particles->first; psys; psys=psysnext) {
		psysnext = psys->next;
		
		psys->part = newlibadr_us(fd, id->lib, psys->part);
		if (psys->part) {
			ParticleTarget *pt = psys->targets.first;
			
			for (; pt; pt=pt->next)
				pt->ob=newlibadr(fd, id->lib, pt->ob);
			
			psys->parent = newlibadr(fd, id->lib, psys->parent);
			psys->target_ob = newlibadr(fd, id->lib, psys->target_ob);
			
			if (psys->clmd) {
				/* XXX - from reading existing code this seems correct but intended usage of
				 * pointcache /w cloth should be added in 'ParticleSystem' - campbell */
				psys->clmd->point_cache = psys->pointcache;
				psys->clmd->ptcaches.first = psys->clmd->ptcaches.last= NULL;
				psys->clmd->coll_parms->group = newlibadr(fd, id->lib, psys->clmd->coll_parms->group);
				psys->clmd->modifier.error = NULL;
			}
		}
		else {
			/* particle modifier must be removed before particle system */
			ParticleSystemModifierData *psmd = psys_get_modifier(ob, psys);
			BLI_remlink(&ob->modifiers, psmd);
			modifier_free((ModifierData *)psmd);
			
			BLI_remlink(particles, psys);
			MEM_freeN(psys);
		}
	}
}
static void direct_link_particlesystems(FileData *fd, ListBase *particles)
{
	ParticleSystem *psys;
	ParticleData *pa;
	int a;
	
	for (psys=particles->first; psys; psys=psys->next) {
		psys->particles=newdataadr(fd, psys->particles);
		
		if (psys->particles && psys->particles->hair) {
			for (a=0, pa=psys->particles; a<psys->totpart; a++, pa++)
				pa->hair=newdataadr(fd, pa->hair);
		}
		
		if (psys->particles && psys->particles->keys) {
			for (a=0, pa=psys->particles; a<psys->totpart; a++, pa++) {
				pa->keys= NULL;
				pa->totkey= 0;
			}
			
			psys->flag &= ~PSYS_KEYED;
		}
		
		if (psys->particles && psys->particles->boid) {
			pa = psys->particles;
			pa->boid = newdataadr(fd, pa->boid);
			for (a=1, pa++; a<psys->totpart; a++, pa++)
				pa->boid = (pa-1)->boid + 1;
		}
		else if (psys->particles) {
			for (a=0, pa=psys->particles; a<psys->totpart; a++, pa++)
				pa->boid = NULL;
		}
		
		psys->fluid_springs = newdataadr(fd, psys->fluid_springs);
		
		psys->child = newdataadr(fd, psys->child);
		psys->effectors = NULL;
		
		link_list(fd, &psys->targets);
		
		psys->edit = NULL;
		psys->free_edit = NULL;
		psys->pathcache = NULL;
		psys->childcache = NULL;
		BLI_listbase_clear(&psys->pathcachebufs);
		BLI_listbase_clear(&psys->childcachebufs);
		psys->pdd = NULL;
		psys->renderdata = NULL;
		
		if (psys->clmd) {
			psys->clmd = newdataadr(fd, psys->clmd);
			psys->clmd->clothObject = NULL;
			psys->clmd->hairdata = NULL;
			
			psys->clmd->sim_parms= newdataadr(fd, psys->clmd->sim_parms);
			psys->clmd->coll_parms= newdataadr(fd, psys->clmd->coll_parms);
			
			if (psys->clmd->sim_parms) {
				psys->clmd->sim_parms->effector_weights = NULL;
				if (psys->clmd->sim_parms->presets > 10)
					psys->clmd->sim_parms->presets = 0;
			}
			
			psys->hair_in_dm = psys->hair_out_dm = NULL;
			psys->clmd->solver_result = NULL;
		}

		direct_link_pointcache_list(fd, &psys->ptcaches, &psys->pointcache, 0);
		if (psys->clmd) {
			psys->clmd->point_cache = psys->pointcache;
		}

		psys->tree = NULL;
		psys->bvhtree = NULL;
	}
	return;
}

/* ************ READ MESH ***************** */

static void lib_link_mtface(FileData *fd, Mesh *me, MTFace *mtface, int totface)
{
	MTFace *tf= mtface;
	int i;
	
	/* Add pseudo-references (not fake users!) to images used by texface. A
	 * little bogus; it would be better if each mesh consistently added one ref
	 * to each image it used. - z0r */
	for (i = 0; i < totface; i++, tf++) {
		tf->tpage= newlibadr(fd, me->id.lib, tf->tpage);
		id_us_ensure_real(&tf->tpage->id);
	}
}

static void lib_link_customdata_mtface(FileData *fd, Mesh *me, CustomData *fdata, int totface)
{
	int i;
	for (i = 0; i < fdata->totlayer; i++) {
		CustomDataLayer *layer = &fdata->layers[i];
		
		if (layer->type == CD_MTFACE)
			lib_link_mtface(fd, me, layer->data, totface);
	}

}

static void lib_link_customdata_mtpoly(FileData *fd, Mesh *me, CustomData *pdata, int totface)
{
	int i;

	for (i=0; i < pdata->totlayer; i++) {
		CustomDataLayer *layer = &pdata->layers[i];
		
		if (layer->type == CD_MTEXPOLY) {
			MTexPoly *tf= layer->data;
			int j;
			
			for (j = 0; j < totface; j++, tf++) {
				tf->tpage = newlibadr(fd, me->id.lib, tf->tpage);
				id_us_ensure_real((ID *)tf->tpage);
			}
		}
	}
}

static void lib_link_mesh(FileData *fd, Main *main)
{
	Mesh *me;
	
	for (me = main->mesh.first; me; me = me->id.next) {
		if (me->id.tag & LIB_TAG_NEED_LINK) {
			int i;
			
			/* Link ID Properties -- and copy this comment EXACTLY for easy finding
			 * of library blocks that implement this.*/
			IDP_LibLinkProperty(me->id.properties, (fd->flags & FD_FLAGS_SWITCH_ENDIAN), fd);
			lib_link_animdata(fd, &me->id, me->adt);
			
			/* this check added for python created meshes */
			if (me->mat) {
				for (i = 0; i < me->totcol; i++) {
					me->mat[i] = newlibadr_us(fd, me->id.lib, me->mat[i]);
				}
			}
			else {
				me->totcol = 0;
			}

			me->ipo = newlibadr_us(fd, me->id.lib, me->ipo); // XXX: deprecated: old anim sys
			me->key = newlibadr_us(fd, me->id.lib, me->key);
			me->texcomesh = newlibadr_us(fd, me->id.lib, me->texcomesh);
			
			lib_link_customdata_mtface(fd, me, &me->fdata, me->totface);
			lib_link_customdata_mtpoly(fd, me, &me->pdata, me->totpoly);
			if (me->mr && me->mr->levels.first) {
				lib_link_customdata_mtface(fd, me, &me->mr->fdata,
				                           ((MultiresLevel*)me->mr->levels.first)->totface);
			}
		}
	}

	/* convert texface options to material */
	convert_tface_mt(fd, main);

	for (me = main->mesh.first; me; me = me->id.next) {
		if (me->id.tag & LIB_TAG_NEED_LINK) {
			/*check if we need to convert mfaces to mpolys*/
			if (me->totface && !me->totpoly) {
				/* temporarily switch main so that reading from
				 * external CustomData works */
				Main *gmain = G.main;
				G.main = main;
				
				BKE_mesh_do_versions_convert_mfaces_to_mpolys(me);
				
				G.main = gmain;
			}

			/*
			 * Re-tessellate, even if the polys were just created from tessfaces, this
			 * is important because it:
			 *  - fill the CD_ORIGINDEX layer
			 *  - gives consistency of tessface between loading from a file and
			 *    converting an edited BMesh back into a mesh (i.e. it replaces
			 *    quad tessfaces in a loaded mesh immediately, instead of lazily
			 *    waiting until edit mode has been entered/exited, making it easier
			 *    to recognize problems that would otherwise only show up after edits).
			 */
#ifdef USE_TESSFACE_DEFAULT
			BKE_mesh_tessface_calc(me);
#else
			BKE_mesh_tessface_clear(me);
#endif

			me->id.tag &= ~LIB_TAG_NEED_LINK;
		}
	}
}

static void direct_link_dverts(FileData *fd, int count, MDeformVert *mdverts)
{
	int i;
	
	if (mdverts == NULL) {
		return;
	}
	
	for (i = count; i > 0; i--, mdverts++) {
		/*convert to vgroup allocation system*/
		MDeformWeight *dw;
		if (mdverts->dw && (dw = newdataadr(fd, mdverts->dw))) {
			const ssize_t dw_len = mdverts->totweight * sizeof(MDeformWeight);
			void *dw_tmp = MEM_mallocN(dw_len, "direct_link_dverts");
			memcpy(dw_tmp, dw, dw_len);
			mdverts->dw = dw_tmp;
			MEM_freeN(dw);
		}
		else {
			mdverts->dw = NULL;
			mdverts->totweight = 0;
		}
	}
}

static void direct_link_mdisps(FileData *fd, int count, MDisps *mdisps, int external)
{
	if (mdisps) {
		int i;
		
		for (i = 0; i < count; ++i) {
			mdisps[i].disps = newdataadr(fd, mdisps[i].disps);
			mdisps[i].hidden = newdataadr(fd, mdisps[i].hidden);
			
			if (mdisps[i].totdisp && !mdisps[i].level) {
				/* this calculation is only correct for loop mdisps;
				 * if loading pre-BMesh face mdisps this will be
				 * overwritten with the correct value in
				 * bm_corners_to_loops() */
				float gridsize = sqrtf(mdisps[i].totdisp);
				mdisps[i].level = (int)(logf(gridsize - 1.0f) / (float)M_LN2) + 1;
			}
			
			if ((fd->flags & FD_FLAGS_SWITCH_ENDIAN) && (mdisps[i].disps)) {
				/* DNA_struct_switch_endian doesn't do endian swap for (*disps)[] */
				/* this does swap for data written at write_mdisps() - readfile.c */
				BLI_endian_switch_float_array(*mdisps[i].disps, mdisps[i].totdisp * 3);
			}
			if (!external && !mdisps[i].disps)
				mdisps[i].totdisp = 0;
		}
	}
}

static void direct_link_grid_paint_mask(FileData *fd, int count, GridPaintMask *grid_paint_mask)
{
	if (grid_paint_mask) {
		int i;
		
		for (i = 0; i < count; ++i) {
			GridPaintMask *gpm = &grid_paint_mask[i];
			if (gpm->data)
				gpm->data = newdataadr(fd, gpm->data);
		}
	}
}

/* used with fracture modifier */
static void direct_link_customdata_fracture(FileData *fd, CustomData *data, int count)
{
	/*need to load the dverts here for fracture, so handle this in a special function, normally
	 *the dverts arent loaded here, for what reason ever.... */

	int i = 0;

	data->layers = newdataadr(fd, data->layers);

	/* annoying workaround for bug [#31079] loading legacy files with
	 * no polygons _but_ have stale customdata */
	if (UNLIKELY(count == 0 && data->layers == NULL && data->totlayer != 0)) {
		CustomData_reset(data);
		return;
	}

	data->external = newdataadr(fd, data->external);

	while (i < data->totlayer) {
		CustomDataLayer *layer = &data->layers[i];

		if (layer->flag & CD_FLAG_EXTERNAL)
			layer->flag &= ~CD_FLAG_IN_MEMORY;

		layer->flag &= ~CD_FLAG_NOFREE;

		if (CustomData_verify_versions(data, i)) {
			layer->data = newdataadr(fd, layer->data);
			if (layer->type == CD_MDISPS)
				direct_link_mdisps(fd, count, layer->data, layer->flag & CD_FLAG_EXTERNAL);
			else if (layer->type == CD_GRID_PAINT_MASK)
				direct_link_grid_paint_mask(fd, count, layer->data);
			else if (layer->type == CD_MDEFORMVERT) {
				/* layer types that allocate own memory need special handling */
				direct_link_dverts(fd, count, layer->data);
			}
			i++;
		}
	}

	CustomData_update_typemap(data);
}

/*this isn't really a public api function, so prototyped here*/
static void direct_link_customdata(FileData *fd, CustomData *data, int count)
{
	int i = 0;
	
	data->layers = newdataadr(fd, data->layers);
	
	/* annoying workaround for bug [#31079] loading legacy files with
	 * no polygons _but_ have stale customdata */
	if (UNLIKELY(count == 0 && data->layers == NULL && data->totlayer != 0)) {
		CustomData_reset(data);
		return;
	}
	
	data->external = newdataadr(fd, data->external);
	
	while (i < data->totlayer) {
		CustomDataLayer *layer = &data->layers[i];
		
		if (layer->flag & CD_FLAG_EXTERNAL)
			layer->flag &= ~CD_FLAG_IN_MEMORY;

		layer->flag &= ~CD_FLAG_NOFREE;
		
		if (CustomData_verify_versions(data, i)) {
			layer->data = newdataadr(fd, layer->data);
			if (layer->type == CD_MDISPS)
				direct_link_mdisps(fd, count, layer->data, layer->flag & CD_FLAG_EXTERNAL);
			else if (layer->type == CD_GRID_PAINT_MASK)
				direct_link_grid_paint_mask(fd, count, layer->data);
			i++;
		}
	}
	
	CustomData_update_typemap(data);
}

static void direct_link_mesh(FileData *fd, Mesh *mesh)
{
	mesh->mat= newdataadr(fd, mesh->mat);
	test_pointer_array(fd, (void **)&mesh->mat);
	
	mesh->mvert = newdataadr(fd, mesh->mvert);
	mesh->medge = newdataadr(fd, mesh->medge);
	mesh->mface = newdataadr(fd, mesh->mface);
	mesh->mloop = newdataadr(fd, mesh->mloop);
	mesh->mpoly = newdataadr(fd, mesh->mpoly);
	mesh->tface = newdataadr(fd, mesh->tface);
	mesh->mtface = newdataadr(fd, mesh->mtface);
	mesh->mcol = newdataadr(fd, mesh->mcol);
	mesh->dvert = newdataadr(fd, mesh->dvert);
	mesh->mloopcol = newdataadr(fd, mesh->mloopcol);
	mesh->mloopuv = newdataadr(fd, mesh->mloopuv);
	mesh->mtpoly = newdataadr(fd, mesh->mtpoly);
	mesh->mselect = newdataadr(fd, mesh->mselect);
	
	/* animdata */
	mesh->adt = newdataadr(fd, mesh->adt);
	direct_link_animdata(fd, mesh->adt);
	
	/* normally direct_link_dverts should be called in direct_link_customdata,
	 * but for backwards compat in do_versions to work we do it here */
	direct_link_dverts(fd, mesh->totvert, mesh->dvert);
	
	direct_link_customdata(fd, &mesh->vdata, mesh->totvert);
	direct_link_customdata(fd, &mesh->edata, mesh->totedge);
	direct_link_customdata(fd, &mesh->fdata, mesh->totface);
	direct_link_customdata(fd, &mesh->ldata, mesh->totloop);
	direct_link_customdata(fd, &mesh->pdata, mesh->totpoly);

	mesh->bb = NULL;
	mesh->edit_btmesh = NULL;
	
	/* happens with old files */
	if (mesh->mselect == NULL) {
		mesh->totselect = 0;
	}

	if (mesh->mloopuv || mesh->mtpoly) {
		/* for now we have to ensure texpoly and mloopuv layers are aligned
		 * in the future we may allow non-aligned layers */
		BKE_mesh_cd_validate(mesh);
	}

	/* Multires data */
	mesh->mr= newdataadr(fd, mesh->mr);
	if (mesh->mr) {
		MultiresLevel *lvl;
		
		link_list(fd, &mesh->mr->levels);
		lvl = mesh->mr->levels.first;
		
		direct_link_customdata(fd, &mesh->mr->vdata, lvl->totvert);
		direct_link_dverts(fd, lvl->totvert, CustomData_get(&mesh->mr->vdata, 0, CD_MDEFORMVERT));
		direct_link_customdata(fd, &mesh->mr->fdata, lvl->totface);
		
		mesh->mr->edge_flags = newdataadr(fd, mesh->mr->edge_flags);
		mesh->mr->edge_creases = newdataadr(fd, mesh->mr->edge_creases);
		
		mesh->mr->verts = newdataadr(fd, mesh->mr->verts);
		
		/* If mesh has the same number of vertices as the
		 * highest multires level, load the current mesh verts
		 * into multires and discard the old data. Needed
		 * because some saved files either do not have a verts
		 * array, or the verts array contains out-of-date
		 * data. */
		if (mesh->totvert == ((MultiresLevel*)mesh->mr->levels.last)->totvert) {
			if (mesh->mr->verts)
				MEM_freeN(mesh->mr->verts);
			mesh->mr->verts = MEM_dupallocN(mesh->mvert);
		}
			
		for (; lvl; lvl = lvl->next) {
			lvl->verts = newdataadr(fd, lvl->verts);
			lvl->faces = newdataadr(fd, lvl->faces);
			lvl->edges = newdataadr(fd, lvl->edges);
			lvl->colfaces = newdataadr(fd, lvl->colfaces);
		}
	}

	/* if multires is present but has no valid vertex data,
	 * there's no way to recover it; silently remove multires */
	if (mesh->mr && !mesh->mr->verts) {
		multires_free(mesh->mr);
		mesh->mr = NULL;
	}
	
	if ((fd->flags & FD_FLAGS_SWITCH_ENDIAN) && mesh->tface) {
		TFace *tf = mesh->tface;
		int i;
		
		for (i = 0; i < mesh->totface; i++, tf++) {
			BLI_endian_switch_uint32_array(tf->col, 4);
		}
	}
}

/* ************ READ LATTICE ***************** */

static void lib_link_latt(FileData *fd, Main *main)
{
	Lattice *lt;
	
	for (lt = main->latt.first; lt; lt = lt->id.next) {
		if (lt->id.tag & LIB_TAG_NEED_LINK) {
			lib_link_animdata(fd, &lt->id, lt->adt);
			
			lt->ipo = newlibadr_us(fd, lt->id.lib, lt->ipo); // XXX deprecated - old animation system
			lt->key = newlibadr_us(fd, lt->id.lib, lt->key);
			
			lt->id.tag &= ~LIB_TAG_NEED_LINK;
		}
	}
}

static void direct_link_latt(FileData *fd, Lattice *lt)
{
	lt->def = newdataadr(fd, lt->def);
	
	lt->dvert = newdataadr(fd, lt->dvert);
	direct_link_dverts(fd, lt->pntsu*lt->pntsv*lt->pntsw, lt->dvert);
	
	lt->editlatt = NULL;
	
	lt->adt = newdataadr(fd, lt->adt);
	direct_link_animdata(fd, lt->adt);
}


/* ************ READ OBJECT ***************** */

static void lib_link_modifiers__linkModifiers(
        void *userData, Object *ob, ID **idpoin, int cd_flag)
{
	FileData *fd = userData;

	*idpoin = newlibadr(fd, ob->id.lib, *idpoin);
	if (*idpoin != NULL && (cd_flag & IDWALK_USER) != 0) {
		(*idpoin)->us++;
	}
}
static void lib_link_modifiers(FileData *fd, Object *ob)
{
	modifiers_foreachIDLink(ob, lib_link_modifiers__linkModifiers, fd);
}

static void lib_link_object(FileData *fd, Main *main)
{
	Object *ob;
	PartEff *paf;
	bSensor *sens;
	bController *cont;
	bActuator *act;
	void *poin;
	int warn=0, a;
	
	for (ob = main->object.first; ob; ob = ob->id.next) {
		if (ob->id.tag & LIB_TAG_NEED_LINK) {
			IDP_LibLinkProperty(ob->id.properties, (fd->flags & FD_FLAGS_SWITCH_ENDIAN), fd);
			lib_link_animdata(fd, &ob->id, ob->adt);
			
// XXX deprecated - old animation system <<<
			ob->ipo = newlibadr_us(fd, ob->id.lib, ob->ipo);
			ob->action = newlibadr_us(fd, ob->id.lib, ob->action);
// >>> XXX deprecated - old animation system

			ob->parent = newlibadr(fd, ob->id.lib, ob->parent);
			ob->track = newlibadr(fd, ob->id.lib, ob->track);
			ob->poselib = newlibadr_us(fd, ob->id.lib, ob->poselib);
			ob->dup_group = newlibadr_us(fd, ob->id.lib, ob->dup_group);
			
			ob->proxy = newlibadr_us(fd, ob->id.lib, ob->proxy);
			if (ob->proxy) {
				/* paranoia check, actually a proxy_from pointer should never be written... */
				if (ob->proxy->id.lib == NULL) {
					ob->proxy->proxy_from = NULL;
					ob->proxy = NULL;
					
					if (ob->id.lib)
						printf("Proxy lost from  object %s lib %s\n", ob->id.name + 2, ob->id.lib->name);
					else
						printf("Proxy lost from  object %s lib <NONE>\n", ob->id.name + 2);
				}
				else {
					/* this triggers object_update to always use a copy */
					ob->proxy->proxy_from = ob;
				}
			}
			ob->proxy_group = newlibadr(fd, ob->id.lib, ob->proxy_group);
			
			poin = ob->data;
			ob->data = newlibadr_us(fd, ob->id.lib, ob->data);
			
			if (ob->data==NULL && poin!=NULL) {
				if (ob->id.lib)
					printf("Can't find obdata of %s lib %s\n", ob->id.name + 2, ob->id.lib->name);
				else
					printf("Object %s lost data.\n", ob->id.name + 2);
				
				ob->type = OB_EMPTY;
				warn = 1;
				
				if (ob->pose) {
					/* we can't call #BKE_pose_free() here because of library linking
					 * freeing will recurse down into every pose constraints ID pointers
					 * which are not always valid, so for now free directly and suffer
					 * some leaked memory rather then crashing immediately
					 * while bad this _is_ an exceptional case - campbell */
#if 0
					BKE_pose_free(ob->pose);
#else
					MEM_freeN(ob->pose);
#endif
					ob->pose= NULL;
					ob->mode &= ~OB_MODE_POSE;
				}
			}
			for (a=0; a < ob->totcol; a++) 
				ob->mat[a] = newlibadr_us(fd, ob->id.lib, ob->mat[a]);
			
			/* When the object is local and the data is library its possible
			 * the material list size gets out of sync. [#22663] */
			if (ob->data && ob->id.lib != ((ID *)ob->data)->lib) {
				const short *totcol_data = give_totcolp(ob);
				/* Only expand so as not to loose any object materials that might be set. */
				if (totcol_data && (*totcol_data > ob->totcol)) {
					/* printf("'%s' %d -> %d\n", ob->id.name, ob->totcol, *totcol_data); */
					BKE_material_resize_object(ob, *totcol_data, false);
				}
			}
			
			ob->gpd = newlibadr_us(fd, ob->id.lib, ob->gpd);
			ob->duplilist = NULL;
			
			ob->id.tag &= ~LIB_TAG_NEED_LINK;
			/* if id.us==0 a new base will be created later on */
			
			/* WARNING! Also check expand_object(), should reflect the stuff below. */
			lib_link_pose(fd, main, ob, ob->pose);
			lib_link_constraints(fd, &ob->id, &ob->constraints);
			
// XXX deprecated - old animation system <<<
			lib_link_constraint_channels(fd, &ob->id, &ob->constraintChannels);
			lib_link_nlastrips(fd, &ob->id, &ob->nlastrips);
// >>> XXX deprecated - old animation system
			
			for (paf = ob->effect.first; paf; paf = paf->next) {
				if (paf->type == EFF_PARTICLE) {
					paf->group = newlibadr_us(fd, ob->id.lib, paf->group);
				}
			}
			
			for (sens = ob->sensors.first; sens; sens = sens->next) {
				for (a = 0; a < sens->totlinks; a++)
					sens->links[a] = newglobadr(fd, sens->links[a]);

				if (sens->type == SENS_MESSAGE) {
					bMessageSensor *ms = sens->data;
					ms->fromObject =
						newlibadr(fd, ob->id.lib, ms->fromObject);
				}
			}
			
			for (cont = ob->controllers.first; cont; cont = cont->next) {
				for (a=0; a < cont->totlinks; a++)
					cont->links[a] = newglobadr(fd, cont->links[a]);
				
				if (cont->type == CONT_PYTHON) {
					bPythonCont *pc = cont->data;
					pc->text = newlibadr(fd, ob->id.lib, pc->text);
				}
				cont->slinks = NULL;
				cont->totslinks = 0;
			}
			
			for (act = ob->actuators.first; act; act = act->next) {
				if (act->type == ACT_SOUND) {
					bSoundActuator *sa = act->data;
					sa->sound= newlibadr_us(fd, ob->id.lib, sa->sound);
				}
				else if (act->type == ACT_GAME) {
					/* bGameActuator *ga= act->data; */
				}
				else if (act->type == ACT_CAMERA) {
					bCameraActuator *ca = act->data;
					ca->ob= newlibadr(fd, ob->id.lib, ca->ob);
				}
				/* leave this one, it's obsolete but necessary to read for conversion */
				else if (act->type == ACT_ADD_OBJECT) {
					bAddObjectActuator *eoa = act->data;
					if (eoa) eoa->ob= newlibadr(fd, ob->id.lib, eoa->ob);
				}
				else if (act->type == ACT_OBJECT) {
					bObjectActuator *oa = act->data;
					if (oa == NULL) {
						init_actuator(act);
					}
					else {
						oa->reference = newlibadr(fd, ob->id.lib, oa->reference);
					}
				}
				else if (act->type == ACT_EDIT_OBJECT) {
					bEditObjectActuator *eoa = act->data;
					if (eoa == NULL) {
						init_actuator(act);
					}
					else {
						eoa->ob= newlibadr(fd, ob->id.lib, eoa->ob);
						eoa->me= newlibadr(fd, ob->id.lib, eoa->me);
					}
				}
				else if (act->type == ACT_SCENE) {
					bSceneActuator *sa = act->data;
					sa->camera= newlibadr(fd, ob->id.lib, sa->camera);
					sa->scene= newlibadr(fd, ob->id.lib, sa->scene);
				}
				else if (act->type == ACT_ACTION) {
					bActionActuator *aa = act->data;
					aa->act= newlibadr_us(fd, ob->id.lib, aa->act);
				}
				else if (act->type == ACT_SHAPEACTION) {
					bActionActuator *aa = act->data;
					aa->act= newlibadr_us(fd, ob->id.lib, aa->act);
				}
				else if (act->type == ACT_PROPERTY) {
					bPropertyActuator *pa = act->data;
					pa->ob= newlibadr(fd, ob->id.lib, pa->ob);
				}
				else if (act->type == ACT_MESSAGE) {
					bMessageActuator *ma = act->data;
					ma->toObject= newlibadr(fd, ob->id.lib, ma->toObject);
				}
				else if (act->type == ACT_2DFILTER) {
					bTwoDFilterActuator *_2dfa = act->data; 
					_2dfa->text= newlibadr(fd, ob->id.lib, _2dfa->text);
				}
				else if (act->type == ACT_PARENT) {
					bParentActuator *parenta = act->data; 
					parenta->ob = newlibadr(fd, ob->id.lib, parenta->ob);
				}
				else if (act->type == ACT_STATE) {
					/* bStateActuator *statea = act->data; */
				}
				else if (act->type == ACT_ARMATURE) {
					bArmatureActuator *arma= act->data;
					arma->target= newlibadr(fd, ob->id.lib, arma->target);
					arma->subtarget= newlibadr(fd, ob->id.lib, arma->subtarget);
				}
				else if (act->type == ACT_STEERING) {
					bSteeringActuator *steeringa = act->data; 
					steeringa->target = newlibadr(fd, ob->id.lib, steeringa->target);
					steeringa->navmesh = newlibadr(fd, ob->id.lib, steeringa->navmesh);
				}
				else if (act->type == ACT_MOUSE) {
					/* bMouseActuator *moa= act->data; */
				}
			}
			
			{
				FluidsimModifierData *fluidmd = (FluidsimModifierData *)modifiers_findByType(ob, eModifierType_Fluidsim);
				
				if (fluidmd && fluidmd->fss)
					fluidmd->fss->ipo = newlibadr_us(fd, ob->id.lib, fluidmd->fss->ipo);
			}
			
			{
				SmokeModifierData *smd = (SmokeModifierData *)modifiers_findByType(ob, eModifierType_Smoke);
				
				if (smd && (smd->type == MOD_SMOKE_TYPE_DOMAIN) && smd->domain) {
					smd->domain->flags |= MOD_SMOKE_FILE_LOAD; /* flag for refreshing the simulation after loading */
				}
			}
			
			/* texture field */
			if (ob->pd)
				lib_link_partdeflect(fd, &ob->id, ob->pd);
			
			if (ob->soft)
				ob->soft->effector_weights->group = newlibadr(fd, ob->id.lib, ob->soft->effector_weights->group);
			
			lib_link_particlesystems(fd, ob, &ob->id, &ob->particlesystem);
			lib_link_modifiers(fd, ob);

			if (ob->rigidbody_constraint) {
				ob->rigidbody_constraint->ob1 = newlibadr(fd, ob->id.lib, ob->rigidbody_constraint->ob1);
				ob->rigidbody_constraint->ob2 = newlibadr(fd, ob->id.lib, ob->rigidbody_constraint->ob2);
			}

			{
				LodLevel *level;
				for (level = ob->lodlevels.first; level; level = level->next) {
					level->source = newlibadr(fd, ob->id.lib, level->source);

					if (!level->source && level == ob->lodlevels.first)
						level->source = ob;
				}
			}
		}
	}
	
	if (warn) {
		BKE_report(fd->reports, RPT_WARNING, "Warning in console");
	}
}


static void direct_link_pose(FileData *fd, bPose *pose)
{
	bPoseChannel *pchan;

	if (!pose)
		return;

	link_list(fd, &pose->chanbase);
	link_list(fd, &pose->agroups);

	pose->chanhash = NULL;

	for (pchan = pose->chanbase.first; pchan; pchan=pchan->next) {
		pchan->bone = NULL;
		pchan->parent = newdataadr(fd, pchan->parent);
		pchan->child = newdataadr(fd, pchan->child);
		pchan->custom_tx = newdataadr(fd, pchan->custom_tx);
		
		direct_link_constraints(fd, &pchan->constraints);
		
		pchan->prop = newdataadr(fd, pchan->prop);
		IDP_DirectLinkGroup_OrFree(&pchan->prop, (fd->flags & FD_FLAGS_SWITCH_ENDIAN), fd);
		
		pchan->mpath = newdataadr(fd, pchan->mpath);
		if (pchan->mpath)
			direct_link_motionpath(fd, pchan->mpath);
		
		BLI_listbase_clear(&pchan->iktree);
		BLI_listbase_clear(&pchan->siktree);
		
		/* in case this value changes in future, clamp else we get undefined behavior */
		CLAMP(pchan->rotmode, ROT_MODE_MIN, ROT_MODE_MAX);
	}
	pose->ikdata = NULL;
	if (pose->ikparam != NULL) {
		pose->ikparam = newdataadr(fd, pose->ikparam);
	}
}

/* used with fracture modifier*/
void direct_link_customdata_mtpoly_shard(FileData *fd, CustomData *pdata, int totface);
void direct_link_customdata_mtpoly_shard(FileData *fd, CustomData *pdata, int totface)
{
	int i;

	for (i=0; i < pdata->totlayer; i++) {
		CustomDataLayer *layer = &pdata->layers[i];

		if (layer->type == CD_MTEXPOLY) {
			MTexPoly *tf= layer->data;
			int j;

			for (j = 0; j < totface; j++, tf++) {
				tf->tpage = newdataadr(fd, tf->tpage);
				if (tf->tpage && tf->tpage->id.us == 0) {
					tf->tpage->id.us = 1;
				}
			}
		}
	}
}

static void read_shard(FileData *fd, Shard **address )
{
	Shard* s = *address;
	s->mvert = newdataadr(fd, s->mvert);
	s->mpoly = newdataadr(fd, s->mpoly);
	s->mloop = newdataadr(fd, s->mloop);

	direct_link_customdata_fracture(fd, &s->vertData, s->totvert);
	direct_link_customdata_fracture(fd, &s->loopData, s->totloop);
	direct_link_customdata_fracture(fd, &s->polyData, s->totpoly);

	s->neighbor_ids = newdataadr(fd, s->neighbor_ids);
	s->cluster_colors = newdataadr(fd, s->cluster_colors);
}

static void read_meshIsland(FileData *fd, MeshIsland **address)
{
	MeshIsland* mi;

	mi = *address;
	mi->vertices = NULL;
	mi->vertices_cached = NULL;
	mi->vertco = newdataadr(fd, mi->vertco);
	mi->temp = newdataadr(fd, mi->temp);
#if 0
	read_shard(fd, &(mi->temp));
	mi->physics_mesh = BKE_shard_create_dm(mi->temp, true);
	BKE_shard_free(mi->temp, true);
#endif
	mi->temp = NULL;
	mi->vertno = newdataadr(fd, mi->vertno);

	mi->rigidbody = newdataadr(fd, mi->rigidbody);
	if (mi->rigidbody)
	{
		/*should not happen that a mesh island has no rigidbody... */
		/*maybe the modifier was inactive while saving ?*/
		mi->rigidbody->physics_object = newdataadr(fd, mi->rigidbody->physics_object);
		mi->rigidbody->physics_shape = newdataadr(fd, mi->rigidbody->physics_shape);
		mi->rigidbody->flag |= RBO_FLAG_NEEDS_VALIDATE;
		mi->rigidbody->flag |= RBO_FLAG_NEEDS_RESHAPE;
	}

	mi->neighbor_ids = newdataadr(fd, mi->neighbor_ids );
	mi->bb = newdataadr(fd, mi->bb);
	mi->vertex_indices = newdataadr(fd, mi->vertex_indices);

	mi->locs = newdataadr(fd, mi->locs);
	mi->rots = newdataadr(fd, mi->rots);

	/* will be refreshed on the fly */
	mi->participating_constraint_count = 0;
	mi->participating_constraints = NULL;
	mi->particle_index = -1;
}

/*inlined from MOD_fracture.c*/
static MeshIsland* find_meshisland(ListBase* meshIslands, int id)
{
	MeshIsland* mi = meshIslands->first;
	while (mi)
	{
		if (mi->id == id)
		{
			return mi;
		}

		mi = mi->next;
	}

	return NULL;
}

static int initialize_meshisland(FractureModifierData* fmd, MeshIsland** mii, MVert* mverts, int vertstart,
                                 Object *ob, ShardID parent_id, ShardID shard_id)
{
	MVert *mv;
	int k = 0;
	MeshIsland* mi = *mii;

	mi->vertices_cached = MEM_mallocN(sizeof(MVert*) * mi->vertex_count, "mi->vertices_cached readfile");
	mv = mi->physics_mesh->getVertArray(mi->physics_mesh);

	for (k = 0; k < mi->vertex_count; k++) {
		MVert* v = mverts + vertstart + k ;
		MVert* v2 = mv + k;
		mi->vertices_cached[k] = v;
		if (mi->vertex_indices) {
			mi->vertex_indices[k] = vertstart + k;
		}

		if (fmd->fracture_mode == MOD_FRACTURE_PREFRACTURED)
		{
			mi->vertco[k*3] = v->co[0];
			mi->vertco[k*3+1] = v->co[1];
			mi->vertco[k*3+2] = v->co[2];
		}

		if (mi->vertno != NULL && fmd->fix_normals) {
			short sno[3];
			sno[0] = mi->vertno[k*3];
			sno[1] = mi->vertno[k*3+1];
			sno[2] = mi->vertno[k*3+2];
			copy_v3_v3_short(v->no, sno);
			copy_v3_v3_short(v2->no, sno);
		}
	}

#if 0
	if (fmd->fracture_mode == MOD_FRACTURE_DYNAMIC)
	{
		MeshIslandSequence *prev = NULL;

		if (fmd->current_mi_entry) {
			prev = fmd->current_mi_entry->prev;
		}

		if (prev)
		{
			MeshIsland *par = NULL;
			int frame = prev->frame;

			par = find_meshisland(&prev->meshIslands, parent_id);
			if (par)
			{
				frame -= par->start_frame;
				BKE_match_vertex_coords(mi, par, ob, frame, true);
			}
			else
			{
				par = find_meshisland(&prev->meshIslands, shard_id);
				if (par)
				{
					frame -= par->start_frame;
					BKE_match_vertex_coords(mi, par, ob, frame, false);
				}
			}
		}
	}
#endif

	return mi->vertex_count;
}

/*refactor this loading routine out, for better readability*/
static void load_fracture_modifier(FileData* fd, FractureModifierData *fmd, Object* ob)
{
	FracMesh* fm;
	bool autoexec = false;

	fm = fmd->frac_mesh = newdataadr(fd, fmd->frac_mesh);

	autoexec = fmd->auto_execute;
	fmd->auto_execute = false;
	fmd->refresh = false;  /* do not execute modifier here yet*/
	fmd->refresh_constraints = false;
	fmd->nor_tree = NULL;
	fmd->face_pairs = NULL;
	fmd->vert_index_map = NULL;
	fmd->vertex_island_map = NULL;
	fmd->material_index_map = NULL;
	fmd->defgrp_index_map = NULL;

	/*HARDCODING this for now, until we can version it properly, say with 2.75 ? */
	if (fd->fileversion < 275) {
		fmd->fracture_mode = MOD_FRACTURE_PREFRACTURED;
		fmd->shard_sequence.first = NULL;
		fmd->shard_sequence.last = NULL;
		fmd->meshIsland_sequence.first = NULL;
		fmd->meshIsland_sequence.last = NULL;

		fmd->fracture_settings.first = NULL;
		fmd->fracture_settings.last = NULL;
		fmd->active_setting = -1;

		fmd->current_mi_entry = NULL;
		fmd->current_shard_entry = NULL;
	}
	else
	{
		link_list(fd, &fmd->fracture_settings);
	}

	if (fm == NULL || fmd->dm_group) {
		fmd->dm = NULL;
		fmd->meshIslands.first = NULL;
		fmd->meshIslands.last = NULL;
		fmd->visible_mesh = NULL;
		fmd->visible_mesh_cached = NULL;
		zero_m4(fmd->origmat);
		zero_m4(fmd->passive_parent_mat);
		fmd->meshConstraints.first = NULL;
		fmd->meshConstraints.last = NULL;
		fmd->explo_shared = false;
		fmd->refresh = false;  /* do not execute modifier */
		fmd->refresh_constraints = false;
		fmd->max_vol = 0;
		fmd->refresh_images = false;
		fmd->islandShards.first = NULL;
		fmd->islandShards.last = NULL;
	}
	else {
		MeshIsland *mi;
		MVert *mverts;
		int vertstart = 0;
		Shard *s, **shards = NULL;
		int count = 0;

		fm->last_shard_tree = NULL;
		fm->last_shards = NULL;

		if (fmd->fracture_mode == MOD_FRACTURE_PREFRACTURED ||
		    fmd->fracture_mode == MOD_FRACTURE_EXTERNAL)
		{
			/*create temp array for quicker lookups*/
			int count = 0;
			int i = 0;

			link_list(fd, &fmd->frac_mesh->shard_map);
			link_list(fd, &fmd->islandShards);
			count = BLI_listbase_count(&fmd->frac_mesh->shard_map) + BLI_listbase_count(&fmd->islandShards);

			shards = MEM_callocN(sizeof(Shard*) * count, "readfile shard_lookup_array");
			for (s = fmd->frac_mesh->shard_map.first; s; s = s->next) {
				read_shard(fd, &s);
				shards[i] = s;
				i++;
			}

			fmd->dm = NULL;
			fmd->visible_mesh = NULL;

			for (s = fmd->islandShards.first; s; s = s->next) {
				read_shard(fd, &s);
				shards[i] = s;
				i++;
			}

			link_list(fd, &fmd->meshIslands);
			count = BLI_listbase_count(&fmd->islandShards);

			if ((fmd->islandShards.first == NULL || count == 0) && fm->shard_count > 0) {
				/* oops, a refresh was missing, so disable this flag here better, otherwise
				 * we attempt to load non existing data */
				fmd->shards_to_islands = false;
			}
			else if (fm->shard_count == 0) {
				fmd->shards_to_islands = true;
			}

			/* ugly ugly, need only the shard... the rest is to be generated on demand... */
			BKE_fracture_create_dm(fmd, true);

			if (fm->shard_count == 0) {
				fmd->shards_to_islands = false;
			}

			fmd->visible_mesh_cached = CDDM_copy(fmd->dm);
			if (fmd->visible_mesh == NULL) {
				fmd->visible_mesh = DM_to_bmesh(fmd->visible_mesh_cached, true);
			}

			DM_ensure_tessface(fmd->visible_mesh_cached);
			DM_ensure_normals(fmd->visible_mesh_cached);
			DM_update_tessface_data(fmd->visible_mesh_cached);

			/* re-init cached verts here... */
			mverts = CDDM_get_verts(fmd->visible_mesh_cached);

			i = 0;
			for (mi = fmd->meshIslands.first; mi; mi = mi->next) {
				Shard *s = NULL;
				s = shards[i];
				if (s)
				{
					mi->physics_mesh = BKE_shard_create_dm(s, true);
					read_meshIsland(fd, &mi);
					vertstart += initialize_meshisland(fmd, &mi, mverts, vertstart, ob, -1, -1);
				}
				i++;
			}

			if (fmd->fracture_mode == MOD_FRACTURE_EXTERNAL)
			{
				RigidBodyShardCon *con;
				link_list(fd, &fmd->meshConstraints);

				for (con = fmd->meshConstraints.first; con; con = con->next)
				{
					con->mi1 = newdataadr(fd, con->mi1);
					con->mi2 = newdataadr(fd, con->mi2);
					con->physics_constraint = NULL;
					con->flag |= RBC_FLAG_NEEDS_VALIDATE;
				}
			}

			MEM_freeN(shards);
		}
		else if (fmd->fracture_mode == MOD_FRACTURE_DYNAMIC && !fd->memfile)
		{
			ShardSequence *ssq = NULL;
			MeshIslandSequence *msq = NULL;

			fmd->dm = NULL;
			link_list(fd, &fmd->shard_sequence);

			for (ssq = fmd->shard_sequence.first; ssq; ssq = ssq->next)
			{
				ssq->is_new = false;
				ssq->frac_mesh = newdataadr(fd, ssq->frac_mesh);
				link_list(fd, &ssq->frac_mesh->shard_map);

				for (s = ssq->frac_mesh->shard_map.first; s; s = s->next) {
					read_shard(fd, &s);
				}
			}

			fmd->current_shard_entry = fmd->shard_sequence.first;

			link_list(fd, &fmd->meshIsland_sequence);
			for (msq = fmd->meshIsland_sequence.first; msq; msq = msq->next)
			{
				int vertstart = 0;
				MVert* mverts;
				Shard *sh;

				msq->is_new = false;
				fmd->frac_mesh = fmd->current_shard_entry->frac_mesh;
				BKE_fracture_create_dm(fmd, true);
				fmd->visible_mesh_cached = CDDM_copy(fmd->dm);
				msq->visible_dm = fmd->visible_mesh_cached;
				mverts = CDDM_get_verts(fmd->visible_mesh_cached);
				sh = fmd->frac_mesh->shard_map.first;
				fmd->current_mi_entry = msq;

				link_list(fd, &msq->meshIslands);
				for (mi = msq->meshIslands.first; mi; mi = mi->next) {
					read_meshIsland(fd, &mi);
					mi->physics_mesh = BKE_shard_create_dm(sh, true);
					vertstart += initialize_meshisland(fmd, &mi, mverts, vertstart, ob, sh->parent_id, sh->shard_id);
					sh = sh->next;
				}

				fmd->current_shard_entry = fmd->current_shard_entry->next;
			}

			//initialize to 1st entries here, maybe one needs to advance this to the current frame ?
			ssq = fmd->shard_sequence.first;
			msq = fmd->meshIsland_sequence.first;

			while (ssq->frame < fmd->last_frame) {
				ssq = ssq->next;
			}

			while (msq->frame < fmd->last_frame) {
				msq = msq->next;
			}

			if (ssq) {
				fmd->frac_mesh = ssq->frac_mesh;
				fmd->current_shard_entry = ssq;
			}

			if (msq) {
				fmd->meshIslands = msq->meshIslands;
				fmd->visible_mesh_cached = fmd->dm = msq->visible_dm;
				fmd->current_mi_entry = msq;
			}
		}

		if (fmd->fracture_mode != MOD_FRACTURE_EXTERNAL)
		{
			fmd->refresh_constraints = true;
			fmd->meshConstraints.first = NULL;
			fmd->meshConstraints.last = NULL;
		}

		fmd->refresh_images = true;
		fmd->auto_execute = autoexec;
	}
}

static void direct_link_modifiers(FileData *fd, ListBase *lb, Object *ob)
{
	ModifierData *md;
	
	link_list(fd, lb);
	
	for (md=lb->first; md; md=md->next) {
		md->error = NULL;
		md->scene = NULL;
		
		/* if modifiers disappear, or for upward compatibility */
		if (NULL == modifierType_getInfo(md->type))
			md->type = eModifierType_None;

		/* XXX hack, in Fracture Modifier Branch prior to 2.74 no DataTransfer Modifier
		 * existed, but after 2.74 it takes the place of Fracture Modifier in internal numbering
		 * so fix this temporarily here,  BRANCH ONLY !!! */
		if ((md->type == eModifierType_DataTransfer) && (fd->fileversion < 274)) {
			md->type = eModifierType_Fracture;
		}
			
		if (md->type == eModifierType_Subsurf) {
			SubsurfModifierData *smd = (SubsurfModifierData *)md;
			
			smd->emCache = smd->mCache = NULL;
		}
		else if (md->type == eModifierType_Armature) {
			ArmatureModifierData *amd = (ArmatureModifierData *)md;
			
			amd->prevCos = NULL;
		}
		else if (md->type == eModifierType_Cloth) {
			ClothModifierData *clmd = (ClothModifierData *)md;
			
			clmd->clothObject = NULL;
			clmd->hairdata = NULL;
			
			clmd->sim_parms= newdataadr(fd, clmd->sim_parms);
			clmd->coll_parms= newdataadr(fd, clmd->coll_parms);
			
			direct_link_pointcache_list(fd, &clmd->ptcaches, &clmd->point_cache, 0);
			
			if (clmd->sim_parms) {
				if (clmd->sim_parms->presets > 10)
					clmd->sim_parms->presets = 0;
				
				clmd->sim_parms->reset = 0;
				
				clmd->sim_parms->effector_weights = newdataadr(fd, clmd->sim_parms->effector_weights);
				
				if (!clmd->sim_parms->effector_weights) {
					clmd->sim_parms->effector_weights = BKE_add_effector_weights(NULL);
				}
			}
			
			clmd->solver_result = NULL;
		}
		else if (md->type == eModifierType_Fluidsim) {
			FluidsimModifierData *fluidmd = (FluidsimModifierData *)md;
			
			fluidmd->fss = newdataadr(fd, fluidmd->fss);
			if (fluidmd->fss) {
				fluidmd->fss->fmd = fluidmd;
				fluidmd->fss->meshVelocities = NULL;
			}
		}
		else if (md->type == eModifierType_Smoke) {
			SmokeModifierData *smd = (SmokeModifierData *)md;
			
			if (smd->type == MOD_SMOKE_TYPE_DOMAIN) {
				smd->flow = NULL;
				smd->coll = NULL;
				smd->domain = newdataadr(fd, smd->domain);
				smd->domain->smd = smd;
				
				smd->domain->fluid = NULL;
				smd->domain->fluid_mutex = BLI_rw_mutex_alloc();
				smd->domain->wt = NULL;
				smd->domain->shadow = NULL;
				smd->domain->tex = NULL;
				smd->domain->tex_shadow = NULL;
				smd->domain->tex_wt = NULL;
				
				smd->domain->effector_weights = newdataadr(fd, smd->domain->effector_weights);
				if (!smd->domain->effector_weights)
					smd->domain->effector_weights = BKE_add_effector_weights(NULL);
				
				direct_link_pointcache_list(fd, &(smd->domain->ptcaches[0]), &(smd->domain->point_cache[0]), 1);
				
				/* Smoke uses only one cache from now on, so store pointer convert */
				if (smd->domain->ptcaches[1].first || smd->domain->point_cache[1]) {
					if (smd->domain->point_cache[1]) {
						PointCache *cache = newdataadr(fd, smd->domain->point_cache[1]);
						if (cache->flag & PTCACHE_FAKE_SMOKE) {
							/* Smoke was already saved in "new format" and this cache is a fake one. */
						}
						else {
							printf("High resolution smoke cache not available due to pointcache update. Please reset the simulation.\n");
						}
						BKE_ptcache_free(cache);
					}
					BLI_listbase_clear(&smd->domain->ptcaches[1]);
					smd->domain->point_cache[1] = NULL;
				}
			}
			else if (smd->type == MOD_SMOKE_TYPE_FLOW) {
				smd->domain = NULL;
				smd->coll = NULL;
				smd->flow = newdataadr(fd, smd->flow);
				smd->flow->smd = smd;
				smd->flow->dm = NULL;
				smd->flow->verts_old = NULL;
				smd->flow->numverts = 0;
				smd->flow->psys = newdataadr(fd, smd->flow->psys);
			}
			else if (smd->type == MOD_SMOKE_TYPE_COLL) {
				smd->flow = NULL;
				smd->domain = NULL;
				smd->coll = newdataadr(fd, smd->coll);
				if (smd->coll) {
					smd->coll->smd = smd;
					smd->coll->verts_old = NULL;
					smd->coll->numverts = 0;
					smd->coll->dm = NULL;
				}
				else {
					smd->type = 0;
					smd->flow = NULL;
					smd->domain = NULL;
					smd->coll = NULL;
				}
			}
		}
		else if (md->type == eModifierType_DynamicPaint) {
			DynamicPaintModifierData *pmd = (DynamicPaintModifierData *)md;
			
			if (pmd->canvas) {
				pmd->canvas = newdataadr(fd, pmd->canvas);
				pmd->canvas->pmd = pmd;
				pmd->canvas->dm = NULL;
				pmd->canvas->flags &= ~MOD_DPAINT_BAKING; /* just in case */
				
				if (pmd->canvas->surfaces.first) {
					DynamicPaintSurface *surface;
					link_list(fd, &pmd->canvas->surfaces);
					
					for (surface=pmd->canvas->surfaces.first; surface; surface=surface->next) {
						surface->canvas = pmd->canvas;
						surface->data = NULL;
						direct_link_pointcache_list(fd, &(surface->ptcaches), &(surface->pointcache), 1);
						
						if (!(surface->effector_weights = newdataadr(fd, surface->effector_weights)))
							surface->effector_weights = BKE_add_effector_weights(NULL);
					}
				}
			}
			if (pmd->brush) {
				pmd->brush = newdataadr(fd, pmd->brush);
				pmd->brush->pmd = pmd;
				pmd->brush->psys = newdataadr(fd, pmd->brush->psys);
				pmd->brush->paint_ramp = newdataadr(fd, pmd->brush->paint_ramp);
				pmd->brush->vel_ramp = newdataadr(fd, pmd->brush->vel_ramp);
				pmd->brush->dm = NULL;
			}
		}
		else if (md->type == eModifierType_Collision) {
			CollisionModifierData *collmd = (CollisionModifierData *)md;
#if 0
			// TODO: CollisionModifier should use pointcache 
			// + have proper reset events before enabling this
			collmd->x = newdataadr(fd, collmd->x);
			collmd->xnew = newdataadr(fd, collmd->xnew);
			collmd->mfaces = newdataadr(fd, collmd->mfaces);
			
			collmd->current_x = MEM_callocN(sizeof(MVert)*collmd->numverts, "current_x");
			collmd->current_xnew = MEM_callocN(sizeof(MVert)*collmd->numverts, "current_xnew");
			collmd->current_v = MEM_callocN(sizeof(MVert)*collmd->numverts, "current_v");
#endif
			
			collmd->x = NULL;
			collmd->xnew = NULL;
			collmd->current_x = NULL;
			collmd->current_xnew = NULL;
			collmd->current_v = NULL;
			collmd->time_x = collmd->time_xnew = -1000;
			collmd->mvert_num = 0;
			collmd->tri_num = 0;
			collmd->bvhtree = NULL;
			collmd->tri = NULL;
			
		}
		else if (md->type == eModifierType_Surface) {
			SurfaceModifierData *surmd = (SurfaceModifierData *)md;
			
			surmd->dm = NULL;
			surmd->bvhtree = NULL;
			surmd->x = NULL;
			surmd->v = NULL;
			surmd->numverts = 0;
		}
		else if (md->type == eModifierType_Hook) {
			HookModifierData *hmd = (HookModifierData *)md;
			
			hmd->indexar = newdataadr(fd, hmd->indexar);
			if (fd->flags & FD_FLAGS_SWITCH_ENDIAN) {
				BLI_endian_switch_int32_array(hmd->indexar, hmd->totindex);
			}

			hmd->curfalloff = newdataadr(fd, hmd->curfalloff);
			if (hmd->curfalloff) {
				direct_link_curvemapping(fd, hmd->curfalloff);
			}
		}
		else if (md->type == eModifierType_ParticleSystem) {
			ParticleSystemModifierData *psmd = (ParticleSystemModifierData *)md;
			
			psmd->dm_final = NULL;
			psmd->dm_deformed = NULL;
			psmd->psys= newdataadr(fd, psmd->psys);
			psmd->flag &= ~eParticleSystemFlag_psys_updated;
			psmd->flag |= eParticleSystemFlag_file_loaded;
		}
		else if (md->type == eModifierType_Explode) {
			ExplodeModifierData *psmd = (ExplodeModifierData *)md;
			
			psmd->facepa = NULL;
		}
		else if (md->type == eModifierType_MeshDeform) {
			MeshDeformModifierData *mmd = (MeshDeformModifierData *)md;
			
			mmd->bindinfluences = newdataadr(fd, mmd->bindinfluences);
			mmd->bindoffsets = newdataadr(fd, mmd->bindoffsets);
			mmd->bindcagecos = newdataadr(fd, mmd->bindcagecos);
			mmd->dyngrid = newdataadr(fd, mmd->dyngrid);
			mmd->dyninfluences = newdataadr(fd, mmd->dyninfluences);
			mmd->dynverts = newdataadr(fd, mmd->dynverts);
			
			mmd->bindweights = newdataadr(fd, mmd->bindweights);
			mmd->bindcos = newdataadr(fd, mmd->bindcos);
			
			if (fd->flags & FD_FLAGS_SWITCH_ENDIAN) {
				if (mmd->bindoffsets)  BLI_endian_switch_int32_array(mmd->bindoffsets, mmd->totvert + 1);
				if (mmd->bindcagecos)  BLI_endian_switch_float_array(mmd->bindcagecos, mmd->totcagevert * 3);
				if (mmd->dynverts)     BLI_endian_switch_int32_array(mmd->dynverts, mmd->totvert);
				if (mmd->bindweights)  BLI_endian_switch_float_array(mmd->bindweights, mmd->totvert);
				if (mmd->bindcos)      BLI_endian_switch_float_array(mmd->bindcos, mmd->totcagevert * 3);
			}
		}
		else if (md->type == eModifierType_Ocean) {
			OceanModifierData *omd = (OceanModifierData *)md;
			omd->oceancache = NULL;
			omd->ocean = NULL;
			omd->refresh = (MOD_OCEAN_REFRESH_ADD|MOD_OCEAN_REFRESH_RESET|MOD_OCEAN_REFRESH_SIM);
		}
		else if (md->type == eModifierType_Warp) {
			WarpModifierData *tmd = (WarpModifierData *)md;
			
			tmd->curfalloff= newdataadr(fd, tmd->curfalloff);
			if (tmd->curfalloff)
				direct_link_curvemapping(fd, tmd->curfalloff);
		}
		else if (md->type == eModifierType_WeightVGEdit) {
			WeightVGEditModifierData *wmd = (WeightVGEditModifierData *)md;
			
			wmd->cmap_curve = newdataadr(fd, wmd->cmap_curve);
			if (wmd->cmap_curve)
				direct_link_curvemapping(fd, wmd->cmap_curve);
		}
		else if (md->type == eModifierType_LaplacianDeform) {
			LaplacianDeformModifierData *lmd = (LaplacianDeformModifierData *)md;

			lmd->vertexco = newdataadr(fd, lmd->vertexco);
			if (fd->flags & FD_FLAGS_SWITCH_ENDIAN) {
				BLI_endian_switch_float_array(lmd->vertexco, lmd->total_verts * 3);
			}
			lmd->cache_system = NULL;
		}
		else if (md->type == eModifierType_Fracture) {
			FractureModifierData *fmd = (FractureModifierData *)md;
			load_fracture_modifier(fd, fmd, ob);
		}
		else if (md->type == eModifierType_CorrectiveSmooth) {
			CorrectiveSmoothModifierData *csmd = (CorrectiveSmoothModifierData*)md;

			if (csmd->bind_coords) {
				csmd->bind_coords = newdataadr(fd, csmd->bind_coords);
				if (fd->flags & FD_FLAGS_SWITCH_ENDIAN) {
					BLI_endian_switch_float_array((float *)csmd->bind_coords, csmd->bind_coords_num * 3);
				}
			}

			/* runtime only */
			csmd->delta_cache = NULL;
			csmd->delta_cache_num = 0;
		}
	}
}

static void direct_link_object(FileData *fd, Object *ob)
{
	PartEff *paf;
	bProperty *prop;
	bSensor *sens;
	bController *cont;
	bActuator *act;
	
	/* weak weak... this was only meant as draw flag, now is used in give_base_to_objects too */
	ob->flag &= ~OB_FROMGROUP;

	/* This is a transient flag; clear in order to avoid unneeded object update pending from
	 * time when file was saved.
	 */
	ob->recalc = 0;

	/* loading saved files with editmode enabled works, but for undo we like
	 * to stay in object mode during undo presses so keep editmode disabled.
	 *
	 * Also when linking in a file don't allow edit and pose modes.
	 * See [#34776, #42780] for more information.
	 */
	if (fd->memfile || (ob->id.tag & (LIB_TAG_EXTERN | LIB_TAG_INDIRECT))) {
		ob->mode &= ~(OB_MODE_EDIT | OB_MODE_PARTICLE_EDIT);
		if (!fd->memfile) {
			ob->mode &= ~OB_MODE_POSE;
		}
	}
	
	ob->adt = newdataadr(fd, ob->adt);
	direct_link_animdata(fd, ob->adt);
	
	ob->pose = newdataadr(fd, ob->pose);
	direct_link_pose(fd, ob->pose);
	
	ob->mpath = newdataadr(fd, ob->mpath);
	if (ob->mpath)
		direct_link_motionpath(fd, ob->mpath);
	
	link_list(fd, &ob->defbase);
// XXX deprecated - old animation system <<<
	direct_link_nlastrips(fd, &ob->nlastrips);
	link_list(fd, &ob->constraintChannels);
// >>> XXX deprecated - old animation system
	
	ob->mat= newdataadr(fd, ob->mat);
	test_pointer_array(fd, (void **)&ob->mat);
	ob->matbits= newdataadr(fd, ob->matbits);
	
	/* do it here, below old data gets converted */
	direct_link_modifiers(fd, &ob->modifiers, ob);
	
	link_list(fd, &ob->effect);
	paf= ob->effect.first;
	while (paf) {
		if (paf->type == EFF_PARTICLE) {
			paf->keys = NULL;
		}
		if (paf->type == EFF_WAVE) {
			WaveEff *wav = (WaveEff*) paf;
			PartEff *next = paf->next;
			WaveModifierData *wmd = (WaveModifierData*) modifier_new(eModifierType_Wave);
			
			wmd->damp = wav->damp;
			wmd->flag = wav->flag;
			wmd->height = wav->height;
			wmd->lifetime = wav->lifetime;
			wmd->narrow = wav->narrow;
			wmd->speed = wav->speed;
			wmd->startx = wav->startx;
			wmd->starty = wav->startx;
			wmd->timeoffs = wav->timeoffs;
			wmd->width = wav->width;
			
			BLI_addtail(&ob->modifiers, wmd);
			
			BLI_remlink(&ob->effect, paf);
			MEM_freeN(paf);
			
			paf = next;
			continue;
		}
		if (paf->type == EFF_BUILD) {
			BuildEff *baf = (BuildEff*) paf;
			PartEff *next = paf->next;
			BuildModifierData *bmd = (BuildModifierData*) modifier_new(eModifierType_Build);
			
			bmd->start = baf->sfra;
			bmd->length = baf->len;
			bmd->randomize = 0;
			bmd->seed = 1;
			
			BLI_addtail(&ob->modifiers, bmd);
			
			BLI_remlink(&ob->effect, paf);
			MEM_freeN(paf);
			
			paf = next;
			continue;
		}
		paf = paf->next;
	}
	
	ob->pd= newdataadr(fd, ob->pd);
	direct_link_partdeflect(ob->pd);
	ob->soft= newdataadr(fd, ob->soft);
	if (ob->soft) {
		SoftBody *sb = ob->soft;
		
		sb->bpoint = NULL;	// init pointers so it gets rebuilt nicely
		sb->bspring = NULL;
		sb->scratch = NULL;
		/* although not used anymore */
		/* still have to be loaded to be compatible with old files */
		sb->keys = newdataadr(fd, sb->keys);
		test_pointer_array(fd, (void **)&sb->keys);
		if (sb->keys) {
			int a;
			for (a = 0; a < sb->totkey; a++) {
				sb->keys[a] = newdataadr(fd, sb->keys[a]);
			}
		}
		
		sb->effector_weights = newdataadr(fd, sb->effector_weights);
		if (!sb->effector_weights)
			sb->effector_weights = BKE_add_effector_weights(NULL);
		
		direct_link_pointcache_list(fd, &sb->ptcaches, &sb->pointcache, 0);
	}
	ob->bsoft = newdataadr(fd, ob->bsoft);
	ob->fluidsimSettings= newdataadr(fd, ob->fluidsimSettings); /* NT */
	
	ob->rigidbody_object = newdataadr(fd, ob->rigidbody_object);
	if (ob->rigidbody_object) {
		RigidBodyOb *rbo = ob->rigidbody_object;
		
		/* must nullify the references to physics sim objects, since they no-longer exist 
		 * (and will need to be recalculated) 
		 */
		rbo->physics_object = NULL;
		rbo->physics_shape = NULL;
	}
	ob->rigidbody_constraint = newdataadr(fd, ob->rigidbody_constraint);
	if (ob->rigidbody_constraint)
		ob->rigidbody_constraint->physics_constraint = NULL;

	link_list(fd, &ob->particlesystem);
	direct_link_particlesystems(fd, &ob->particlesystem);
	
	link_list(fd, &ob->prop);
	for (prop = ob->prop.first; prop; prop = prop->next) {
		prop->poin = newdataadr(fd, prop->poin);
		if (prop->poin == NULL) 
			prop->poin = &prop->data;
	}

	link_list(fd, &ob->sensors);
	for (sens = ob->sensors.first; sens; sens = sens->next) {
		sens->data = newdataadr(fd, sens->data);
		sens->links = newdataadr(fd, sens->links);
		test_pointer_array(fd, (void **)&sens->links);
	}

	direct_link_constraints(fd, &ob->constraints);

	link_glob_list(fd, &ob->controllers);
	if (ob->init_state) {
		/* if a known first state is specified, set it so that the game will start ok */
		ob->state = ob->init_state;
	}
	else if (!ob->state) {
		ob->state = 1;
	}
	for (cont = ob->controllers.first; cont; cont = cont->next) {
		cont->data = newdataadr(fd, cont->data);
		cont->links = newdataadr(fd, cont->links);
		test_pointer_array(fd, (void **)&cont->links);
		if (cont->state_mask == 0)
			cont->state_mask = 1;
	}

	link_glob_list(fd, &ob->actuators);
	for (act = ob->actuators.first; act; act = act->next) {
		act->data = newdataadr(fd, act->data);
	}

	link_list(fd, &ob->hooks);
	while (ob->hooks.first) {
		ObHook *hook = ob->hooks.first;
		HookModifierData *hmd = (HookModifierData *)modifier_new(eModifierType_Hook);
		
		hook->indexar= newdataadr(fd, hook->indexar);
		if (fd->flags & FD_FLAGS_SWITCH_ENDIAN) {
			BLI_endian_switch_int32_array(hook->indexar, hook->totindex);
		}
		
		/* Do conversion here because if we have loaded
		 * a hook we need to make sure it gets converted
		 * and freed, regardless of version.
		 */
		copy_v3_v3(hmd->cent, hook->cent);
		hmd->falloff = hook->falloff;
		hmd->force = hook->force;
		hmd->indexar = hook->indexar;
		hmd->object = hook->parent;
		memcpy(hmd->parentinv, hook->parentinv, sizeof(hmd->parentinv));
		hmd->totindex = hook->totindex;
		
		BLI_addhead(&ob->modifiers, hmd);
		BLI_remlink(&ob->hooks, hook);
		
		modifier_unique_name(&ob->modifiers, (ModifierData*)hmd);
		
		MEM_freeN(hook);
	}
	
	ob->iuser = newdataadr(fd, ob->iuser);
	if (ob->type == OB_EMPTY && ob->empty_drawtype == OB_EMPTY_IMAGE && !ob->iuser) {
		BKE_object_empty_draw_type_set(ob, ob->empty_drawtype);
	}

	ob->customdata_mask = 0;
	ob->bb = NULL;
	ob->derivedDeform = NULL;
	ob->derivedFinal = NULL;
	BLI_listbase_clear(&ob->gpulamp);
	link_list(fd, &ob->pc_ids);

	/* Runtime curve data  */
	ob->curve_cache = NULL;

	/* in case this value changes in future, clamp else we get undefined behavior */
	CLAMP(ob->rotmode, ROT_MODE_MIN, ROT_MODE_MAX);

	if (ob->sculpt) {
		ob->sculpt = MEM_callocN(sizeof(SculptSession), "reload sculpt session");
	}

	link_list(fd, &ob->lodlevels);
	ob->currentlod = ob->lodlevels.first;

	ob->preview = direct_link_preview_image(fd, ob->preview);
}

/* ************ READ SCENE ***************** */

/* patch for missing scene IDs, can't be in do-versions */
static void composite_patch(bNodeTree *ntree, Scene *scene)
{
	bNode *node;
	
	for (node = ntree->nodes.first; node; node = node->next) {
		if (node->id==NULL && node->type == CMP_NODE_R_LAYERS)
			node->id = &scene->id;
	}
}

static void link_paint(FileData *fd, Scene *sce, Paint *p)
{
	if (p) {
		p->brush = newlibadr_us(fd, sce->id.lib, p->brush);
		p->palette = newlibadr_us(fd, sce->id.lib, p->palette);
		p->paint_cursor = NULL;
	}
}

static void lib_link_sequence_modifiers(FileData *fd, Scene *scene, ListBase *lb)
{
	SequenceModifierData *smd;

	for (smd = lb->first; smd; smd = smd->next) {
		if (smd->mask_id)
			smd->mask_id = newlibadr_us(fd, scene->id.lib, smd->mask_id);
	}
}

/* check for cyclic set-scene,
 * libs can cause this case which is normally prevented, see (T#####) */
#define USE_SETSCENE_CHECK

#ifdef USE_SETSCENE_CHECK
/**
 * A version of #BKE_scene_validate_setscene with special checks for linked libs.
 */
static bool scene_validate_setscene__liblink(Scene *sce, const int totscene)
{
	Scene *sce_iter;
	int a;

	if (sce->set == NULL) return 1;

	for (a = 0, sce_iter = sce; sce_iter->set; sce_iter = sce_iter->set, a++) {
		if (sce_iter->id.tag & LIB_TAG_NEED_LINK) {
			return 1;
		}

		if (a > totscene) {
			sce->set = NULL;
			return 0;
		}
	}

	return 1;
}
#endif

static void lib_link_scene(FileData *fd, Main *main)
{
	Scene *sce;
	Base *base, *next;
	Sequence *seq;
	SceneRenderLayer *srl;
	TimeMarker *marker;
	FreestyleModuleConfig *fmc;
	FreestyleLineSet *fls;

#ifdef USE_SETSCENE_CHECK
	bool need_check_set = false;
	int totscene = 0;
#endif
	
	for (sce = main->scene.first; sce; sce = sce->id.next) {
		if (sce->id.tag & LIB_TAG_NEED_LINK) {
			/* Link ID Properties -- and copy this comment EXACTLY for easy finding
			 * of library blocks that implement this.*/
			IDP_LibLinkProperty(sce->id.properties, (fd->flags & FD_FLAGS_SWITCH_ENDIAN), fd);
			lib_link_animdata(fd, &sce->id, sce->adt);
			
			lib_link_keyingsets(fd, &sce->id, &sce->keyingsets);
			
			sce->camera = newlibadr(fd, sce->id.lib, sce->camera);
			sce->world = newlibadr_us(fd, sce->id.lib, sce->world);
			sce->set = newlibadr(fd, sce->id.lib, sce->set);
			sce->gpd = newlibadr_us(fd, sce->id.lib, sce->gpd);
			
			link_paint(fd, sce, &sce->toolsettings->sculpt->paint);
			link_paint(fd, sce, &sce->toolsettings->vpaint->paint);
			link_paint(fd, sce, &sce->toolsettings->wpaint->paint);
			link_paint(fd, sce, &sce->toolsettings->imapaint.paint);
			link_paint(fd, sce, &sce->toolsettings->uvsculpt->paint);

			if (sce->toolsettings->sculpt)
				sce->toolsettings->sculpt->gravity_object =
						newlibadr_us(fd, sce->id.lib, sce->toolsettings->sculpt->gravity_object);

			if (sce->toolsettings->imapaint.stencil)
				sce->toolsettings->imapaint.stencil =
				        newlibadr_us(fd, sce->id.lib, sce->toolsettings->imapaint.stencil);

			if (sce->toolsettings->imapaint.clone)
				sce->toolsettings->imapaint.clone =
				        newlibadr_us(fd, sce->id.lib, sce->toolsettings->imapaint.clone);

			if (sce->toolsettings->imapaint.canvas)
				sce->toolsettings->imapaint.canvas =
				        newlibadr_us(fd, sce->id.lib, sce->toolsettings->imapaint.canvas);
			
			sce->toolsettings->skgen_template = newlibadr(fd, sce->id.lib, sce->toolsettings->skgen_template);
			
			sce->toolsettings->particle.shape_object = newlibadr(fd, sce->id.lib, sce->toolsettings->particle.shape_object);
			
			for (base = sce->base.first; base; base = next) {
				next = base->next;
				
				/* base->object= newlibadr_us(fd, sce->id.lib, base->object); */
				base->object = newlibadr_us(fd, sce->id.lib, base->object);
				
				if (base->object == NULL) {
					blo_reportf_wrap(fd->reports, RPT_WARNING, TIP_("LIB: object lost from scene: '%s'"),
					                 sce->id.name + 2);
					BLI_remlink(&sce->base, base);
					if (base == sce->basact) sce->basact = NULL;
					MEM_freeN(base);
				}
			}
			
			SEQ_BEGIN (sce->ed, seq)
			{
				if (seq->ipo) seq->ipo = newlibadr_us(fd, sce->id.lib, seq->ipo);
				seq->scene_sound = NULL;
				if (seq->scene) {
					seq->scene = newlibadr(fd, sce->id.lib, seq->scene);
					if (seq->scene) {
						seq->scene_sound = BKE_sound_scene_add_scene_sound_defaults(sce, seq);
					}
				}
				if (seq->clip) {
					seq->clip = newlibadr_us(fd, sce->id.lib, seq->clip);
				}
				if (seq->mask) {
					seq->mask = newlibadr_us(fd, sce->id.lib, seq->mask);
				}
				if (seq->scene_camera) {
					seq->scene_camera = newlibadr(fd, sce->id.lib, seq->scene_camera);
				}
				if (seq->sound) {
					seq->scene_sound = NULL;
					if (seq->type == SEQ_TYPE_SOUND_HD) {
						seq->type = SEQ_TYPE_SOUND_RAM;
					}
					else {
						seq->sound = newlibadr(fd, sce->id.lib, seq->sound);
					}
					if (seq->sound) {
						seq->sound->id.us++;
						seq->scene_sound = BKE_sound_add_scene_sound_defaults(sce, seq);
					}
				}
				BLI_listbase_clear(&seq->anims);

				lib_link_sequence_modifiers(fd, sce, &seq->modifiers);
			}
			SEQ_END

#ifdef DURIAN_CAMERA_SWITCH
			for (marker = sce->markers.first; marker; marker = marker->next) {
				if (marker->camera) {
					marker->camera = newlibadr(fd, sce->id.lib, marker->camera);
				}
			}
#else
			(void)marker;
#endif
			
			BKE_sequencer_update_muting(sce->ed);
			BKE_sequencer_update_sound_bounds_all(sce);
			
			
			/* rigidbody world relies on it's linked groups */
			if (sce->rigidbody_world) {
				RigidBodyWorld *rbw = sce->rigidbody_world;
				if (rbw->group)
					rbw->group = newlibadr(fd, sce->id.lib, rbw->group);
				if (rbw->constraints)
					rbw->constraints = newlibadr(fd, sce->id.lib, rbw->constraints);
				if (rbw->effector_weights)
					rbw->effector_weights->group = newlibadr(fd, sce->id.lib, rbw->effector_weights->group);
			}
			
			if (sce->nodetree) {
				lib_link_ntree(fd, &sce->id, sce->nodetree);
				sce->nodetree->id.lib = sce->id.lib;
				composite_patch(sce->nodetree, sce);
			}
			
			for (srl = sce->r.layers.first; srl; srl = srl->next) {
				srl->mat_override = newlibadr_us(fd, sce->id.lib, srl->mat_override);
				srl->light_override = newlibadr_us(fd, sce->id.lib, srl->light_override);
				for (fmc = srl->freestyleConfig.modules.first; fmc; fmc = fmc->next) {
					fmc->script = newlibadr(fd, sce->id.lib, fmc->script);
				}
				for (fls = srl->freestyleConfig.linesets.first; fls; fls = fls->next) {
					fls->linestyle = newlibadr_us(fd, sce->id.lib, fls->linestyle);
					fls->group = newlibadr_us(fd, sce->id.lib, fls->group);
				}
			}
			/*Game Settings: Dome Warp Text*/
			sce->gm.dome.warptext = newlibadr(fd, sce->id.lib, sce->gm.dome.warptext);
			
			/* Motion Tracking */
			sce->clip = newlibadr_us(fd, sce->id.lib, sce->clip);

#ifdef USE_SETSCENE_CHECK
			if (sce->set != NULL) {
				/* link flag for scenes with set would be reset later,
				 * so this way we only check cyclic for newly linked scenes.
				 */
				need_check_set = true;
			}
			else {
				/* postpone un-setting the flag until we've checked the set-scene */
				sce->id.tag &= ~LIB_TAG_NEED_LINK;
			}
#else
			sce->id.tag &= ~LIB_TAG_NEED_LINK;
#endif
		}

#ifdef USE_SETSCENE_CHECK
		totscene++;
#endif
	}

#ifdef USE_SETSCENE_CHECK
	if (need_check_set) {
		for (sce = main->scene.first; sce; sce = sce->id.next) {
			if (sce->id.tag & LIB_TAG_NEED_LINK) {
				sce->id.tag &= ~LIB_TAG_NEED_LINK;
				if (!scene_validate_setscene__liblink(sce, totscene)) {
					printf("Found cyclic background scene when linking %s\n", sce->id.name + 2);
				}
			}
		}
	}
#endif
}

#undef USE_SETSCENE_CHECK


static void link_recurs_seq(FileData *fd, ListBase *lb)
{
	Sequence *seq;
	
	link_list(fd, lb);
	
	for (seq = lb->first; seq; seq = seq->next) {
		if (seq->seqbase.first)
			link_recurs_seq(fd, &seq->seqbase);
	}
}

static void direct_link_paint(FileData *fd, Paint *p)
{
	if (p->num_input_samples < 1)
		p->num_input_samples = 1;

	p->cavity_curve = newdataadr(fd, p->cavity_curve);
	if (p->cavity_curve)
		direct_link_curvemapping(fd, p->cavity_curve);
	else
		BKE_paint_cavity_curve_preset(p, CURVE_PRESET_LINE);
}

static void direct_link_paint_helper(FileData *fd, Paint **paint)
{
	/* TODO. is this needed */
	(*paint) = newdataadr(fd, (*paint));

	if (*paint) {
		direct_link_paint(fd, *paint);
	}
}

static void direct_link_sequence_modifiers(FileData *fd, ListBase *lb)
{
	SequenceModifierData *smd;

	link_list(fd, lb);

	for (smd = lb->first; smd; smd = smd->next) {
		if (smd->mask_sequence)
			smd->mask_sequence = newdataadr(fd, smd->mask_sequence);

		if (smd->type == seqModifierType_Curves) {
			CurvesModifierData *cmd = (CurvesModifierData *) smd;

			direct_link_curvemapping(fd, &cmd->curve_mapping);
		}
		else if (smd->type == seqModifierType_HueCorrect) {
			HueCorrectModifierData *hcmd = (HueCorrectModifierData *) smd;

			direct_link_curvemapping(fd, &hcmd->curve_mapping);
		}
	}
}

static void direct_link_view_settings(FileData *fd, ColorManagedViewSettings *view_settings)
{
	view_settings->curve_mapping = newdataadr(fd, view_settings->curve_mapping);

	if (view_settings->curve_mapping)
		direct_link_curvemapping(fd, view_settings->curve_mapping);
}

static void direct_link_scene(FileData *fd, Scene *sce)
{
	Editing *ed;
	Sequence *seq;
	MetaStack *ms;
	RigidBodyWorld *rbw;
	SceneRenderLayer *srl;
	
	sce->theDag = NULL;
	sce->depsgraph = NULL;
	sce->obedit = NULL;
	sce->stats = NULL;
	sce->fps_info = NULL;
	sce->customdata_mask_modal = 0;
	sce->lay_updated = 0;
	
	BKE_sound_create_scene(sce);
	
	/* set users to one by default, not in lib-link, this will increase it for compo nodes */
	id_us_ensure_real(&sce->id);
	
	link_list(fd, &(sce->base));
	
	sce->adt = newdataadr(fd, sce->adt);
	direct_link_animdata(fd, sce->adt);
	
	link_list(fd, &sce->keyingsets);
	direct_link_keyingsets(fd, &sce->keyingsets);
	
	sce->basact = newdataadr(fd, sce->basact);
	
	sce->toolsettings= newdataadr(fd, sce->toolsettings);
	if (sce->toolsettings) {
		direct_link_paint_helper(fd, (Paint**)&sce->toolsettings->sculpt);
		direct_link_paint_helper(fd, (Paint**)&sce->toolsettings->vpaint);
		direct_link_paint_helper(fd, (Paint**)&sce->toolsettings->wpaint);
		direct_link_paint_helper(fd, (Paint**)&sce->toolsettings->uvsculpt);
		
		direct_link_paint(fd, &sce->toolsettings->imapaint.paint);

		sce->toolsettings->imapaint.paintcursor = NULL;
		sce->toolsettings->particle.paintcursor = NULL;
		sce->toolsettings->particle.scene = NULL;
		sce->toolsettings->particle.object = NULL;
		sce->toolsettings->gp_sculpt.paintcursor = NULL;

		/* in rare cases this is needed, see [#33806] */
		if (sce->toolsettings->vpaint) {
			sce->toolsettings->vpaint->vpaint_prev = NULL;
			sce->toolsettings->vpaint->tot = 0;
		}
		if (sce->toolsettings->wpaint) {
			sce->toolsettings->wpaint->wpaint_prev = NULL;
			sce->toolsettings->wpaint->tot = 0;
		}
	}

	if (sce->ed) {
		ListBase *old_seqbasep = &sce->ed->seqbase;
		
		ed = sce->ed = newdataadr(fd, sce->ed);
		
		ed->act_seq = newdataadr(fd, ed->act_seq);
		
		/* recursive link sequences, lb will be correctly initialized */
		link_recurs_seq(fd, &ed->seqbase);
		
		SEQ_BEGIN (ed, seq)
		{
			seq->seq1= newdataadr(fd, seq->seq1);
			seq->seq2= newdataadr(fd, seq->seq2);
			seq->seq3= newdataadr(fd, seq->seq3);
			
			/* a patch: after introduction of effects with 3 input strips */
			if (seq->seq3 == NULL) seq->seq3 = seq->seq2;
			
			seq->effectdata = newdataadr(fd, seq->effectdata);
			seq->stereo3d_format = newdataadr(fd, seq->stereo3d_format);
			
			if (seq->type & SEQ_TYPE_EFFECT)
				seq->flag |= SEQ_EFFECT_NOT_LOADED;
			
			if (seq->type == SEQ_TYPE_SPEED) {
				SpeedControlVars *s = seq->effectdata;
				s->frameMap = NULL;
			}

			seq->prop = newdataadr(fd, seq->prop);
			IDP_DirectLinkGroup_OrFree(&seq->prop, (fd->flags & FD_FLAGS_SWITCH_ENDIAN), fd);

			seq->strip = newdataadr(fd, seq->strip);
			if (seq->strip && seq->strip->done==0) {
				seq->strip->done = true;
				
				if (ELEM(seq->type, SEQ_TYPE_IMAGE, SEQ_TYPE_MOVIE, SEQ_TYPE_SOUND_RAM, SEQ_TYPE_SOUND_HD)) {
					seq->strip->stripdata = newdataadr(fd, seq->strip->stripdata);
				}
				else {
					seq->strip->stripdata = NULL;
				}
				if (seq->flag & SEQ_USE_CROP) {
					seq->strip->crop = newdataadr(
						fd, seq->strip->crop);
				}
				else {
					seq->strip->crop = NULL;
				}
				if (seq->flag & SEQ_USE_TRANSFORM) {
					seq->strip->transform = newdataadr(
						fd, seq->strip->transform);
				}
				else {
					seq->strip->transform = NULL;
				}
				if (seq->flag & SEQ_USE_PROXY) {
					seq->strip->proxy = newdataadr(
						fd, seq->strip->proxy);
					seq->strip->proxy->anim = NULL;
				}
				else {
					seq->strip->proxy = NULL;
				}

				/* need to load color balance to it could be converted to modifier */
				seq->strip->color_balance = newdataadr(fd, seq->strip->color_balance);
			}

			direct_link_sequence_modifiers(fd, &seq->modifiers);
		}
		SEQ_END
		
		/* link metastack, slight abuse of structs here, have to restore pointer to internal part in struct */
		{
			Sequence temp;
			void *poin;
			intptr_t offset;
			
			offset = ((intptr_t)&(temp.seqbase)) - ((intptr_t)&temp);
			
			/* root pointer */
			if (ed->seqbasep == old_seqbasep) {
				ed->seqbasep = &ed->seqbase;
			}
			else {
				poin = POINTER_OFFSET(ed->seqbasep, -offset);
				
				poin = newdataadr(fd, poin);
				if (poin)
					ed->seqbasep = (ListBase *)POINTER_OFFSET(poin, offset);
				else
					ed->seqbasep = &ed->seqbase;
			}
			/* stack */
			link_list(fd, &(ed->metastack));
			
			for (ms = ed->metastack.first; ms; ms= ms->next) {
				ms->parseq = newdataadr(fd, ms->parseq);
				
				if (ms->oldbasep == old_seqbasep)
					ms->oldbasep= &ed->seqbase;
				else {
					poin = POINTER_OFFSET(ms->oldbasep, -offset);
					poin = newdataadr(fd, poin);
					if (poin) 
						ms->oldbasep = (ListBase *)POINTER_OFFSET(poin, offset);
					else 
						ms->oldbasep = &ed->seqbase;
				}
			}
		}
	}
	
	sce->r.avicodecdata = newdataadr(fd, sce->r.avicodecdata);
	if (sce->r.avicodecdata) {
		sce->r.avicodecdata->lpFormat = newdataadr(fd, sce->r.avicodecdata->lpFormat);
		sce->r.avicodecdata->lpParms = newdataadr(fd, sce->r.avicodecdata->lpParms);
	}
	
	sce->r.qtcodecdata = newdataadr(fd, sce->r.qtcodecdata);
	if (sce->r.qtcodecdata) {
		sce->r.qtcodecdata->cdParms = newdataadr(fd, sce->r.qtcodecdata->cdParms);
	}
	if (sce->r.ffcodecdata.properties) {
		sce->r.ffcodecdata.properties = newdataadr(fd, sce->r.ffcodecdata.properties);
		IDP_DirectLinkGroup_OrFree(&sce->r.ffcodecdata.properties, (fd->flags & FD_FLAGS_SWITCH_ENDIAN), fd);
	}
	
	link_list(fd, &(sce->markers));
	link_list(fd, &(sce->transform_spaces));
	link_list(fd, &(sce->r.layers));
	link_list(fd, &(sce->r.views));

	for (srl = sce->r.layers.first; srl; srl = srl->next) {
		link_list(fd, &(srl->freestyleConfig.modules));
	}
	for (srl = sce->r.layers.first; srl; srl = srl->next) {
		link_list(fd, &(srl->freestyleConfig.linesets));
	}
	
	sce->nodetree = newdataadr(fd, sce->nodetree);
	if (sce->nodetree) {
		direct_link_id(fd, &sce->nodetree->id);
		direct_link_nodetree(fd, sce->nodetree);
	}

	direct_link_view_settings(fd, &sce->view_settings);
	
	sce->rigidbody_world = newdataadr(fd, sce->rigidbody_world);
	rbw = sce->rigidbody_world;
	if (rbw) {
		/* must nullify the reference to physics sim object, since it no-longer exist 
		 * (and will need to be recalculated) 
		 */
		rbw->physics_world = NULL;
		rbw->objects = NULL;
		rbw->numbodies = 0;
		rbw->cache_index_map = NULL;
		rbw->cache_offset_map = NULL;

		/* set effector weights */
		rbw->effector_weights = newdataadr(fd, rbw->effector_weights);
		if (!rbw->effector_weights)
			rbw->effector_weights = BKE_add_effector_weights(NULL);

		/* link cache */
		direct_link_pointcache_list(fd, &rbw->ptcaches, &rbw->pointcache, false);
		/* make sure simulation starts from the beginning after loading file */
		if (rbw->pointcache) {
			rbw->ltime = (float)rbw->pointcache->startframe;
		}
	}

	sce->preview = direct_link_preview_image(fd, sce->preview);

	direct_link_curvemapping(fd, &sce->r.mblur_shutter_curve);
}

/* ************ READ WM ***************** */

static void direct_link_windowmanager(FileData *fd, wmWindowManager *wm)
{
	wmWindow *win;
	
	id_us_ensure_real(&wm->id);
	link_list(fd, &wm->windows);
	
	for (win = wm->windows.first; win; win = win->next) {
		win->ghostwin = NULL;
		win->eventstate = NULL;
		win->curswin = NULL;
		win->tweak = NULL;
#ifdef WIN32
		win->ime_data = NULL;
#endif
		
		BLI_listbase_clear(&win->queue);
		BLI_listbase_clear(&win->handlers);
		BLI_listbase_clear(&win->modalhandlers);
		BLI_listbase_clear(&win->subwindows);
		BLI_listbase_clear(&win->gesture);
		BLI_listbase_clear(&win->drawdata);
		
		win->drawmethod = -1;
		win->drawfail = 0;
		win->active = 0;

		win->cursor       = 0;
		win->lastcursor   = 0;
		win->modalcursor  = 0;
		win->grabcursor   = 0;
		win->addmousemove = true;
		win->multisamples = 0;
		win->stereo3d_format = newdataadr(fd, win->stereo3d_format);

		/* multiview always fallback to anaglyph at file opening
		 * otherwise quadbuffer saved files can break Blender */
		if (win->stereo3d_format) {
			win->stereo3d_format->display_mode = S3D_DISPLAY_ANAGLYPH;
		}
	}
	
	BLI_listbase_clear(&wm->timers);
	BLI_listbase_clear(&wm->operators);
	BLI_listbase_clear(&wm->paintcursors);
	BLI_listbase_clear(&wm->queue);
	BKE_reports_init(&wm->reports, RPT_STORE);
	
	BLI_listbase_clear(&wm->keyconfigs);
	wm->defaultconf = NULL;
	wm->addonconf = NULL;
	wm->userconf = NULL;
	
	BLI_listbase_clear(&wm->jobs);
	BLI_listbase_clear(&wm->drags);
	
	wm->windrawable = NULL;
	wm->winactive = NULL;
	wm->initialized = 0;
	wm->op_undo_depth = 0;
	wm->is_interface_locked = 0;
}

static void lib_link_windowmanager(FileData *fd, Main *main)
{
	wmWindowManager *wm;
	wmWindow *win;
	
	for (wm = main->wm.first; wm; wm = wm->id.next) {
		if (wm->id.tag & LIB_TAG_NEED_LINK) {
			for (win = wm->windows.first; win; win = win->next)
				win->screen = newlibadr(fd, NULL, win->screen);
			
			wm->id.tag &= ~LIB_TAG_NEED_LINK;
		}
	}
}

/* ****************** READ GREASE PENCIL ***************** */

/* relink's grease pencil data's refs */
static void lib_link_gpencil(FileData *fd, Main *main)
{
	bGPdata *gpd;
	
	for (gpd = main->gpencil.first; gpd; gpd = gpd->id.next) {
		if (gpd->id.tag & LIB_TAG_NEED_LINK) {
			gpd->id.tag &= ~LIB_TAG_NEED_LINK;
			
			lib_link_animdata(fd, &gpd->id, gpd->adt);
		}
	}
}

/* relinks grease-pencil data - used for direct_link and old file linkage */
static void direct_link_gpencil(FileData *fd, bGPdata *gpd)
{
	bGPDlayer *gpl;
	bGPDframe *gpf;
	bGPDstroke *gps;
	
	/* we must firstly have some grease-pencil data to link! */
	if (gpd == NULL)
		return;
	
	/* relink animdata */
	gpd->adt = newdataadr(fd, gpd->adt);
	direct_link_animdata(fd, gpd->adt);
	
	/* relink layers */
	link_list(fd, &gpd->layers);
	
	for (gpl = gpd->layers.first; gpl; gpl = gpl->next) {
		/* relink frames */
		link_list(fd, &gpl->frames);
		gpl->actframe = newdataadr(fd, gpl->actframe);
		
		for (gpf = gpl->frames.first; gpf; gpf = gpf->next) {
			/* relink strokes (and their points) */
			link_list(fd, &gpf->strokes);
			
			for (gps = gpf->strokes.first; gps; gps = gps->next) {
				gps->points = newdataadr(fd, gps->points);
			}
		}
	}
}

/* ****************** READ SCREEN ***************** */

/* note: file read without screens option G_FILE_NO_UI; 
 * check lib pointers in call below */
static void lib_link_screen(FileData *fd, Main *main)
{
	bScreen *sc;
	ScrArea *sa;
	
	for (sc = main->screen.first; sc; sc = sc->id.next) {
		if (sc->id.tag & LIB_TAG_NEED_LINK) {
			id_us_ensure_real(&sc->id);
			sc->scene = newlibadr(fd, sc->id.lib, sc->scene);

			/* this should not happen, but apparently it does somehow. Until we figure out the cause,
			 * just assign first available scene */
			if (!sc->scene)
				sc->scene = main->scene.first;

			sc->animtimer = NULL; /* saved in rare cases */
			sc->scrubbing = false;
			
			for (sa = sc->areabase.first; sa; sa = sa->next) {
				SpaceLink *sl;
				
				sa->full = newlibadr(fd, sc->id.lib, sa->full);
				
				for (sl = sa->spacedata.first; sl; sl= sl->next) {
					if (sl->spacetype == SPACE_VIEW3D) {
						View3D *v3d = (View3D*) sl;
						BGpic *bgpic = NULL;
						
						v3d->camera= newlibadr(fd, sc->id.lib, v3d->camera);
						v3d->ob_centre= newlibadr(fd, sc->id.lib, v3d->ob_centre);
						
						/* should be do_versions but not easy adding into the listbase */
						if (v3d->bgpic) {
							v3d->bgpic = newlibadr(fd, sc->id.lib, v3d->bgpic);
							BLI_addtail(&v3d->bgpicbase, bgpic);
							v3d->bgpic = NULL;
						}
						
						for (bgpic = v3d->bgpicbase.first; bgpic; bgpic = bgpic->next) {
							bgpic->ima = newlibadr_us(fd, sc->id.lib, bgpic->ima);
							bgpic->clip = newlibadr_us(fd, sc->id.lib, bgpic->clip);
						}
						if (v3d->localvd) {
							v3d->localvd->camera = newlibadr(fd, sc->id.lib, v3d->localvd->camera);
						}
					}
					else if (sl->spacetype == SPACE_IPO) {
						SpaceIpo *sipo = (SpaceIpo *)sl;
						bDopeSheet *ads = sipo->ads;
						
						if (ads) {
							ads->source = newlibadr(fd, sc->id.lib, ads->source);
							ads->filter_grp = newlibadr(fd, sc->id.lib, ads->filter_grp);
						}
					}
					else if (sl->spacetype == SPACE_BUTS) {
						SpaceButs *sbuts = (SpaceButs *)sl;
						sbuts->pinid = newlibadr(fd, sc->id.lib, sbuts->pinid);
						if (sbuts->pinid == NULL) {
							sbuts->flag &= ~SB_PIN_CONTEXT;
						}
					}
					else if (sl->spacetype == SPACE_FILE) {
						;
					}
					else if (sl->spacetype == SPACE_ACTION) {
						SpaceAction *saction = (SpaceAction *)sl;
						bDopeSheet *ads = &saction->ads;
						
						if (ads) {
							ads->source = newlibadr(fd, sc->id.lib, ads->source);
							ads->filter_grp = newlibadr(fd, sc->id.lib, ads->filter_grp);
						}
						
						saction->action = newlibadr(fd, sc->id.lib, saction->action);
					}
					else if (sl->spacetype == SPACE_IMAGE) {
						SpaceImage *sima = (SpaceImage *)sl;
						
						sima->image = newlibadr_us(fd, sc->id.lib, sima->image);
						sima->mask_info.mask = newlibadr_us(fd, sc->id.lib, sima->mask_info.mask);

						/* NOTE: pre-2.5, this was local data not lib data, but now we need this as lib data
						 * so fingers crossed this works fine!
						 */
						sima->gpd = newlibadr_us(fd, sc->id.lib, sima->gpd);
					}
					else if (sl->spacetype == SPACE_SEQ) {
						SpaceSeq *sseq = (SpaceSeq *)sl;
						
						/* NOTE: pre-2.5, this was local data not lib data, but now we need this as lib data
						 * so fingers crossed this works fine!
						 */
						sseq->gpd = newlibadr_us(fd, sc->id.lib, sseq->gpd);

					}
					else if (sl->spacetype == SPACE_NLA) {
						SpaceNla *snla= (SpaceNla *)sl;
						bDopeSheet *ads= snla->ads;
						
						if (ads) {
							ads->source = newlibadr(fd, sc->id.lib, ads->source);
							ads->filter_grp = newlibadr(fd, sc->id.lib, ads->filter_grp);
						}
					}
					else if (sl->spacetype == SPACE_TEXT) {
						SpaceText *st= (SpaceText *)sl;
						
						st->text= newlibadr(fd, sc->id.lib, st->text);
					}
					else if (sl->spacetype == SPACE_SCRIPT) {
						SpaceScript *scpt = (SpaceScript *)sl;
						/*scpt->script = NULL; - 2.45 set to null, better re-run the script */
						if (scpt->script) {
							scpt->script = newlibadr(fd, sc->id.lib, scpt->script);
							if (scpt->script) {
								SCRIPT_SET_NULL(scpt->script);
							}
						}
					}
					else if (sl->spacetype == SPACE_OUTLINER) {
						SpaceOops *so= (SpaceOops *)sl;
						so->search_tse.id = newlibadr(fd, NULL, so->search_tse.id);
						
						if (so->treestore) {
							TreeStoreElem *tselem;
							BLI_mempool_iter iter;

							BLI_mempool_iternew(so->treestore, &iter);
							while ((tselem = BLI_mempool_iterstep(&iter))) {
								tselem->id = newlibadr(fd, NULL, tselem->id);
							}
							if (so->treehash) {
								/* rebuild hash table, because it depends on ids too */
								so->storeflag |= SO_TREESTORE_REBUILD;
							}
						}
					}
					else if (sl->spacetype == SPACE_NODE) {
						SpaceNode *snode = (SpaceNode *)sl;
						bNodeTreePath *path, *path_next;
						bNodeTree *ntree;
						
						/* node tree can be stored locally in id too, link this first */
						snode->id = newlibadr(fd, sc->id.lib, snode->id);
						snode->from = newlibadr(fd, sc->id.lib, snode->from);
						
						ntree = nodetree_from_id(snode->id);
						if (ntree)
							snode->nodetree = ntree;
						else {
							snode->nodetree = newlibadr_us(fd, sc->id.lib, snode->nodetree);
						}
						
						for (path = snode->treepath.first; path; path = path->next) {
							if (path == snode->treepath.first) {
								/* first nodetree in path is same as snode->nodetree */
								path->nodetree = snode->nodetree;
							}
							else
								path->nodetree = newlibadr_us(fd, sc->id.lib, path->nodetree);
							
							if (!path->nodetree)
								break;
						}
						
						/* remaining path entries are invalid, remove */
						for (; path; path = path_next) {
							path_next = path->next;
							
							BLI_remlink(&snode->treepath, path);
							MEM_freeN(path);
						}
						
						/* edittree is just the last in the path,
						 * set this directly since the path may have been shortened above */
						if (snode->treepath.last) {
							path = snode->treepath.last;
							snode->edittree = path->nodetree;
						}
						else
							snode->edittree = NULL;
					}
					else if (sl->spacetype == SPACE_CLIP) {
						SpaceClip *sclip = (SpaceClip *)sl;
						
						sclip->clip = newlibadr_us(fd, sc->id.lib, sclip->clip);
						sclip->mask_info.mask = newlibadr_us(fd, sc->id.lib, sclip->mask_info.mask);
					}
					else if (sl->spacetype == SPACE_LOGIC) {
						SpaceLogic *slogic = (SpaceLogic *)sl;
						
						slogic->gpd = newlibadr_us(fd, sc->id.lib, slogic->gpd);
					}
				}
			}
			sc->id.tag &= ~LIB_TAG_NEED_LINK;
		}
	}
}

/* how to handle user count on pointer restore */
typedef enum ePointerUserMode {
	USER_IGNORE = 0,  /* ignore user count */
	USER_REAL   = 1,  /* ensure at least one real user (fake user ignored) */
} ePointerUserMode;

static bool restore_pointer(ID *id, ID *newid, ePointerUserMode user)
{
	if (STREQ(newid->name + 2, id->name + 2)) {
		if (newid->lib == id->lib) {
			if (user == USER_REAL) {
				id_us_ensure_real(newid);
			}
			return true;
		}
	}
	return false;
}

/**
 * Only for undo files, or to restore a screen after reading without UI...
 *
 * user
 * - USER_IGNORE: no usercount change
 * - USER_REAL: ensure a real user (even if a fake one is set)
 */
static void *restore_pointer_by_name(Main *mainp, ID *id, ePointerUserMode user)
{
	if (id) {
		ListBase *lb = which_libbase(mainp, GS(id->name));
		if (lb) {	// there's still risk of checking corrupt mem (freed Ids in oops)
			ID *idn = lb->first;
			
			for (; idn; idn = idn->next) {
				if (restore_pointer(id, idn, user))
					break;
			}
			
			return idn;
		}
	}
	return NULL;
}

static void lib_link_seq_clipboard_pt_restore(ID *id, Main *newmain)
{
	if (id) {
		/* clipboard must ensure this */
		BLI_assert(id->newid != NULL);
		id->newid = restore_pointer_by_name(newmain, (ID *)id->newid, USER_REAL);
	}
}
static int lib_link_seq_clipboard_cb(Sequence *seq, void *arg_pt)
{
	Main *newmain = (Main *)arg_pt;

	lib_link_seq_clipboard_pt_restore((ID *)seq->scene, newmain);
	lib_link_seq_clipboard_pt_restore((ID *)seq->scene_camera, newmain);
	lib_link_seq_clipboard_pt_restore((ID *)seq->clip, newmain);
	lib_link_seq_clipboard_pt_restore((ID *)seq->mask, newmain);
	lib_link_seq_clipboard_pt_restore((ID *)seq->sound, newmain);
	return 1;
}

static void lib_link_clipboard_restore(Main *newmain)
{
	/* update IDs stored in sequencer clipboard */
	BKE_sequencer_base_recursive_apply(&seqbase_clipboard, lib_link_seq_clipboard_cb, newmain);
}

/* called from kernel/blender.c */
/* used to link a file (without UI) to the current UI */
/* note that it assumes the old pointers in UI are still valid, so old Main is not freed */
void blo_lib_link_screen_restore(Main *newmain, bScreen *curscreen, Scene *curscene)
{
	wmWindow *win;
	wmWindowManager *wm;
	bScreen *sc;
	ScrArea *sa;
	
	/* first windowmanager */
	for (wm = newmain->wm.first; wm; wm = wm->id.next) {
		for (win= wm->windows.first; win; win= win->next) {
			win->screen = restore_pointer_by_name(newmain, (ID *)win->screen, USER_REAL);
			
			if (win->screen == NULL)
				win->screen = curscreen;
			
			win->screen->winid = win->winid;
		}
	}
	
	
	for (sc = newmain->screen.first; sc; sc = sc->id.next) {
		Scene *oldscene = sc->scene;
		
		sc->scene= restore_pointer_by_name(newmain, (ID *)sc->scene, USER_REAL);
		if (sc->scene == NULL)
			sc->scene = curscene;
		
		/* keep cursor location through undo */
		copy_v3_v3(sc->scene->cursor, oldscene->cursor);
		
		for (sa = sc->areabase.first; sa; sa = sa->next) {
			SpaceLink *sl;
			
			for (sl = sa->spacedata.first; sl; sl = sl->next) {
				if (sl->spacetype == SPACE_VIEW3D) {
					View3D *v3d = (View3D *)sl;
					BGpic *bgpic;
					ARegion *ar;
					
					if (v3d->scenelock)
						v3d->camera = NULL; /* always get from scene */
					else
						v3d->camera = restore_pointer_by_name(newmain, (ID *)v3d->camera, USER_REAL);
					if (v3d->camera == NULL)
						v3d->camera = sc->scene->camera;
					v3d->ob_centre = restore_pointer_by_name(newmain, (ID *)v3d->ob_centre, USER_REAL);
					
					for (bgpic= v3d->bgpicbase.first; bgpic; bgpic= bgpic->next) {
						if ((bgpic->ima = restore_pointer_by_name(newmain, (ID *)bgpic->ima, USER_IGNORE))) {
							id_us_plus((ID *)bgpic->ima);
						}
						if ((bgpic->clip = restore_pointer_by_name(newmain, (ID *)bgpic->clip, USER_IGNORE))) {
							id_us_plus((ID *)bgpic->clip);
						}
					}
					if (v3d->localvd) {
						/*Base *base;*/
						
						v3d->localvd->camera = sc->scene->camera;
						
						/* localview can become invalid during undo/redo steps, so we exit it when no could be found */
#if 0					/* XXX  regionlocalview ? */
						for (base= sc->scene->base.first; base; base= base->next) {
							if (base->lay & v3d->lay) break;
						}
						if (base==NULL) {
							v3d->lay= v3d->localvd->lay;
							v3d->layact= v3d->localvd->layact;
							MEM_freeN(v3d->localvd); 
							v3d->localvd= NULL;
						}
#endif
					}
					else if (v3d->scenelock) {
						v3d->lay = sc->scene->lay;
					}
					
					/* not very nice, but could help */
					if ((v3d->layact & v3d->lay) == 0) v3d->layact = v3d->lay;

					/* free render engines for now */
					for (ar = sa->regionbase.first; ar; ar = ar->next) {
						RegionView3D *rv3d= ar->regiondata;
						
						if (rv3d && rv3d->render_engine) {
							RE_engine_free(rv3d->render_engine);
							rv3d->render_engine = NULL;
						}
					}
				}
				else if (sl->spacetype == SPACE_IPO) {
					SpaceIpo *sipo = (SpaceIpo *)sl;
					bDopeSheet *ads = sipo->ads;
					
					if (ads) {
						ads->source = restore_pointer_by_name(newmain, (ID *)ads->source, USER_REAL);
						
						if (ads->filter_grp)
							ads->filter_grp = restore_pointer_by_name(newmain, (ID *)ads->filter_grp, USER_IGNORE);
					}
					
					/* force recalc of list of channels (i.e. includes calculating F-Curve colors)
					 * thus preventing the "black curves" problem post-undo
					 */
					sipo->flag |= SIPO_TEMP_NEEDCHANSYNC;
				}
				else if (sl->spacetype == SPACE_BUTS) {
					SpaceButs *sbuts = (SpaceButs *)sl;
					sbuts->pinid = restore_pointer_by_name(newmain, sbuts->pinid, USER_IGNORE);
					if (sbuts->pinid == NULL) {
						sbuts->flag &= ~SB_PIN_CONTEXT;
					}

					/* TODO: restore path pointers: T40046
					 * (complicated because this contains data pointers too, not just ID)*/
					MEM_SAFE_FREE(sbuts->path);
				}
				else if (sl->spacetype == SPACE_FILE) {
					SpaceFile *sfile = (SpaceFile *)sl;
					sfile->op = NULL;
					sfile->previews_timer = NULL;
				}
				else if (sl->spacetype == SPACE_ACTION) {
					SpaceAction *saction = (SpaceAction *)sl;
					
					saction->action = restore_pointer_by_name(newmain, (ID *)saction->action, USER_REAL);
					saction->ads.source = restore_pointer_by_name(newmain, (ID *)saction->ads.source, USER_REAL);
					
					if (saction->ads.filter_grp)
						saction->ads.filter_grp = restore_pointer_by_name(newmain, (ID *)saction->ads.filter_grp, USER_IGNORE);
						
					
					/* force recalc of list of channels, potentially updating the active action 
					 * while we're at it (as it can only be updated that way) [#28962] 
					 */
					saction->flag |= SACTION_TEMP_NEEDCHANSYNC;
				}
				else if (sl->spacetype == SPACE_IMAGE) {
					SpaceImage *sima = (SpaceImage *)sl;
					
					sima->image = restore_pointer_by_name(newmain, (ID *)sima->image, USER_REAL);
					
					/* this will be freed, not worth attempting to find same scene,
					 * since it gets initialized later */
					sima->iuser.scene = NULL;
					
					sima->scopes.waveform_1 = NULL;
					sima->scopes.waveform_2 = NULL;
					sima->scopes.waveform_3 = NULL;
					sima->scopes.vecscope = NULL;
					sima->scopes.ok = 0;
					
					/* NOTE: pre-2.5, this was local data not lib data, but now we need this as lib data
					 * so assume that here we're doing for undo only...
					 */
					sima->gpd = restore_pointer_by_name(newmain, (ID *)sima->gpd, USER_REAL);
					sima->mask_info.mask = restore_pointer_by_name(newmain, (ID *)sima->mask_info.mask, USER_REAL);
				}
				else if (sl->spacetype == SPACE_SEQ) {
					SpaceSeq *sseq = (SpaceSeq *)sl;
					
					/* NOTE: pre-2.5, this was local data not lib data, but now we need this as lib data
					 * so assume that here we're doing for undo only...
					 */
					sseq->gpd = restore_pointer_by_name(newmain, (ID *)sseq->gpd, USER_REAL);
				}
				else if (sl->spacetype == SPACE_NLA) {
					SpaceNla *snla = (SpaceNla *)sl;
					bDopeSheet *ads = snla->ads;
					
					if (ads) {
						ads->source = restore_pointer_by_name(newmain, (ID *)ads->source, USER_REAL);
						
						if (ads->filter_grp)
							ads->filter_grp = restore_pointer_by_name(newmain, (ID *)ads->filter_grp, USER_IGNORE);
					}
				}
				else if (sl->spacetype == SPACE_TEXT) {
					SpaceText *st = (SpaceText *)sl;
					
					st->text = restore_pointer_by_name(newmain, (ID *)st->text, USER_REAL);
					if (st->text == NULL) st->text = newmain->text.first;
				}
				else if (sl->spacetype == SPACE_SCRIPT) {
					SpaceScript *scpt = (SpaceScript *)sl;
					
					scpt->script = restore_pointer_by_name(newmain, (ID *)scpt->script, USER_REAL);
					
					/*sc->script = NULL; - 2.45 set to null, better re-run the script */
					if (scpt->script) {
						SCRIPT_SET_NULL(scpt->script);
					}
				}
				else if (sl->spacetype == SPACE_OUTLINER) {
					SpaceOops *so= (SpaceOops *)sl;
					
					so->search_tse.id = restore_pointer_by_name(newmain, so->search_tse.id, USER_IGNORE);
					
					if (so->treestore) {
						TreeStoreElem *tselem;
						BLI_mempool_iter iter;

						BLI_mempool_iternew(so->treestore, &iter);
						while ((tselem = BLI_mempool_iterstep(&iter))) {
							/* Do not try to restore pointers to drivers/sequence/etc., can crash in undo case! */
							if (TSE_IS_REAL_ID(tselem)) {
								tselem->id = restore_pointer_by_name(newmain, tselem->id, USER_IGNORE);
							}
							else {
								tselem->id = NULL;
							}
						}
						if (so->treehash) {
							/* rebuild hash table, because it depends on ids too */
							so->storeflag |= SO_TREESTORE_REBUILD;
						}
					}
				}
				else if (sl->spacetype == SPACE_NODE) {
					SpaceNode *snode= (SpaceNode *)sl;
					bNodeTreePath *path, *path_next;
					bNodeTree *ntree;
					
					/* node tree can be stored locally in id too, link this first */
					snode->id = restore_pointer_by_name(newmain, snode->id, USER_REAL);
					snode->from = restore_pointer_by_name(newmain, snode->from, USER_IGNORE);
					
					ntree = nodetree_from_id(snode->id);
					if (ntree)
						snode->nodetree = ntree;
					else
						snode->nodetree = restore_pointer_by_name(newmain, (ID*)snode->nodetree, USER_REAL);
					
					for (path = snode->treepath.first; path; path = path->next) {
						if (path == snode->treepath.first) {
							/* first nodetree in path is same as snode->nodetree */
							path->nodetree = snode->nodetree;
						}
						else
							path->nodetree= restore_pointer_by_name(newmain, (ID*)path->nodetree, USER_REAL);
						
						if (!path->nodetree)
							break;
					}
					
					/* remaining path entries are invalid, remove */
					for (; path; path = path_next) {
						path_next = path->next;
						
						BLI_remlink(&snode->treepath, path);
						MEM_freeN(path);
					}
					
					/* edittree is just the last in the path,
					 * set this directly since the path may have been shortened above */
					if (snode->treepath.last) {
						path = snode->treepath.last;
						snode->edittree = path->nodetree;
					}
					else
						snode->edittree = NULL;
				}
				else if (sl->spacetype == SPACE_CLIP) {
					SpaceClip *sclip = (SpaceClip *)sl;
					
					sclip->clip = restore_pointer_by_name(newmain, (ID *)sclip->clip, USER_REAL);
					sclip->mask_info.mask = restore_pointer_by_name(newmain, (ID *)sclip->mask_info.mask, USER_REAL);
					
					sclip->scopes.ok = 0;
				}
				else if (sl->spacetype == SPACE_LOGIC) {
					SpaceLogic *slogic = (SpaceLogic *)sl;
					
					slogic->gpd = restore_pointer_by_name(newmain, (ID *)slogic->gpd, USER_REAL);
				}
			}
		}
	}

	/* update IDs stored in all possible clipboards */
	lib_link_clipboard_restore(newmain);
}

static void direct_link_region(FileData *fd, ARegion *ar, int spacetype)
{
	Panel *pa;
	uiList *ui_list;

	link_list(fd, &ar->panels);

	for (pa = ar->panels.first; pa; pa = pa->next) {
		pa->paneltab = newdataadr(fd, pa->paneltab);
		pa->runtime_flag = 0;
		pa->activedata = NULL;
		pa->type = NULL;
	}

	link_list(fd, &ar->panels_category_active);

	link_list(fd, &ar->ui_lists);

	for (ui_list = ar->ui_lists.first; ui_list; ui_list = ui_list->next) {
		ui_list->type = NULL;
		ui_list->dyn_data = NULL;
		ui_list->properties = newdataadr(fd, ui_list->properties);
		IDP_DirectLinkGroup_OrFree(&ui_list->properties, (fd->flags & FD_FLAGS_SWITCH_ENDIAN), fd);
	}

	link_list(fd, &ar->ui_previews);

	if (spacetype == SPACE_EMPTY) {
		/* unkown space type, don't leak regiondata */
		ar->regiondata = NULL;
	}
	else {
		ar->regiondata = newdataadr(fd, ar->regiondata);
		if (ar->regiondata) {
			if (spacetype == SPACE_VIEW3D) {
				RegionView3D *rv3d = ar->regiondata;

				rv3d->localvd = newdataadr(fd, rv3d->localvd);
				rv3d->clipbb = newdataadr(fd, rv3d->clipbb);

				rv3d->depths = NULL;
				rv3d->gpuoffscreen = NULL;
				rv3d->render_engine = NULL;
				rv3d->sms = NULL;
				rv3d->smooth_timer = NULL;
				rv3d->compositor = NULL;
			}
		}
	}
	
	ar->v2d.tab_offset = NULL;
	ar->v2d.tab_num = 0;
	ar->v2d.tab_cur = 0;
	ar->v2d.sms = NULL;
	BLI_listbase_clear(&ar->panels_category);
	BLI_listbase_clear(&ar->handlers);
	BLI_listbase_clear(&ar->uiblocks);
	ar->headerstr = NULL;
	ar->swinid = 0;
	ar->type = NULL;
	ar->swap = 0;
	ar->do_draw = 0;
	ar->regiontimer = NULL;
	memset(&ar->drawrct, 0, sizeof(ar->drawrct));
}

/* for the saved 2.50 files without regiondata */
/* and as patch for 2.48 and older */
void blo_do_versions_view3d_split_250(View3D *v3d, ListBase *regions)
{
	ARegion *ar;
	
	for (ar = regions->first; ar; ar = ar->next) {
		if (ar->regiontype==RGN_TYPE_WINDOW && ar->regiondata==NULL) {
			RegionView3D *rv3d;
			
			rv3d = ar->regiondata = MEM_callocN(sizeof(RegionView3D), "region v3d patch");
			rv3d->persp = (char)v3d->persp;
			rv3d->view = (char)v3d->view;
			rv3d->dist = v3d->dist;
			copy_v3_v3(rv3d->ofs, v3d->ofs);
			copy_qt_qt(rv3d->viewquat, v3d->viewquat);
		}
	}
	
	/* this was not initialized correct always */
	if (v3d->twtype == 0)
		v3d->twtype = V3D_MANIP_TRANSLATE;
	if (v3d->gridsubdiv == 0)
		v3d->gridsubdiv = 10;
}

static bool direct_link_screen(FileData *fd, bScreen *sc)
{
	ScrArea *sa;
	ScrVert *sv;
	ScrEdge *se;
	bool wrong_id = false;
	
	link_list(fd, &(sc->vertbase));
	link_list(fd, &(sc->edgebase));
	link_list(fd, &(sc->areabase));
	sc->regionbase.first = sc->regionbase.last= NULL;
	sc->context = NULL;
	
	sc->mainwin = sc->subwinactive= 0;	/* indices */
	sc->swap = 0;

	/* edges */
	for (se = sc->edgebase.first; se; se = se->next) {
		se->v1 = newdataadr(fd, se->v1);
		se->v2 = newdataadr(fd, se->v2);
		if ((intptr_t)se->v1 > (intptr_t)se->v2) {
			sv = se->v1;
			se->v1 = se->v2;
			se->v2 = sv;
		}
		
		if (se->v1 == NULL) {
			printf("Error reading Screen %s... removing it.\n", sc->id.name+2);
			BLI_remlink(&sc->edgebase, se);
			wrong_id = true;
		}
	}
	
	/* areas */
	for (sa = sc->areabase.first; sa; sa = sa->next) {
		SpaceLink *sl;
		ARegion *ar;
		
		link_list(fd, &(sa->spacedata));
		link_list(fd, &(sa->regionbase));
		
		BLI_listbase_clear(&sa->handlers);
		sa->type = NULL;	/* spacetype callbacks */
		sa->region_active_win = -1;

		/* if we do not have the spacetype registered (game player), we cannot
		 * free it, so don't allocate any new memory for such spacetypes. */
		if (!BKE_spacetype_exists(sa->spacetype))
			sa->spacetype = SPACE_EMPTY;
		
		for (ar = sa->regionbase.first; ar; ar = ar->next)
			direct_link_region(fd, ar, sa->spacetype);
		
		/* accident can happen when read/save new file with older version */
		/* 2.50: we now always add spacedata for info */
		if (sa->spacedata.first==NULL) {
			SpaceInfo *sinfo= MEM_callocN(sizeof(SpaceInfo), "spaceinfo");
			sa->spacetype= sinfo->spacetype= SPACE_INFO;
			BLI_addtail(&sa->spacedata, sinfo);
		}
		/* add local view3d too */
		else if (sa->spacetype == SPACE_VIEW3D)
			blo_do_versions_view3d_split_250(sa->spacedata.first, &sa->regionbase);

		/* incase we set above */
		sa->butspacetype = sa->spacetype;

		for (sl = sa->spacedata.first; sl; sl = sl->next) {
			link_list(fd, &(sl->regionbase));

			/* if we do not have the spacetype registered (game player), we cannot
			 * free it, so don't allocate any new memory for such spacetypes. */
			if (!BKE_spacetype_exists(sl->spacetype))
				sl->spacetype = SPACE_EMPTY;

			for (ar = sl->regionbase.first; ar; ar = ar->next)
				direct_link_region(fd, ar, sl->spacetype);
			
			if (sl->spacetype == SPACE_VIEW3D) {
				View3D *v3d= (View3D*) sl;
				BGpic *bgpic;
				
				v3d->flag |= V3D_INVALID_BACKBUF;
				
				link_list(fd, &v3d->bgpicbase);
				
				/* should be do_versions except this doesnt fit well there */
				if (v3d->bgpic) {
					bgpic = newdataadr(fd, v3d->bgpic);
					BLI_addtail(&v3d->bgpicbase, bgpic);
					v3d->bgpic = NULL;
				}
			
				for (bgpic = v3d->bgpicbase.first; bgpic; bgpic = bgpic->next)
					bgpic->iuser.ok = 1;
				
				if (v3d->gpd) {
					v3d->gpd = newdataadr(fd, v3d->gpd);
					direct_link_gpencil(fd, v3d->gpd);
				}
				v3d->localvd = newdataadr(fd, v3d->localvd);
				BLI_listbase_clear(&v3d->afterdraw_transp);
				BLI_listbase_clear(&v3d->afterdraw_xray);
				BLI_listbase_clear(&v3d->afterdraw_xraytransp);
				v3d->properties_storage = NULL;
				v3d->defmaterial = NULL;
				
				/* render can be quite heavy, set to solid on load */
				if (v3d->drawtype == OB_RENDER)
					v3d->drawtype = OB_SOLID;

				if (v3d->fx_settings.dof)
					v3d->fx_settings.dof = newdataadr(fd, v3d->fx_settings.dof);
				if (v3d->fx_settings.ssao)
					v3d->fx_settings.ssao = newdataadr(fd, v3d->fx_settings.ssao);
				
				blo_do_versions_view3d_split_250(v3d, &sl->regionbase);
			}
			else if (sl->spacetype == SPACE_IPO) {
				SpaceIpo *sipo = (SpaceIpo *)sl;
				
				sipo->ads = newdataadr(fd, sipo->ads);
				BLI_listbase_clear(&sipo->ghostCurves);
			}
			else if (sl->spacetype == SPACE_NLA) {
				SpaceNla *snla = (SpaceNla *)sl;
				
				snla->ads = newdataadr(fd, snla->ads);
			}
			else if (sl->spacetype == SPACE_OUTLINER) {
				SpaceOops *soops = (SpaceOops *) sl;
				
				/* use newdataadr_no_us and do not free old memory avoiding double
				 * frees and use of freed memory. this could happen because of a
				 * bug fixed in revision 58959 where the treestore memory address
				 * was not unique */
				TreeStore *ts = newdataadr_no_us(fd, soops->treestore);
				soops->treestore = NULL;
				if (ts) {
					TreeStoreElem *elems = newdataadr_no_us(fd, ts->data);
					
					soops->treestore = BLI_mempool_create(sizeof(TreeStoreElem), ts->usedelem,
					                                      512, BLI_MEMPOOL_ALLOW_ITER);
					if (ts->usedelem && elems) {
						int i;
						for (i = 0; i < ts->usedelem; i++) {
							TreeStoreElem *new_elem = BLI_mempool_alloc(soops->treestore);
							*new_elem = elems[i];
						}
					}
					/* we only saved what was used */
					soops->storeflag |= SO_TREESTORE_CLEANUP;	// at first draw
				}
				soops->treehash = NULL;
				soops->tree.first = soops->tree.last= NULL;
			}
			else if (sl->spacetype == SPACE_IMAGE) {
				SpaceImage *sima = (SpaceImage *)sl;
				
				sima->cumap = newdataadr(fd, sima->cumap);
				if (sima->cumap)
					direct_link_curvemapping(fd, sima->cumap);
				
				sima->iuser.scene = NULL;
				sima->iuser.ok = 1;
				sima->scopes.waveform_1 = NULL;
				sima->scopes.waveform_2 = NULL;
				sima->scopes.waveform_3 = NULL;
				sima->scopes.vecscope = NULL;
				sima->scopes.ok = 0;
				
				/* WARNING: gpencil data is no longer stored directly in sima after 2.5 
				 * so sacrifice a few old files for now to avoid crashes with new files!
				 * committed: r28002 */
#if 0
				sima->gpd = newdataadr(fd, sima->gpd);
				if (sima->gpd)
					direct_link_gpencil(fd, sima->gpd);
#endif
			}
			else if (sl->spacetype == SPACE_NODE) {
				SpaceNode *snode = (SpaceNode *)sl;
				
				if (snode->gpd) {
					snode->gpd = newdataadr(fd, snode->gpd);
					direct_link_gpencil(fd, snode->gpd);
				}
				
				link_list(fd, &snode->treepath);
				snode->edittree = NULL;
				snode->iofsd = NULL;
				BLI_listbase_clear(&snode->linkdrag);
			}
			else if (sl->spacetype == SPACE_TEXT) {
				SpaceText *st= (SpaceText *)sl;
				
				st->drawcache = NULL;
				st->scroll_accum[0] = 0.0f;
				st->scroll_accum[1] = 0.0f;
			}
			else if (sl->spacetype == SPACE_TIME) {
				SpaceTime *stime = (SpaceTime *)sl;
				BLI_listbase_clear(&stime->caches);
			}
			else if (sl->spacetype == SPACE_LOGIC) {
				SpaceLogic *slogic = (SpaceLogic *)sl;
				
				/* XXX: this is new stuff, which shouldn't be directly linking to gpd... */
				if (slogic->gpd) {
					slogic->gpd = newdataadr(fd, slogic->gpd);
					direct_link_gpencil(fd, slogic->gpd);
				}
			}
			else if (sl->spacetype == SPACE_SEQ) {
				SpaceSeq *sseq = (SpaceSeq *)sl;
				
				/* grease pencil data is not a direct data and can't be linked from direct_link*
				 * functions, it should be linked from lib_link* functions instead
				 *
				 * otherwise it'll lead to lost grease data on open because it'll likely be
				 * read from file after all other users of grease pencil and newdataadr would
				 * simple return NULL here (sergey)
				 */
#if 0
				if (sseq->gpd) {
					sseq->gpd = newdataadr(fd, sseq->gpd);
					direct_link_gpencil(fd, sseq->gpd);
				}
#endif
				sseq->scopes.reference_ibuf = NULL;
				sseq->scopes.zebra_ibuf = NULL;
				sseq->scopes.waveform_ibuf = NULL;
				sseq->scopes.sep_waveform_ibuf = NULL;
				sseq->scopes.vector_ibuf = NULL;
				sseq->scopes.histogram_ibuf = NULL;

			}
			else if (sl->spacetype == SPACE_BUTS) {
				SpaceButs *sbuts = (SpaceButs *)sl;
				
				sbuts->path= NULL;
				sbuts->texuser= NULL;
				sbuts->mainbo = sbuts->mainb;
				sbuts->mainbuser = sbuts->mainb;
			}
			else if (sl->spacetype == SPACE_CONSOLE) {
				SpaceConsole *sconsole = (SpaceConsole *)sl;
				ConsoleLine *cl, *cl_next;
				
				link_list(fd, &sconsole->scrollback);
				link_list(fd, &sconsole->history);
				
				//for (cl= sconsole->scrollback.first; cl; cl= cl->next)
				//	cl->line= newdataadr(fd, cl->line);
				
				/* comma expressions, (e.g. expr1, expr2, expr3) evaluate each expression,
				 * from left to right.  the right-most expression sets the result of the comma
				 * expression as a whole*/
				for (cl = sconsole->history.first; cl; cl = cl_next) {
					cl_next = cl->next;
					cl->line = newdataadr(fd, cl->line);
					if (cl->line) {
						/* the allocted length is not written, so reset here */
						cl->len_alloc = cl->len + 1;
					}
					else {
						BLI_remlink(&sconsole->history, cl);
						MEM_freeN(cl);
					}
				}
			}
			else if (sl->spacetype == SPACE_FILE) {
				SpaceFile *sfile = (SpaceFile *)sl;
				
				/* this sort of info is probably irrelevant for reloading...
				 * plus, it isn't saved to files yet!
				 */
				sfile->folders_prev = sfile->folders_next = NULL;
				sfile->files = NULL;
				sfile->layout = NULL;
				sfile->op = NULL;
				sfile->previews_timer = NULL;
				sfile->params = newdataadr(fd, sfile->params);
			}
			else if (sl->spacetype == SPACE_CLIP) {
				SpaceClip *sclip = (SpaceClip *)sl;
				
				sclip->scopes.track_search = NULL;
				sclip->scopes.track_preview = NULL;
				sclip->scopes.ok = 0;
			}
		}
		
		BLI_listbase_clear(&sa->actionzones);
		
		sa->v1 = newdataadr(fd, sa->v1);
		sa->v2 = newdataadr(fd, sa->v2);
		sa->v3 = newdataadr(fd, sa->v3);
		sa->v4 = newdataadr(fd, sa->v4);
	}
	
	return wrong_id;
}

/* ********** READ LIBRARY *************** */


static void direct_link_library(FileData *fd, Library *lib, Main *main)
{
	Main *newmain;
	
	/* check if the library was already read */
	for (newmain = fd->mainlist->first; newmain; newmain = newmain->next) {
		if (newmain->curlib) {
			if (BLI_path_cmp(newmain->curlib->filepath, lib->filepath) == 0) {
				blo_reportf_wrap(fd->reports, RPT_WARNING,
				                 TIP_("Library '%s', '%s' had multiple instances, save and reload!"),
				                 lib->name, lib->filepath);
				
				change_idid_adr(fd->mainlist, fd, lib, newmain->curlib);
/*				change_idid_adr_fd(fd, lib, newmain->curlib); */
				
				BLI_remlink(&main->library, lib);
				MEM_freeN(lib);
				
				
				return;
			}
		}
	}
	/* make sure we have full path in lib->filepath */
	BLI_strncpy(lib->filepath, lib->name, sizeof(lib->name));
	BLI_cleanup_path(fd->relabase, lib->filepath);
	
//	printf("direct_link_library: name %s\n", lib->name);
//	printf("direct_link_library: filepath %s\n", lib->filepath);
	
	lib->packedfile = direct_link_packedfile(fd, lib->packedfile);
	
	/* new main */
	newmain = BKE_main_new();
	BLI_addtail(fd->mainlist, newmain);
	newmain->curlib = lib;
	
	lib->parent = NULL;
}

static void lib_link_library(FileData *UNUSED(fd), Main *main)
{
	Library *lib;
	for (lib = main->library.first; lib; lib = lib->id.next) {
		id_us_ensure_real(&lib->id);
	}
}

/* Always call this once you have loaded new library data to set the relative paths correctly in relation to the blend file */
static void fix_relpaths_library(const char *basepath, Main *main)
{
	Library *lib;
	/* BLO_read_from_memory uses a blank filename */
	if (basepath == NULL || basepath[0] == '\0') {
		for (lib = main->library.first; lib; lib= lib->id.next) {
			/* when loading a linked lib into a file which has not been saved,
			 * there is nothing we can be relative to, so instead we need to make
			 * it absolute. This can happen when appending an object with a relative
			 * link into an unsaved blend file. See [#27405].
			 * The remap relative option will make it relative again on save - campbell */
			if (BLI_path_is_rel(lib->name)) {
				BLI_strncpy(lib->name, lib->filepath, sizeof(lib->name));
			}
		}
	}
	else {
		for (lib = main->library.first; lib; lib = lib->id.next) {
			/* Libraries store both relative and abs paths, recreate relative paths,
			 * relative to the blend file since indirectly linked libs will be relative to their direct linked library */
			if (BLI_path_is_rel(lib->name)) {  /* if this is relative to begin with? */
				BLI_strncpy(lib->name, lib->filepath, sizeof(lib->name));
				BLI_path_rel(lib->name, basepath);
			}
		}
	}
}

/* ************ READ SPEAKER ***************** */

static void lib_link_speaker(FileData *fd, Main *main)
{
	Speaker *spk;
	
	for (spk = main->speaker.first; spk; spk = spk->id.next) {
		if (spk->id.tag & LIB_TAG_NEED_LINK) {
			lib_link_animdata(fd, &spk->id, spk->adt);
			
			spk->sound = newlibadr_us(fd, spk->id.lib, spk->sound);
			spk->id.tag &= ~LIB_TAG_NEED_LINK;
		}
	}
}

static void direct_link_speaker(FileData *fd, Speaker *spk)
{
	spk->adt = newdataadr(fd, spk->adt);
	direct_link_animdata(fd, spk->adt);

#if 0
	spk->sound = newdataadr(fd, spk->sound);
	direct_link_sound(fd, spk->sound);
#endif
}

/* ************** READ SOUND ******************* */

static void direct_link_sound(FileData *fd, bSound *sound)
{
	sound->handle = NULL;
	sound->playback_handle = NULL;

	/* versioning stuff, if there was a cache, then we enable caching: */
	if (sound->cache) {
		sound->flags |= SOUND_FLAGS_CACHING;
		sound->cache = NULL;
	}

	if (fd->soundmap) {
		sound->waveform = newsoundadr(fd, sound->waveform);
	}	
	else {
		sound->waveform = NULL;
	}
		
	if (sound->spinlock) {
		sound->spinlock = MEM_mallocN(sizeof(SpinLock), "sound_spinlock");
		BLI_spin_init(sound->spinlock);
	}
	/* clear waveform loading flag */
	sound->flags &= ~SOUND_FLAGS_WAVEFORM_LOADING;

	sound->packedfile = direct_link_packedfile(fd, sound->packedfile);
	sound->newpackedfile = direct_link_packedfile(fd, sound->newpackedfile);
}

static void lib_link_sound(FileData *fd, Main *main)
{
	bSound *sound;
	
	for (sound = main->sound.first; sound; sound = sound->id.next) {
		if (sound->id.tag & LIB_TAG_NEED_LINK) {
			sound->id.tag &= ~LIB_TAG_NEED_LINK;
			sound->ipo = newlibadr_us(fd, sound->id.lib, sound->ipo); // XXX deprecated - old animation system
			
			BKE_sound_load(main, sound);
		}
	}
}
/* ***************** READ GROUP *************** */

static void direct_link_group(FileData *fd, Group *group)
{
	link_list(fd, &group->gobject);

	group->preview = direct_link_preview_image(fd, group->preview);
}

static void lib_link_group(FileData *fd, Main *main)
{
	Group *group;
	GroupObject *go;
	bool add_us;
	
	for (group = main->group.first; group; group = group->id.next) {
		if (group->id.tag & LIB_TAG_NEED_LINK) {
			group->id.tag &= ~LIB_TAG_NEED_LINK;
			
			add_us = false;
			
			for (go = group->gobject.first; go; go = go->next) {
				go->ob= newlibadr(fd, group->id.lib, go->ob);
				if (go->ob) {
					go->ob->flag |= OB_FROMGROUP;
					/* if group has an object, it increments user... */
					add_us = true;
					id_us_ensure_real(&go->ob->id);
				}
			}
			if (add_us) {
				id_us_ensure_real(&group->id);
			}
			BKE_group_object_unlink(group, NULL, NULL, NULL);	/* removes NULL entries */
		}
	}
}

/* ***************** READ MOVIECLIP *************** */

static void direct_link_movieReconstruction(FileData *fd, MovieTrackingReconstruction *reconstruction)
{
	reconstruction->cameras = newdataadr(fd, reconstruction->cameras);
}

static void direct_link_movieTracks(FileData *fd, ListBase *tracksbase)
{
	MovieTrackingTrack *track;
	
	link_list(fd, tracksbase);
	
	for (track = tracksbase->first; track; track = track->next) {
		track->markers = newdataadr(fd, track->markers);
	}
}

static void direct_link_moviePlaneTracks(FileData *fd, ListBase *plane_tracks_base)
{
	MovieTrackingPlaneTrack *plane_track;

	link_list(fd, plane_tracks_base);

	for (plane_track = plane_tracks_base->first;
	     plane_track;
	     plane_track = plane_track->next)
	{
		int i;

		plane_track->point_tracks = newdataadr(fd, plane_track->point_tracks);
		test_pointer_array(fd, (void**)&plane_track->point_tracks);
		for (i = 0; i < plane_track->point_tracksnr; i++) {
			plane_track->point_tracks[i] = newdataadr(fd, plane_track->point_tracks[i]);
		}

		plane_track->markers = newdataadr(fd, plane_track->markers);
	}
}

static void direct_link_movieclip(FileData *fd, MovieClip *clip)
{
	MovieTracking *tracking = &clip->tracking;
	MovieTrackingObject *object;

	clip->adt= newdataadr(fd, clip->adt);

	if (fd->movieclipmap) clip->cache = newmclipadr(fd, clip->cache);
	else clip->cache = NULL;

	if (fd->movieclipmap) clip->tracking.camera.intrinsics = newmclipadr(fd, clip->tracking.camera.intrinsics);
	else clip->tracking.camera.intrinsics = NULL;

	direct_link_movieTracks(fd, &tracking->tracks);
	direct_link_moviePlaneTracks(fd, &tracking->plane_tracks);
	direct_link_movieReconstruction(fd, &tracking->reconstruction);

	clip->tracking.act_track = newdataadr(fd, clip->tracking.act_track);
	clip->tracking.act_plane_track = newdataadr(fd, clip->tracking.act_plane_track);

	clip->anim = NULL;
	clip->tracking_context = NULL;
	clip->tracking.stats = NULL;

	clip->tracking.stabilization.ok = 0;
	clip->tracking.stabilization.rot_track = newdataadr(fd, clip->tracking.stabilization.rot_track);

	clip->tracking.dopesheet.ok = 0;
	BLI_listbase_clear(&clip->tracking.dopesheet.channels);
	BLI_listbase_clear(&clip->tracking.dopesheet.coverage_segments);

	link_list(fd, &tracking->objects);
	
	for (object = tracking->objects.first; object; object = object->next) {
		direct_link_movieTracks(fd, &object->tracks);
		direct_link_moviePlaneTracks(fd, &object->plane_tracks);
		direct_link_movieReconstruction(fd, &object->reconstruction);
	}
}

static void lib_link_movieTracks(FileData *fd, MovieClip *clip, ListBase *tracksbase)
{
	MovieTrackingTrack *track;

	for (track = tracksbase->first; track; track = track->next) {
		track->gpd = newlibadr_us(fd, clip->id.lib, track->gpd);
	}
}

static void lib_link_moviePlaneTracks(FileData *fd, MovieClip *clip, ListBase *tracksbase)
{
	MovieTrackingPlaneTrack *plane_track;

	for (plane_track = tracksbase->first; plane_track; plane_track = plane_track->next) {
		plane_track->image = newlibadr_us(fd, clip->id.lib, plane_track->image);
	}
}

static void lib_link_movieclip(FileData *fd, Main *main)
{
	MovieClip *clip;
	
	for (clip = main->movieclip.first; clip; clip = clip->id.next) {
		if (clip->id.tag & LIB_TAG_NEED_LINK) {
			MovieTracking *tracking = &clip->tracking;
			MovieTrackingObject *object;

			lib_link_animdata(fd, &clip->id, clip->adt);
			
			clip->gpd = newlibadr_us(fd, clip->id.lib, clip->gpd);
			
			lib_link_movieTracks(fd, clip, &tracking->tracks);
			lib_link_moviePlaneTracks(fd, clip, &tracking->plane_tracks);

			for (object = tracking->objects.first; object; object = object->next) {
				lib_link_movieTracks(fd, clip, &object->tracks);
			}

			clip->id.tag &= ~LIB_TAG_NEED_LINK;
		}
	}
}

/* ***************** READ MOVIECLIP *************** */

static void direct_link_mask(FileData *fd, Mask *mask)
{
	MaskLayer *masklay;

	mask->adt = newdataadr(fd, mask->adt);

	link_list(fd, &mask->masklayers);

	for (masklay = mask->masklayers.first; masklay; masklay = masklay->next) {
		MaskSpline *spline;
		MaskLayerShape *masklay_shape;

		link_list(fd, &masklay->splines);

		for (spline = masklay->splines.first; spline; spline = spline->next) {
			int i;

			spline->points = newdataadr(fd, spline->points);

			for (i = 0; i < spline->tot_point; i++) {
				MaskSplinePoint *point = &spline->points[i];

				if (point->tot_uw)
					point->uw = newdataadr(fd, point->uw);
			}
		}

		link_list(fd, &masklay->splines_shapes);

		for (masklay_shape = masklay->splines_shapes.first; masklay_shape; masklay_shape = masklay_shape->next) {
			masklay_shape->data = newdataadr(fd, masklay_shape->data);

			if (masklay_shape->tot_vert) {
				if (fd->flags & FD_FLAGS_SWITCH_ENDIAN) {
					BLI_endian_switch_float_array(masklay_shape->data,
					                              masklay_shape->tot_vert * sizeof(float) * MASK_OBJECT_SHAPE_ELEM_SIZE);

				}
			}
		}

		masklay->act_spline = newdataadr(fd, masklay->act_spline);
		masklay->act_point = newdataadr(fd, masklay->act_point);
	}
}

static void lib_link_mask_parent(FileData *fd, Mask *mask, MaskParent *parent)
{
	parent->id = newlibadr_us(fd, mask->id.lib, parent->id);
}

static void lib_link_mask(FileData *fd, Main *main)
{
	Mask *mask;

	mask = main->mask.first;
	while (mask) {
		if (mask->id.tag & LIB_TAG_NEED_LINK) {
			MaskLayer *masklay;

			lib_link_animdata(fd, &mask->id, mask->adt);

			for (masklay = mask->masklayers.first; masklay; masklay = masklay->next) {
				MaskSpline *spline;

				spline = masklay->splines.first;
				while (spline) {
					int i;

					for (i = 0; i < spline->tot_point; i++) {
						MaskSplinePoint *point = &spline->points[i];

						lib_link_mask_parent(fd, mask, &point->parent);
					}

					lib_link_mask_parent(fd, mask, &spline->parent);

					spline = spline->next;
				}
			}

			mask->id.tag &= ~LIB_TAG_NEED_LINK;
		}
		mask = mask->id.next;
	}
}

/* ************ READ LINE STYLE ***************** */

static void lib_link_linestyle(FileData *fd, Main *main)
{
	FreestyleLineStyle *linestyle;
	LineStyleModifier *m;
	MTex *mtex;
	int a;

	linestyle = main->linestyle.first;
	while (linestyle) {
		if (linestyle->id.tag & LIB_TAG_NEED_LINK) {
			linestyle->id.tag &= ~LIB_TAG_NEED_LINK;

			IDP_LibLinkProperty(linestyle->id.properties, (fd->flags & FD_FLAGS_SWITCH_ENDIAN), fd);
			lib_link_animdata(fd, &linestyle->id, linestyle->adt);
			for (m = linestyle->color_modifiers.first; m; m = m->next) {
				switch (m->type) {
				case LS_MODIFIER_DISTANCE_FROM_OBJECT:
					{
						LineStyleColorModifier_DistanceFromObject *cm = (LineStyleColorModifier_DistanceFromObject *)m;
						cm->target = newlibadr(fd, linestyle->id.lib, cm->target);
					}
					break;
				}
			}
			for (m = linestyle->alpha_modifiers.first; m; m = m->next) {
				switch (m->type) {
				case LS_MODIFIER_DISTANCE_FROM_OBJECT:
					{
						LineStyleAlphaModifier_DistanceFromObject *am = (LineStyleAlphaModifier_DistanceFromObject *)m;
						am->target = newlibadr(fd, linestyle->id.lib, am->target);
					}
					break;
				}
			}
			for (m = linestyle->thickness_modifiers.first; m; m = m->next) {
				switch (m->type) {
				case LS_MODIFIER_DISTANCE_FROM_OBJECT:
					{
						LineStyleThicknessModifier_DistanceFromObject *tm = (LineStyleThicknessModifier_DistanceFromObject *)m;
						tm->target = newlibadr(fd, linestyle->id.lib, tm->target);
					}
					break;
				}
			}
			for (a=0; a < MAX_MTEX; a++) {
				mtex = linestyle->mtex[a];
				if (mtex) {
					mtex->tex = newlibadr_us(fd, linestyle->id.lib, mtex->tex);
					mtex->object = newlibadr(fd, linestyle->id.lib, mtex->object);
				}
			}
			if (linestyle->nodetree) {
				lib_link_ntree(fd, &linestyle->id, linestyle->nodetree);
				linestyle->nodetree->id.lib = linestyle->id.lib;
			}
		}
		linestyle = linestyle->id.next;
	}
}

static void direct_link_linestyle_color_modifier(FileData *fd, LineStyleModifier *modifier)
{
	switch (modifier->type) {
	case LS_MODIFIER_ALONG_STROKE:
		{
			LineStyleColorModifier_AlongStroke *m = (LineStyleColorModifier_AlongStroke *)modifier;
			m->color_ramp = newdataadr(fd, m->color_ramp);
		}
		break;
	case LS_MODIFIER_DISTANCE_FROM_CAMERA:
		{
			LineStyleColorModifier_DistanceFromCamera *m = (LineStyleColorModifier_DistanceFromCamera *)modifier;
			m->color_ramp = newdataadr(fd, m->color_ramp);
		}
		break;
	case LS_MODIFIER_DISTANCE_FROM_OBJECT:
		{
			LineStyleColorModifier_DistanceFromObject *m = (LineStyleColorModifier_DistanceFromObject *)modifier;
			m->color_ramp = newdataadr(fd, m->color_ramp);
		}
		break;
	case LS_MODIFIER_MATERIAL:
		{
			LineStyleColorModifier_Material *m = (LineStyleColorModifier_Material *)modifier;
			m->color_ramp = newdataadr(fd, m->color_ramp);
		}
		break;
	case LS_MODIFIER_TANGENT:
		{
			LineStyleColorModifier_Tangent *m = (LineStyleColorModifier_Tangent *)modifier;
			m->color_ramp = newdataadr(fd, m->color_ramp);
		}
		break;
	case LS_MODIFIER_NOISE:
		{
			LineStyleColorModifier_Noise *m = (LineStyleColorModifier_Noise *)modifier;
			m->color_ramp = newdataadr(fd, m->color_ramp);
		}
		break;
	case LS_MODIFIER_CREASE_ANGLE:
		{
			LineStyleColorModifier_CreaseAngle *m = (LineStyleColorModifier_CreaseAngle *)modifier;
			m->color_ramp = newdataadr(fd, m->color_ramp);
		}
		break;
	case LS_MODIFIER_CURVATURE_3D:
		{
			LineStyleColorModifier_Curvature_3D *m = (LineStyleColorModifier_Curvature_3D *)modifier;
			m->color_ramp = newdataadr(fd, m->color_ramp);
		}
		break;
	}
}

static void direct_link_linestyle_alpha_modifier(FileData *fd, LineStyleModifier *modifier)
{
	switch (modifier->type) {
	case LS_MODIFIER_ALONG_STROKE:
		{
			LineStyleAlphaModifier_AlongStroke *m = (LineStyleAlphaModifier_AlongStroke *)modifier;
			m->curve = newdataadr(fd, m->curve);
			direct_link_curvemapping(fd, m->curve);
		}
		break;
	case LS_MODIFIER_DISTANCE_FROM_CAMERA:
		{
			LineStyleAlphaModifier_DistanceFromCamera *m = (LineStyleAlphaModifier_DistanceFromCamera *)modifier;
			m->curve = newdataadr(fd, m->curve);
			direct_link_curvemapping(fd, m->curve);
		}
		break;
	case LS_MODIFIER_DISTANCE_FROM_OBJECT:
		{
			LineStyleAlphaModifier_DistanceFromObject *m = (LineStyleAlphaModifier_DistanceFromObject *)modifier;
			m->curve = newdataadr(fd, m->curve);
			direct_link_curvemapping(fd, m->curve);
		}
		break;
	case LS_MODIFIER_MATERIAL:
		{
			LineStyleAlphaModifier_Material *m = (LineStyleAlphaModifier_Material *)modifier;
			m->curve = newdataadr(fd, m->curve);
			direct_link_curvemapping(fd, m->curve);
		}
		break;
	case LS_MODIFIER_TANGENT:
		{
			LineStyleAlphaModifier_Tangent *m = (LineStyleAlphaModifier_Tangent *)modifier;
			m->curve = newdataadr(fd, m->curve);
			direct_link_curvemapping(fd, m->curve);
		}
		break;
	case LS_MODIFIER_NOISE:
		{
			LineStyleAlphaModifier_Noise *m = (LineStyleAlphaModifier_Noise *)modifier;
			m->curve = newdataadr(fd, m->curve);
			direct_link_curvemapping(fd, m->curve);
		}
		break;
	case LS_MODIFIER_CREASE_ANGLE:
		{
			LineStyleAlphaModifier_CreaseAngle *m = (LineStyleAlphaModifier_CreaseAngle *)modifier;
			m->curve = newdataadr(fd, m->curve);
			direct_link_curvemapping(fd, m->curve);
		}
		break;
	case LS_MODIFIER_CURVATURE_3D:
		{
			LineStyleAlphaModifier_Curvature_3D *m = (LineStyleAlphaModifier_Curvature_3D *)modifier;
			m->curve = newdataadr(fd, m->curve);
			direct_link_curvemapping(fd, m->curve);
		}
		break;
	}
}

static void direct_link_linestyle_thickness_modifier(FileData *fd, LineStyleModifier *modifier)
{
	switch (modifier->type) {
	case LS_MODIFIER_ALONG_STROKE:
		{
			LineStyleThicknessModifier_AlongStroke *m = (LineStyleThicknessModifier_AlongStroke *)modifier;
			m->curve = newdataadr(fd, m->curve);
			direct_link_curvemapping(fd, m->curve);
		}
		break;
	case LS_MODIFIER_DISTANCE_FROM_CAMERA:
		{
			LineStyleThicknessModifier_DistanceFromCamera *m = (LineStyleThicknessModifier_DistanceFromCamera *)modifier;
			m->curve = newdataadr(fd, m->curve);
			direct_link_curvemapping(fd, m->curve);
		}
		break;
	case LS_MODIFIER_DISTANCE_FROM_OBJECT:
		{
			LineStyleThicknessModifier_DistanceFromObject *m = (LineStyleThicknessModifier_DistanceFromObject *)modifier;
			m->curve = newdataadr(fd, m->curve);
			direct_link_curvemapping(fd, m->curve);
		}
		break;
	case LS_MODIFIER_MATERIAL:
		{
			LineStyleThicknessModifier_Material *m = (LineStyleThicknessModifier_Material *)modifier;
			m->curve = newdataadr(fd, m->curve);
			direct_link_curvemapping(fd, m->curve);
		}
		break;
	case LS_MODIFIER_TANGENT:
		{
			LineStyleThicknessModifier_Tangent *m = (LineStyleThicknessModifier_Tangent *)modifier;
			m->curve = newdataadr(fd, m->curve);
			direct_link_curvemapping(fd, m->curve);
		}
		break;
	case LS_MODIFIER_CREASE_ANGLE:
		{
			LineStyleThicknessModifier_CreaseAngle *m = (LineStyleThicknessModifier_CreaseAngle *)modifier;
			m->curve = newdataadr(fd, m->curve);
			direct_link_curvemapping(fd, m->curve);
		}
		break;
	case LS_MODIFIER_CURVATURE_3D:
		{
			LineStyleThicknessModifier_Curvature_3D *m = (LineStyleThicknessModifier_Curvature_3D *)modifier;
			m->curve = newdataadr(fd, m->curve);
			direct_link_curvemapping(fd, m->curve);
		}
		break;
	}
}

static void direct_link_linestyle_geometry_modifier(FileData *UNUSED(fd), LineStyleModifier *UNUSED(modifier))
{
}

static void direct_link_linestyle(FileData *fd, FreestyleLineStyle *linestyle)
{
	int a;
	LineStyleModifier *modifier;

	linestyle->adt= newdataadr(fd, linestyle->adt);
	direct_link_animdata(fd, linestyle->adt);
	link_list(fd, &linestyle->color_modifiers);
	for (modifier = linestyle->color_modifiers.first; modifier; modifier = modifier->next)
		direct_link_linestyle_color_modifier(fd, modifier);
	link_list(fd, &linestyle->alpha_modifiers);
	for (modifier = linestyle->alpha_modifiers.first; modifier; modifier = modifier->next)
		direct_link_linestyle_alpha_modifier(fd, modifier);
	link_list(fd, &linestyle->thickness_modifiers);
	for (modifier = linestyle->thickness_modifiers.first; modifier; modifier = modifier->next)
		direct_link_linestyle_thickness_modifier(fd, modifier);
	link_list(fd, &linestyle->geometry_modifiers);
	for (modifier = linestyle->geometry_modifiers.first; modifier; modifier = modifier->next)
		direct_link_linestyle_geometry_modifier(fd, modifier);
	for (a = 0; a < MAX_MTEX; a++) {
		linestyle->mtex[a] = newdataadr(fd, linestyle->mtex[a]);
	}
	linestyle->nodetree = newdataadr(fd, linestyle->nodetree);
	if (linestyle->nodetree) {
		direct_link_id(fd, &linestyle->nodetree->id);
		direct_link_nodetree(fd, linestyle->nodetree);
	}
}

/* ************** GENERAL & MAIN ******************** */


static const char *dataname(short id_code)
{
	switch (id_code) {
		case ID_OB: return "Data from OB";
		case ID_ME: return "Data from ME";
		case ID_IP: return "Data from IP";
		case ID_SCE: return "Data from SCE";
		case ID_MA: return "Data from MA";
		case ID_TE: return "Data from TE";
		case ID_CU: return "Data from CU";
		case ID_GR: return "Data from GR";
		case ID_AR: return "Data from AR";
		case ID_AC: return "Data from AC";
		case ID_LI: return "Data from LI";
		case ID_MB: return "Data from MB";
		case ID_IM: return "Data from IM";
		case ID_LT: return "Data from LT";
		case ID_LA: return "Data from LA";
		case ID_CA: return "Data from CA";
		case ID_KE: return "Data from KE";
		case ID_WO: return "Data from WO";
		case ID_SCR: return "Data from SCR";
		case ID_VF: return "Data from VF";
		case ID_TXT	: return "Data from TXT";
		case ID_SPK: return "Data from SPK";
		case ID_SO: return "Data from SO";
		case ID_NT: return "Data from NT";
		case ID_BR: return "Data from BR";
		case ID_PA: return "Data from PA";
		case ID_PAL: return "Data from PAL";
		case ID_PC: return "Data from PCRV";
		case ID_GD: return "Data from GD";
		case ID_WM: return "Data from WM";
		case ID_MC: return "Data from MC";
		case ID_MSK: return "Data from MSK";
		case ID_LS: return "Data from LS";
	}
	return "Data from Lib Block";
	
}

static BHead *read_data_into_oldnewmap(FileData *fd, BHead *bhead, const char *allocname)
{
	bhead = blo_nextbhead(fd, bhead);
	
	while (bhead && bhead->code==DATA) {
		void *data;
#if 0
		/* XXX DUMB DEBUGGING OPTION TO GIVE NAMES for guarded malloc errors */
		short *sp = fd->filesdna->structs[bhead->SDNAnr];
		char *tmp = malloc(100);
		allocname = fd->filesdna->types[ sp[0] ];
		strcpy(tmp, allocname);
		data = read_struct(fd, bhead, tmp);
#else
		data = read_struct(fd, bhead, allocname);
#endif
		
		if (data) {
			oldnewmap_insert(fd->datamap, bhead->old, data, 0);
		}
		
		bhead = blo_nextbhead(fd, bhead);
	}

	qsort(fd->datamap->entries, fd->datamap->nentries, sizeof(OldNew), verg_oldnewmap);
	fd->datamap->sorted = 1;
	
	return bhead;
}

static BHead *read_libblock(FileData *fd, Main *main, BHead *bhead, int flag, ID **r_id)
{
	/* this routine reads a libblock and its direct data. Use link functions to connect it all
	 */
	ID *id;
	ListBase *lb;
	const char *allocname;
	bool wrong_id = false;

	/* In undo case, most libs and linked data should be kept as is from previous state (see BLO_read_from_memfile).
	 * However, some needed by the snapshot being read may have been removed in previous one, and would go missing.
	 * This leads e.g. to desappearing objects in some undo/redo case, see T34446.
     * That means we have to carefully check whether current lib or libdata already exits in old main, if it does
     * we merely copy it over into new main area, otherwise we have to do a full read of that bhead... */
	if (fd->memfile && ELEM(bhead->code, ID_LI, ID_ID)) {
		const char *idname = bhead_id_name(fd, bhead);

		/* printf("Checking %s...\n", idname); */

		if (bhead->code == ID_LI) {
			Main *libmain = fd->old_mainlist->first;
			/* Skip oldmain itself... */
			for (libmain = libmain->next; libmain; libmain = libmain->next) {
				/* printf("... against %s: ", libmain->curlib ? libmain->curlib->id.name : "<NULL>"); */
				if (libmain->curlib && STREQ(idname, libmain->curlib->id.name)) {
					Main *oldmain = fd->old_mainlist->first;
					/* printf("FOUND!\n"); */
					/* In case of a library, we need to re-add its main to fd->mainlist, because if we have later
					 * a missing ID_ID, we need to get the correct lib it is linked to!
					 * Order is crucial, we cannot bulk-add it in BLO_read_from_memfile() like it used to be... */
					BLI_remlink(fd->old_mainlist, libmain);
					BLI_remlink_safe(&oldmain->library, libmain->curlib);
					BLI_addtail(fd->mainlist, libmain);
					BLI_addtail(&main->library, libmain->curlib);

					if (r_id) {
						*r_id = NULL;  /* Just in case... */
					}
					return blo_nextbhead(fd, bhead);
				}
				/* printf("nothing...\n"); */
			}
		}
		else {
			/* printf("... in %s (%s): ", main->curlib ? main->curlib->id.name : "<NULL>", main->curlib ? main->curlib->name : "<NULL>"); */
			if ((id = BKE_libblock_find_name_ex(main, GS(idname), idname + 2))) {
				/* printf("FOUND!\n"); */
				/* Even though we found our linked ID, there is no guarantee its address is still the same... */
				if (id != bhead->old) {
					oldnewmap_insert(fd->libmap, bhead->old, id, GS(id->name));
				}

				/* No need to do anything else for ID_ID, it's assumed already present in its lib's main... */
				if (r_id) {
					*r_id = NULL;  /* Just in case... */
				}
				return blo_nextbhead(fd, bhead);
			}
			/* printf("nothing...\n"); */
		}
	}

	/* read libblock */
	id = read_struct(fd, bhead, "lib block");

	if (id) {
		const short idcode = (bhead->code == ID_ID) ? GS(id->name) : bhead->code;
		/* do after read_struct, for dna reconstruct */
		lb = which_libbase(main, idcode);
		if (lb) {
			oldnewmap_insert(fd->libmap, bhead->old, id, bhead->code);	/* for ID_ID check */
			BLI_addtail(lb, id);
		}
		else {
			/* unknown ID type */
			printf("%s: unknown id code '%c%c'\n", __func__, (idcode & 0xff), (idcode >> 8));
			MEM_freeN(id);
			id = NULL;
		}
	}

	if (r_id)
		*r_id = id;
	if (!id)
		return blo_nextbhead(fd, bhead);
	
	id->tag = flag | LIB_TAG_NEED_LINK;
	id->lib = main->curlib;
	id->us = ID_FAKE_USERS(id);
	id->icon_id = 0;
	
	/* this case cannot be direct_linked: it's just the ID part */
	if (bhead->code == ID_ID) {
		return blo_nextbhead(fd, bhead);
	}
	
	/* need a name for the mallocN, just for debugging and sane prints on leaks */
	allocname = dataname(GS(id->name));
	
	/* read all data into fd->datamap */
	bhead = read_data_into_oldnewmap(fd, bhead, allocname);
	
	/* init pointers direct data */
	direct_link_id(fd, id);
	
	switch (GS(id->name)) {
		case ID_WM:
			direct_link_windowmanager(fd, (wmWindowManager *)id);
			break;
		case ID_SCR:
			wrong_id = direct_link_screen(fd, (bScreen *)id);
			break;
		case ID_SCE:
			direct_link_scene(fd, (Scene *)id);
			break;
		case ID_OB:
			direct_link_object(fd, (Object *)id);
			break;
		case ID_ME:
			direct_link_mesh(fd, (Mesh *)id);
			break;
		case ID_CU:
			direct_link_curve(fd, (Curve *)id);
			break;
		case ID_MB:
			direct_link_mball(fd, (MetaBall *)id);
			break;
		case ID_MA:
			direct_link_material(fd, (Material *)id);
			break;
		case ID_TE:
			direct_link_texture(fd, (Tex *)id);
			break;
		case ID_IM:
			direct_link_image(fd, (Image *)id);
			break;
		case ID_LA:
			direct_link_lamp(fd, (Lamp *)id);
			break;
		case ID_VF:
			direct_link_vfont(fd, (VFont *)id);
			break;
		case ID_TXT:
			direct_link_text(fd, (Text *)id);
			break;
		case ID_IP:
			direct_link_ipo(fd, (Ipo *)id);
			break;
		case ID_KE:
			direct_link_key(fd, (Key *)id);
			break;
		case ID_LT:
			direct_link_latt(fd, (Lattice *)id);
			break;
		case ID_WO:
			direct_link_world(fd, (World *)id);
			break;
		case ID_LI:
			direct_link_library(fd, (Library *)id, main);
			break;
		case ID_CA:
			direct_link_camera(fd, (Camera *)id);
			break;
		case ID_SPK:
			direct_link_speaker(fd, (Speaker *)id);
			break;
		case ID_SO:
			direct_link_sound(fd, (bSound *)id);
			break;
		case ID_GR:
			direct_link_group(fd, (Group *)id);
			break;
		case ID_AR:
			direct_link_armature(fd, (bArmature*)id);
			break;
		case ID_AC:
			direct_link_action(fd, (bAction*)id);
			break;
		case ID_NT:
			direct_link_nodetree(fd, (bNodeTree*)id);
			break;
		case ID_BR:
			direct_link_brush(fd, (Brush*)id);
			break;
		case ID_PA:
			direct_link_particlesettings(fd, (ParticleSettings*)id);
			break;
		case ID_GD:
			direct_link_gpencil(fd, (bGPdata *)id);
			break;
		case ID_MC:
			direct_link_movieclip(fd, (MovieClip *)id);
			break;
		case ID_MSK:
			direct_link_mask(fd, (Mask *)id);
			break;
		case ID_LS:
			direct_link_linestyle(fd, (FreestyleLineStyle *)id);
			break;
		case ID_PAL:
			direct_link_palette(fd, (Palette *)id);
			break;
		case ID_PC:
			direct_link_paint_curve(fd, (PaintCurve *)id);
			break;
	}
	
	oldnewmap_free_unused(fd->datamap);
	oldnewmap_clear(fd->datamap);
	
	if (wrong_id) {
		BKE_libblock_free(main, id);
	}
	
	return (bhead);
}

/* note, this has to be kept for reading older files... */
/* also version info is written here */
static BHead *read_global(BlendFileData *bfd, FileData *fd, BHead *bhead)
{
	FileGlobal *fg = read_struct(fd, bhead, "Global");
	
	/* copy to bfd handle */
	bfd->main->subversionfile = fg->subversion;
	bfd->main->minversionfile = fg->minversion;
	bfd->main->minsubversionfile = fg->minsubversion;
	bfd->main->build_commit_timestamp = fg->build_commit_timestamp;
	BLI_strncpy(bfd->main->build_hash, fg->build_hash, sizeof(bfd->main->build_hash));
	
	bfd->fileflags = fg->fileflags;
	bfd->globalf = fg->globalf;
	BLI_strncpy(bfd->filename, fg->filename, sizeof(bfd->filename));
	
	/* error in 2.65 and older: main->name was not set if you save from startup (not after loading file) */
	if (bfd->filename[0] == 0) {
		if (fd->fileversion < 265 || (fd->fileversion == 265 && fg->subversion < 1))
			if ((G.fileflags & G_FILE_RECOVER)==0)
				BLI_strncpy(bfd->filename, bfd->main->name, sizeof(bfd->filename));
		
		/* early 2.50 version patch - filename not in FileGlobal struct at all */
		if (fd->fileversion <= 250)
			BLI_strncpy(bfd->filename, bfd->main->name, sizeof(bfd->filename));
	}
	
	if (G.fileflags & G_FILE_RECOVER)
		BLI_strncpy(fd->relabase, fg->filename, sizeof(fd->relabase));
	
	bfd->curscreen = fg->curscreen;
	bfd->curscene = fg->curscene;
	
	MEM_freeN(fg);
	
	fd->globalf = bfd->globalf;
	fd->fileflags = bfd->fileflags;
	
	return blo_nextbhead(fd, bhead);
}

/* note, this has to be kept for reading older files... */
static void link_global(FileData *fd, BlendFileData *bfd)
{
	bfd->curscreen = newlibadr(fd, NULL, bfd->curscreen);
	bfd->curscene = newlibadr(fd, NULL, bfd->curscene);
	// this happens in files older than 2.35
	if (bfd->curscene == NULL) {
		if (bfd->curscreen) bfd->curscene = bfd->curscreen->scene;
	}
}

static void convert_tface_mt(FileData *fd, Main *main)
{
	Main *gmain;
	
	/* this is a delayed do_version (so it can create new materials) */
	if (main->versionfile < 259 || (main->versionfile == 259 && main->subversionfile < 3)) {
		//XXX hack, material.c uses G.main all over the place, instead of main
		// temporarily set G.main to the current main
		gmain = G.main;
		G.main = main;
		
		if (!(do_version_tface(main))) {
			BKE_report(fd->reports, RPT_WARNING, "Texface conversion problem (see error in console)");
		}
		
		//XXX hack, material.c uses G.main allover the place, instead of main
		G.main = gmain;
	}
}

/* initialize userdef with non-UI dependency stuff */
/* other initializers (such as theme color defaults) go to resources.c */
static void do_versions_userdef(FileData *fd, BlendFileData *bfd)
{
	Main *bmain = bfd->main;
	UserDef *user = bfd->user;
	
	if (user == NULL) return;
	
	if (MAIN_VERSION_OLDER(bmain, 266, 4)) {
		bTheme *btheme;
		
		/* themes for Node and Sequence editor were not using grid color, but back. we copy this over then */
		for (btheme = user->themes.first; btheme; btheme = btheme->next) {
			copy_v4_v4_char(btheme->tnode.grid, btheme->tnode.back);
			copy_v4_v4_char(btheme->tseq.grid, btheme->tseq.back);
		}
	}

	if (!DNA_struct_elem_find(fd->filesdna, "UserDef", "WalkNavigation", "walk_navigation")) {
		user->walk_navigation.mouse_speed = 1.0f;
		user->walk_navigation.walk_speed = 2.5f;       /* m/s */
		user->walk_navigation.walk_speed_factor = 5.0f;
		user->walk_navigation.view_height =  1.6f;   /* m */
		user->walk_navigation.jump_height = 0.4f;      /* m */
		user->walk_navigation.teleport_time = 0.2f; /* s */
	}
}

static void do_versions(FileData *fd, Library *lib, Main *main)
{
	/* WATCH IT!!!: pointers from libdata have not been converted */
	
	if (G.debug & G_DEBUG) {
		char build_commit_datetime[32];
		time_t temp_time = main->build_commit_timestamp;
		struct tm *tm = (temp_time) ? gmtime(&temp_time) : NULL;
		if (LIKELY(tm)) {
			strftime(build_commit_datetime, sizeof(build_commit_datetime), "%Y-%m-%d %H:%M", tm);
		}
		else {
			BLI_strncpy(build_commit_datetime, "unknown", sizeof(build_commit_datetime));
		}

		printf("read file %s\n  Version %d sub %d date %s hash %s\n",
		       fd->relabase, main->versionfile, main->subversionfile,
		       build_commit_datetime, main->build_hash);
	}
	
	blo_do_versions_pre250(fd, lib, main);
	blo_do_versions_250(fd, lib, main);
	blo_do_versions_260(fd, lib, main);
	blo_do_versions_270(fd, lib, main);

	/* WATCH IT!!!: pointers from libdata have not been converted yet here! */
	/* WATCH IT 2!: Userdef struct init see do_versions_userdef() above! */

	/* don't forget to set version number in BKE_blender.h! */
}

#if 0 // XXX: disabled for now... we still don't have this in the right place in the loading code for it to work
static void do_versions_after_linking(FileData *fd, Library *lib, Main *main)
{
	/* old Animation System (using IPO's) needs to be converted to the new Animato system */
	if (main->versionfile < 250)
		do_versions_ipos_to_animato(main);
}
#endif

static void lib_link_all(FileData *fd, Main *main)
{
	oldnewmap_sort(fd);
	
	/* No load UI for undo memfiles */
	if (fd->memfile == NULL) {
		lib_link_windowmanager(fd, main);
	}
	/* DO NOT skip screens here, 3Dview may contains pointers to other ID data (like bgpic)! See T41411. */
	lib_link_screen(fd, main);
	lib_link_scene(fd, main);
	lib_link_object(fd, main);
	lib_link_curve(fd, main);
	lib_link_mball(fd, main);
	lib_link_material(fd, main);
	lib_link_texture(fd, main);
	lib_link_image(fd, main);
	lib_link_ipo(fd, main);		// XXX deprecated... still needs to be maintained for version patches still
	lib_link_key(fd, main);
	lib_link_world(fd, main);
	lib_link_lamp(fd, main);
	lib_link_latt(fd, main);
	lib_link_text(fd, main);
	lib_link_camera(fd, main);
	lib_link_speaker(fd, main);
	lib_link_sound(fd, main);
	lib_link_group(fd, main);
	lib_link_armature(fd, main);
	lib_link_action(fd, main);
	lib_link_vfont(fd, main);
	lib_link_nodetree(fd, main);	/* has to be done after scene/materials, this will verify group nodes */
	lib_link_brush(fd, main);
	lib_link_palette(fd, main);
	lib_link_paint_curve(fd, main);
	lib_link_particlesettings(fd, main);
	lib_link_movieclip(fd, main);
	lib_link_mask(fd, main);
	lib_link_linestyle(fd, main);
	lib_link_gpencil(fd, main);

	lib_link_mesh(fd, main);		/* as last: tpage images with users at zero */
	
	lib_link_library(fd, main);		/* only init users */
}

static void direct_link_keymapitem(FileData *fd, wmKeyMapItem *kmi)
{
	kmi->properties = newdataadr(fd, kmi->properties);
	IDP_DirectLinkGroup_OrFree(&kmi->properties, (fd->flags & FD_FLAGS_SWITCH_ENDIAN), fd);
	kmi->ptr = NULL;
	kmi->flag &= ~KMI_UPDATE;
}

static BHead *read_userdef(BlendFileData *bfd, FileData *fd, BHead *bhead)
{
	UserDef *user;
	wmKeyMap *keymap;
	wmKeyMapItem *kmi;
	wmKeyMapDiffItem *kmdi;
	bAddon *addon;
	
	bfd->user = user= read_struct(fd, bhead, "user def");
	
	/* User struct has separate do-version handling */
	user->versionfile = bfd->main->versionfile;
	user->subversionfile = bfd->main->subversionfile;
	
	/* read all data into fd->datamap */
	bhead = read_data_into_oldnewmap(fd, bhead, "user def");
	
	if (user->keymaps.first) {
		/* backwards compatibility */
		user->user_keymaps= user->keymaps;
		user->keymaps.first= user->keymaps.last= NULL;
	}
	
	link_list(fd, &user->themes);
	link_list(fd, &user->user_keymaps);
	link_list(fd, &user->addons);
	link_list(fd, &user->autoexec_paths);

	for (keymap=user->user_keymaps.first; keymap; keymap=keymap->next) {
		keymap->modal_items= NULL;
		keymap->poll = NULL;
		keymap->flag &= ~KEYMAP_UPDATE;
		
		link_list(fd, &keymap->diff_items);
		link_list(fd, &keymap->items);
		
		for (kmdi=keymap->diff_items.first; kmdi; kmdi=kmdi->next) {
			kmdi->remove_item= newdataadr(fd, kmdi->remove_item);
			kmdi->add_item= newdataadr(fd, kmdi->add_item);
			
			if (kmdi->remove_item)
				direct_link_keymapitem(fd, kmdi->remove_item);
			if (kmdi->add_item)
				direct_link_keymapitem(fd, kmdi->add_item);
		}
		
		for (kmi=keymap->items.first; kmi; kmi=kmi->next)
			direct_link_keymapitem(fd, kmi);
	}

	for (addon = user->addons.first; addon; addon = addon->next) {
		addon->prop = newdataadr(fd, addon->prop);
		IDP_DirectLinkGroup_OrFree(&addon->prop, (fd->flags & FD_FLAGS_SWITCH_ENDIAN), fd);
	}

	// XXX
	user->uifonts.first = user->uifonts.last= NULL;
	
	link_list(fd, &user->uistyles);
	
	/* free fd->datamap again */
	oldnewmap_free_unused(fd->datamap);
	oldnewmap_clear(fd->datamap);
	
	return bhead;
}

static void fix_fracture_image_hack(Main* main)
{
	Object *ob;

	for (ob = main->object.first; ob; ob = ob->id.next) {
		FractureModifierData *fmd = (FractureModifierData*)modifiers_findByType(ob, eModifierType_Fracture);
		if (fmd && fmd->dm_group) {
			fmd->refresh_images = true;
			fmd->refresh = true;
		}
	}
}

BlendFileData *blo_read_file_internal(FileData *fd, const char *filepath)
{
	BHead *bhead = blo_firstbhead(fd);
	BlendFileData *bfd;
	ListBase mainlist = {NULL, NULL};
	
	bfd = MEM_callocN(sizeof(BlendFileData), "blendfiledata");
	bfd->main = BKE_main_new();
	BLI_addtail(&mainlist, bfd->main);
	fd->mainlist = &mainlist;
	
	bfd->main->versionfile = fd->fileversion;
	
	bfd->type = BLENFILETYPE_BLEND;
	BLI_strncpy(bfd->main->name, filepath, sizeof(bfd->main->name));

	if (G.background) {
		/* We only read & store .blend thumbnail in background mode
		 * (because we cannot re-generate it, no OpenGL available).
		 */
		const int *data = read_file_thumbnail(fd);

		if (data) {
			const size_t sz = BLEN_THUMB_MEMSIZE(data[0], data[1]);
			bfd->main->blen_thumb = MEM_mallocN(sz, __func__);

			BLI_assert((sz - sizeof(*bfd->main->blen_thumb)) ==
			           (BLEN_THUMB_MEMSIZE_FILE(data[0], data[1]) - (sizeof(*data) * 2)));
			bfd->main->blen_thumb->width = data[0];
			bfd->main->blen_thumb->height = data[1];
			memcpy(bfd->main->blen_thumb->rect, &data[2], sz - sizeof(*bfd->main->blen_thumb));
		}
	}

	while (bhead) {
		switch (bhead->code) {
		case DATA:
		case DNA1:
		case TEST: /* used as preview since 2.5x */
		case REND:
			bhead = blo_nextbhead(fd, bhead);
			break;
		case GLOB:
			bhead = read_global(bfd, fd, bhead);
			break;
		case USER:
			bhead = read_userdef(bfd, fd, bhead);
			break;
		case ENDB:
			bhead = NULL;
			break;
		
		case ID_ID:
			/* Always adds to the most recently loaded ID_LI block, see direct_link_library.
			 * This is part of the file format definition. */
			bhead = read_libblock(fd, mainlist.last, bhead, LIB_TAG_READ | LIB_TAG_EXTERN, NULL);
			break;
			
			/* in 2.50+ files, the file identifier for screens is patched, forward compatibility */
		case ID_SCRN:
			bhead->code = ID_SCR;
			/* deliberate pass on to default */
		default:
			bhead = read_libblock(fd, bfd->main, bhead, LIB_TAG_LOCAL, NULL);
		}
	}
	
	/* do before read_libraries, but skip undo case */
	if (fd->memfile == NULL) {
		do_versions(fd, NULL, bfd->main);
		do_versions_userdef(fd, bfd);
	}
	
	read_libraries(fd, &mainlist);
	
	blo_join_main(&mainlist);
	
	lib_link_all(fd, bfd->main);

	fix_fracture_image_hack(bfd->main);

	//do_versions_after_linking(fd, NULL, bfd->main); // XXX: not here (or even in this function at all)! this causes crashes on many files - Aligorith (July 04, 2010)
	lib_verify_nodetree(bfd->main, true);
	fix_relpaths_library(fd->relabase, bfd->main); /* make all relative paths, relative to the open blend file */
	
	link_global(fd, bfd);	/* as last */
	
	fd->mainlist = NULL;  /* Safety, this is local variable, shall not be used afterward. */

	return bfd;
}

/* ************* APPEND LIBRARY ************** */

struct BHeadSort {
	BHead *bhead;
	void *old;
};

static int verg_bheadsort(const void *v1, const void *v2)
{
	const struct BHeadSort *x1=v1, *x2=v2;
	
	if (x1->old > x2->old) return 1;
	else if (x1->old < x2->old) return -1;
	return 0;
}

static void sort_bhead_old_map(FileData *fd)
{
	BHead *bhead;
	struct BHeadSort *bhs;
	int tot = 0;
	
	for (bhead = blo_firstbhead(fd); bhead; bhead = blo_nextbhead(fd, bhead))
		tot++;
	
	fd->tot_bheadmap = tot;
	if (tot == 0) return;
	
	bhs = fd->bheadmap = MEM_mallocN(tot * sizeof(struct BHeadSort), "BHeadSort");
	
	for (bhead = blo_firstbhead(fd); bhead; bhead = blo_nextbhead(fd, bhead), bhs++) {
		bhs->bhead = bhead;
		bhs->old = bhead->old;
	}
	
	qsort(fd->bheadmap, tot, sizeof(struct BHeadSort), verg_bheadsort);
}

static BHead *find_previous_lib(FileData *fd, BHead *bhead)
{
	/* skip library datablocks in undo, see comment in read_libblock */
	if (fd->memfile)
		return NULL;

	for (; bhead; bhead = blo_prevbhead(fd, bhead)) {
		if (bhead->code == ID_LI)
			break;
	}

	return bhead;
}

static BHead *find_bhead(FileData *fd, void *old)
{
#if 0
	BHead *bhead;
#endif
	struct BHeadSort *bhs, bhs_s;
	
	if (!old)
		return NULL;

	if (fd->bheadmap == NULL)
		sort_bhead_old_map(fd);
	
	bhs_s.old = old;
	bhs = bsearch(&bhs_s, fd->bheadmap, fd->tot_bheadmap, sizeof(struct BHeadSort), verg_bheadsort);

	if (bhs)
		return bhs->bhead;
	
#if 0
	for (bhead = blo_firstbhead(fd); bhead; bhead= blo_nextbhead(fd, bhead)) {
		if (bhead->old == old)
			return bhead;
	}
#endif

	return NULL;
}

static BHead *find_bhead_from_code_name(FileData *fd, const short idcode, const char *name)
{
#ifdef USE_GHASH_BHEAD

	char idname_full[MAX_ID_NAME];

	*((short *)idname_full) = idcode;
	BLI_strncpy(idname_full + 2, name, sizeof(idname_full) - 2);

	return BLI_ghash_lookup(fd->bhead_idname_hash, idname_full);

#else
	BHead *bhead;

	for (bhead = blo_firstbhead(fd); bhead; bhead = blo_nextbhead(fd, bhead)) {
		if (bhead->code == idcode) {
			const char *idname_test = bhead_id_name(fd, bhead);
			if (STREQ(idname_test + 2, name)) {
				return bhead;
			}
		}
		else if (bhead->code == ENDB) {
			break;
		}
	}

	return NULL;
#endif
}

static BHead *find_bhead_from_idname(FileData *fd, const char *idname)
{
#ifdef USE_GHASH_BHEAD
	return BLI_ghash_lookup(fd->bhead_idname_hash, idname);
#else
	return find_bhead_from_code_name(fd, GS(idname), idname + 2);
#endif
}

static ID *is_yet_read(FileData *fd, Main *mainvar, BHead *bhead)
{
	const char *idname= bhead_id_name(fd, bhead);
	/* which_libbase can be NULL, intentionally not using idname+2 */
	return BLI_findstring(which_libbase(mainvar, GS(idname)), idname, offsetof(ID, name));
}

static void expand_doit_library(void *fdhandle, Main *mainvar, void *old)
{
	BHead *bhead;
	FileData *fd = fdhandle;
	ID *id;
	
	bhead = find_bhead(fd, old);
	if (bhead) {
		/* from another library? */
		if (bhead->code == ID_ID) {
			BHead *bheadlib= find_previous_lib(fd, bhead);
			
			if (bheadlib) {
				Library *lib = read_struct(fd, bheadlib, "Library");
				Main *ptr = blo_find_main(fd, lib->name, fd->relabase);
				
				if (ptr->curlib == NULL) {
					const char *idname= bhead_id_name(fd, bhead);
					
					blo_reportf_wrap(fd->reports, RPT_WARNING, TIP_("LIB: Data refers to main .blend file: '%s' from %s"),
					                 idname, mainvar->curlib->filepath);
					return;
				}
				else
					id = is_yet_read(fd, ptr, bhead);
				
				if (id == NULL) {
					read_libblock(fd, ptr, bhead, LIB_TAG_READ | LIB_TAG_INDIRECT, NULL);
					// commented because this can print way too much
					// if (G.debug & G_DEBUG) printf("expand_doit: other lib %s\n", lib->name);
					
					/* for outliner dependency only */
					ptr->curlib->parent = mainvar->curlib;
				}
				else {
					/* The line below was commented by Ton (I assume), when Hos did the merge from the orange branch. rev 6568
					 * This line is NEEDED, the case is that you have 3 blend files...
					 * user.blend, lib.blend and lib_indirect.blend - if user.blend already references a "tree" from
					 * lib_indirect.blend but lib.blend does too, linking in a Scene or Group from lib.blend can result in an
					 * empty without the dupli group referenced. Once you save and reload the group would appear. - Campbell */
					/* This crashes files, must look further into it */
					
					/* Update: the issue is that in file reading, the oldnewmap is OK, but for existing data, it has to be
					 * inserted in the map to be found! */
					
					/* Update: previously it was checking for id->tag & LIB_TAG_PRE_EXISTING, however that
					 * does not affect file reading. For file reading we may need to insert it into the libmap as well,
					 * because you might have two files indirectly linking the same datablock, and in that case
					 * we need this in the libmap for the fd of both those files.
					 *
					 * The crash that this check avoided earlier was because bhead->code wasn't properly passed in, making
					 * change_idid_adr not detect the mapping was for an ID_ID datablock. */
					oldnewmap_insert(fd->libmap, bhead->old, id, bhead->code);
					change_idid_adr_fd(fd, bhead->old, id);
					
					// commented because this can print way too much
					// if (G.debug & G_DEBUG) printf("expand_doit: already linked: %s lib: %s\n", id->name, lib->name);
				}
				
				MEM_freeN(lib);
			}
		}
		else {
			id = is_yet_read(fd, mainvar, bhead);
			if (id == NULL) {
				read_libblock(fd, mainvar, bhead, LIB_TAG_TESTIND, NULL);
			}
			else {
				/* this is actually only needed on UI call? when ID was already read before, and another append
				 * happens which invokes same ID... in that case the lookup table needs this entry */
				oldnewmap_insert(fd->libmap, bhead->old, id, bhead->code);
				// commented because this can print way too much
				// if (G.debug & G_DEBUG) printf("expand: already read %s\n", id->name);
			}
		}
	}
}

static BLOExpandDoitCallback expand_doit;

// XXX deprecated - old animation system
static void expand_ipo(FileData *fd, Main *mainvar, Ipo *ipo)
{
	IpoCurve *icu;
	for (icu = ipo->curve.first; icu; icu = icu->next) {
		if (icu->driver)
			expand_doit(fd, mainvar, icu->driver->ob);
	}
}

// XXX deprecated - old animation system
static void expand_constraint_channels(FileData *fd, Main *mainvar, ListBase *chanbase)
{
	bConstraintChannel *chan;
	for (chan = chanbase->first; chan; chan = chan->next) {
		expand_doit(fd, mainvar, chan->ipo);
	}
}

static void expand_fmodifiers(FileData *fd, Main *mainvar, ListBase *list)
{
	FModifier *fcm;
	
	for (fcm = list->first; fcm; fcm = fcm->next) {
		/* library data for specific F-Modifier types */
		switch (fcm->type) {
			case FMODIFIER_TYPE_PYTHON:
			{
				FMod_Python *data = (FMod_Python *)fcm->data;
				
				expand_doit(fd, mainvar, data->script);

				break;
			}
		}
	}
}

static void expand_fcurves(FileData *fd, Main *mainvar, ListBase *list)
{
	FCurve *fcu;
	
	for (fcu = list->first; fcu; fcu = fcu->next) {
		/* Driver targets if there is a driver */
		if (fcu->driver) {
			ChannelDriver *driver = fcu->driver;
			DriverVar *dvar;
			
			for (dvar = driver->variables.first; dvar; dvar = dvar->next) {
				DRIVER_TARGETS_LOOPER(dvar) 
				{
					// TODO: only expand those that are going to get used?
					expand_doit(fd, mainvar, dtar->id);
				}
				DRIVER_TARGETS_LOOPER_END
			}
		}
		
		/* F-Curve Modifiers */
		expand_fmodifiers(fd, mainvar, &fcu->modifiers);
	}
}

static void expand_action(FileData *fd, Main *mainvar, bAction *act)
{
	bActionChannel *chan;
	
	// XXX deprecated - old animation system --------------
	for (chan=act->chanbase.first; chan; chan=chan->next) {
		expand_doit(fd, mainvar, chan->ipo);
		expand_constraint_channels(fd, mainvar, &chan->constraintChannels);
	}
	// ---------------------------------------------------
	
	/* F-Curves in Action */
	expand_fcurves(fd, mainvar, &act->curves);
}

static void expand_keyingsets(FileData *fd, Main *mainvar, ListBase *list)
{
	KeyingSet *ks;
	KS_Path *ksp;
	
	/* expand the ID-pointers in KeyingSets's paths */
	for (ks = list->first; ks; ks = ks->next) {
		for (ksp = ks->paths.first; ksp; ksp = ksp->next) {
			expand_doit(fd, mainvar, ksp->id);
		}
	}
}

static void expand_animdata_nlastrips(FileData *fd, Main *mainvar, ListBase *list)
{
	NlaStrip *strip;
	
	for (strip= list->first; strip; strip= strip->next) {
		/* check child strips */
		expand_animdata_nlastrips(fd, mainvar, &strip->strips);
		
		/* check F-Curves */
		expand_fcurves(fd, mainvar, &strip->fcurves);
		
		/* check F-Modifiers */
		expand_fmodifiers(fd, mainvar, &strip->modifiers);
		
		/* relink referenced action */
		expand_doit(fd, mainvar, strip->act);
	}
}

static void expand_animdata(FileData *fd, Main *mainvar, AnimData *adt)
{
	NlaTrack *nlt;
	
	/* own action */
	expand_doit(fd, mainvar, adt->action);
	expand_doit(fd, mainvar, adt->tmpact);
	
	/* drivers - assume that these F-Curves have driver data to be in this list... */
	expand_fcurves(fd, mainvar, &adt->drivers);
	
	/* nla-data - referenced actions */
	for (nlt = adt->nla_tracks.first; nlt; nlt = nlt->next) 
		expand_animdata_nlastrips(fd, mainvar, &nlt->strips);
}	

static void expand_particlesettings(FileData *fd, Main *mainvar, ParticleSettings *part)
{
	int a;
	
	expand_doit(fd, mainvar, part->dup_ob);
	expand_doit(fd, mainvar, part->dup_group);
	expand_doit(fd, mainvar, part->eff_group);
	expand_doit(fd, mainvar, part->bb_ob);
	
	if (part->adt)
		expand_animdata(fd, mainvar, part->adt);
	
	for (a = 0; a < MAX_MTEX; a++) {
		if (part->mtex[a]) {
			expand_doit(fd, mainvar, part->mtex[a]->tex);
			expand_doit(fd, mainvar, part->mtex[a]->object);
		}
	}
}

static void expand_group(FileData *fd, Main *mainvar, Group *group)
{
	GroupObject *go;
	
	for (go = group->gobject.first; go; go = go->next) {
		expand_doit(fd, mainvar, go->ob);
	}
}

static void expand_key(FileData *fd, Main *mainvar, Key *key)
{
	expand_doit(fd, mainvar, key->ipo); // XXX deprecated - old animation system
	
	if (key->adt)
		expand_animdata(fd, mainvar, key->adt);
}

static void expand_nodetree(FileData *fd, Main *mainvar, bNodeTree *ntree)
{
	bNode *node;
	
	if (ntree->adt)
		expand_animdata(fd, mainvar, ntree->adt);
		
	if (ntree->gpd)
		expand_doit(fd, mainvar, ntree->gpd);
	
	for (node = ntree->nodes.first; node; node = node->next) {
		if (node->id && node->type != CMP_NODE_R_LAYERS)
			expand_doit(fd, mainvar, node->id);
	}

}

static void expand_texture(FileData *fd, Main *mainvar, Tex *tex)
{
	expand_doit(fd, mainvar, tex->ima);
	expand_doit(fd, mainvar, tex->ipo); // XXX deprecated - old animation system
	
	if (tex->adt)
		expand_animdata(fd, mainvar, tex->adt);
	
	if (tex->nodetree)
		expand_nodetree(fd, mainvar, tex->nodetree);
}

static void expand_brush(FileData *fd, Main *mainvar, Brush *brush)
{
	expand_doit(fd, mainvar, brush->mtex.tex);
	expand_doit(fd, mainvar, brush->mask_mtex.tex);
	expand_doit(fd, mainvar, brush->clone.image);
	expand_doit(fd, mainvar, brush->paint_curve);
}

static void expand_material(FileData *fd, Main *mainvar, Material *ma)
{
	int a;
	
	for (a = 0; a < MAX_MTEX; a++) {
		if (ma->mtex[a]) {
			expand_doit(fd, mainvar, ma->mtex[a]->tex);
			expand_doit(fd, mainvar, ma->mtex[a]->object);
		}
	}
	
	expand_doit(fd, mainvar, ma->ipo); // XXX deprecated - old animation system
	
	if (ma->adt)
		expand_animdata(fd, mainvar, ma->adt);
	
	if (ma->nodetree)
		expand_nodetree(fd, mainvar, ma->nodetree);
	
	if (ma->group)
		expand_doit(fd, mainvar, ma->group);
}

static void expand_lamp(FileData *fd, Main *mainvar, Lamp *la)
{
	int a;
	
	for (a = 0; a < MAX_MTEX; a++) {
		if (la->mtex[a]) {
			expand_doit(fd, mainvar, la->mtex[a]->tex);
			expand_doit(fd, mainvar, la->mtex[a]->object);
		}
	}
	
	expand_doit(fd, mainvar, la->ipo); // XXX deprecated - old animation system
	
	if (la->adt)
		expand_animdata(fd, mainvar, la->adt);
	
	if (la->nodetree)
		expand_nodetree(fd, mainvar, la->nodetree);
}

static void expand_lattice(FileData *fd, Main *mainvar, Lattice *lt)
{
	expand_doit(fd, mainvar, lt->ipo); // XXX deprecated - old animation system
	expand_doit(fd, mainvar, lt->key);
	
	if (lt->adt)
		expand_animdata(fd, mainvar, lt->adt);
}


static void expand_world(FileData *fd, Main *mainvar, World *wrld)
{
	int a;
	
	for (a = 0; a < MAX_MTEX; a++) {
		if (wrld->mtex[a]) {
			expand_doit(fd, mainvar, wrld->mtex[a]->tex);
			expand_doit(fd, mainvar, wrld->mtex[a]->object);
		}
	}
	
	expand_doit(fd, mainvar, wrld->ipo); // XXX deprecated - old animation system
	
	if (wrld->adt)
		expand_animdata(fd, mainvar, wrld->adt);
	
	if (wrld->nodetree)
		expand_nodetree(fd, mainvar, wrld->nodetree);
}


static void expand_mball(FileData *fd, Main *mainvar, MetaBall *mb)
{
	int a;
	
	for (a = 0; a < mb->totcol; a++) {
		expand_doit(fd, mainvar, mb->mat[a]);
	}
	
	if (mb->adt)
		expand_animdata(fd, mainvar, mb->adt);
}

static void expand_curve(FileData *fd, Main *mainvar, Curve *cu)
{
	int a;
	
	for (a = 0; a < cu->totcol; a++) {
		expand_doit(fd, mainvar, cu->mat[a]);
	}
	
	expand_doit(fd, mainvar, cu->vfont);
	expand_doit(fd, mainvar, cu->vfontb);
	expand_doit(fd, mainvar, cu->vfonti);
	expand_doit(fd, mainvar, cu->vfontbi);
	expand_doit(fd, mainvar, cu->key);
	expand_doit(fd, mainvar, cu->ipo); // XXX deprecated - old animation system
	expand_doit(fd, mainvar, cu->bevobj);
	expand_doit(fd, mainvar, cu->taperobj);
	expand_doit(fd, mainvar, cu->textoncurve);
	
	if (cu->adt)
		expand_animdata(fd, mainvar, cu->adt);
}

static void expand_mesh(FileData *fd, Main *mainvar, Mesh *me)
{
	CustomDataLayer *layer;
	TFace *tf;
	int a, i;
	
	if (me->adt)
		expand_animdata(fd, mainvar, me->adt);
		
	for (a = 0; a < me->totcol; a++) {
		expand_doit(fd, mainvar, me->mat[a]);
	}
	
	expand_doit(fd, mainvar, me->key);
	expand_doit(fd, mainvar, me->texcomesh);
	
	if (me->tface) {
		tf = me->tface;
		for (i=0; i<me->totface; i++, tf++) {
			if (tf->tpage)
				expand_doit(fd, mainvar, tf->tpage);
		}
	}

	if (me->mface && !me->mpoly) {
		MTFace *mtf;

		for (a = 0; a < me->fdata.totlayer; a++) {
			layer = &me->fdata.layers[a];

			if (layer->type == CD_MTFACE) {
				mtf = (MTFace *) layer->data;
				for (i = 0; i < me->totface; i++, mtf++) {
					if (mtf->tpage)
						expand_doit(fd, mainvar, mtf->tpage);
				}
			}
		}
	}
	else {
		MTexPoly *mtp;

		for (a = 0; a < me->pdata.totlayer; a++) {
			layer = &me->pdata.layers[a];

			if (layer->type == CD_MTEXPOLY) {
				mtp = (MTexPoly *) layer->data;

				for (i = 0; i < me->totpoly; i++, mtp++) {
					if (mtp->tpage)
						expand_doit(fd, mainvar, mtp->tpage);
				}
			}
		}
	}
}

/* temp struct used to transport needed info to expand_constraint_cb() */
typedef struct tConstraintExpandData {
	FileData *fd;
	Main *mainvar;
} tConstraintExpandData;
/* callback function used to expand constraint ID-links */
static void expand_constraint_cb(bConstraint *UNUSED(con), ID **idpoin, bool UNUSED(is_reference), void *userdata)
{
	tConstraintExpandData *ced = (tConstraintExpandData *)userdata;
	expand_doit(ced->fd, ced->mainvar, *idpoin);
}

static void expand_constraints(FileData *fd, Main *mainvar, ListBase *lb)
{
	tConstraintExpandData ced;
	bConstraint *curcon;
	
	/* relink all ID-blocks used by the constraints */
	ced.fd = fd;
	ced.mainvar = mainvar;
	
	BKE_constraints_id_loop(lb, expand_constraint_cb, &ced);
	
	/* deprecated manual expansion stuff */
	for (curcon = lb->first; curcon; curcon = curcon->next) {
		if (curcon->ipo)
			expand_doit(fd, mainvar, curcon->ipo); // XXX deprecated - old animation system
	}
}

#if 0 /* Disabled as it doesn't actually do anything except recurse... */
static void expand_bones(FileData *fd, Main *mainvar, Bone *bone)
{
	Bone *curBone;
	
	for (curBone = bone->childbase.first; curBone; curBone=curBone->next) {
		expand_bones(fd, mainvar, curBone);
	}
}
#endif

static void expand_pose(FileData *fd, Main *mainvar, bPose *pose)
{
	bPoseChannel *chan;
	
	if (!pose)
		return;
	
	for (chan = pose->chanbase.first; chan; chan = chan->next) {
		expand_constraints(fd, mainvar, &chan->constraints);
		expand_doit(fd, mainvar, chan->custom);
	}
}

static void expand_armature(FileData *fd, Main *mainvar, bArmature *arm)
{	
	if (arm->adt)
		expand_animdata(fd, mainvar, arm->adt);
	
#if 0 /* Disabled as this currently only recurses down the chain doing nothing */
	{
		Bone *curBone;
		
		for (curBone = arm->bonebase.first; curBone; curBone=curBone->next) {
			expand_bones(fd, mainvar, curBone);
		}
	}
#endif
}

static void expand_object_expandModifiers(
        void *userData, Object *UNUSED(ob), ID **idpoin, int UNUSED(cd_flag))
{
	struct { FileData *fd; Main *mainvar; } *data= userData;
	
	FileData *fd = data->fd;
	Main *mainvar = data->mainvar;
	
	expand_doit(fd, mainvar, *idpoin);
}

static void expand_object(FileData *fd, Main *mainvar, Object *ob)
{
	ParticleSystem *psys;
	bSensor *sens;
	bController *cont;
	bActuator *act;
	bActionStrip *strip;
	PartEff *paf;
	int a;
	
	expand_doit(fd, mainvar, ob->data);
	
	/* expand_object_expandModifier() */
	if (ob->modifiers.first) {
		struct { FileData *fd; Main *mainvar; } data;
		data.fd = fd;
		data.mainvar = mainvar;
		
		modifiers_foreachIDLink(ob, expand_object_expandModifiers, (void *)&data);
	}
	
	expand_pose(fd, mainvar, ob->pose);
	expand_doit(fd, mainvar, ob->poselib);
	expand_constraints(fd, mainvar, &ob->constraints);
	
	expand_doit(fd, mainvar, ob->gpd);
	
// XXX deprecated - old animation system (for version patching only)
	expand_doit(fd, mainvar, ob->ipo);
	expand_doit(fd, mainvar, ob->action);
	
	expand_constraint_channels(fd, mainvar, &ob->constraintChannels);
	
	for (strip=ob->nlastrips.first; strip; strip=strip->next) {
		expand_doit(fd, mainvar, strip->object);
		expand_doit(fd, mainvar, strip->act);
		expand_doit(fd, mainvar, strip->ipo);
	}
// XXX deprecated - old animation system (for version patching only)
	
	if (ob->adt)
		expand_animdata(fd, mainvar, ob->adt);
	
	for (a = 0; a < ob->totcol; a++) {
		expand_doit(fd, mainvar, ob->mat[a]);
	}
	
	paf = blo_do_version_give_parteff_245(ob);
	if (paf && paf->group) 
		expand_doit(fd, mainvar, paf->group);
	
	if (ob->dup_group)
		expand_doit(fd, mainvar, ob->dup_group);
	
	if (ob->proxy)
		expand_doit(fd, mainvar, ob->proxy);
	if (ob->proxy_group)
		expand_doit(fd, mainvar, ob->proxy_group);
	
	for (psys = ob->particlesystem.first; psys; psys = psys->next)
		expand_doit(fd, mainvar, psys->part);
	
	for (sens = ob->sensors.first; sens; sens = sens->next) {
		if (sens->type == SENS_MESSAGE) {
			bMessageSensor *ms = sens->data;
			expand_doit(fd, mainvar, ms->fromObject);
		}
	}
	
	for (cont = ob->controllers.first; cont; cont = cont->next) {
		if (cont->type == CONT_PYTHON) {
			bPythonCont *pc = cont->data;
			expand_doit(fd, mainvar, pc->text);
		}
	}
	
	for (act = ob->actuators.first; act; act = act->next) {
		if (act->type == ACT_SOUND) {
			bSoundActuator *sa = act->data;
			expand_doit(fd, mainvar, sa->sound);
		}
		else if (act->type == ACT_CAMERA) {
			bCameraActuator *ca = act->data;
			expand_doit(fd, mainvar, ca->ob);
		}
		else if (act->type == ACT_EDIT_OBJECT) {
			bEditObjectActuator *eoa = act->data;
			if (eoa) {
				expand_doit(fd, mainvar, eoa->ob);
				expand_doit(fd, mainvar, eoa->me);
			}
		}
		else if (act->type == ACT_OBJECT) {
			bObjectActuator *oa = act->data;
			expand_doit(fd, mainvar, oa->reference);
		}
		else if (act->type == ACT_ADD_OBJECT) {
			bAddObjectActuator *aoa = act->data;
			expand_doit(fd, mainvar, aoa->ob);
		}
		else if (act->type == ACT_SCENE) {
			bSceneActuator *sa = act->data;
			expand_doit(fd, mainvar, sa->camera);
			expand_doit(fd, mainvar, sa->scene);
		}
		else if (act->type == ACT_2DFILTER) {
			bTwoDFilterActuator *tdfa = act->data;
			expand_doit(fd, mainvar, tdfa->text);
		}
		else if (act->type == ACT_ACTION) {
			bActionActuator *aa = act->data;
			expand_doit(fd, mainvar, aa->act);
		}
		else if (act->type == ACT_SHAPEACTION) {
			bActionActuator *aa = act->data;
			expand_doit(fd, mainvar, aa->act);
		}
		else if (act->type == ACT_PROPERTY) {
			bPropertyActuator *pa = act->data;
			expand_doit(fd, mainvar, pa->ob);
		}
		else if (act->type == ACT_MESSAGE) {
			bMessageActuator *ma = act->data;
			expand_doit(fd, mainvar, ma->toObject);
		}
		else if (act->type==ACT_PARENT) {
			bParentActuator *pa = act->data;
			expand_doit(fd, mainvar, pa->ob);
		}
		else if (act->type == ACT_ARMATURE) {
			bArmatureActuator *arma = act->data;
			expand_doit(fd, mainvar, arma->target);
		}
		else if (act->type == ACT_STEERING) {
			bSteeringActuator *sta = act->data;
			expand_doit(fd, mainvar, sta->target);
			expand_doit(fd, mainvar, sta->navmesh);
		}
	}
	
	if (ob->pd && ob->pd->tex)
		expand_doit(fd, mainvar, ob->pd->tex);

	if (ob->rigidbody_constraint) {
		expand_doit(fd, mainvar, ob->rigidbody_constraint->ob1);
		expand_doit(fd, mainvar, ob->rigidbody_constraint->ob2);
	}

	if (ob->currentlod) {
		LodLevel *level;
		for (level = ob->lodlevels.first; level; level = level->next) {
			expand_doit(fd, mainvar, level->source);
		}
	}
}

static void expand_scene(FileData *fd, Main *mainvar, Scene *sce)
{
	Base *base;
	SceneRenderLayer *srl;
	FreestyleModuleConfig *module;
	FreestyleLineSet *lineset;
	
	for (base = sce->base.first; base; base = base->next) {
		expand_doit(fd, mainvar, base->object);
	}
	expand_doit(fd, mainvar, sce->camera);
	expand_doit(fd, mainvar, sce->world);
	
	if (sce->adt)
		expand_animdata(fd, mainvar, sce->adt);
	expand_keyingsets(fd, mainvar, &sce->keyingsets);
	
	if (sce->set)
		expand_doit(fd, mainvar, sce->set);
	
	if (sce->nodetree)
		expand_nodetree(fd, mainvar, sce->nodetree);
	
	for (srl = sce->r.layers.first; srl; srl = srl->next) {
		expand_doit(fd, mainvar, srl->mat_override);
		expand_doit(fd, mainvar, srl->light_override);
		for (module = srl->freestyleConfig.modules.first; module; module = module->next) {
			if (module->script)
				expand_doit(fd, mainvar, module->script);
		}
		for (lineset = srl->freestyleConfig.linesets.first; lineset; lineset = lineset->next) {
			if (lineset->group)
				expand_doit(fd, mainvar, lineset->group);
			expand_doit(fd, mainvar, lineset->linestyle);
		}
	}
	
	if (sce->r.dometext)
		expand_doit(fd, mainvar, sce->gm.dome.warptext);
	
	if (sce->gpd)
		expand_doit(fd, mainvar, sce->gpd);
		
	if (sce->ed) {
		Sequence *seq;
		
		SEQ_BEGIN (sce->ed, seq)
		{
			if (seq->scene) expand_doit(fd, mainvar, seq->scene);
			if (seq->scene_camera) expand_doit(fd, mainvar, seq->scene_camera);
			if (seq->clip) expand_doit(fd, mainvar, seq->clip);
			if (seq->mask) expand_doit(fd, mainvar, seq->mask);
			if (seq->sound) expand_doit(fd, mainvar, seq->sound);
		}
		SEQ_END
	}
	
	if (sce->rigidbody_world) {
		expand_doit(fd, mainvar, sce->rigidbody_world->group);
		expand_doit(fd, mainvar, sce->rigidbody_world->constraints);
	}

#ifdef DURIAN_CAMERA_SWITCH
	{
		TimeMarker *marker;
		
		for (marker = sce->markers.first; marker; marker = marker->next) {
			if (marker->camera) {
				expand_doit(fd, mainvar, marker->camera);
			}
		}
	}
#endif

	expand_doit(fd, mainvar, sce->clip);
}

static void expand_camera(FileData *fd, Main *mainvar, Camera *ca)
{
	expand_doit(fd, mainvar, ca->ipo); // XXX deprecated - old animation system
	
	if (ca->adt)
		expand_animdata(fd, mainvar, ca->adt);
}

static void expand_speaker(FileData *fd, Main *mainvar, Speaker *spk)
{
	expand_doit(fd, mainvar, spk->sound);

	if (spk->adt)
		expand_animdata(fd, mainvar, spk->adt);
}

static void expand_sound(FileData *fd, Main *mainvar, bSound *snd)
{
	expand_doit(fd, mainvar, snd->ipo); // XXX deprecated - old animation system
}

static void expand_movieclip(FileData *fd, Main *mainvar, MovieClip *clip)
{
	if (clip->adt)
		expand_animdata(fd, mainvar, clip->adt);
}

static void expand_mask_parent(FileData *fd, Main *mainvar, MaskParent *parent)
{
	if (parent->id) {
		expand_doit(fd, mainvar, parent->id);
	}
}

static void expand_mask(FileData *fd, Main *mainvar, Mask *mask)
{
	MaskLayer *mask_layer;

	if (mask->adt)
		expand_animdata(fd, mainvar, mask->adt);

	for (mask_layer = mask->masklayers.first; mask_layer; mask_layer = mask_layer->next) {
		MaskSpline *spline;

		for (spline = mask_layer->splines.first; spline; spline = spline->next) {
			int i;

			for (i = 0; i < spline->tot_point; i++) {
				MaskSplinePoint *point = &spline->points[i];

				expand_mask_parent(fd, mainvar, &point->parent);
			}

			expand_mask_parent(fd, mainvar, &spline->parent);
		}
	}
}

static void expand_linestyle(FileData *fd, Main *mainvar, FreestyleLineStyle *linestyle)
{
	int a;
	LineStyleModifier *m;

	for (a = 0; a < MAX_MTEX; a++) {
		if (linestyle->mtex[a]) {
			expand_doit(fd, mainvar, linestyle->mtex[a]->tex);
			expand_doit(fd, mainvar, linestyle->mtex[a]->object);
		}
	}
	if (linestyle->nodetree)
		expand_nodetree(fd, mainvar, linestyle->nodetree);

	if (linestyle->adt)
		expand_animdata(fd, mainvar, linestyle->adt);
	for (m = linestyle->color_modifiers.first; m; m = m->next) {
		if (m->type == LS_MODIFIER_DISTANCE_FROM_OBJECT)
			expand_doit(fd, mainvar, ((LineStyleColorModifier_DistanceFromObject *)m)->target);
	}
	for (m = linestyle->alpha_modifiers.first; m; m = m->next) {
		if (m->type == LS_MODIFIER_DISTANCE_FROM_OBJECT)
			expand_doit(fd, mainvar, ((LineStyleAlphaModifier_DistanceFromObject *)m)->target);
	}
	for (m = linestyle->thickness_modifiers.first; m; m = m->next) {
		if (m->type == LS_MODIFIER_DISTANCE_FROM_OBJECT)
			expand_doit(fd, mainvar, ((LineStyleThicknessModifier_DistanceFromObject *)m)->target);
	}
}

static void expand_gpencil(FileData *fd, Main *mainvar, bGPdata *gpd)
{
	if (gpd->adt)
		expand_animdata(fd, mainvar, gpd->adt);
}

/**
 * Set the callback func used over all ID data found by \a BLO_expand_main func.
 *
 * \param expand_doit_func Called for each ID block it finds.
 */
void BLO_main_expander(BLOExpandDoitCallback expand_doit_func)
{
	expand_doit = expand_doit_func;
}

/**
 * Loop over all ID data in Main to mark relations.
 * Set (id->tag & LIB_TAG_NEED_EXPAND) to mark expanding. Flags get cleared after expanding.
 *
 * \param fdhandle usually filedata, or own handle.
 * \param mainvar the Main database to expand.
 */
void BLO_expand_main(void *fdhandle, Main *mainvar)
{
	ListBase *lbarray[MAX_LIBARRAY];
	FileData *fd = fdhandle;
	ID *id;
	int a;
	bool do_it = true;
	
	while (do_it) {
		do_it = false;
		
		a = set_listbasepointers(mainvar, lbarray);
		while (a--) {
			id = lbarray[a]->first;
			while (id) {
				if (id->tag & LIB_TAG_NEED_EXPAND) {
					switch (GS(id->name)) {
					case ID_OB:
						expand_object(fd, mainvar, (Object *)id);
						break;
					case ID_ME:
						expand_mesh(fd, mainvar, (Mesh *)id);
						break;
					case ID_CU:
						expand_curve(fd, mainvar, (Curve *)id);
						break;
					case ID_MB:
						expand_mball(fd, mainvar, (MetaBall *)id);
						break;
					case ID_SCE:
						expand_scene(fd, mainvar, (Scene *)id);
						break;
					case ID_MA:
						expand_material(fd, mainvar, (Material *)id);
						break;
					case ID_TE:
						expand_texture(fd, mainvar, (Tex *)id);
						break;
					case ID_WO:
						expand_world(fd, mainvar, (World *)id);
						break;
					case ID_LT:
						expand_lattice(fd, mainvar, (Lattice *)id);
						break;
					case ID_LA:
						expand_lamp(fd, mainvar, (Lamp *)id);
						break;
					case ID_KE:
						expand_key(fd, mainvar, (Key *)id);
						break;
					case ID_CA:
						expand_camera(fd, mainvar, (Camera *)id);
						break;
					case ID_SPK:
						expand_speaker(fd, mainvar, (Speaker *)id);
						break;
					case ID_SO:
						expand_sound(fd, mainvar, (bSound *)id);
						break;
					case ID_AR:
						expand_armature(fd, mainvar, (bArmature *)id);
						break;
					case ID_AC:
						expand_action(fd, mainvar, (bAction *)id); // XXX deprecated - old animation system
						break;
					case ID_GR:
						expand_group(fd, mainvar, (Group *)id);
						break;
					case ID_NT:
						expand_nodetree(fd, mainvar, (bNodeTree *)id);
						break;
					case ID_BR:
						expand_brush(fd, mainvar, (Brush *)id);
						break;
					case ID_IP:
						expand_ipo(fd, mainvar, (Ipo *)id); // XXX deprecated - old animation system
						break;
					case ID_PA:
						expand_particlesettings(fd, mainvar, (ParticleSettings *)id);
						break;
					case ID_MC:
						expand_movieclip(fd, mainvar, (MovieClip *)id);
						break;
					case ID_MSK:
						expand_mask(fd, mainvar, (Mask *)id);
						break;
					case ID_LS:
						expand_linestyle(fd, mainvar, (FreestyleLineStyle *)id);
						break;
					case ID_GD:
						expand_gpencil(fd, mainvar, (bGPdata *)id);
						break;
					}
					
					do_it = true;
					id->tag &= ~LIB_TAG_NEED_EXPAND;
					
				}
				id = id->next;
			}
		}
	}
}


/* ***************************** */
	
static bool object_in_any_scene(Main *mainvar, Object *ob)
{
	Scene *sce;
	
	for (sce = mainvar->scene.first; sce; sce = sce->id.next) {
		if (BKE_scene_base_find(sce, ob)) {
			return true;
		}
	}
	
	return false;
}

static void give_base_to_objects(Main *mainvar, Scene *scene, View3D *v3d, Library *lib, const short flag)
{
	Object *ob;
	Base *base;
	const unsigned int active_lay = (flag & FILE_ACTIVELAY) ? BKE_screen_view3d_layer_active(v3d, scene) : 0;
	const bool is_link = (flag & FILE_LINK) != 0;

	BLI_assert(scene);

	/* give all objects which are LIB_TAG_INDIRECT a base, or for a group when *lib has been set */
	for (ob = mainvar->object.first; ob; ob = ob->id.next) {
		if ((ob->id.tag & LIB_TAG_INDIRECT) && (ob->id.tag & LIB_TAG_PRE_EXISTING) == 0) {
			bool do_it = false;

			if (ob->id.us == 0) {
				do_it = true;
			}
			else if (!is_link && (ob->id.lib == lib) && (object_in_any_scene(mainvar, ob) == 0)) {
				/* When appending, make sure any indirectly loaded objects get a base, else they cant be accessed at all
				 * (see T27437). */
				do_it = true;
			}

			if (do_it) {
				base = MEM_callocN(sizeof(Base), __func__);
				BLI_addtail(&scene->base, base);

				if (active_lay) {
					ob->lay = active_lay;
				}

				base->lay = ob->lay;
				base->object = ob;
				base->flag = ob->flag;

				CLAMP_MIN(ob->id.us, 0);
				ob->id.us += 1;

				ob->id.tag &= ~LIB_TAG_INDIRECT;
				ob->id.tag |= LIB_TAG_EXTERN;
			}
		}
	}
}

static void give_base_to_groups(
        Main *mainvar, Scene *scene, View3D *v3d, Library *UNUSED(lib), const short UNUSED(flag))
{
	Group *group;
	Base *base;
	Object *ob;
	const unsigned int active_lay = BKE_screen_view3d_layer_active(v3d, scene);

	/* give all objects which are tagged a base */
	for (group = mainvar->group.first; group; group = group->id.next) {
		if (group->id.tag & LIB_TAG_DOIT) {
			/* any indirect group should not have been tagged */
			BLI_assert((group->id.tag & LIB_TAG_INDIRECT) == 0);

			/* BKE_object_add(...) messes with the selection */
			ob = BKE_object_add_only_object(mainvar, OB_EMPTY, group->id.name + 2);
			ob->type = OB_EMPTY;
			ob->lay = active_lay;

			/* assign the base */
			base = BKE_scene_base_add(scene, ob);
			base->flag |= SELECT;
			base->object->flag = base->flag;
			DAG_id_tag_update(&ob->id, OB_RECALC_OB | OB_RECALC_DATA | OB_RECALC_TIME);
			scene->basact = base;

			/* assign the group */
			ob->dup_group = group;
			ob->transflag |= OB_DUPLIGROUP;
			copy_v3_v3(ob->loc, scene->cursor);
		}
	}
}

static ID *create_placeholder(Main *mainvar, const char *idname, const short flag)
{
	const short idcode = GS(idname);
	ListBase *lb = which_libbase(mainvar, idcode);
	ID *ph_id = BKE_libblock_alloc_notest(idcode);

	memcpy(ph_id->name, idname, sizeof(ph_id->name));
	BKE_libblock_init_empty(ph_id);
	ph_id->lib = mainvar->curlib;
	ph_id->tag = flag | LIB_TAG_MISSING;
	ph_id->us = ID_FAKE_USERS(ph_id);
	ph_id->icon_id = 0;

	BLI_addtail(lb, ph_id);
	id_sort_by_name(lb, ph_id);

	return ph_id;
}

/* returns true if the item was found
 * but it may already have already been appended/linked */
static ID *link_named_part(Main *mainl, FileData *fd, const short idcode, const char *name)
{
	BHead *bhead = find_bhead_from_code_name(fd, idcode, name);
	ID *id;

	BLI_assert(BKE_idcode_is_linkable(idcode) && BKE_idcode_is_valid(idcode));

	if (bhead) {
		id = is_yet_read(fd, mainl, bhead);
		if (id == NULL) {
			/* not read yet */
			read_libblock(fd, mainl, bhead, LIB_TAG_TESTEXT, &id);

			if (id) {
				/* sort by name in list */
				ListBase *lb = which_libbase(mainl, idcode);
				id_sort_by_name(lb, id);
			}
		}
		else {
			/* already linked */
			if (G.debug)
				printf("append: already linked\n");
			oldnewmap_insert(fd->libmap, bhead->old, id, bhead->code);
			if (id->tag & LIB_TAG_INDIRECT) {
				id->tag &= ~LIB_TAG_INDIRECT;
				id->tag |= LIB_TAG_EXTERN;
			}
		}
	}
	else {
		id = NULL;
	}
	
	/* if we found the id but the id is NULL, this is really bad */
	BLI_assert((bhead != NULL) == (id != NULL));
	
	return id;
}

static void link_object_postprocess(ID *id, Scene *scene, View3D *v3d, const short flag)
{
	if (scene) {
		Base *base;
		Object *ob;

		base = MEM_callocN(sizeof(Base), "app_nam_part");
		BLI_addtail(&scene->base, base);

		ob = (Object *)id;

		/* link at active layer (view3d if available in context, else scene one */
		if (flag & FILE_ACTIVELAY) {
			ob->lay = BKE_screen_view3d_layer_active(v3d, scene);
		}

		ob->mode = OB_MODE_OBJECT;
		base->lay = ob->lay;
		base->object = ob;
		base->flag = ob->flag;
		ob->id.us++;

		if (flag & FILE_AUTOSELECT) {
			base->flag |= SELECT;
			base->object->flag = base->flag;
			/* do NOT make base active here! screws up GUI stuff, if you want it do it on src/ level */
		}
	}
}

/**
 * Simple reader for copy/paste buffers.
 */
void BLO_library_link_copypaste(Main *mainl, BlendHandle *bh)
{
	FileData *fd = (FileData *)(bh);
	BHead *bhead;
	
	for (bhead = blo_firstbhead(fd); bhead; bhead = blo_nextbhead(fd, bhead)) {
		ID *id = NULL;

		if (bhead->code == ENDB)
			break;
		if (ELEM(bhead->code, ID_OB, ID_GR)) {
			read_libblock(fd, mainl, bhead, LIB_TAG_TESTIND, &id);
		}


		if (id) {
			/* sort by name in list */
			ListBase *lb = which_libbase(mainl, GS(id->name));
			id_sort_by_name(lb, id);

			if (bhead->code == ID_OB) {
				/* Instead of instancing Base's directly, postpone until after groups are loaded
				 * otherwise the base's flag is set incorrectly when groups are used */
				Object *ob = (Object *)id;
				ob->mode = OB_MODE_OBJECT;
				/* ensure give_base_to_objects runs on this object */
				BLI_assert(id->us == 0);
			}
		}
	}
}

static ID *link_named_part_ex(
        Main *mainl, FileData *fd, const short idcode, const char *name, const short flag,
		Scene *scene, View3D *v3d)
{
	ID *id = link_named_part(mainl, fd, idcode, name);

	if (id && (GS(id->name) == ID_OB)) {	/* loose object: give a base */
		link_object_postprocess(id, scene, v3d, flag);
	}
	else if (id && (GS(id->name) == ID_GR)) {
		/* tag as needing to be instantiated */
		if (flag & FILE_GROUP_INSTANCE)
			id->tag |= LIB_TAG_DOIT;
	}

	return id;
}

/**
 * Link a named datablock from an external blend file.
 *
 * \param mainl The main database to link from (not the active one).
 * \param bh The blender file handle.
 * \param idcode The kind of datablock to link.
 * \param name The name of the datablock (without the 2 char ID prefix).
 * \return the linked ID when found.
 */
ID *BLO_library_link_named_part(Main *mainl, BlendHandle **bh, const short idcode, const char *name)
{
	FileData *fd = (FileData*)(*bh);
	return link_named_part(mainl, fd, idcode, name);
}

/**
 * Link a named datablock from an external blend file.
 * Optionally instantiate the object/group in the scene when the flags are set.
 *
 * \param mainl The main database to link from (not the active one).
 * \param bh The blender file handle.
 * \param idcode The kind of datablock to link.
 * \param name The name of the datablock (without the 2 char ID prefix).
 * \param flag Options for linking, used for instantiating.
 * \param scene The scene in which to instantiate objects/groups (if NULL, no instantiation is done).
 * \param v3d The active View3D (only to define active layers for instantiated objects & groups, can be NULL).
 * \return the linked ID when found.
 */
ID *BLO_library_link_named_part_ex(
        Main *mainl, BlendHandle **bh,
        const short idcode, const char *name, const short flag,
        Scene *scene, View3D *v3d)
{
	FileData *fd = (FileData*)(*bh);
	return link_named_part_ex(mainl, fd, idcode, name, flag, scene, v3d);
}

static void link_id_part(ReportList *reports, FileData *fd, Main *mainvar, ID *id, ID **r_id)
{
	BHead *bhead = NULL;
	const bool is_valid = BKE_idcode_is_linkable(GS(id->name)) || ((id->tag & LIB_TAG_EXTERN) == 0);

	if (fd) {
		bhead = find_bhead_from_idname(fd, id->name);
	}

	id->tag &= ~LIB_TAG_READ;

	if (!is_valid) {
		blo_reportf_wrap(
		        reports, RPT_ERROR,
		        TIP_("LIB: %s: '%s' is directly linked from '%s' (parent '%s'), but is a non-linkable data type"),
		        BKE_idcode_to_name(GS(id->name)),
		        id->name + 2,
		        mainvar->curlib->filepath,
		        library_parent_filepath(mainvar->curlib));
	}

	if (bhead) {
		id->tag |= LIB_TAG_NEED_EXPAND;
		// printf("read lib block %s\n", id->name);
		read_libblock(fd, mainvar, bhead, id->tag, r_id);
	}
	else {
		blo_reportf_wrap(
		        reports, RPT_WARNING,
		        TIP_("LIB: %s: '%s' missing from '%s', parent '%s'"),
		        BKE_idcode_to_name(GS(id->name)),
		        id->name + 2,
		        mainvar->curlib->filepath,
		        library_parent_filepath(mainvar->curlib));

		/* Generate a placeholder for this ID (simplified version of read_libblock actually...). */
		if (r_id) {
			*r_id = is_valid ? create_placeholder(mainvar, id->name, id->tag) : NULL;
		}
	}
}

/* common routine to append/link something from a library */

static Main *library_link_begin(Main *mainvar, FileData **fd, const char *filepath)
{
	Main *mainl;

	(*fd)->mainlist = MEM_callocN(sizeof(ListBase), "FileData.mainlist");
	
	/* clear for group instantiating tag */
	BKE_main_id_tag_listbase(&(mainvar->group), LIB_TAG_DOIT, false);

	/* make mains */
	blo_split_main((*fd)->mainlist, mainvar);
	
	/* which one do we need? */
	mainl = blo_find_main(*fd, filepath, G.main->name);
	
	/* needed for do_version */
	mainl->versionfile = (*fd)->fileversion;
	read_file_version(*fd, mainl);
#ifdef USE_GHASH_BHEAD
	read_file_bhead_idname_map_create(*fd);
#endif
	
	return mainl;
}

/**
 * Initialize the BlendHandle for linking library data.
 *
 * \param mainvar The current main database, e.g. G.main or CTX_data_main(C).
 * \param bh A blender file handle as returned by \a BLO_blendhandle_from_file or \a BLO_blendhandle_from_memory.
 * \param filepath Used for relative linking, copied to the \a lib->name.
 * \return the library Main, to be passed to \a BLO_library_append_named_part as \a mainl.
 */
Main *BLO_library_link_begin(Main *mainvar, BlendHandle **bh, const char *filepath)
{
	FileData *fd = (FileData*)(*bh);
	return library_link_begin(mainvar, &fd, filepath);
}

/* scene and v3d may be NULL. */
static void library_link_end(Main *mainl, FileData **fd, const short flag, Scene *scene, View3D *v3d)
{
	Main *mainvar;
	Library *curlib;

	/* expander now is callback function */
	BLO_main_expander(expand_doit_library);

	/* make main consistent */
	BLO_expand_main(*fd, mainl);

	/* do this when expand found other libs */
	read_libraries(*fd, (*fd)->mainlist);

	curlib = mainl->curlib;

	/* make the lib path relative if required */
	if (flag & FILE_RELPATH) {
		/* use the full path, this could have been read by other library even */
		BLI_strncpy(curlib->name, curlib->filepath, sizeof(curlib->name));

		/* uses current .blend file as reference */
		BLI_path_rel(curlib->name, G.main->name);
	}

	blo_join_main((*fd)->mainlist);
	mainvar = (*fd)->mainlist->first;
	MEM_freeN((*fd)->mainlist);
	mainl = NULL; /* blo_join_main free's mainl, cant use anymore */

	lib_link_all(*fd, mainvar);
	lib_verify_nodetree(mainvar, false);
	fix_relpaths_library(G.main->name, mainvar); /* make all relative paths, relative to the open blend file */

	/* Give a base to loose objects. If group append, do it for objects too.
	 * Only directly linked objects & groups are instantiated by `BLO_library_link_named_part_ex()` & co,
	 * here we handle indirect ones and other possible edge-cases. */
	if (scene) {
		give_base_to_objects(mainvar, scene, v3d, curlib, flag);

		if (flag & FILE_GROUP_INSTANCE) {
			give_base_to_groups(mainvar, scene, v3d, curlib, flag);
		}
	}
	else {
		/* printf("library_append_end, scene is NULL (objects wont get bases)\n"); */
	}

	/* clear group instantiating tag */
	BKE_main_id_tag_listbase(&(mainvar->group), LIB_TAG_DOIT, false);

	/* patch to prevent switch_endian happens twice */
	if ((*fd)->flags & FD_FLAGS_SWITCH_ENDIAN) {
		blo_freefiledata(*fd);
		*fd = NULL;
	}
}

/**
 * Finalize linking from a given .blend file (library).
 * Optionally instance the indirect object/group in the scene when the flags are set.
 * \note Do not use \a bh after calling this function, it may frees it.
 *
 * \param mainl The main database to link from (not the active one).
 * \param bh The blender file handle (WARNING! may be freed by this function!).
 * \param flag Options for linking, used for instantiating.
 * \param scene The scene in which to instantiate objects/groups (if NULL, no instantiation is done).
 * \param v3d The active View3D (only to define active layers for instantiated objects & groups, can be NULL).
 */
void BLO_library_link_end(Main *mainl, BlendHandle **bh, short flag, Scene *scene, View3D *v3d)
{
	FileData *fd = (FileData*)(*bh);
	library_link_end(mainl, &fd, flag, scene, v3d);
	*bh = (BlendHandle*)fd;
}

void *BLO_library_read_struct(FileData *fd, BHead *bh, const char *blockname)
{
	return read_struct(fd, bh, blockname);
}

/* ************* READ LIBRARY ************** */

static int mainvar_count_libread_blocks(Main *mainvar)
{
	ListBase *lbarray[MAX_LIBARRAY];
	int a, tot = 0;
	
	a = set_listbasepointers(mainvar, lbarray);
	while (a--) {
		ID *id;
		
		for (id = lbarray[a]->first; id; id = id->next) {
			if (id->tag & LIB_TAG_READ)
				tot++;
		}
	}
	return tot;
}

static void read_libraries(FileData *basefd, ListBase *mainlist)
{
	Main *mainl = mainlist->first;
	Main *mainptr;
	ListBase *lbarray[MAX_LIBARRAY];
	int a;
	bool do_it = true;
	
	/* expander now is callback function */
	BLO_main_expander(expand_doit_library);
	
	while (do_it) {
		do_it = false;
		
		/* test 1: read libdata */
		mainptr= mainl->next;
		while (mainptr) {
			int tot = mainvar_count_libread_blocks(mainptr);
			
			// printf("found LIB_TAG_READ %s\n", mainptr->curlib->name);
			if (tot) {
				FileData *fd = mainptr->curlib->filedata;
				
				if (fd == NULL) {
					
					/* printf and reports for now... its important users know this */
					
					/* if packed file... */
					if (mainptr->curlib->packedfile) {
						PackedFile *pf = mainptr->curlib->packedfile;
						
						blo_reportf_wrap(
						        basefd->reports, RPT_INFO, TIP_("Read packed library:  '%s', parent '%s'"),
						        mainptr->curlib->name,
						        library_parent_filepath(mainptr->curlib));
						fd = blo_openblendermemory(pf->data, pf->size, basefd->reports);
						
						
						/* needed for library_append and read_libraries */
						BLI_strncpy(fd->relabase, mainptr->curlib->filepath, sizeof(fd->relabase));
					}
					else {
						blo_reportf_wrap(
						        basefd->reports, RPT_INFO, TIP_("Read library:  '%s', '%s', parent '%s'"),
						        mainptr->curlib->filepath,
						        mainptr->curlib->name,
						        library_parent_filepath(mainptr->curlib));
						fd = blo_openblenderfile(mainptr->curlib->filepath, basefd->reports);
					}
					/* allow typing in a new lib path */
					if (G.debug_value == -666) {
						while (fd == NULL) {
							char newlib_path[FILE_MAX] = {0};
							printf("Missing library...'\n");
							printf("	current file: %s\n", G.main->name);
							printf("	absolute lib: %s\n", mainptr->curlib->filepath);
							printf("	relative lib: %s\n", mainptr->curlib->name);
							printf("  enter a new path:\n");
							
							if (scanf("%1023s", newlib_path) > 0) {  /* Warning, keep length in sync with FILE_MAX! */
								BLI_strncpy(mainptr->curlib->name, newlib_path, sizeof(mainptr->curlib->name));
								BLI_strncpy(mainptr->curlib->filepath, newlib_path, sizeof(mainptr->curlib->filepath));
								BLI_cleanup_path(G.main->name, mainptr->curlib->filepath);
								
								fd = blo_openblenderfile(mainptr->curlib->filepath, basefd->reports);

								if (fd) {
									fd->mainlist = mainlist;
									printf("found: '%s', party on macuno!\n", mainptr->curlib->filepath);
								}
							}
						}
					}
					
					if (fd) {
						/* share the mainlist, so all libraries are added immediately in a
						 * single list. it used to be that all FileData's had their own list,
						 * but with indirectly linking this meant we didn't catch duplicate
						 * libraries properly */
						fd->mainlist = mainlist;

						fd->reports = basefd->reports;
						
						if (fd->libmap)
							oldnewmap_free(fd->libmap);
						
						fd->libmap = oldnewmap_new();
						
						mainptr->curlib->filedata = fd;
						mainptr->versionfile=  fd->fileversion;
						
						/* subversion */
						read_file_version(fd, mainptr);
#ifdef USE_GHASH_BHEAD
						read_file_bhead_idname_map_create(fd);
#endif

					}
					else {
						mainptr->curlib->filedata = NULL;
						mainptr->curlib->id.tag |= LIB_TAG_MISSING;
					}
					
					if (fd == NULL) {
						blo_reportf_wrap(basefd->reports, RPT_WARNING, TIP_("Cannot find lib '%s'"),
						                 mainptr->curlib->filepath);
					}
				}
				if (fd) {
					do_it = true;
				}
				a = set_listbasepointers(mainptr, lbarray);
				while (a--) {
					ID *id = lbarray[a]->first;

					while (id) {
						ID *idn = id->next;
						if (id->tag & LIB_TAG_READ) {
							ID *realid = NULL;
							BLI_remlink(lbarray[a], id);

							link_id_part(basefd->reports, fd, mainptr, id, &realid);

							/* realid shall never be NULL - unless some source file/lib is broken
							 * (known case: some directly linked shapekey from a missing lib...). */
							/* BLI_assert(realid != NULL); */

							change_idid_adr(mainlist, basefd, id, realid);

							MEM_freeN(id);
						}
						id = idn;
					}
				}
				BLO_expand_main(fd, mainptr);
			}
			
			mainptr = mainptr->next;
		}
	}
	
	/* test if there are unread libblocks */
	/* XXX This code block is kept for 2.77, until we are sure it never gets reached anymore. Can be removed later. */
	for (mainptr = mainl->next; mainptr; mainptr = mainptr->next) {
		a = set_listbasepointers(mainptr, lbarray);
		while (a--) {
			ID *id, *idn = NULL;
			
			for (id = lbarray[a]->first; id; id = idn) {
				idn = id->next;
				if (id->tag & LIB_TAG_READ) {
					BLI_assert(0);
					BLI_remlink(lbarray[a], id);
					blo_reportf_wrap(
					        basefd->reports, RPT_ERROR,
					        TIP_("LIB: %s: '%s' unread lib block missing from '%s', parent '%s' - "
					             "Please file a bug report if you see this message"),
					        BKE_idcode_to_name(GS(id->name)),
					        id->name + 2,
					        mainptr->curlib->filepath,
					        library_parent_filepath(mainptr->curlib));
					change_idid_adr(mainlist, basefd, id, NULL);
					
					MEM_freeN(id);
				}
			}
		}
	}
	
	/* do versions, link, and free */
	for (mainptr = mainl->next; mainptr; mainptr = mainptr->next) {
		/* some mains still have to be read, then
		 * versionfile is still zero! */
		if (mainptr->versionfile) {
			if (mainptr->curlib->filedata) // can be zero... with shift+f1 append
				do_versions(mainptr->curlib->filedata, mainptr->curlib, mainptr);
			else
				do_versions(basefd, NULL, mainptr);
		}
		
		if (mainptr->curlib->filedata)
			lib_link_all(mainptr->curlib->filedata, mainptr);
		
		if (mainptr->curlib->filedata) blo_freefiledata(mainptr->curlib->filedata);
		mainptr->curlib->filedata = NULL;
	}
}


/* reading runtime */

BlendFileData *blo_read_blendafterruntime(int file, const char *name, int actualsize, ReportList *reports)
{
	BlendFileData *bfd = NULL;
	FileData *fd = filedata_new();
	fd->filedes = file;
	fd->buffersize = actualsize;
	fd->read = fd_read_from_file;
	
	/* needed for library_append and read_libraries */
	BLI_strncpy(fd->relabase, name, sizeof(fd->relabase));
	
	fd = blo_decode_and_check(fd, reports);
	if (!fd)
		return NULL;
	
	fd->reports = reports;
	bfd = blo_read_file_internal(fd, "");
	blo_freefiledata(fd);
	
	return bfd;
}<|MERGE_RESOLUTION|>--- conflicted
+++ resolved
@@ -643,10 +643,7 @@
 	/* Add library datablock itself to 'main' Main, since libraries are **never** linked data.
 	 * Fixes bug where you could end with all ID_LI datablocks having the same name... */
 	lib = BKE_libblock_alloc(mainlist->first, ID_LI, "Lib");
-<<<<<<< HEAD
-=======
 	lib->id.us = ID_FAKE_USERS(lib);  /* Important, consistency with main ID reading code from read_libblock(). */
->>>>>>> f6c11062
 	BLI_strncpy(lib->name, filepath, sizeof(lib->name));
 	BLI_strncpy(lib->filepath, name1, sizeof(lib->filepath));
 	
