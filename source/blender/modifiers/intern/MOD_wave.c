--- conflicted
+++ resolved
@@ -127,34 +127,7 @@
 	walk(userData, ob, md, "texture");
 }
 
-<<<<<<< HEAD
-static void updateDepsgraph(ModifierData *md,
-                            struct Main *UNUSED(bmain),
-                            struct Scene *UNUSED(scene),
-                            Object *UNUSED(ob),
-                            struct DepsNodeHandle *node)
-=======
-static void updateDepgraph(ModifierData *md, const ModifierUpdateDepsgraphContext *ctx)
-{
-	WaveModifierData *wmd = (WaveModifierData *) md;
-
-	if (wmd->objectcenter) {
-		DagNode *curNode = dag_get_node(ctx->forest, wmd->objectcenter);
-
-		dag_add_relation(ctx->forest, curNode, ctx->obNode, DAG_RL_OB_DATA,
-		                 "Wave Modifier");
-	}
-
-	if (wmd->map_object) {
-		DagNode *curNode = dag_get_node(ctx->forest, wmd->map_object);
-
-		dag_add_relation(ctx->forest, curNode, ctx->obNode, DAG_RL_OB_DATA,
-		                 "Wave Modifer");
-	}
-}
-
 static void updateDepsgraph(ModifierData *md, const ModifierUpdateDepsgraphContext *ctx)
->>>>>>> df045206
 {
 	WaveModifierData *wmd = (WaveModifierData *)md;
 	if (wmd->objectcenter != NULL) {
