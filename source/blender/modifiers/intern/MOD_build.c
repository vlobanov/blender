--- conflicted
+++ resolved
@@ -104,10 +104,6 @@
 	struct Scene *scene = DEG_get_input_scene(ctx->depsgraph);
 	frac = (BKE_scene_frame_get(scene) - bmd->start) / bmd->length;
 	CLAMP(frac, 0.0f, 1.0f);
-<<<<<<< HEAD
-=======
-
->>>>>>> a24b4e60
 	if (bmd->flag & MOD_BUILD_FLAG_REVERSE) {
 		frac = 1.0f - frac;
 	}
@@ -247,32 +243,18 @@
 		int oldIndex = GET_INT_FROM_POINTER(BLI_ghash_lookup(edgeHash, SET_INT_IN_POINTER(i)));
 
 		source = medge_src[oldIndex];
-<<<<<<< HEAD
 		dest = &result->medge[i];
-=======
-		dest = CDDM_get_edge(result, i);
->>>>>>> a24b4e60
 
 		source.v1 = GET_INT_FROM_POINTER(BLI_ghash_lookup(vertHash, SET_INT_IN_POINTER(source.v1)));
 		source.v2 = GET_INT_FROM_POINTER(BLI_ghash_lookup(vertHash, SET_INT_IN_POINTER(source.v2)));
 
-<<<<<<< HEAD
 		CustomData_copy_data(&mesh->edata, &result->edata, oldIndex, i, 1);
 		*dest = source;
 	}
 
 	mpoly_dst = result->mpoly;
 	ml_dst = result->mloop;
-	
-=======
-		DM_copy_edge_data(dm, result, oldIndex, i, 1);
-		*dest = source;
-	}
-
-	mpoly_dst = CDDM_get_polys(result);
-	/* mloop_dst = */ ml_dst = CDDM_get_loops(result);
-
->>>>>>> a24b4e60
+
 	/* copy the faces across, remapping indices */
 	k = 0;
 	for (i = 0; i < numFaces_dst; i++) {
@@ -281,20 +263,11 @@
 
 		source = mpoly_src + faceMap[i];
 		dest = mpoly_dst + i;
-<<<<<<< HEAD
 		CustomData_copy_data(&mesh->pdata, &result->pdata, faceMap[i], i, 1);
 
 		*dest = *source;
 		dest->loopstart = k;
 		CustomData_copy_data(&mesh->ldata, &result->ldata, source->loopstart, dest->loopstart, dest->totloop);
-=======
-		DM_copy_poly_data(dm, result, faceMap[i], i, 1);
-
-		*dest = *source;
-		dest->loopstart = k;
-
-		DM_copy_loop_data(dm, result, source->loopstart, dest->loopstart, dest->totloop);
->>>>>>> a24b4e60
 
 		ml_src = mloop_src + source->loopstart;
 		for (j = 0; j < source->totloop; j++, k++, ml_src++, ml_dst++) {
