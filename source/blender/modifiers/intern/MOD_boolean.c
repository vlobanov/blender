/*
 * ***** BEGIN GPL LICENSE BLOCK *****
 *
 * This program is free software; you can redistribute it and/or
 * modify it under the terms of the GNU General Public License
 * as published by the Free Software Foundation; either version 2
 * of the License, or (at your option) any later version.
 *
 * This program is distributed in the hope that it will be useful,
 * but WITHOUT ANY WARRANTY; without even the implied warranty of
 * MERCHANTABILITY or FITNESS FOR A PARTICULAR PURPOSE.  See the
 * GNU General Public License for more details.
 *
 * You should have received a copy of the GNU General Public License
 * along with this program; if not, write to the Free Software  Foundation,
 * Inc., 51 Franklin Street, Fifth Floor, Boston, MA 02110-1301, USA.
 *
 * The Original Code is Copyright (C) 2005 by the Blender Foundation.
 * All rights reserved.
 *
 * Contributor(s): Daniel Dunbar
 *                 Ton Roosendaal,
 *                 Ben Batt,
 *                 Brecht Van Lommel,
 *                 Campbell Barton
 *
 * ***** END GPL LICENSE BLOCK *****
 *
 */

/** \file blender/modifiers/intern/MOD_boolean.c
 *  \ingroup modifiers
 */

#include <stdio.h>

#include "DNA_object_types.h"

#include "BLI_utildefines.h"


#include "BKE_cdderivedmesh.h"
#include "BKE_modifier.h"

#include "depsgraph_private.h"

#include "MOD_boolean_util.h"
#include "MOD_util.h"

#include "PIL_time.h"

static void copyData(ModifierData *md, ModifierData *target)
{
	BooleanModifierData *bmd = (BooleanModifierData*) md;
	BooleanModifierData *tbmd = (BooleanModifierData*) target;

	tbmd->object = bmd->object;
	tbmd->operation = bmd->operation;
}

static int isDisabled(ModifierData *md, int UNUSED(useRenderParams))
{
	BooleanModifierData *bmd = (BooleanModifierData*) md;

	return !bmd->object;
}

static void foreachObjectLink(
						  ModifierData *md, Object *ob,
	   void (*walk)(void *userData, Object *ob, Object **obpoin),
		  void *userData)
{
	BooleanModifierData *bmd = (BooleanModifierData*) md;

	walk(userData, ob, &bmd->object);
}

static void updateDepgraph(ModifierData *md, DagForest *forest,
						struct Scene *UNUSED(scene),
						Object *UNUSED(ob),
						DagNode *obNode)
{
	BooleanModifierData *bmd = (BooleanModifierData*) md;

	if(bmd->object) {
		DagNode *curNode = dag_get_node(forest, bmd->object);

		dag_add_relation(forest, curNode, obNode,
		                 DAG_RL_DATA_DATA | DAG_RL_OB_DATA, "Boolean Modifier");
	}
}

#ifdef WITH_MOD_BOOLEAN
static DerivedMesh *get_quick_derivedMesh(DerivedMesh *derivedData, DerivedMesh *dm, int operation)
{
	DerivedMesh *result = NULL;

	if(derivedData->getNumPolys(derivedData) == 0 || dm->getNumPolys(dm) == 0) {
		switch(operation) {
			case eBooleanModifierOp_Intersect:
				result = CDDM_new(0, 0, 0, 0, 0);
				break;

			case eBooleanModifierOp_Union:
				if(derivedData->getNumPolys(derivedData)) result = derivedData;
				else result = CDDM_copy(dm);

				break;

			case eBooleanModifierOp_Difference:
				result = derivedData;
				break;
		}
	}

	return result;
}

static DerivedMesh *applyModifier(ModifierData *md, Object *ob,
						DerivedMesh *derivedData,
						int UNUSED(useRenderParams),
						int UNUSED(isFinalCalc))
{
	BooleanModifierData *bmd = (BooleanModifierData*) md;
	DerivedMesh *dm;

	if(!bmd->object)
		return derivedData;

	dm = bmd->object->derivedFinal;

	if(dm) {
		DerivedMesh *result;

		/* when one of objects is empty (has got no faces) we could speed up
		   calculation a bit returning one of objects' derived meshes (or empty one)
		   Returning mesh is depended on modifieier's operation (sergey) */
		result = get_quick_derivedMesh(derivedData, dm, bmd->operation);

		if(result == NULL) {
<<<<<<< HEAD

			DM_ensure_tessface(dm);          /* BMESH - UNTIL MODIFIER IS UPDATED FOR MPoly */
			DM_ensure_tessface(derivedData); /* BMESH - UNTIL MODIFIER IS UPDATED FOR MPoly */
=======
			// TIMEIT_START(NewBooleanDerivedMesh)
>>>>>>> ed0d2b5e

			result = NewBooleanDerivedMesh(dm, bmd->object, derivedData, ob,
					1 + bmd->operation);

			// TIMEIT_END(NewBooleanDerivedMesh)
		}

		/* if new mesh returned, return it; otherwise there was
		* an error, so delete the modifier object */
		if(result)
			return result;
		else
			modifier_setError(md, "Can't execute boolean operation.");
	}
	
	return derivedData;
}
#else // WITH_MOD_BOOLEAN
static DerivedMesh *applyModifier(ModifierData *UNUSED(md), Object *UNUSED(ob),
						DerivedMesh *derivedData,
						int UNUSED(useRenderParams),
						int UNUSED(isFinalCalc))
{
	return derivedData;
}
#endif // WITH_MOD_BOOLEAN

static CustomDataMask requiredDataMask(Object *UNUSED(ob), ModifierData *UNUSED(md))
{
	CustomDataMask dataMask = CD_MASK_MTFACE | CD_MASK_MEDGE;

	dataMask |= CD_MASK_MDEFORMVERT;
	
	return dataMask;
}


ModifierTypeInfo modifierType_Boolean = {
	/* name */              "Boolean",
	/* structName */        "BooleanModifierData",
	/* structSize */        sizeof(BooleanModifierData),
	/* type */              eModifierTypeType_Nonconstructive,
	/* flags */             eModifierTypeFlag_AcceptsMesh
							| eModifierTypeFlag_UsesPointCache,

	/* copyData */          copyData,
	/* deformVerts */       NULL,
	/* deformMatrices */    NULL,
	/* deformVertsEM */     NULL,
	/* deformMatricesEM */  NULL,
	/* applyModifier */     applyModifier,
	/* applyModifierEM */   NULL,
	/* initData */          NULL,
	/* requiredDataMask */  requiredDataMask,
	/* freeData */          NULL,
	/* isDisabled */        isDisabled,
	/* updateDepgraph */    updateDepgraph,
	/* dependsOnTime */     NULL,
	/* dependsOnNormals */	NULL,
	/* foreachObjectLink */ foreachObjectLink,
	/* foreachIDLink */     NULL,
	/* foreachTexLink */    NULL,
};<|MERGE_RESOLUTION|>--- conflicted
+++ resolved
@@ -138,13 +138,11 @@
 		result = get_quick_derivedMesh(derivedData, dm, bmd->operation);
 
 		if(result == NULL) {
-<<<<<<< HEAD
 
 			DM_ensure_tessface(dm);          /* BMESH - UNTIL MODIFIER IS UPDATED FOR MPoly */
 			DM_ensure_tessface(derivedData); /* BMESH - UNTIL MODIFIER IS UPDATED FOR MPoly */
-=======
+
 			// TIMEIT_START(NewBooleanDerivedMesh)
->>>>>>> ed0d2b5e
 
 			result = NewBooleanDerivedMesh(dm, bmd->object, derivedData, ob,
 					1 + bmd->operation);
