/*
 * ***** BEGIN GPL LICENSE BLOCK *****
 *
 * This program is free software; you can redistribute it and/or
 * modify it under the terms of the GNU General Public License
 * as published by the Free Software Foundation; either version 2
 * of the License, or (at your option) any later version.
 *
 * This program is distributed in the hope that it will be useful,
 * but WITHOUT ANY WARRANTY; without even the implied warranty of
 * GNU General Public License for more details.
 *
 * You should have received a copy of the GNU General Public License
 * along with this program; if not, write to the Free Software Foundation,
 * Inc., 51 Franklin Street, Fifth Floor, Boston, MA 02110-1301, USA.
 *
 * The Original Code is Copyright (C) 2001-2002 by NaN Holding BV.
 * All rights reserved.
 *
 * The Original Code is: all of this file.
 *
 * Contributor(s): none yet.
 *
 * ***** END GPL LICENSE BLOCK *****
 */

/** \file blender/editors/space_text/text_draw.c
 *  \ingroup sptext
 */

#include "MEM_guardedalloc.h"

#include "BLF_api.h"

#include "BLI_blenlib.h"
#include "BLI_math.h"

#include "DNA_text_types.h"
#include "DNA_space_types.h"
#include "DNA_screen_types.h"

#include "BKE_context.h"
#include "BKE_suggestions.h"
#include "BKE_text.h"
#include "BKE_screen.h"

#include "ED_text.h"

#include "BIF_gl.h"
#include "BIF_glutil.h"

#include "GPU_immediate.h"

#include "UI_interface.h"
#include "UI_resources.h"
#include "UI_view2d.h"

#include "text_intern.h"
#include "text_format.h"

/******************** text font drawing ******************/

typedef struct TextDrawContext {
	int font_id;
	int cwidth;
	int lheight_dpi;
} TextDrawContext;

static void text_draw_context_init(const SpaceText *st, TextDrawContext *tdc)
{
	tdc->font_id = blf_mono_font;
	tdc->cwidth = 0;
	tdc->lheight_dpi = st->lheight_dpi;
}

static void text_font_begin(const TextDrawContext *tdc)
{
	BLF_size(tdc->font_id, tdc->lheight_dpi, 72);
}

static void text_font_end(const TextDrawContext *UNUSED(tdc))
{
}

static int text_font_draw(const TextDrawContext *tdc, int x, int y, const char *str)
{
	int columns;

	BLF_position(tdc->font_id, x, y, 0);
	columns = BLF_draw_mono(tdc->font_id, str, BLF_DRAW_STR_DUMMY_MAX, tdc->cwidth);

	return tdc->cwidth * columns;
}

static int text_font_draw_character(const TextDrawContext *tdc, int x, int y, char c)
{
	BLF_position(tdc->font_id, x, y, 0);
	BLF_draw(tdc->font_id, &c, 1);

	return tdc->cwidth;
}

static int text_font_draw_character_utf8(const TextDrawContext *tdc, int x, int y, const char *c)
{
	int columns;

	const size_t len = BLI_str_utf8_size_safe(c);
	BLF_position(tdc->font_id, x, y, 0);
	columns = BLF_draw_mono(tdc->font_id, c, len, tdc->cwidth);

	return tdc->cwidth * columns;
}

#if 0
/* Formats every line of the current text */
static void txt_format_text(SpaceText *st) 
{
	TextLine *linep;

	if (!st->text) return;

	for (linep = st->text->lines.first; linep; linep = linep->next)
		txt_format_line(st, linep, 0);
}
#endif

/* Sets the current drawing color based on the format character specified */
static void format_draw_color(char formatchar)
{
	switch (formatchar) {
		case FMT_TYPE_WHITESPACE:
			break;
		case FMT_TYPE_SYMBOL:
			UI_ThemeColor(TH_SYNTAX_S);
			break;
		case FMT_TYPE_COMMENT:
			UI_ThemeColor(TH_SYNTAX_C);
			break;
		case FMT_TYPE_NUMERAL:
			UI_ThemeColor(TH_SYNTAX_N);
			break;
		case FMT_TYPE_STRING:
			UI_ThemeColor(TH_SYNTAX_L);
			break;
		case FMT_TYPE_DIRECTIVE:
			UI_ThemeColor(TH_SYNTAX_D);
			break;
		case FMT_TYPE_SPECIAL:
			UI_ThemeColor(TH_SYNTAX_V);
			break;
		case FMT_TYPE_RESERVED:
			UI_ThemeColor(TH_SYNTAX_R);
			break;
		case FMT_TYPE_KEYWORD:
			UI_ThemeColor(TH_SYNTAX_B);
			break;
		case FMT_TYPE_DEFAULT:
		default:
			UI_ThemeColor(TH_TEXT);
			break;
	}
}

/************************** draw text *****************************/

/* Notes on word-wrap
 * --
 * All word-wrap functions follow the algorithm below to maintain consistency.
 *     line        The line to wrap (tabs converted to spaces)
 *     view_width    The maximum number of characters displayable in the region
 *                 This equals region_width/font_width for the region
 *     wrap_chars    Characters that allow wrapping. This equals [' ', '\t', '-']
 * 
 * def wrap(line, view_width, wrap_chars):
 *     draw_start = 0
 *     draw_end = view_width
 *     pos = 0
 *     for c in line:
 *         if pos-draw_start >= view_width:
 *             print line[draw_start:draw_end]
 *             draw_start = draw_end
 *             draw_end += view_width
 *         elif c in wrap_chars:
 *             draw_end = pos+1
 *         pos += 1
 *     print line[draw_start:]
 * 
 */

int wrap_width(const SpaceText *st, ARegion *ar)
{
	int winx = ar->winx - TXT_SCROLL_WIDTH;
	int x, max;
	
	x = st->showlinenrs ? TXT_OFFSET + TEXTXLOC : TXT_OFFSET;
	max = st->cwidth ? (winx - x) / st->cwidth : 0;
	return max > 8 ? max : 8;
}

/* Sets (offl, offc) for transforming (line, curs) to its wrapped position */
void wrap_offset(const SpaceText *st, ARegion *ar, TextLine *linein, int cursin, int *offl, int *offc)
{
	Text *text;
	TextLine *linep;
	int i, j, start, end, max, chop;
	char ch;

	*offl = *offc = 0;

	if (!st->text) return;
	if (!st->wordwrap) return;

	text = st->text;

	/* Move pointer to first visible line (top) */
	linep = text->lines.first;
	i = st->top;
	while (i > 0 && linep) {
		int lines = text_get_visible_lines(st, ar, linep->line);

		/* Line before top */
		if (linep == linein) {
			if (lines <= i)
				/* no visible part of line */
				return;
		}

		if (i - lines < 0) {
			break;
		}
		else {
			linep = linep->next;
			(*offl) += lines - 1;
			i -= lines;
		}
	}

	max = wrap_width(st, ar);
	cursin = txt_utf8_offset_to_column(linein->line, cursin);

	while (linep) {
		start = 0;
		end = max;
		chop = 1;
		*offc = 0;
		for (i = 0, j = 0; linep->line[j]; j += BLI_str_utf8_size_safe(linep->line + j)) {
			int chars;
			int columns = BLI_str_utf8_char_width_safe(linep->line + j); /* = 1 for tab */

			/* Mimic replacement of tabs */
			ch = linep->line[j];
			if (ch == '\t') {
				chars = st->tabnumber - i % st->tabnumber;
				if (linep == linein && i < cursin) cursin += chars - 1;
				ch = ' ';
			}
			else {
				chars = 1;
			}

			while (chars--) {
				if (i + columns - start > max) {
					end = MIN2(end, i);

					if (chop && linep == linein && i >= cursin) {
						if (i == cursin) {
							(*offl)++;
							*offc -= end - start;
						}

						return;
					}

					(*offl)++;
					*offc -= end - start;

					start = end;
					end += max;
					chop = 1;
				}
				else if (ch == ' ' || ch == '-') {
					end = i + 1;
					chop = 0;
					if (linep == linein && i >= cursin)
						return;
				}
				i += columns;
			}
		}
		if (linep == linein) break;
		linep = linep->next;
	}
}

/* cursin - mem, offc - view */
void wrap_offset_in_line(const SpaceText *st, ARegion *ar, TextLine *linein, int cursin, int *offl, int *offc)
{
	int i, j, start, end, chars, max, chop;
	char ch;

	*offl = *offc = 0;

	if (!st->text) return;
	if (!st->wordwrap) return;

	max = wrap_width(st, ar);

	start = 0;
	end = max;
	chop = 1;
	*offc = 0;
	cursin = txt_utf8_offset_to_column(linein->line, cursin);

	for (i = 0, j = 0; linein->line[j]; j += BLI_str_utf8_size_safe(linein->line + j)) {
		int columns = BLI_str_utf8_char_width_safe(linein->line + j); /* = 1 for tab */

		/* Mimic replacement of tabs */
		ch = linein->line[j];
		if (ch == '\t') {
			chars = st->tabnumber - i % st->tabnumber;
			if (i < cursin) cursin += chars - 1;
			ch = ' ';
		}
		else
			chars = 1;

		while (chars--) {
			if (i + columns - start > max) {
				end = MIN2(end, i);

				if (chop && i >= cursin) {
					if (i == cursin) {
						(*offl)++;
						*offc -= end - start;
					}

					return;
				}

				(*offl)++;
				*offc -= end - start;

				start = end;
				end += max;
				chop = 1;
			}
			else if (ch == ' ' || ch == '-') {
				end = i + 1;
				chop = 0;
				if (i >= cursin)
					return;
			}
			i += columns;
		}
	}
}

int text_get_char_pos(const SpaceText *st, const char *line, int cur)
{
	int a = 0, i;
	
	for (i = 0; i < cur && line[i]; i += BLI_str_utf8_size_safe(line + i)) {
		if (line[i] == '\t')
			a += st->tabnumber - a % st->tabnumber;
		else
			a += BLI_str_utf8_char_width_safe(line + i);
	}
	return a;
}

static const char *txt_utf8_forward_columns(const char *str, int columns, int *padding)
{
	int col;
	const char *p = str;
	while (*p) {
		col = BLI_str_utf8_char_width(p);
		if (columns - col < 0)
			break;
		columns -= col;
		p += BLI_str_utf8_size_safe(p);
		if (columns == 0)
			break;
	}
	if (padding)
		*padding = *p ? columns : 0;
	return p;
}

static int text_draw_wrapped(
        const SpaceText *st, const TextDrawContext *tdc,
        const char *str, int x, int y, int w, const char *format, int skip)
{
	const bool use_syntax = (st->showsyntax && format);
	FlattenString fs;
	int basex, lines;
	int i, wrap, end, max, columns, padding; /* column */
	/* warning, only valid when 'use_syntax' is set */
	int a, fstart, fpos;                     /* utf8 chars */
	int mi, ma, mstart, mend;                /* mem */
	char fmt_prev = 0xff;
	/* don't draw lines below this */
	const int clip_min_y = -(int)(st->lheight_dpi - 1);

	flatten_string(st, &fs, str);
	str = fs.buf;
	max = w / st->cwidth;
	if (max < 8) max = 8;
	basex = x;
	lines = 1;
	
	fpos = fstart = 0; mstart = 0;
	mend = txt_utf8_forward_columns(str, max, &padding) - str;
	end = wrap = max - padding;
	
	for (i = 0, mi = 0; str[mi]; i += columns, mi += BLI_str_utf8_size_safe(str + mi)) {
		columns = BLI_str_utf8_char_width_safe(str + mi);
		if (i + columns > end) {
			/* skip hidden part of line */
			if (skip) {
				skip--;
				if (use_syntax) {
					/* currently fpos only used when formatting */
					fpos += BLI_strnlen_utf8(str + mstart, mend - mstart);
				}
				fstart = fpos; mstart = mend;
				mend = txt_utf8_forward_columns(str + mend, max, &padding) - str;
				end = (wrap += max - padding);
				continue;
			}

			/* Draw the visible portion of text on the overshot line */
			for (a = fstart, ma = mstart; ma < mend; a++, ma += BLI_str_utf8_size_safe(str + ma)) {
				if (use_syntax) {
					if (fmt_prev != format[a]) format_draw_color(fmt_prev = format[a]);
				}
				x += text_font_draw_character_utf8(tdc, x, y, str + ma);
				fpos++;
			}
			y -= st->lheight_dpi + TXT_LINE_SPACING;
			x = basex;
			lines++;
			fstart = fpos; mstart = mend;
			mend = txt_utf8_forward_columns(str + mend, max, &padding) - str;
			end = (wrap += max - padding);

			if (y <= clip_min_y)
				break;
		}
		else if (str[mi] == ' ' || str[mi] == '-') {
			wrap = i + 1; mend = mi + 1;
		}
	}

	/* Draw the remaining text */
	for (a = fstart, ma = mstart; str[ma] && y > clip_min_y; a++, ma += BLI_str_utf8_size_safe(str + ma)) {
		if (use_syntax) {
			if (fmt_prev != format[a]) format_draw_color(fmt_prev = format[a]);
		}

		x += text_font_draw_character_utf8(tdc, x, y, str + ma);
	}

	flatten_string_free(&fs);

	return lines;
}

static void text_draw(
        const SpaceText *st, const TextDrawContext *tdc,
        char *str, int cshift, int maxwidth, int x, int y, const char *format)
{
	const bool use_syntax = (st->showsyntax && format);
	FlattenString fs;
	int columns, size, n, w = 0, padding, amount = 0;
	const char *in = NULL;

	for (n = flatten_string(st, &fs, str), str = fs.buf; n > 0; n--) {
		columns = BLI_str_utf8_char_width_safe(str);
		size = BLI_str_utf8_size_safe(str);

		if (!in) {
			if (w >= cshift) {
				padding = w - cshift;
				in = str;
			}
			else if (format)
				format++;
		}
		if (in) {
			if (maxwidth && w + columns > cshift + maxwidth)
				break;
			amount++;
		}

		w += columns;
		str += size;
	}
	if (!in) {
		flatten_string_free(&fs);
		return; /* String is shorter than shift or ends with a padding */
	}

	x += tdc->cwidth * padding;

	if (use_syntax) {
		int a, str_shift = 0;
		char fmt_prev = 0xff;

		for (a = 0; a < amount; a++) {
			if (format[a] != fmt_prev) format_draw_color(fmt_prev = format[a]);
			x += text_font_draw_character_utf8(tdc, x, y, in + str_shift);
			str_shift += BLI_str_utf8_size_safe(in + str_shift);
		}
	}
	else {
		text_font_draw(tdc, x, y, in);
	}

	flatten_string_free(&fs);
}

/************************ cache utilities *****************************/

typedef struct DrawCache {
	int *line_height;
	int total_lines, nlines;

	/* this is needed to check cache relevance */
	int winx, wordwrap, showlinenrs, tabnumber;
	short lheight;
	char cwidth;
	char text_id[MAX_ID_NAME];

	/* for partial lines recalculation */
	short update_flag;
	int valid_head, valid_tail; /* amount of unchanged lines */
} DrawCache;

static void text_drawcache_init(SpaceText *st)
{
	DrawCache *drawcache = MEM_callocN(sizeof(DrawCache), "text draw cache");

	drawcache->winx = -1;
	drawcache->nlines = BLI_listbase_count(&st->text->lines);
	drawcache->text_id[0] = '\0';

	st->drawcache = drawcache;
}

static void text_update_drawcache(SpaceText *st, ARegion *ar)
{
	DrawCache *drawcache;
	int full_update = 0, nlines = 0;
	Text *txt = st->text;

	if (!st->drawcache) text_drawcache_init(st);

	text_update_character_width(st);

	drawcache = (DrawCache *)st->drawcache;
	nlines = drawcache->nlines;

	/* check if full cache update is needed */
	full_update |= drawcache->winx != ar->winx;               /* area was resized */
	full_update |= drawcache->wordwrap != st->wordwrap;       /* word-wrapping option was toggled */
	full_update |= drawcache->showlinenrs != st->showlinenrs; /* word-wrapping option was toggled */
	full_update |= drawcache->tabnumber != st->tabnumber;     /* word-wrapping option was toggled */
	full_update |= drawcache->lheight != st->lheight_dpi;         /* word-wrapping option was toggled */
	full_update |= drawcache->cwidth != st->cwidth;           /* word-wrapping option was toggled */
	full_update |= !STREQLEN(drawcache->text_id, txt->id.name, MAX_ID_NAME); /* text datablock was changed */

	if (st->wordwrap) {
		/* update line heights */
		if (full_update || !drawcache->line_height) {
			drawcache->valid_head  = 0;
			drawcache->valid_tail  = 0;
			drawcache->update_flag = 1;
		}

		if (drawcache->update_flag) {
			TextLine *line = st->text->lines.first;
			int lineno = 0, size, lines_count;
			int *fp = drawcache->line_height, *new_tail, *old_tail;

			nlines = BLI_listbase_count(&txt->lines);
			size = sizeof(int) * nlines;

			if (fp) fp = MEM_reallocN(fp, size);
			else fp = MEM_callocN(size, "text drawcache line_height");

			drawcache->valid_tail = drawcache->valid_head = 0;
			old_tail = fp + drawcache->nlines - drawcache->valid_tail;
			new_tail = fp + nlines - drawcache->valid_tail;
			memmove(new_tail, old_tail, drawcache->valid_tail);

			drawcache->total_lines = 0;

			if (st->showlinenrs)
				st->linenrs_tot = (int)floor(log10((float)nlines)) + 1;

			while (line) {
				if (drawcache->valid_head) { /* we're inside valid head lines */
					lines_count = fp[lineno];
					drawcache->valid_head--;
				}
				else if (lineno > new_tail - fp) {  /* we-re inside valid tail lines */
					lines_count = fp[lineno];
				}
				else {
					lines_count = text_get_visible_lines(st, ar, line->line);
				}

				fp[lineno] = lines_count;

				line = line->next;
				lineno++;
				drawcache->total_lines += lines_count;
			}

			drawcache->line_height = fp;
		}
	}
	else {
		if (drawcache->line_height) {
			MEM_freeN(drawcache->line_height);
			drawcache->line_height = NULL;
		}

		if (full_update || drawcache->update_flag) {
			nlines = BLI_listbase_count(&txt->lines);

			if (st->showlinenrs)
				st->linenrs_tot = (int)floor(log10((float)nlines)) + 1;
		}

		drawcache->total_lines = nlines;
	}

	drawcache->nlines = nlines;

	/* store settings */
	drawcache->winx        = ar->winx;
	drawcache->wordwrap    = st->wordwrap;
	drawcache->lheight     = st->lheight_dpi;
	drawcache->cwidth      = st->cwidth;
	drawcache->showlinenrs = st->showlinenrs;
	drawcache->tabnumber   = st->tabnumber;

	strncpy(drawcache->text_id, txt->id.name, MAX_ID_NAME);

	/* clear update flag */
	drawcache->update_flag = 0;
	drawcache->valid_head  = 0;
	drawcache->valid_tail  = 0;
}

void text_drawcache_tag_update(SpaceText *st, int full)
{
	/* this happens if text editor ops are caled from python */
	if (st == NULL)
		return;
		
	if (st->drawcache) {
		DrawCache *drawcache = (DrawCache *)st->drawcache;
		Text *txt = st->text;

		if (drawcache->update_flag) {
			/* happens when tagging update from space listener */
			/* should do nothing to prevent locally tagged cache be fully recalculated */
			return;
		}

		if (!full) {
			int sellno = BLI_findindex(&txt->lines, txt->sell);
			int curlno = BLI_findindex(&txt->lines, txt->curl);

			if (curlno < sellno) {
				drawcache->valid_head = curlno;
				drawcache->valid_tail = drawcache->nlines - sellno - 1;
			}
			else {
				drawcache->valid_head = sellno;
				drawcache->valid_tail = drawcache->nlines - curlno - 1;
			}

			/* quick cache recalculation is also used in delete operator,
			 * which could merge lines which are adjacent to current selection lines
			 * expand recalculate area to this lines */
			if (drawcache->valid_head > 0) drawcache->valid_head--;
			if (drawcache->valid_tail > 0) drawcache->valid_tail--;
		}
		else {
			drawcache->valid_head = 0;
			drawcache->valid_tail = 0;
		}

		drawcache->update_flag = 1;
	}
}

void text_free_caches(SpaceText *st)
{
	DrawCache *drawcache = (DrawCache *)st->drawcache;

	if (drawcache) {
		if (drawcache->line_height)
			MEM_freeN(drawcache->line_height);

		MEM_freeN(drawcache);
	}
}

/************************ word-wrap utilities *****************************/

/* cache should be updated in caller */
static int text_get_visible_lines_no(const SpaceText *st, int lineno)
{
	const DrawCache *drawcache = st->drawcache;

	return drawcache->line_height[lineno];
}

int text_get_visible_lines(const SpaceText *st, ARegion *ar, const char *str)
{
	int i, j, start, end, max, lines, chars;
	char ch;

	max = wrap_width(st, ar);
	lines = 1;
	start = 0;
	end = max;
	for (i = 0, j = 0; str[j]; j += BLI_str_utf8_size_safe(str + j)) {
		int columns = BLI_str_utf8_char_width_safe(str + j); /* = 1 for tab */

		/* Mimic replacement of tabs */
		ch = str[j];
		if (ch == '\t') {
			chars = st->tabnumber - i % st->tabnumber;
			ch = ' ';
		}
		else {
			chars = 1;
		}

		while (chars--) {
			if (i + columns - start > max) {
				lines++;
				start = MIN2(end, i);
				end += max;
			}
			else if (ch == ' ' || ch == '-') {
				end = i + 1;
			}

			i += columns;
		}
	}

	return lines;
}

int text_get_span_wrap(const SpaceText *st, ARegion *ar, TextLine *from, TextLine *to)
{
	if (st->wordwrap) {
		int ret = 0;
		TextLine *tmp = from;

		/* Look forwards */
		while (tmp) {
			if (tmp == to) return ret;
			ret += text_get_visible_lines(st, ar, tmp->line);
			tmp = tmp->next;
		}

		return ret;
	}
	else {
		return txt_get_span(from, to);
	}
}

int text_get_total_lines(SpaceText *st, ARegion *ar)
{
	DrawCache *drawcache;

	text_update_drawcache(st, ar);
	drawcache = st->drawcache;

	return drawcache->total_lines;
}

/************************ draw scrollbar *****************************/

static void calc_text_rcts(SpaceText *st, ARegion *ar, rcti *scroll, rcti *back)
{
	int lhlstart, lhlend, ltexth, sell_off, curl_off;
	short barheight, barstart, hlstart, hlend, blank_lines;
	short pix_available, pix_top_margin, pix_bottom_margin, pix_bardiff;

	pix_top_margin = 8;
	pix_bottom_margin = 4;
	pix_available = ar->winy - pix_top_margin - pix_bottom_margin;
	ltexth = text_get_total_lines(st, ar);
	blank_lines = st->viewlines / 2;

	/* nicer code: use scroll rect for entire bar */
	back->xmin = ar->winx - (V2D_SCROLL_WIDTH + 1);
	back->xmax = ar->winx;
	back->ymin = 0;
	back->ymax = ar->winy;
	
	scroll->xmin = ar->winx - V2D_SCROLL_WIDTH;
	scroll->xmax = ar->winx - 5;
	scroll->ymin = 4;
	scroll->ymax = 4 + pix_available;
	
	/* when re-sizing a view-port with the bar at the bottom to a greater height more blank lines will be added */
	if (ltexth + blank_lines < st->top + st->viewlines) {
		blank_lines = st->top + st->viewlines - ltexth;
	}
	
	ltexth += blank_lines;

	barheight = (ltexth > 0) ? (st->viewlines * pix_available) / ltexth : 0;
	pix_bardiff = 0;
	if (barheight < 20) {
		pix_bardiff = 20 - barheight; /* take into account the now non-linear sizing of the bar */
		barheight = 20;
	}
	barstart = (ltexth > 0) ? ((pix_available - pix_bardiff) * st->top) / ltexth : 0;

	st->txtbar = *scroll;
	st->txtbar.ymax -= barstart;
	st->txtbar.ymin = st->txtbar.ymax - barheight;

	CLAMP(st->txtbar.ymin, pix_bottom_margin, ar->winy - pix_top_margin);
	CLAMP(st->txtbar.ymax, pix_bottom_margin, ar->winy - pix_top_margin);

	st->pix_per_line = (pix_available > 0) ? (float) ltexth / pix_available : 0;
	if (st->pix_per_line < 0.1f) st->pix_per_line = 0.1f;

	curl_off = text_get_span_wrap(st, ar, st->text->lines.first, st->text->curl);
	sell_off = text_get_span_wrap(st, ar, st->text->lines.first, st->text->sell);
	lhlstart = MIN2(curl_off, sell_off);
	lhlend = MAX2(curl_off, sell_off);

	if (ltexth > 0) {
		hlstart = (lhlstart * pix_available) / ltexth;
		hlend = (lhlend * pix_available) / ltexth;

		/* the scrollbar is non-linear sized */
		if (pix_bardiff > 0) {
			/* the start of the highlight is in the current viewport */
			if (st->viewlines && lhlstart >= st->top && lhlstart <= st->top + st->viewlines) {
				/* speed the progresion of the start of the highlight through the scrollbar */
				hlstart = ( ( (pix_available - pix_bardiff) * lhlstart) / ltexth) + (pix_bardiff * (lhlstart - st->top) / st->viewlines);
			}
			else if (lhlstart > st->top + st->viewlines && hlstart < barstart + barheight && hlstart > barstart) {
				/* push hl start down */
				hlstart = barstart + barheight;
			}
			else if (lhlend > st->top && lhlstart < st->top && hlstart > barstart) {
				/*fill out start */
				hlstart = barstart;
			}

			if (hlend <= hlstart) {
				hlend = hlstart + 2;
			}

			/* the end of the highlight is in the current viewport */
			if (st->viewlines && lhlend >= st->top && lhlend <= st->top + st->viewlines) {
				/* speed the progresion of the end of the highlight through the scrollbar */
				hlend = (((pix_available - pix_bardiff) * lhlend) / ltexth) + (pix_bardiff * (lhlend - st->top) / st->viewlines);
			}
			else if (lhlend < st->top && hlend >= barstart - 2 && hlend < barstart + barheight) {
				/* push hl end up */
				hlend = barstart;
			}
			else if (lhlend > st->top + st->viewlines && lhlstart < st->top + st->viewlines && hlend < barstart + barheight) {
				/* fill out end */
				hlend = barstart + barheight;
			}

			if (hlend <= hlstart) {
				hlstart = hlend - 2;
			}
		}
	}
	else {
		hlstart = 0;
		hlend = 0;
	}

	if (hlend - hlstart < 2) {
		hlend = hlstart + 2;
	}
	
	st->txtscroll = *scroll;
	st->txtscroll.ymax = ar->winy - pix_top_margin - hlstart;
	st->txtscroll.ymin = ar->winy - pix_top_margin - hlend;

	CLAMP(st->txtscroll.ymin, pix_bottom_margin, ar->winy - pix_top_margin);
	CLAMP(st->txtscroll.ymax, pix_bottom_margin, ar->winy - pix_top_margin);
}

static void draw_textscroll(const SpaceText *st, rcti *scroll, rcti *back)
{
	bTheme *btheme = UI_GetTheme();
	uiWidgetColors wcol = btheme->tui.wcol_scroll;
	unsigned char col[4];
	float rad;
	
	UI_ThemeColor(TH_BACK);
	GPURecti(back->xmin, back->ymin, back->xmax, back->ymax);

	UI_draw_widget_scroll(&wcol, scroll, &st->txtbar, (st->flags & ST_SCROLL_SELECT) ? UI_SCROLL_PRESSED : 0);

	UI_draw_roundbox_corner_set(UI_CNR_ALL);
	rad = 0.4f * min_ii(BLI_rcti_size_x(&st->txtscroll), BLI_rcti_size_y(&st->txtscroll));
	UI_GetThemeColor3ubv(TH_HILITE, col);
	col[3] = 48;
	glColor4ubv(col);
	glEnable(GL_BLEND);
	UI_draw_roundbox(st->txtscroll.xmin + 1, st->txtscroll.ymin, st->txtscroll.xmax - 1, st->txtscroll.ymax, rad);
	glDisable(GL_BLEND);
}

/*********************** draw documentation *******************************/

static void draw_documentation(const SpaceText *st, ARegion *ar)
{
	TextDrawContext tdc = {0};
	TextLine *tmp;
	char *docs, buf[DOC_WIDTH + 1], *p;
	int i, br, lines;
	int boxw, boxh, l, x, y /* , top */ /* UNUSED */;
	
	if (!st || !st->text) return;
	if (!texttool_text_is_active(st->text)) return;
	
	docs = texttool_docs_get();

	if (!docs) return;

	text_draw_context_init(st, &tdc);

	/* Count the visible lines to the cursor */
	for (tmp = st->text->curl, l = -st->top; tmp; tmp = tmp->prev, l++) ;
	if (l < 0) return;
	
	if (st->showlinenrs) {
		x = st->cwidth * (st->text->curc - st->left) + TXT_OFFSET + TEXTXLOC - 4;
	}
	else {
		x = st->cwidth * (st->text->curc - st->left) + TXT_OFFSET - 4;
	}
	if (texttool_suggest_first()) {
		x += SUGG_LIST_WIDTH * st->cwidth + 50;
	}

	/* top = */ /* UNUSED */ y = ar->winy - st->lheight_dpi * l - 2;
	boxw = DOC_WIDTH * st->cwidth + 20;
	boxh = (DOC_HEIGHT + 1) * (st->lheight_dpi + TXT_LINE_SPACING);

	/* Draw panel */
	UI_ThemeColor(TH_BACK);
	GPURecti(x, y, x + boxw, y - boxh);
	UI_ThemeColor(TH_SHADE1);
	GPUBegin(GL_LINE_LOOP);
	glVertex2i(x, y);
	glVertex2i(x + boxw, y);
	glVertex2i(x + boxw, y - boxh);
	glVertex2i(x, y - boxh);
	glEnd();
	GPUBegin(GL_LINE_LOOP);
	glVertex2i(x + boxw - 10, y - 7);
	glVertex2i(x + boxw - 4, y - 7);
	glVertex2i(x + boxw - 7, y - 2);
	glEnd();
	GPUBegin(GL_LINE_LOOP);
	glVertex2i(x + boxw - 10, y - boxh + 7);
	glVertex2i(x + boxw - 4, y - boxh + 7);
	glVertex2i(x + boxw - 7, y - boxh + 2);
	glEnd();
	UI_ThemeColor(TH_TEXT);

	i = 0; br = DOC_WIDTH; lines = 0; // XXX -doc_scroll;
	for (p = docs; *p; p++) {
		if (*p == '\r' && *(++p) != '\n') *(--p) = '\n';  /* Fix line endings */
		if (*p == ' ' || *p == '\t')
			br = i;
		else if (*p == '\n') {
			buf[i] = '\0';
			if (lines >= 0) {
				y -= st->lheight_dpi;
				text_draw(st, &tdc, buf, 0, 0, x + 4, y - 3, NULL);
			}
			i = 0; br = DOC_WIDTH; lines++;
		}
		buf[i++] = *p;
		if (i == DOC_WIDTH) { /* Reached the width, go to last break and wrap there */
			buf[br] = '\0';
			if (lines >= 0) {
				y -= st->lheight_dpi;
				text_draw(st, &tdc, buf, 0, 0, x + 4, y - 3, NULL);
			}
			p -= i - br - 1; /* Rewind pointer to last break */
			i = 0; br = DOC_WIDTH; lines++;
		}
		if (lines >= DOC_HEIGHT) break;
	}

	if (0 /* XXX doc_scroll*/ /* > 0 && lines < DOC_HEIGHT */) {
		// XXX doc_scroll--;
		draw_documentation(st, ar);
	}
}

/*********************** draw suggestion list *******************************/

static void draw_suggestion_list(const SpaceText *st, const TextDrawContext *tdc, ARegion *ar)
{
	SuggItem *item, *first, *last, *sel;
	char str[SUGG_LIST_WIDTH * BLI_UTF8_MAX + 1];
	int offl, offc, vcurl, vcurc;
	int w, boxw = 0, boxh, i, x, y, *top;
	const int lheight = st->lheight_dpi + TXT_LINE_SPACING;
	const int margin_x = 2;
	
	if (!st->text) return;
	if (!texttool_text_is_active(st->text)) return;

	first = texttool_suggest_first();
	last = texttool_suggest_last();

	if (!first || !last) return;

	text_pop_suggest_list();
	sel = texttool_suggest_selected();
	top = texttool_suggest_top();

	wrap_offset(st, ar, st->text->curl, st->text->curc, &offl, &offc);
	vcurl = txt_get_span(st->text->lines.first, st->text->curl) - st->top + offl;
	vcurc = text_get_char_pos(st, st->text->curl->line, st->text->curc) - st->left + offc;

	x = st->showlinenrs ? TXT_OFFSET + TEXTXLOC : TXT_OFFSET;
	x += vcurc * st->cwidth - 4;
	y = ar->winy - (vcurl + 1) * lheight - 2;

	/* offset back so the start of the text lines up with the suggestions,
	 * not essential but makes suggestions easier to follow */
	x -= st->cwidth * (st->text->curc - text_find_identifier_start(st->text->curl->line, st->text->curc));

	boxw = SUGG_LIST_WIDTH * st->cwidth + 20;
	boxh = SUGG_LIST_SIZE * lheight + 8;
	
	if (x + boxw > ar->winx)
		x = MAX2(0, ar->winx - boxw);

	/* not needed but stands out nicer */
	UI_draw_box_shadow(220, x, y - boxh, x + boxw, y);

	UI_ThemeColor(TH_SHADE1);
	GPURecti(x - 1, y + 1, x + boxw + 1, y - boxh - 1);
	UI_ThemeColorShade(TH_BACK, 16);
	GPURecti(x, y, x + boxw, y - boxh);

	/* Set the top 'item' of the visible list */
	for (i = 0, item = first; i < *top && item->next; i++, item = item->next) ;

	for (i = 0; i < SUGG_LIST_SIZE && item; i++, item = item->next) {
		int len = txt_utf8_forward_columns(item->name, SUGG_LIST_WIDTH, NULL) - item->name;

		y -= lheight;

		BLI_strncpy(str, item->name, len + 1);

		w = st->cwidth * text_get_char_pos(st, str, len);
		
		if (item == sel) {
			UI_ThemeColor(TH_SHADE2);
			GPURecti(x + margin_x, y - 3, x + margin_x + w, y + lheight - 3);
		}

		format_draw_color(item->type);
		text_draw(st, tdc, str, 0, 0, x + margin_x, y - 1, NULL);

		if (item == last) break;
	}
}

/*********************** draw cursor ************************/

static void draw_cursor(SpaceText *st, ARegion *ar)
{
	Text *text = st->text;
	int vcurl, vcurc, vsell, vselc, hidden = 0;
	int x, y, w, i;
	const int lheight = st->lheight_dpi + TXT_LINE_SPACING;

	/* Draw the selection */
	if (text->curl != text->sell || text->curc != text->selc) {
		int offl, offc;
		/* Convert all to view space character coordinates */
		wrap_offset(st, ar, text->curl, text->curc, &offl, &offc);
		vcurl = txt_get_span(text->lines.first, text->curl) - st->top + offl;
		vcurc = text_get_char_pos(st, text->curl->line, text->curc) - st->left + offc;
		wrap_offset(st, ar, text->sell, text->selc, &offl, &offc);
		vsell = txt_get_span(text->lines.first, text->sell) - st->top + offl;
		vselc = text_get_char_pos(st, text->sell->line, text->selc) - st->left + offc;

		if (vcurc < 0) {
			vcurc = 0;
		}
		if (vselc < 0) {
			vselc = 0;
			hidden = 1;
		}
		
		UI_ThemeColor(TH_SHADE2);
		x = st->showlinenrs ? TXT_OFFSET + TEXTXLOC : TXT_OFFSET;
		y = ar->winy;

		if (vcurl == vsell) {
			y -= vcurl * lheight;
			if (vcurc < vselc)
				GPURecti(x + vcurc * st->cwidth - 1, y, x + vselc * st->cwidth, y - lheight);
			else
				GPURecti(x + vselc * st->cwidth - 1, y, x + vcurc * st->cwidth, y - lheight);
		}
		else {
			int froml, fromc, tol, toc;

			if (vcurl < vsell) {
				froml = vcurl; tol = vsell;
				fromc = vcurc; toc = vselc;
			}
			else {
				froml = vsell; tol = vcurl;
				fromc = vselc; toc = vcurc;
			}

			y -= froml * lheight;
<<<<<<< HEAD
			GPURecti(x + fromc * st->cwidth - 1, y, ar->winx, y - lheight); y -= lheight;
			for (i = froml + 1; i < tol; i++)
				GPURecti(x - 4, y, ar->winx, y - lheight),  y -= lheight;

			GPURecti(x - 4, y, x + toc * st->cwidth, y - lheight);  y -= lheight;
=======

			glRecti(x + fromc * st->cwidth - 1, y, ar->winx, y - lheight);
			y -= lheight;
			for (i = froml + 1; i < tol; i++) {
				glRecti(x - 4, y, ar->winx, y - lheight);
				y -= lheight;
			}

			glRecti(x - 4, y, x + toc * st->cwidth, y - lheight);
			y -= lheight;
>>>>>>> 7da189b4
		}
	}
	else {
		int offl, offc;
		wrap_offset(st, ar, text->sell, text->selc, &offl, &offc);
		vsell = txt_get_span(text->lines.first, text->sell) - st->top + offl;
		vselc = text_get_char_pos(st, text->sell->line, text->selc) - st->left + offc;

		if (vselc < 0) {
			vselc = 0;
			hidden = 1;
		}
	}

	if (st->line_hlight) {
		int x1, x2, y1, y2;

		if (st->wordwrap) {
			int visible_lines = text_get_visible_lines(st, ar, text->sell->line);
			int offl, offc;

			wrap_offset_in_line(st, ar, text->sell, text->selc, &offl, &offc);

			y1 = ar->winy - (vsell - offl) * lheight;
			y2 = y1 - (lheight * visible_lines);
		}
		else {
			y1 = ar->winy - vsell * lheight;
			y2 = y1 - (lheight);
		}

		if (!(y1 < 0 || y2 > ar->winy)) { /* check we need to draw */
			x1 = 0; // st->showlinenrs ? TXT_OFFSET + TEXTXLOC : TXT_OFFSET;
			x2 = x1 + ar->winx;

			glColor4ub(255, 255, 255, 32);
			
			glBlendFunc(GL_SRC_ALPHA, GL_ONE_MINUS_SRC_ALPHA);
			glEnable(GL_BLEND);
			GPURecti(x1 - 4, y1, x2, y2);
			glDisable(GL_BLEND);
		}
	}
	
	if (!hidden) {
		/* Draw the cursor itself (we draw the sel. cursor as this is the leading edge) */
		x = st->showlinenrs ? TXT_OFFSET + TEXTXLOC : TXT_OFFSET;
		x += vselc * st->cwidth;
		y = ar->winy - vsell * lheight;
		
		if (st->overwrite) {
			char ch = text->sell->line[text->selc];
			
			y += TXT_LINE_SPACING;
			w = st->cwidth;
			if (ch == '\t') w *= st->tabnumber - (vselc + st->left) % st->tabnumber;
			
			UI_ThemeColor(TH_HILITE);
			GPURecti(x, y - lheight - 1, x + w, y - lheight + 1);
		}
		else {
			UI_ThemeColor(TH_HILITE);
			GPURecti(x - 1, y, x + 1, y - lheight);
		}
	}
}

/******************* draw matching brackets *********************/

static void draw_brackets(const SpaceText *st, const TextDrawContext *tdc, ARegion *ar)
{
	TextLine *startl, *endl, *linep;
	Text *text = st->text;
	int b, fc, find, stack, viewc, viewl, offl, offc, x, y;
	int startc, endc, c;
	
	char ch;

	// showsyntax must be on or else the format string will be null
	if (!text->curl || !st->showsyntax) return;

	startl = text->curl;
	startc = text->curc;
	b = text_check_bracket(startl->line[startc]);
	if (b == 0 && startc > 0) b = text_check_bracket(startl->line[--startc]);
	if (b == 0) return;

	linep = startl;
	c = startc;
	fc = txt_utf8_offset_to_index(linep->line, startc);
	endl = NULL;
	endc = -1;
	find = -b;
	stack = 0;
	
	/* Don't highlight backets if syntax HL is off or bracket in string or comment. */
	if (!linep->format || linep->format[fc] == FMT_TYPE_STRING || linep->format[fc] == FMT_TYPE_COMMENT)
		return;

	if (b > 0) {
		/* opening bracket, search forward for close */
		fc++;
		c += BLI_str_utf8_size_safe(linep->line + c);
		while (linep) {
			while (c < linep->len) {
				if (linep->format && linep->format[fc] != FMT_TYPE_STRING && linep->format[fc] != FMT_TYPE_COMMENT) {
					b = text_check_bracket(linep->line[c]);
					if (b == find) {
						if (stack == 0) {
							endl = linep;
							endc = c;
							break;
						}
						stack--;
					}
					else if (b == -find) {
						stack++;
					}
				}
				fc++;
				c += BLI_str_utf8_size_safe(linep->line + c);
			}
			if (endl) break;
			linep = linep->next;
			c = 0;
			fc = 0;
		}
	}
	else {
		/* closing bracket, search backward for open */
		fc--;
		if (c > 0) c -= linep->line + c - BLI_str_prev_char_utf8(linep->line + c);
		while (linep) {
			while (fc >= 0) {
				if (linep->format && linep->format[fc] != FMT_TYPE_STRING && linep->format[fc] != FMT_TYPE_COMMENT) {
					b = text_check_bracket(linep->line[c]);
					if (b == find) {
						if (stack == 0) {
							endl = linep;
							endc = c;
							break;
						}
						stack--;
					}
					else if (b == -find) {
						stack++;
					}
				}
				fc--;
				if (c > 0) c -= linep->line + c - BLI_str_prev_char_utf8(linep->line + c);
			}
			if (endl) break;
			linep = linep->prev;
			if (linep) {
				if (linep->format) fc = strlen(linep->format) - 1;
				else fc = -1;
				if (linep->len) c = BLI_str_prev_char_utf8(linep->line + linep->len) - linep->line;
				else fc = -1;
			}
		}
	}

	if (!endl || endc == -1)
		return;

	UI_ThemeColor(TH_HILITE);
	x = st->showlinenrs ? TXT_OFFSET + TEXTXLOC : TXT_OFFSET;
	y = ar->winy - st->lheight_dpi;

	/* draw opening bracket */
	ch = startl->line[startc];
	wrap_offset(st, ar, startl, startc, &offl, &offc);
	viewc = text_get_char_pos(st, startl->line, startc) - st->left + offc;

	if (viewc >= 0) {
		viewl = txt_get_span(text->lines.first, startl) - st->top + offl;

		text_font_draw_character(tdc, x + viewc * st->cwidth, y - viewl * (st->lheight_dpi + TXT_LINE_SPACING), ch);
		text_font_draw_character(tdc, x + viewc * st->cwidth + 1, y - viewl * (st->lheight_dpi + TXT_LINE_SPACING), ch);
	}

	/* draw closing bracket */
	ch = endl->line[endc];
	wrap_offset(st, ar, endl, endc, &offl, &offc);
	viewc = text_get_char_pos(st, endl->line, endc) - st->left + offc;

	if (viewc >= 0) {
		viewl = txt_get_span(text->lines.first, endl) - st->top + offl;

		text_font_draw_character(tdc, x + viewc * st->cwidth, y - viewl * (st->lheight_dpi + TXT_LINE_SPACING), ch);
		text_font_draw_character(tdc, x + viewc * st->cwidth + 1, y - viewl * (st->lheight_dpi + TXT_LINE_SPACING), ch);
	}
}

/*********************** main region drawing *************************/

void draw_text_main(SpaceText *st, ARegion *ar)
{
	TextDrawContext tdc = {0};
	Text *text = st->text;
	TextFormatType *tft;
	TextLine *tmp;
	rcti scroll, back;
	char linenr[12];
	int i, x, y, winx, linecount = 0, lineno = 0;
	int wraplinecount = 0, wrap_skip = 0;
	int margin_column_x;

	/* if no text, nothing to do */
	if (!text)
		return;

	/* dpi controlled line height and font size */
	st->lheight_dpi = (U.widget_unit * st->lheight) / 20;

	/* don't draw lines below this */
	const int clip_min_y = -(int)(st->lheight_dpi - 1);

	st->viewlines = (st->lheight_dpi) ? (int)(ar->winy - clip_min_y) / (st->lheight_dpi + TXT_LINE_SPACING) : 0;
	
	text_draw_context_init(st, &tdc);

	text_update_drawcache(st, ar);

	/* make sure all the positional pointers exist */
	if (!text->curl || !text->sell || !text->lines.first || !text->lines.last)
		txt_clean_text(text);
	
	/* update rects for scroll */
	calc_text_rcts(st, ar, &scroll, &back); /* scroll will hold the entire bar size */

	/* update syntax formatting if needed */
	tft = ED_text_format_get(text);
	tmp = text->lines.first;
	lineno = 0;
	for (i = 0; i < st->top && tmp; i++) {
		if (st->showsyntax && !tmp->format)
			tft->format_line(st, tmp, false);

		if (st->wordwrap) {
			int lines = text_get_visible_lines_no(st, lineno);

			if (wraplinecount + lines > st->top) {
				wrap_skip = st->top - wraplinecount;
				break;
			}
			else {
				wraplinecount += lines;
				tmp = tmp->next;
				linecount++;
			}
		}
		else {
			tmp = tmp->next;
			linecount++;
		}

		lineno++;
	}


	text_font_begin(&tdc);

	tdc.cwidth = max_ii((int)BLF_fixed_width(tdc.font_id), 1);
	st->cwidth = tdc.cwidth;

	/* draw line numbers background */
	if (st->showlinenrs) {
		x = TXT_OFFSET + TEXTXLOC;

		UI_ThemeColor(TH_GRID);
		GPURecti((TXT_OFFSET - 12), 0, (TXT_OFFSET - 5) + TEXTXLOC, ar->winy - 2);
	}
	else {
		st->linenrs_tot = 0; /* not used */
		x = TXT_OFFSET;
	}
	y = ar->winy - st->lheight_dpi;
	winx = ar->winx - TXT_SCROLL_WIDTH;
	
	/* draw cursor */
	draw_cursor(st, ar);

	/* draw the text */
	UI_ThemeColor(TH_TEXT);

	for (i = 0; y > clip_min_y && i < st->viewlines && tmp; i++, tmp = tmp->next) {
		if (st->showsyntax && !tmp->format)
			tft->format_line(st, tmp, false);

		if (st->showlinenrs && !wrap_skip) {
			/* draw line number */
			if (tmp == text->curl)
				UI_ThemeColor(TH_HILITE);
			else
				UI_ThemeColor(TH_TEXT);

			BLI_snprintf(linenr, sizeof(linenr), "%*d", st->linenrs_tot, i + linecount + 1);
			/* itoa(i + linecount + 1, linenr, 10); */ /* not ansi-c :/ */
			text_font_draw(&tdc, TXT_OFFSET - 7, y, linenr);

			UI_ThemeColor(TH_TEXT);
		}

		if (st->wordwrap) {
			/* draw word wrapped text */
			int lines = text_draw_wrapped(st, &tdc, tmp->line, x, y, winx - x, tmp->format, wrap_skip);
			y -= lines * (st->lheight_dpi + TXT_LINE_SPACING);
		}
		else {
			/* draw unwrapped text */
			text_draw(st, &tdc, tmp->line, st->left, ar->winx / st->cwidth, x, y, tmp->format);
			y -= st->lheight_dpi + TXT_LINE_SPACING;
		}
		
		wrap_skip = 0;
	}
	
	if (st->flags & ST_SHOW_MARGIN) {
		margin_column_x = x + st->cwidth * (st->margin_column - st->left);
		
		if (margin_column_x >= x) {
<<<<<<< HEAD
			GPUBegin(GL_LINES);
=======
			/* same color as line number background */
			UI_ThemeColor(TH_GRID);

			setlinestyle(1);
			glBegin(GL_LINES);
>>>>>>> 7da189b4
			glVertex2i(margin_column_x, 0);
			glVertex2i(margin_column_x, ar->winy - 2);
			glEnd();
			setlinestyle(0);
		}
	}

	/* draw other stuff */
	draw_brackets(st, &tdc, ar);
	draw_textscroll(st, &scroll, &back);
	draw_documentation(st, ar);
	draw_suggestion_list(st, &tdc, ar);
	
	text_font_end(&tdc);
}

/************************** update ***************************/

void text_update_character_width(SpaceText *st)
{
	TextDrawContext tdc = {0};

	text_draw_context_init(st, &tdc);

	text_font_begin(&tdc);
	st->cwidth = BLF_fixed_width(tdc.font_id);
	st->cwidth = MAX2(st->cwidth, (char)1);
	text_font_end(&tdc);
}

/* Moves the view to the cursor location,
 * also used to make sure the view isn't outside the file */
void text_scroll_to_cursor(SpaceText *st, ARegion *ar, const bool center)
{
	Text *text;
	int i, x, winx = ar->winx;

	if (ELEM(NULL, st, st->text, st->text->curl)) return;

	text = st->text;

	text_update_character_width(st);

	i = txt_get_span(text->lines.first, text->sell);
	if (st->wordwrap) {
		int offl, offc;
		wrap_offset(st, ar, text->sell, text->selc, &offl, &offc);
		i += offl;
	}

	if (center) {
		if (st->top + st->viewlines <= i || st->top > i) {
			st->top = i - st->viewlines / 2;
		}
	}
	else {
		if (st->top + st->viewlines <= i) {
			st->top = i - (st->viewlines - 1);
		}
		else if (st->top > i) {
			st->top = i;
		}
	}
	
	if (st->wordwrap) {
		st->left = 0;
	}
	else {
		x = st->cwidth * (text_get_char_pos(st, text->sell->line, text->selc) - st->left);
		winx -= TXT_OFFSET + (st->showlinenrs ? TEXTXLOC : 0) + TXT_SCROLL_WIDTH;

		if (center) {
			if (x <= 0 || x > winx) {
				st->left += (x - winx / 2) / st->cwidth;
			}
		}
		else {
			if (x <= 0) {
				st->left += ((x + 1) / st->cwidth) - 1;
			}
			else if (x > winx) {
				st->left += ((x - (winx + 1)) / st->cwidth) + 1;
			}
		}
	}

	if (st->top < 0) st->top = 0;
	if (st->left < 0) st->left = 0;

	st->scroll_accum[0] = 0.0f;
	st->scroll_accum[1] = 0.0f;
}

/* takes an area instead of a region, use for listeners */
void text_scroll_to_cursor__area(SpaceText *st, ScrArea *sa, const bool center)
{
	ARegion *ar;

	if (ELEM(NULL, st, st->text, st->text->curl)) return;

	ar = BKE_area_find_region_type(sa, RGN_TYPE_WINDOW);

	if (ar) {
		text_scroll_to_cursor(st, ar, center);
	}
}

void text_update_cursor_moved(bContext *C)
{
	ScrArea *sa = CTX_wm_area(C);
	SpaceText *st = CTX_wm_space_text(C);

	text_scroll_to_cursor__area(st, sa, true);
}

/**
 * Takes a cursor (row, character) and returns x,y pixel coords.
 */
bool ED_text_region_location_from_cursor(SpaceText *st, ARegion *ar, const int cursor_co[2], int r_pixel_co[2])
{
	TextLine *line = NULL;

	if (!st->text) {
		goto error;
	}

	line = BLI_findlink(&st->text->lines, cursor_co[0]);
	if (!line || (cursor_co[1] < 0) || (cursor_co[1] > line->len)) {
		goto error;
	}
	else {
		int offl, offc;
		int linenr_offset = st->showlinenrs ? TXT_OFFSET + TEXTXLOC : TXT_OFFSET;
		/* handle tabs as well! */
		int char_pos = text_get_char_pos(st, line->line, cursor_co[1]);

		wrap_offset(st, ar, line, cursor_co[1], &offl, &offc);
		r_pixel_co[0] = (char_pos + offc - st->left) * st->cwidth + linenr_offset;
		r_pixel_co[1] = (cursor_co[0] + offl - st->top) * (st->lheight_dpi + TXT_LINE_SPACING);
		r_pixel_co[1] = (ar->winy - (r_pixel_co[1] + TXT_OFFSET)) - st->lheight_dpi;
	}
	return true;


error:
	r_pixel_co[0] = r_pixel_co[1] = -1;
	return false;
}<|MERGE_RESOLUTION|>--- conflicted
+++ resolved
@@ -1142,24 +1142,16 @@
 			}
 
 			y -= froml * lheight;
-<<<<<<< HEAD
-			GPURecti(x + fromc * st->cwidth - 1, y, ar->winx, y - lheight); y -= lheight;
-			for (i = froml + 1; i < tol; i++)
-				GPURecti(x - 4, y, ar->winx, y - lheight),  y -= lheight;
-
-			GPURecti(x - 4, y, x + toc * st->cwidth, y - lheight);  y -= lheight;
-=======
-
-			glRecti(x + fromc * st->cwidth - 1, y, ar->winx, y - lheight);
+
+			GPURecti(x + fromc * st->cwidth - 1, y, ar->winx, y - lheight);
 			y -= lheight;
 			for (i = froml + 1; i < tol; i++) {
-				glRecti(x - 4, y, ar->winx, y - lheight);
+				GPURecti(x - 4, y, ar->winx, y - lheight);
 				y -= lheight;
 			}
 
-			glRecti(x - 4, y, x + toc * st->cwidth, y - lheight);
+			GPURecti(x - 4, y, x + toc * st->cwidth, y - lheight);
 			y -= lheight;
->>>>>>> 7da189b4
 		}
 	}
 	else {
@@ -1482,15 +1474,11 @@
 		margin_column_x = x + st->cwidth * (st->margin_column - st->left);
 		
 		if (margin_column_x >= x) {
-<<<<<<< HEAD
-			GPUBegin(GL_LINES);
-=======
 			/* same color as line number background */
 			UI_ThemeColor(TH_GRID);
 
 			setlinestyle(1);
-			glBegin(GL_LINES);
->>>>>>> 7da189b4
+			GPUBegin(GL_LINES);
 			glVertex2i(margin_column_x, 0);
 			glVertex2i(margin_column_x, ar->winy - 2);
 			glEnd();
