/*
 * ***** BEGIN GPL LICENSE BLOCK *****
 *
 * This program is free software; you can redistribute it and/or
 * modify it under the terms of the GNU General Public License
 * as published by the Free Software Foundation; either version 2
 * of the License, or (at your option) any later version.
 *
 * This program is distributed in the hope that it will be useful,
 * but WITHOUT ANY WARRANTY; without even the implied warranty of
 * MERCHANTABILITY or FITNESS FOR A PARTICULAR PURPOSE.  See the
 * GNU General Public License for more details.
 *
 * You should have received a copy of the GNU General Public License
 * along with this program; if not, write to the Free Software Foundation,
 * Inc., 51 Franklin Street, Fifth Floor, Boston, MA 02110-1301, USA.
 *
 * The Original Code is Copyright (C) 2001-2002 by NaN Holding BV.
 * All rights reserved.
 *
 * The Original Code is: all of this file.
 *
 * Contributor(s): none yet.
 *
 * ***** END GPL LICENSE BLOCK *****
 */

/** \file blender/editors/transform/transform.c
 *  \ingroup edtransform
 */


#include <stdlib.h>
#include <stdio.h>
#include <string.h>
#include <math.h>
#include <float.h>

#ifndef WIN32
#include <unistd.h>
#else
#include <io.h>
#endif

#include "MEM_guardedalloc.h"

#include "DNA_anim_types.h"
#include "DNA_armature_types.h"
#include "DNA_constraint_types.h"
#include "DNA_mesh_types.h"
#include "DNA_meshdata_types.h"
#include "DNA_mask_types.h"
#include "DNA_movieclip_types.h"
#include "DNA_scene_types.h"  /* PET modes */

#include "RNA_access.h"

#include "GPU_compatibility.h"

#include "BIF_gl.h"
#include "BIF_glutil.h"

#include "BKE_nla.h"
#include "BKE_bmesh.h"
#include "BKE_context.h"
#include "BKE_constraint.h"
#include "BKE_global.h"
#include "BKE_particle.h"
#include "BKE_pointcache.h"
#include "BKE_unit.h"

#include "ED_image.h"
#include "ED_keyframing.h"
#include "ED_screen.h"
#include "ED_space_api.h"
#include "ED_markers.h"
#include "ED_view3d.h"
#include "ED_mesh.h"
#include "ED_clip.h"

#include "UI_view2d.h"
#include "WM_types.h"
#include "WM_api.h"

#include "BLI_math.h"
#include "BLI_blenlib.h"
#include "BLI_utildefines.h"
#include "BLI_ghash.h"
#include "BLI_linklist.h"
#include "BLI_smallhash.h"
#include "BLI_array.h"

#include "UI_resources.h"

//#include "blendef.h"
//
//#include "mydevice.h"

#include "transform.h"

#include <stdio.h>

static void drawTransformApply(const struct bContext *C, struct ARegion *ar, void *arg);
static int doEdgeSlide(TransInfo *t, float perc);

/* ************************** SPACE DEPENDANT CODE **************************** */

void setTransformViewMatrices(TransInfo *t)
{
	if (t->spacetype == SPACE_VIEW3D && t->ar && t->ar->regiontype == RGN_TYPE_WINDOW) {
		RegionView3D *rv3d = t->ar->regiondata;

		copy_m4_m4(t->viewmat, rv3d->viewmat);
		copy_m4_m4(t->viewinv, rv3d->viewinv);
		copy_m4_m4(t->persmat, rv3d->persmat);
		copy_m4_m4(t->persinv, rv3d->persinv);
		t->persp = rv3d->persp;
	}
	else {
		unit_m4(t->viewmat);
		unit_m4(t->viewinv);
		unit_m4(t->persmat);
		unit_m4(t->persinv);
		t->persp = RV3D_ORTHO;
	}

	calculateCenter2D(t);
}

static void convertViewVec2D(View2D *v2d, float vec[3], int dx, int dy)
{
	float divx, divy;
	
	divx = v2d->mask.xmax - v2d->mask.xmin;
	divy = v2d->mask.ymax - v2d->mask.ymin;

	vec[0] = (v2d->cur.xmax - v2d->cur.xmin) * dx / divx;
	vec[1] = (v2d->cur.ymax - v2d->cur.ymin) * dy / divy;
	vec[2] = 0.0f;
}

void convertViewVec(TransInfo *t, float r_vec[3], int dx, int dy)
{
	if ((t->spacetype == SPACE_VIEW3D) && (t->ar->regiontype == RGN_TYPE_WINDOW)) {
		float mval_f[2];
		mval_f[0] = dx;
		mval_f[1] = dy;
		ED_view3d_win_to_delta(t->ar, mval_f, r_vec);
	}
	else if (t->spacetype == SPACE_IMAGE) {
		float aspx, aspy;

		convertViewVec2D(t->view, r_vec, dx, dy);

		ED_space_image_uv_aspect(t->sa->spacedata.first, &aspx, &aspy);
		r_vec[0] *= aspx;
		r_vec[1] *= aspy;
	}
	else if (ELEM(t->spacetype, SPACE_IPO, SPACE_NLA)) {
		convertViewVec2D(t->view, r_vec, dx, dy);
	}
	else if (ELEM(t->spacetype, SPACE_NODE, SPACE_SEQ)) {
		convertViewVec2D(&t->ar->v2d, r_vec, dx, dy);
	}
	else if (t->spacetype == SPACE_CLIP) {
		View2D *v2d = t->view;
		float divx, divy;
		float mulx, muly;
		float aspx = 1.0f, aspy = 1.0f;

		divx = v2d->mask.xmax - v2d->mask.xmin;
		divy = v2d->mask.ymax - v2d->mask.ymin;

		mulx = (v2d->cur.xmax - v2d->cur.xmin);
		muly = (v2d->cur.ymax - v2d->cur.ymin);

		if (t->options & CTX_MASK) {
			/* clamp w/h, mask only */
			divx = divy = maxf(divx, divy);
			mulx = muly = minf(mulx, muly);
		}

		r_vec[0] = mulx * (dx) / divx;
		r_vec[1] = muly * (dy) / divy;
		r_vec[2] = 0.0f;

		if (t->options & CTX_MOVIECLIP) {
			ED_space_clip_get_aspect_dimension_aware(t->sa->spacedata.first, &aspx, &aspy);
		}
		else if (t->options & CTX_MASK) {
			/* TODO - NOT WORKING, this isnt so bad since its only display aspect */
			ED_space_clip_get_aspect(t->sa->spacedata.first, &aspx, &aspy);
		}

		r_vec[0] *= aspx;
		r_vec[1] *= aspy;
	}
	else {
		printf("%s: called in an invalid context\n", __func__);
		zero_v3(r_vec);
	}
}

void projectIntView(TransInfo *t, const float vec[3], int adr[2])
{
	if (t->spacetype == SPACE_VIEW3D) {
		if (t->ar->regiontype == RGN_TYPE_WINDOW)
			project_int_noclip(t->ar, vec, adr);
	}
	else if (t->spacetype == SPACE_IMAGE) {
		float aspx, aspy, v[2];

		ED_space_image_uv_aspect(t->sa->spacedata.first, &aspx, &aspy);
		v[0] = vec[0] / aspx;
		v[1] = vec[1] / aspy;

		UI_view2d_to_region_no_clip(t->view, v[0], v[1], adr, adr + 1);
	}
	else if (t->spacetype == SPACE_ACTION) {
		int out[2] = {0, 0};
#if 0
		SpaceAction *sact = t->sa->spacedata.first;

		if (sact->flag & SACTION_DRAWTIME) {
			//vec[0] = vec[0]/((t->scene->r.frs_sec / t->scene->r.frs_sec_base));
			/* same as below */
			UI_view2d_to_region_no_clip((View2D *)t->view, vec[0], vec[1], out, out + 1);
		} 
		else
#endif
		{
			UI_view2d_to_region_no_clip((View2D *)t->view, vec[0], vec[1], out, out + 1);
		}

		adr[0] = out[0];
		adr[1] = out[1];
	}
	else if (ELEM(t->spacetype, SPACE_IPO, SPACE_NLA)) {
		int out[2] = {0, 0};

		UI_view2d_to_region_no_clip((View2D *)t->view, vec[0], vec[1], out, out + 1);
		adr[0] = out[0];
		adr[1] = out[1];
	}
	else if (t->spacetype == SPACE_SEQ) { /* XXX not tested yet, but should work */
		int out[2] = {0, 0};

		UI_view2d_to_region_no_clip((View2D *)t->view, vec[0], vec[1], out, out + 1);
		adr[0] = out[0];
		adr[1] = out[1];
	}
	else if (t->spacetype == SPACE_CLIP) {
		float v[2];
		float aspx = 1.0f, aspy = 1.0f;

		copy_v2_v2(v, vec);

		if (t->options & CTX_MOVIECLIP)
			ED_space_clip_get_aspect_dimension_aware(t->sa->spacedata.first, &aspx, &aspy);
		else if (t->options & CTX_MASK)
			ED_space_clip_get_aspect(t->sa->spacedata.first, &aspx, &aspy);

		v[0] /= aspx;
		v[1] /= aspy;

		UI_view2d_to_region_no_clip(t->view, v[0], v[1], adr, adr + 1);
	}
}

void projectFloatView(TransInfo *t, const float vec[3], float adr[2])
{
	switch (t->spacetype) {
		case SPACE_VIEW3D:
		{
			if (t->ar->regiontype == RGN_TYPE_WINDOW) {
				project_float_noclip(t->ar, vec, adr);
				return;
			}
			break;
		}
		case SPACE_IMAGE:
		case SPACE_CLIP:
		case SPACE_IPO:
		case SPACE_NLA:
		{
			int a[2];
			projectIntView(t, vec, a);
			adr[0] = a[0];
			adr[1] = a[1];
			return;
		}
	}

	zero_v2(adr);
}

void applyAspectRatio(TransInfo *t, float vec[2])
{
	if ((t->spacetype == SPACE_IMAGE) && (t->mode == TFM_TRANSLATION)) {
		SpaceImage *sima = t->sa->spacedata.first;
		float aspx, aspy;

		if ((sima->flag & SI_COORDFLOATS) == 0) {
			int width, height;
			ED_space_image_size(sima, &width, &height);

			vec[0] *= width;
			vec[1] *= height;
		}

		ED_space_image_uv_aspect(sima, &aspx, &aspy);
		vec[0] /= aspx;
		vec[1] /= aspy;
	}
	else if ((t->spacetype == SPACE_CLIP) && (t->mode == TFM_TRANSLATION)) {
		if (t->options & (CTX_MOVIECLIP | CTX_MASK)) {
			SpaceClip *sc = t->sa->spacedata.first;
			float aspx, aspy;


			if (t->options & CTX_MOVIECLIP) {
				ED_space_clip_get_aspect_dimension_aware(sc, &aspx, &aspy);

				vec[0] /= aspx;
				vec[1] /= aspy;
			}
			else if (t->options & CTX_MASK) {
				ED_space_clip_get_aspect(sc, &aspx, &aspy);

				vec[0] /= aspx;
				vec[1] /= aspy;
			}
		}
	}
}

void removeAspectRatio(TransInfo *t, float vec[2])
{
	if ((t->spacetype == SPACE_IMAGE) && (t->mode == TFM_TRANSLATION)) {
		SpaceImage *sima = t->sa->spacedata.first;
		float aspx, aspy;

		if ((sima->flag & SI_COORDFLOATS) == 0) {
			int width, height;
			ED_space_image_size(sima, &width, &height);

			vec[0] /= width;
			vec[1] /= height;
		}

		ED_space_image_uv_aspect(sima, &aspx, &aspy);
		vec[0] *= aspx;
		vec[1] *= aspy;
	}
	else if ((t->spacetype == SPACE_CLIP) && (t->mode == TFM_TRANSLATION)) {
		if (t->options & (CTX_MOVIECLIP | CTX_MASK)) {
			SpaceClip *sc = t->sa->spacedata.first;
			float aspx = 1.0f, aspy = 1.0f;

			if (t->options & CTX_MOVIECLIP) {
				ED_space_clip_get_aspect_dimension_aware(sc, &aspx, &aspy);
			}
			else if (t->options & CTX_MASK) {
				ED_space_clip_get_aspect(sc, &aspx, &aspy);
			}

			vec[0] *= aspx;
			vec[1] *= aspy;
		}
	}
}

static void viewRedrawForce(const bContext *C, TransInfo *t)
{
	if (t->spacetype == SPACE_VIEW3D) {
		/* Do we need more refined tags? */
		if (t->flag & T_POSE)
			WM_event_add_notifier(C, NC_OBJECT | ND_POSE, NULL);
		else
			WM_event_add_notifier(C, NC_OBJECT | ND_TRANSFORM, NULL);
		
		/* for realtime animation record - send notifiers recognised by animation editors */
		// XXX: is this notifier a lame duck?
		if ((t->animtimer) && IS_AUTOKEY_ON(t->scene))
			WM_event_add_notifier(C, NC_OBJECT | ND_KEYS, NULL);
		
	}
	else if (t->spacetype == SPACE_ACTION) {
		//SpaceAction *saction= (SpaceAction *)t->sa->spacedata.first;
		WM_event_add_notifier(C, NC_ANIMATION | ND_KEYFRAME | NA_EDITED, NULL);
	}
	else if (t->spacetype == SPACE_IPO) {
		//SpaceIpo *sipo= (SpaceIpo *)t->sa->spacedata.first;
		WM_event_add_notifier(C, NC_ANIMATION | ND_KEYFRAME | NA_EDITED, NULL);
	}
	else if (t->spacetype == SPACE_NLA) {
		WM_event_add_notifier(C, NC_ANIMATION | ND_NLA | NA_EDITED, NULL);
	}
	else if (t->spacetype == SPACE_NODE) {
		//ED_area_tag_redraw(t->sa);
		WM_event_add_notifier(C, NC_SPACE | ND_SPACE_NODE_VIEW, NULL);
	}
	else if (t->spacetype == SPACE_SEQ) {
		WM_event_add_notifier(C, NC_SCENE | ND_SEQUENCER, NULL);
	}
	else if (t->spacetype == SPACE_IMAGE) {
		// XXX how to deal with lock?
		SpaceImage *sima = (SpaceImage *)t->sa->spacedata.first;
		if (sima->lock) WM_event_add_notifier(C, NC_GEOM | ND_DATA, t->obedit->data);
		else ED_area_tag_redraw(t->sa);
	}
	else if (t->spacetype == SPACE_CLIP) {
		SpaceClip *sc = (SpaceClip *)t->sa->spacedata.first;

		if (ED_space_clip_check_show_trackedit(sc)) {
			MovieClip *clip = ED_space_clip_get_clip(sc);

			/* objects could be parented to tracking data, so send this for viewport refresh */
			WM_event_add_notifier(C, NC_OBJECT | ND_TRANSFORM, NULL);

			WM_event_add_notifier(C, NC_MOVIECLIP | NA_EDITED, clip);
		}
		else if (ED_space_clip_check_show_maskedit(sc)) {
			Mask *mask = ED_space_clip_get_mask(sc);

			WM_event_add_notifier(C, NC_MASK | NA_EDITED, mask);
		}
	}
}

static void viewRedrawPost(bContext *C, TransInfo *t)
{
	ED_area_headerprint(t->sa, NULL);
	
	if (t->spacetype == SPACE_VIEW3D) {
		/* if autokeying is enabled, send notifiers that keyframes were added */
		if (IS_AUTOKEY_ON(t->scene))
			WM_main_add_notifier(NC_ANIMATION | ND_KEYFRAME | NA_EDITED, NULL);
		
		/* XXX temp, first hack to get auto-render in compositor work (ton) */
		WM_event_add_notifier(C, NC_SCENE | ND_TRANSFORM_DONE, CTX_data_scene(C));

	}
	
#if 0 // TRANSFORM_FIX_ME
	if (t->spacetype == SPACE_VIEW3D) {
		allqueue(REDRAWBUTSOBJECT, 0);
		allqueue(REDRAWVIEW3D, 0);
	}
	else if (t->spacetype == SPACE_IMAGE) {
		allqueue(REDRAWIMAGE, 0);
		allqueue(REDRAWVIEW3D, 0);
	}
	else if (ELEM3(t->spacetype, SPACE_ACTION, SPACE_NLA, SPACE_IPO)) {
		allqueue(REDRAWVIEW3D, 0);
		allqueue(REDRAWACTION, 0);
		allqueue(REDRAWNLA, 0);
		allqueue(REDRAWIPO, 0);
		allqueue(REDRAWTIME, 0);
		allqueue(REDRAWBUTSOBJECT, 0);
	}

	scrarea_queue_headredraw(curarea);
#endif
}

/* ************************** TRANSFORMATIONS **************************** */

void BIF_selectOrientation(void)
{
#if 0 // TRANSFORM_FIX_ME
	short val;
	char *str_menu = BIF_menustringTransformOrientation("Orientation");
	val = pupmenu(str_menu);
	MEM_freeN(str_menu);

	if (val >= 0) {
		G.vd->twmode = val;
	}
#endif
}

static void view_editmove(unsigned short UNUSED(event))
{
#if 0 // TRANSFORM_FIX_ME
	int refresh = 0;
	/* Regular:   Zoom in */
	/* Shift:     Scroll up */
	/* Ctrl:      Scroll right */
	/* Alt-Shift: Rotate up */
	/* Alt-Ctrl:  Rotate right */

	/* only work in 3D window for now
	 * In the end, will have to send to event to a 2D window handler instead
	 */
	if (Trans.flag & T_2D_EDIT)
		return;

	switch (event) {
		case WHEELUPMOUSE:

			if (G.qual & LR_SHIFTKEY) {
				if (G.qual & LR_ALTKEY) {
					G.qual &= ~LR_SHIFTKEY;
					persptoetsen(PAD2);
					G.qual |= LR_SHIFTKEY;
				}
				else {
					persptoetsen(PAD2);
				}
			}
			else if (G.qual & LR_CTRLKEY) {
				if (G.qual & LR_ALTKEY) {
					G.qual &= ~LR_CTRLKEY;
					persptoetsen(PAD4);
					G.qual |= LR_CTRLKEY;
				}
				else {
					persptoetsen(PAD4);
				}
			}
			else if (U.uiflag & USER_WHEELZOOMDIR)
				persptoetsen(PADMINUS);
			else
				persptoetsen(PADPLUSKEY);

			refresh = 1;
			break;
		case WHEELDOWNMOUSE:
			if (G.qual & LR_SHIFTKEY) {
				if (G.qual & LR_ALTKEY) {
					G.qual &= ~LR_SHIFTKEY;
					persptoetsen(PAD8);
					G.qual |= LR_SHIFTKEY;
				}
				else {
					persptoetsen(PAD8);
				}
			}
			else if (G.qual & LR_CTRLKEY) {
				if (G.qual & LR_ALTKEY) {
					G.qual &= ~LR_CTRLKEY;
					persptoetsen(PAD6);
					G.qual |= LR_CTRLKEY;
				}
				else {
					persptoetsen(PAD6);
				}
			}
			else if (U.uiflag & USER_WHEELZOOMDIR)
				persptoetsen(PADPLUSKEY);
			else
				persptoetsen(PADMINUS);

			refresh = 1;
			break;
	}

	if (refresh)
		setTransformViewMatrices(&Trans);
#endif
}

/* ************************************************* */

/* NOTE: these defines are saved in keymap files, do not change values but just add new ones */
#define TFM_MODAL_CANCEL        1
#define TFM_MODAL_CONFIRM       2
#define TFM_MODAL_TRANSLATE     3
#define TFM_MODAL_ROTATE        4
#define TFM_MODAL_RESIZE        5
#define TFM_MODAL_SNAP_INV_ON   6
#define TFM_MODAL_SNAP_INV_OFF  7
#define TFM_MODAL_SNAP_TOGGLE   8
#define TFM_MODAL_AXIS_X        9
#define TFM_MODAL_AXIS_Y        10
#define TFM_MODAL_AXIS_Z        11
#define TFM_MODAL_PLANE_X       12
#define TFM_MODAL_PLANE_Y       13
#define TFM_MODAL_PLANE_Z       14
#define TFM_MODAL_CONS_OFF      15
#define TFM_MODAL_ADD_SNAP      16
#define TFM_MODAL_REMOVE_SNAP   17
/*	18 and 19 used by numinput, defined in transform.h
 * */
#define TFM_MODAL_PROPSIZE_UP   20
#define TFM_MODAL_PROPSIZE_DOWN 21
#define TFM_MODAL_AUTOIK_LEN_INC 22
#define TFM_MODAL_AUTOIK_LEN_DEC 23

#define TFM_MODAL_EDGESLIDE_UP 24
#define TFM_MODAL_EDGESLIDE_DOWN 25

/* called in transform_ops.c, on each regeneration of keymaps */
wmKeyMap *transform_modal_keymap(wmKeyConfig *keyconf)
{
	static EnumPropertyItem modal_items[] = {
		{TFM_MODAL_CANCEL, "CANCEL", 0, "Cancel", ""},
		{TFM_MODAL_CONFIRM, "CONFIRM", 0, "Confirm", ""},
		{TFM_MODAL_TRANSLATE, "TRANSLATE", 0, "Translate", ""},
		{TFM_MODAL_ROTATE, "ROTATE", 0, "Rotate", ""},
		{TFM_MODAL_RESIZE, "RESIZE", 0, "Resize", ""},
		{TFM_MODAL_SNAP_INV_ON, "SNAP_INV_ON", 0, "Invert Snap On", ""},
		{TFM_MODAL_SNAP_INV_OFF, "SNAP_INV_OFF", 0, "Invert Snap Off", ""},
		{TFM_MODAL_SNAP_TOGGLE, "SNAP_TOGGLE", 0, "Snap Toggle", ""},
		{TFM_MODAL_AXIS_X, "AXIS_X", 0, "Orientation X axis", ""},
		{TFM_MODAL_AXIS_Y, "AXIS_Y", 0, "Orientation Y axis", ""},
		{TFM_MODAL_AXIS_Z, "AXIS_Z", 0, "Orientation Z axis", ""},
		{TFM_MODAL_PLANE_X, "PLANE_X", 0, "Orientation X plane", ""},
		{TFM_MODAL_PLANE_Y, "PLANE_Y", 0, "Orientation Y plane", ""},
		{TFM_MODAL_PLANE_Z, "PLANE_Z", 0, "Orientation Z plane", ""},
		{TFM_MODAL_CONS_OFF, "CONS_OFF", 0, "Remove Constraints", ""},
		{TFM_MODAL_ADD_SNAP, "ADD_SNAP", 0, "Add Snap Point", ""},
		{TFM_MODAL_REMOVE_SNAP, "REMOVE_SNAP", 0, "Remove Last Snap Point", ""},
		{NUM_MODAL_INCREMENT_UP, "INCREMENT_UP", 0, "Numinput Increment Up", ""},
		{NUM_MODAL_INCREMENT_DOWN, "INCREMENT_DOWN", 0, "Numinput Increment Down", ""},
		{TFM_MODAL_PROPSIZE_UP, "PROPORTIONAL_SIZE_UP", 0, "Increase Proportional Influence", ""},
		{TFM_MODAL_PROPSIZE_DOWN, "PROPORTIONAL_SIZE_DOWN", 0, "Decrease Proportional Influence", ""},
		{TFM_MODAL_AUTOIK_LEN_INC, "AUTOIK_CHAIN_LEN_UP", 0, "Increase Max AutoIK Chain Length", ""},
		{TFM_MODAL_AUTOIK_LEN_DEC, "AUTOIK_CHAIN_LEN_DOWN", 0, "Decrease Max AutoIK Chain Length", ""},
		{TFM_MODAL_EDGESLIDE_UP, "EDGESLIDE_EDGE_NEXT", 0, "Select next Edge Slide Edge", ""},
		{TFM_MODAL_EDGESLIDE_DOWN, "EDGESLIDE_PREV_NEXT", 0, "Select previous Edge Slide Edge", ""},
		{0, NULL, 0, NULL, NULL}
	};
	
	wmKeyMap *keymap = WM_modalkeymap_get(keyconf, "Transform Modal Map");
	
	/* this function is called for each spacetype, only needs to add map once */
	if (keymap && keymap->modal_items) return NULL;
	
	keymap = WM_modalkeymap_add(keyconf, "Transform Modal Map", modal_items);
	
	/* items for modal map */
	WM_modalkeymap_add_item(keymap, ESCKEY,    KM_PRESS, KM_ANY, 0, TFM_MODAL_CANCEL);
	WM_modalkeymap_add_item(keymap, LEFTMOUSE, KM_PRESS, KM_ANY, 0, TFM_MODAL_CONFIRM);
	WM_modalkeymap_add_item(keymap, RETKEY, KM_PRESS, KM_ANY, 0, TFM_MODAL_CONFIRM);
	WM_modalkeymap_add_item(keymap, PADENTER, KM_PRESS, KM_ANY, 0, TFM_MODAL_CONFIRM);

	WM_modalkeymap_add_item(keymap, GKEY, KM_PRESS, 0, 0, TFM_MODAL_TRANSLATE);
	WM_modalkeymap_add_item(keymap, RKEY, KM_PRESS, 0, 0, TFM_MODAL_ROTATE);
	WM_modalkeymap_add_item(keymap, SKEY, KM_PRESS, 0, 0, TFM_MODAL_RESIZE);
	
	WM_modalkeymap_add_item(keymap, TABKEY, KM_PRESS, KM_SHIFT, 0, TFM_MODAL_SNAP_TOGGLE);

	WM_modalkeymap_add_item(keymap, LEFTCTRLKEY, KM_PRESS, KM_ANY, 0, TFM_MODAL_SNAP_INV_ON);
	WM_modalkeymap_add_item(keymap, LEFTCTRLKEY, KM_RELEASE, KM_ANY, 0, TFM_MODAL_SNAP_INV_OFF);

	WM_modalkeymap_add_item(keymap, RIGHTCTRLKEY, KM_PRESS, KM_ANY, 0, TFM_MODAL_SNAP_INV_ON);
	WM_modalkeymap_add_item(keymap, RIGHTCTRLKEY, KM_RELEASE, KM_ANY, 0, TFM_MODAL_SNAP_INV_OFF);
	
	WM_modalkeymap_add_item(keymap, AKEY, KM_PRESS, 0, 0, TFM_MODAL_ADD_SNAP);
	WM_modalkeymap_add_item(keymap, AKEY, KM_PRESS, KM_ALT, 0, TFM_MODAL_REMOVE_SNAP);

	WM_modalkeymap_add_item(keymap, PAGEUPKEY, KM_PRESS, 0, 0, TFM_MODAL_PROPSIZE_UP);
	WM_modalkeymap_add_item(keymap, PAGEDOWNKEY, KM_PRESS, 0, 0, TFM_MODAL_PROPSIZE_DOWN);
	WM_modalkeymap_add_item(keymap, WHEELDOWNMOUSE, KM_PRESS, 0, 0, TFM_MODAL_PROPSIZE_UP);
	WM_modalkeymap_add_item(keymap, WHEELUPMOUSE, KM_PRESS, 0, 0, TFM_MODAL_PROPSIZE_DOWN);

	WM_modalkeymap_add_item(keymap, WHEELDOWNMOUSE, KM_PRESS, KM_ALT, 0, TFM_MODAL_EDGESLIDE_UP);
	WM_modalkeymap_add_item(keymap, WHEELUPMOUSE, KM_PRESS, KM_ALT, 0, TFM_MODAL_EDGESLIDE_DOWN);
	
	WM_modalkeymap_add_item(keymap, PAGEUPKEY, KM_PRESS, KM_SHIFT, 0, TFM_MODAL_AUTOIK_LEN_INC);
	WM_modalkeymap_add_item(keymap, PAGEDOWNKEY, KM_PRESS, KM_SHIFT, 0, TFM_MODAL_AUTOIK_LEN_DEC);
	WM_modalkeymap_add_item(keymap, WHEELDOWNMOUSE, KM_PRESS, KM_SHIFT, 0, TFM_MODAL_AUTOIK_LEN_INC);
	WM_modalkeymap_add_item(keymap, WHEELUPMOUSE, KM_PRESS, KM_SHIFT, 0, TFM_MODAL_AUTOIK_LEN_DEC);
	
	return keymap;
}

static void transform_event_xyz_constraint(TransInfo *t, short key_type, char cmode)
{
	if (!(t->flag & T_NO_CONSTRAINT)) {
		int constraint_axis, constraint_plane;
		int edit_2d = (t->flag & T_2D_EDIT);
		char msg1[] = "along _";
		char msg2[] = "along %s _";
		char msg3[] = "locking %s _";
		char axis;
	
		/* Initialize */
		switch (key_type) {
			case XKEY:
				axis = 'X';
				constraint_axis = CON_AXIS0;
				break;
			case YKEY:
				axis = 'Y';
				constraint_axis = CON_AXIS1;
				break;
			case ZKEY:
				axis = 'Z';
				constraint_axis = CON_AXIS2;
				break;
			default:
				/* Invalid key */
				return;
		}
		msg1[sizeof(msg1) - 2] = axis;
		msg2[sizeof(msg2) - 2] = axis;
		msg3[sizeof(msg3) - 2] = axis;
		constraint_plane = ((CON_AXIS0 | CON_AXIS1 | CON_AXIS2) & (~constraint_axis));

		if (edit_2d && (key_type != ZKEY)) {
			if (cmode == axis) {
				stopConstraint(t);
			}
			else {
				setUserConstraint(t, V3D_MANIP_GLOBAL, constraint_axis, msg1);
			}
		}
		else if (!edit_2d) {
			if (cmode == axis) {
				if (t->con.orientation != V3D_MANIP_GLOBAL) {
					stopConstraint(t);
				}
				else {
					short orientation = (t->current_orientation != V3D_MANIP_GLOBAL ?
					                     t->current_orientation : V3D_MANIP_LOCAL);
					if (!(t->modifiers & MOD_CONSTRAINT_PLANE))
						setUserConstraint(t, orientation, constraint_axis, msg2);
					else if (t->modifiers & MOD_CONSTRAINT_PLANE)
						setUserConstraint(t, orientation, constraint_plane, msg3);
				}
			}
			else {
				if (!(t->modifiers & MOD_CONSTRAINT_PLANE))
					setUserConstraint(t, V3D_MANIP_GLOBAL, constraint_axis, msg2);
				else if (t->modifiers & MOD_CONSTRAINT_PLANE)
					setUserConstraint(t, V3D_MANIP_GLOBAL, constraint_plane, msg3);
			}
		}
		t->redraw |= TREDRAW_HARD;
	}
}

int transformEvent(TransInfo *t, wmEvent *event)
{
	float mati[3][3] = MAT3_UNITY;
	char cmode = constraintModeToChar(t);
	int handled = 1;

	t->redraw |= handleMouseInput(t, &t->mouse, event);

	if (event->type == MOUSEMOVE) {
		if (t->modifiers & MOD_CONSTRAINT_SELECT)
			t->con.mode |= CON_SELECT;

		copy_v2_v2_int(t->mval, event->mval);

		// t->redraw |= TREDRAW_SOFT; /* Use this for soft redraw. Might cause flicker in object mode */
		t->redraw |= TREDRAW_HARD;


		if (t->state == TRANS_STARTING) {
			t->state = TRANS_RUNNING;
		}

		applyMouseInput(t, &t->mouse, t->mval, t->values);

		// Snapping mouse move events
		t->redraw |= handleSnapping(t, event);
	}

	/* handle modal keymap first */
	if (event->type == EVT_MODAL_MAP) {
		switch (event->val) {
			case TFM_MODAL_CANCEL:
				t->state = TRANS_CANCEL;
				break;
			case TFM_MODAL_CONFIRM:
				t->state = TRANS_CONFIRM;
				break;
			case TFM_MODAL_TRANSLATE:
				/* only switch when... */
				if (ELEM3(t->mode, TFM_ROTATION, TFM_RESIZE, TFM_TRACKBALL) ) {
					resetTransRestrictions(t);
					restoreTransObjects(t);
					initTranslation(t);
					initSnapping(t, NULL); // need to reinit after mode change
					t->redraw |= TREDRAW_HARD;
				}
				else if (t->mode == TFM_TRANSLATION) {
					if (t->options & (CTX_MOVIECLIP | CTX_MASK)) {
						restoreTransObjects(t);

						t->flag ^= T_ALT_TRANSFORM;
						t->redraw |= TREDRAW_HARD;
					}
				}
				break;
			case TFM_MODAL_ROTATE:
				/* only switch when... */
				if (!(t->options & CTX_TEXTURE) && !(t->options & (CTX_MOVIECLIP | CTX_MASK))) {
					if (ELEM4(t->mode, TFM_ROTATION, TFM_RESIZE, TFM_TRACKBALL, TFM_TRANSLATION) ) {
						
						resetTransRestrictions(t);
						
						if (t->mode == TFM_ROTATION) {
							restoreTransObjects(t);
							initTrackball(t);
						}
						else {
							restoreTransObjects(t);
							initRotation(t);
						}
						initSnapping(t, NULL); // need to reinit after mode change
						t->redraw |= TREDRAW_HARD;
					}
				}
				break;
			case TFM_MODAL_RESIZE:
				/* only switch when... */
				if (ELEM3(t->mode, TFM_ROTATION, TFM_TRANSLATION, TFM_TRACKBALL) ) {
					resetTransRestrictions(t);
					restoreTransObjects(t);
					initResize(t);
					initSnapping(t, NULL); // need to reinit after mode change
					t->redraw |= TREDRAW_HARD;
				}
				else if (t->mode == TFM_RESIZE) {
					if (t->options & CTX_MOVIECLIP) {
						restoreTransObjects(t);

						t->flag ^= T_ALT_TRANSFORM;
						t->redraw |= TREDRAW_HARD;
					}
				}
				break;
				
			case TFM_MODAL_SNAP_INV_ON:
				t->modifiers |= MOD_SNAP_INVERT;
				t->redraw |= TREDRAW_HARD;
				break;
			case TFM_MODAL_SNAP_INV_OFF:
				t->modifiers &= ~MOD_SNAP_INVERT;
				t->redraw |= TREDRAW_HARD;
				break;
			case TFM_MODAL_SNAP_TOGGLE:
				t->modifiers ^= MOD_SNAP;
				t->redraw |= TREDRAW_HARD;
				break;
			case TFM_MODAL_AXIS_X:
				if ((t->flag & T_NO_CONSTRAINT) == 0) {
					if (cmode == 'X') {
						stopConstraint(t);
					}
					else {
						if (t->flag & T_2D_EDIT) {
							setUserConstraint(t, V3D_MANIP_GLOBAL, (CON_AXIS0), "along X");
						}
						else {
							setUserConstraint(t, t->current_orientation, (CON_AXIS0), "along %s X");
						}
					}
					t->redraw |= TREDRAW_HARD;
				}
				break;
			case TFM_MODAL_AXIS_Y:
				if ((t->flag & T_NO_CONSTRAINT) == 0) {
					if (cmode == 'Y') {
						stopConstraint(t);
					}
					else {
						if (t->flag & T_2D_EDIT) {
							setUserConstraint(t, V3D_MANIP_GLOBAL, (CON_AXIS1), "along Y");
						}
						else {
							setUserConstraint(t, t->current_orientation, (CON_AXIS1), "along %s Y");
						}
					}
					t->redraw |= TREDRAW_HARD;
				}
				break;
			case TFM_MODAL_AXIS_Z:
				if ((t->flag & (T_NO_CONSTRAINT | T_2D_EDIT)) == 0) {
					if (cmode == 'Z') {
						stopConstraint(t);
					}
					else {
						setUserConstraint(t, t->current_orientation, (CON_AXIS2), "along %s Z");
					}
					t->redraw |= TREDRAW_HARD;
				}
				break;
			case TFM_MODAL_PLANE_X:
				if ((t->flag & (T_NO_CONSTRAINT | T_2D_EDIT)) == 0) {
					if (cmode == 'X') {
						stopConstraint(t);
					}
					else {
						setUserConstraint(t, t->current_orientation, (CON_AXIS1 | CON_AXIS2), "locking %s X");
					}
					t->redraw |= TREDRAW_HARD;
				}
				break;
			case TFM_MODAL_PLANE_Y:
				if ((t->flag & (T_NO_CONSTRAINT | T_2D_EDIT)) == 0) {
					if (cmode == 'Y') {
						stopConstraint(t);
					}
					else {
						setUserConstraint(t, t->current_orientation, (CON_AXIS0 | CON_AXIS2), "locking %s Y");
					}
					t->redraw |= TREDRAW_HARD;
				}
				break;
			case TFM_MODAL_PLANE_Z:
				if ((t->flag & (T_NO_CONSTRAINT | T_2D_EDIT)) == 0) {
					if (cmode == 'Z') {
						stopConstraint(t);
					}
					else {
						setUserConstraint(t, t->current_orientation, (CON_AXIS0 | CON_AXIS1), "locking %s Z");
					}
					t->redraw |= TREDRAW_HARD;
				}
				break;
			case TFM_MODAL_CONS_OFF:
				if ((t->flag & T_NO_CONSTRAINT) == 0) {
					stopConstraint(t);
					t->redraw |= TREDRAW_HARD;
				}
				break;
			case TFM_MODAL_ADD_SNAP:
				addSnapPoint(t);
				t->redraw |= TREDRAW_HARD;
				break;
			case TFM_MODAL_REMOVE_SNAP:
				removeSnapPoint(t);
				t->redraw |= TREDRAW_HARD;
				break;
			case TFM_MODAL_PROPSIZE_UP:
				if (t->flag & T_PROP_EDIT) {
					t->prop_size *= 1.1f;
					if (t->spacetype == SPACE_VIEW3D && t->persp != RV3D_ORTHO)
						t->prop_size = MIN2(t->prop_size, ((View3D *)t->view)->far);
					calculatePropRatio(t);
				}
				t->redraw |= TREDRAW_HARD;
				break;
			case TFM_MODAL_PROPSIZE_DOWN:
				if (t->flag & T_PROP_EDIT) {
					t->prop_size *= 0.90909090f;
					calculatePropRatio(t);
				}
				t->redraw |= TREDRAW_HARD;
				break;
			case TFM_MODAL_EDGESLIDE_UP:
			case TFM_MODAL_EDGESLIDE_DOWN:
				t->redraw |= TREDRAW_HARD;
				break;
			case TFM_MODAL_AUTOIK_LEN_INC:
				if (t->flag & T_AUTOIK)
					transform_autoik_update(t, 1);
				t->redraw |= TREDRAW_HARD;
				break;
			case TFM_MODAL_AUTOIK_LEN_DEC:
				if (t->flag & T_AUTOIK) 
					transform_autoik_update(t, -1);
				t->redraw |= TREDRAW_HARD;
				break;
			default:
				handled = 0;
				break;
		}

		// Modal numinput events
		t->redraw |= handleNumInput(&(t->num), event);
	}
	/* else do non-mapped events */
	else if (event->val == KM_PRESS) {
		switch (event->type) {
			case RIGHTMOUSE:
				t->state = TRANS_CANCEL;
				break;
			/* enforce redraw of transform when modifiers are used */
			case LEFTSHIFTKEY:
			case RIGHTSHIFTKEY:
				t->modifiers |= MOD_CONSTRAINT_PLANE;
				t->redraw |= TREDRAW_HARD;
				break;

			case SPACEKEY:
				if ((t->spacetype == SPACE_VIEW3D) && event->alt) {
#if 0 // TRANSFORM_FIX_ME
					int mval[2];

					getmouseco_sc(mval);
					BIF_selectOrientation();
					calc_manipulator_stats(curarea);
					copy_m3_m4(t->spacemtx, G.vd->twmat);
					warp_pointer(mval[0], mval[1]);
#endif
				}
				else {
					t->state = TRANS_CONFIRM;
				}
				break;

			case MIDDLEMOUSE:
				if ((t->flag & T_NO_CONSTRAINT) == 0) {
					/* exception for switching to dolly, or trackball, in camera view */
					if (t->flag & T_CAMERA) {
						if (t->mode == TFM_TRANSLATION)
							setLocalConstraint(t, (CON_AXIS2), "along local Z");
						else if (t->mode == TFM_ROTATION) {
							restoreTransObjects(t);
							initTrackball(t);
						}
					}
					else {
						t->modifiers |= MOD_CONSTRAINT_SELECT;
						if (t->con.mode & CON_APPLY) {
							stopConstraint(t);
						}
						else {
							if (event->shift) {
								initSelectConstraint(t, t->spacemtx);
							}
							else {
								/* bit hackish... but it prevents mmb select to print the orientation from menu */
								strcpy(t->spacename, "global");
								initSelectConstraint(t, mati);
							}
							postSelectConstraint(t);
						}
					}
					t->redraw |= TREDRAW_HARD;
				}
				break;
			case ESCKEY:
				t->state = TRANS_CANCEL;
				break;
			case PADENTER:
			case RETKEY:
				t->state = TRANS_CONFIRM;
				break;
			case GKEY:
				/* only switch when... */
				if (ELEM3(t->mode, TFM_ROTATION, TFM_RESIZE, TFM_TRACKBALL) ) {
					resetTransRestrictions(t);
					restoreTransObjects(t);
					initTranslation(t);
					initSnapping(t, NULL); // need to reinit after mode change
					t->redraw |= TREDRAW_HARD;
				}
				break;
			case SKEY:
				/* only switch when... */
				if (ELEM3(t->mode, TFM_ROTATION, TFM_TRANSLATION, TFM_TRACKBALL) ) {
					resetTransRestrictions(t);
					restoreTransObjects(t);
					initResize(t);
					initSnapping(t, NULL); // need to reinit after mode change
					t->redraw |= TREDRAW_HARD;
				}
				break;
			case RKEY:
				/* only switch when... */
				if (!(t->options & CTX_TEXTURE)) {
					if (ELEM4(t->mode, TFM_ROTATION, TFM_RESIZE, TFM_TRACKBALL, TFM_TRANSLATION) ) {

						resetTransRestrictions(t);

						if (t->mode == TFM_ROTATION) {
							restoreTransObjects(t);
							initTrackball(t);
						}
						else {
							restoreTransObjects(t);
							initRotation(t);
						}
						initSnapping(t, NULL); // need to reinit after mode change
						t->redraw |= TREDRAW_HARD;
					}
				}
				break;
			case CKEY:
				if (event->alt) {
					t->flag ^= T_PROP_CONNECTED;
					sort_trans_data_dist(t);
					calculatePropRatio(t);
					t->redraw = 1;
				}
				else {
					stopConstraint(t);
					t->redraw |= TREDRAW_HARD;
				}
				break;
			case XKEY:
			case YKEY:
			case ZKEY:
				transform_event_xyz_constraint(t, event->type, cmode);
				break;
			case OKEY:
				if (t->flag & T_PROP_EDIT && event->shift) {
					t->prop_mode = (t->prop_mode + 1) % PROP_MODE_MAX;
					calculatePropRatio(t);
					t->redraw |= TREDRAW_HARD;
				}
				break;
			case PADPLUSKEY:
				if (event->alt && t->flag & T_PROP_EDIT) {
					t->prop_size *= 1.1f;
					if (t->spacetype == SPACE_VIEW3D && t->persp != RV3D_ORTHO)
						t->prop_size = MIN2(t->prop_size, ((View3D *)t->view)->far);
					calculatePropRatio(t);
				}
				t->redraw = 1;
				break;
			case PAGEUPKEY:
			case WHEELDOWNMOUSE:
				if (t->flag & T_AUTOIK) {
					transform_autoik_update(t, 1);
				}
				else view_editmove(event->type);
				t->redraw = 1;
				break;
			case PADMINUS:
				if (event->alt && t->flag & T_PROP_EDIT) {
					t->prop_size *= 0.90909090f;
					calculatePropRatio(t);
				}
				t->redraw = 1;
				break;
			case PAGEDOWNKEY:
			case WHEELUPMOUSE:
				if (t->flag & T_AUTOIK) {
					transform_autoik_update(t, -1);
				}
				else view_editmove(event->type);
				t->redraw = 1;
				break;
			default:
				handled = 0;
				break;
		}

		// Numerical input events
		t->redraw |= handleNumInput(&(t->num), event);

		// Snapping key events
		t->redraw |= handleSnapping(t, event);

	}
	else if (event->val == KM_RELEASE) {
		switch (event->type) {
			case LEFTSHIFTKEY:
			case RIGHTSHIFTKEY:
				t->modifiers &= ~MOD_CONSTRAINT_PLANE;
				t->redraw |= TREDRAW_HARD;
				break;

			case MIDDLEMOUSE:
				if ((t->flag & T_NO_CONSTRAINT) == 0) {
					t->modifiers &= ~MOD_CONSTRAINT_SELECT;
					postSelectConstraint(t);
					t->redraw |= TREDRAW_HARD;
				}
				break;
//		case LEFTMOUSE:
//		case RIGHTMOUSE:
//			if (WM_modal_tweak_exit(event, t->event_type))
////			if (t->options & CTX_TWEAK)
//				t->state = TRANS_CONFIRM;
//			break;
			default:
				handled = 0;
				break;
		}

		/* confirm transform if launch key is released after mouse move */
		if (t->flag & T_RELEASE_CONFIRM) {
			/* XXX Keyrepeat bug in Xorg fucks this up, will test when fixed */
			if (event->type == t->launch_event && (t->launch_event == LEFTMOUSE || t->launch_event == RIGHTMOUSE)) {
				t->state = TRANS_CONFIRM;
			}
		}
	}

	// Per transform event, if present
	if (t->handleEvent)
		t->redraw |= t->handleEvent(t, event);

	if (handled || t->redraw)
		return 0;
	else
		return OPERATOR_PASS_THROUGH;
}

int calculateTransformCenter(bContext *C, int centerMode, float cent3d[3], int cent2d[2])
{
	TransInfo *t = MEM_callocN(sizeof(TransInfo), "TransInfo data");
	int success;

	t->state = TRANS_RUNNING;

	t->options = CTX_NONE;

	t->mode = TFM_DUMMY;

	initTransInfo(C, t, NULL, NULL);    // internal data, mouse, vectors

	createTransData(C, t);              // make TransData structs from selection

	t->around = centerMode;             // override userdefined mode

	if (t->total == 0) {
		success = FALSE;
	}
	else {
		success = TRUE;

		calculateCenter(t);

		if (cent2d) {
			copy_v2_v2_int(cent2d, t->center2d);
		}

		if (cent3d) {
			// Copy center from constraint center. Transform center can be local
			copy_v3_v3(cent3d, t->con.center);
		}
	}


	/* aftertrans does insert ipos and action channels, and clears base flags, doesnt read transdata */
	special_aftertrans_update(C, t);

	postTrans(C, t);

	MEM_freeN(t);

	return success;
}

typedef enum {
	UP,
	DOWN,
	LEFT,
	RIGHT
} ArrowDirection;

static void drawArrow(ArrowDirection d, short offset, short length, short size)
{
	switch (d) {
		case LEFT:
			offset = -offset;
			length = -length;
			size = -size;
			/* fall through! */

		case RIGHT:
			gpuBegin(GL_LINES);
			gpuVertex2i(offset, 0);
			gpuVertex2i(offset + length, 0);
			gpuVertex2i(offset + length, 0);
			gpuVertex2i(offset + length - size, -size);
			gpuVertex2i(offset + length, 0);
			gpuVertex2i(offset + length - size,  size);
			gpuEnd();
			break;

		case DOWN:
			offset = -offset;
			length = -length;
			size = -size;
			/* fall through! */

		case UP:
			gpuBegin(GL_LINES);
			gpuVertex2i(0, offset);
			gpuVertex2i(0, offset + length);
			gpuVertex2i(0, offset + length);
			gpuVertex2i(-size, offset + length - size);
			gpuVertex2i(0, offset + length);
			gpuVertex2i(size, offset + length - size);
			gpuEnd();
			break;
	}
}

static void drawArrowHead(ArrowDirection d, short size)
{
	switch (d) {
		case LEFT:
			size = -size;
		case RIGHT:
			gpuBegin(GL_LINES);
			gpuVertex2i(0, 0);
			gpuVertex2i(-size, -size);
			gpuVertex2i(0, 0);
			gpuVertex2i(-size,  size);
			gpuEnd();
			break;

		case DOWN:
			size = -size;
			/* fall through! */

		case UP:
			gpuBegin(GL_LINES);
			gpuVertex2i(0, 0);
			gpuVertex2i(-size, -size);
			gpuVertex2i(0, 0);
			gpuVertex2i(size, -size);
			gpuEnd();
			break;
	}
}

<<<<<<< HEAD
=======
static void drawArc(float size, float angle_start, float angle_end, int segments)
{
	float delta = (angle_end - angle_start) / segments;
	float angle;

	glBegin(GL_LINE_STRIP);

	for (angle = angle_start; angle < angle_end; angle += delta) {
		glVertex2f(cosf(angle) * size, sinf(angle) * size);
	}
	glVertex2f(cosf(angle_end) * size, sinf(angle_end) * size);

	glEnd();
}

>>>>>>> d4cfdc69
static int helpline_poll(bContext *C)
{
	ARegion *ar = CTX_wm_region(C);
	
	if (ar && ar->regiontype == RGN_TYPE_WINDOW)
		return 1;
	return 0;
}

static void drawHelpline(bContext *UNUSED(C), int x, int y, void *customdata)
{
	TransInfo *t = (TransInfo *)customdata;

	if (t->helpline != HLP_NONE && !(t->flag & T_USES_MANIPULATOR)) {
		float vecrot[3], cent[2];
		int mval[2];

		mval[0] = x;
		mval[1] = y;

		copy_v3_v3(vecrot, t->center);
		if (t->flag & T_EDIT) {
			Object *ob = t->obedit;
			if (ob) mul_m4_v3(ob->obmat, vecrot);
		}
		else if (t->flag & T_POSE) {
			Object *ob = t->poseobj;
			if (ob) mul_m4_v3(ob->obmat, vecrot);
		}

		projectFloatView(t, vecrot, cent);  // no overflow in extreme cases

		glPushMatrix();

		gpuImmediateFormat_V3();

		switch (t->helpline) {
			case HLP_SPRING:
				UI_ThemeColor(TH_WIRE);

				setlinestyle(3);
				gpuBegin(GL_LINE_STRIP);
				gpuVertex2iv(t->mval);
				gpuVertex2fv(cent);
				gpuEnd();

				glTranslatef(mval[0], mval[1], 0);
				glRotatef(-RAD2DEGF(atan2f(cent[0] - t->mval[0], cent[1] - t->mval[1])), 0, 0, 1);

				setlinestyle(0);
				glLineWidth(3.0);
				drawArrow(UP, 5, 10, 5);
				drawArrow(DOWN, 5, 10, 5);
				glLineWidth(1.0);
				break;

			case HLP_HARROW:
				UI_ThemeColor(TH_WIRE);

				glTranslatef(mval[0], mval[1], 0);

				glLineWidth(3.0);
				drawArrow(RIGHT, 5, 10, 5);
				drawArrow(LEFT, 5, 10, 5);
				glLineWidth(1.0);
				break;

			case HLP_VARROW:
				UI_ThemeColor(TH_WIRE);

				glTranslatef(mval[0], mval[1], 0);

				glLineWidth(3.0);
				gpuBegin(GL_LINES);
				drawArrow(UP, 5, 10, 5);
				drawArrow(DOWN, 5, 10, 5);
				glLineWidth(1.0);
				break;

			case HLP_ANGLE:
			{
				float dx = t->mval[0] - cent[0], dy = t->mval[1] - cent[1];
				float angle = atan2f(dy, dx);
				float dist = sqrtf(dx * dx + dy * dy);
				float delta_angle = MIN2(15.0f / dist, (float)M_PI / 4.0f);
				float spacing_angle = MIN2(5.0f / dist, (float)M_PI / 12.0f);
				UI_ThemeColor(TH_WIRE);

<<<<<<< HEAD
					setlinestyle(3);
					gpuBegin(GL_LINE_STRIP);
					gpuVertex2iv(t->mval);
					gpuVertex2fv(cent);
					gpuEnd();
=======
				setlinestyle(3);
				glBegin(GL_LINE_STRIP);
				glVertex2iv(t->mval);
				glVertex2fv(cent);
				glEnd();
>>>>>>> d4cfdc69

				glTranslatef(cent[0] - t->mval[0] + mval[0], cent[1] - t->mval[1] + mval[1], 0);

<<<<<<< HEAD
					setlinestyle(0);
					glLineWidth(3.0);
					gpuDrawArc(0, 0, angle - spacing_angle, delta_angle - spacing_angle, dist, dist, 10);
					gpuDrawArc(0, 0, angle + spacing_angle, spacing_angle - delta_angle, dist, dist, 10);
=======
				setlinestyle(0);
				glLineWidth(3.0);
				drawArc(dist, angle - delta_angle, angle - spacing_angle, 10);
				drawArc(dist, angle + spacing_angle, angle + delta_angle, 10);
>>>>>>> d4cfdc69

				glPushMatrix();

				glTranslatef(cosf(angle - delta_angle) * dist, sinf(angle - delta_angle) * dist, 0);
				glRotatef(RAD2DEGF(angle - delta_angle), 0, 0, 1);

				drawArrowHead(DOWN, 5);

				glPopMatrix();

				glTranslatef(cosf(angle + delta_angle) * dist, sinf(angle + delta_angle) * dist, 0);
				glRotatef(RAD2DEGF(angle + delta_angle), 0, 0, 1);

				drawArrowHead(UP, 5);

<<<<<<< HEAD
					glLineWidth(1.0);
					break;
				}

			case HLP_TRACKBALL:
				{
					unsigned char col[3], col2[3];
					UI_GetThemeColor3ubv(TH_GRID, col);
=======
				glLineWidth(1.0);
				break;
			}
			case HLP_TRACKBALL:
			{
				unsigned char col[3], col2[3];
				UI_GetThemeColor3ubv(TH_GRID, col);
>>>>>>> d4cfdc69

				glTranslatef(mval[0], mval[1], 0);

				glLineWidth(3.0);

<<<<<<< HEAD
					UI_make_axis_color(col, col2, 'X');
					gpuCurrentColor3ubv((GLubyte *)col2);
=======
				UI_make_axis_color(col, col2, 'X');
				glColor3ubv((GLubyte *)col2);
>>>>>>> d4cfdc69

				drawArrow(RIGHT, 5, 10, 5);
				drawArrow(LEFT, 5, 10, 5);

<<<<<<< HEAD
					UI_make_axis_color(col, col2, 'Y');
					gpuCurrentColor3ubv((GLubyte *)col2);
=======
				UI_make_axis_color(col, col2, 'Y');
				glColor3ubv((GLubyte *)col2);
>>>>>>> d4cfdc69

				drawArrow(UP, 5, 10, 5);
				drawArrow(DOWN, 5, 10, 5);
				glLineWidth(1.0);
				break;
			}
		}

		gpuImmediateUnformat();

		glPopMatrix();
	}
}


/*----------------- DRAWING CONSTRAINTS -------------------*/

static void drawNonPropEdge(const struct bContext *C, TransInfo *t);
static void drawConstraint(TransInfo *t);
static void drawSnapping(const struct bContext *C, TransInfo *t);

void drawConstraintLine(TransInfo *t, float *center, float *dir, char axis, short options)
{
	float v1[3], v2[3], v3[3];
	unsigned char col[3], col2[3];

	if (t->spacetype == SPACE_VIEW3D) {
		View3D *v3d = t->view;

		copy_v3_v3(v3, dir);
		mul_v3_fl(v3, v3d->far);

		sub_v3_v3v3(v2, center, v3);
		add_v3_v3v3(v1, center, v3);

		if (options & DRAWLIGHT) {
			col[0] = col[1] = col[2] = 220;
		}
		else {
			UI_GetThemeColor3ubv(TH_GRID, col);
		}

		UI_make_axis_color(col, col2, axis);
		gpuColor3ubv(col2);

		setlinestyle(0);
		gpuVertex3fv(v1);
		gpuVertex3fv(v2);
	}
}

static void drawConstraint(TransInfo *t)
{
	TransCon *tc = &(t->con);

	if (!ELEM(t->spacetype, SPACE_VIEW3D, SPACE_IMAGE))
		return;
	if (!(tc->mode & CON_APPLY))
		return;
	if (t->flag & T_USES_MANIPULATOR)
		return;
	if (t->flag & T_NO_CONSTRAINT)
		return;

	/* nasty exception for Z constraint in camera view */
	// TRANSFORM_FIX_ME
//	if ((t->flag & T_OBJECT) && G.vd->camera==OBACT && G.vd->persp==V3D_CAMOB)
//		return;

	if (tc->drawExtra) {
		tc->drawExtra(t);
	}
	else {
		gpuImmediateFormat_C4_V3();

		if (tc->mode & CON_SELECT) {
			float vec[3];
			char col2[3] = {255, 255, 255};
			int depth_test_enabled;

			convertViewVec(t, vec, (t->mval[0] - t->con.imval[0]), (t->mval[1] - t->con.imval[1]));
			add_v3_v3(vec, tc->center);

			gpuBegin(GL_LINES);
			drawConstraintLine(t, tc->center, tc->mtx[0], 'X', 0);
			drawConstraintLine(t, tc->center, tc->mtx[1], 'Y', 0);
			drawConstraintLine(t, tc->center, tc->mtx[2], 'Z', 0);
			gpuEnd();

			gpuColor3ubv((GLubyte *)col2);

			depth_test_enabled = glIsEnabled(GL_DEPTH_TEST);
			if (depth_test_enabled)
				glDisable(GL_DEPTH_TEST);

			setlinestyle(1);
			gpuBegin(GL_LINE_STRIP);
				gpuVertex3fv(tc->center);
				gpuVertex3fv(vec);
			gpuEnd();
			setlinestyle(0);

			if (depth_test_enabled)
				glEnable(GL_DEPTH_TEST);
		}

		gpuBegin(GL_LINES);

		if (tc->mode & CON_AXIS0) {
			drawConstraintLine(t, tc->center, tc->mtx[0], 'X', DRAWLIGHT);
		}

		if (tc->mode & CON_AXIS1) {
			drawConstraintLine(t, tc->center, tc->mtx[1], 'Y', DRAWLIGHT);
		}

		if (tc->mode & CON_AXIS2) {
			drawConstraintLine(t, tc->center, tc->mtx[2], 'Z', DRAWLIGHT);
		}

		gpuEnd();

		gpuImmediateUnformat();
	}
}

static void drawSnapping(const struct bContext *C, TransInfo *t)
{
	if (validSnap(t) && activeSnap(t)) {
		
		unsigned char col[4], selectedCol[4], activeCol[4];
		UI_GetThemeColor3ubv(TH_TRANSFORM, col);
		col[3]= 128;
		
		UI_GetThemeColor3ubv(TH_SELECT, selectedCol);
		selectedCol[3]= 128;

		UI_GetThemeColor3ubv(TH_ACTIVE, activeCol);
		activeCol[3]= 192;

		gpuImmediateFormat_V3(); // DOODLE: 4 mono lines, commented out

		if (t->spacetype == SPACE_VIEW3D) {
			TransSnapPoint *p;
			View3D *v3d = CTX_wm_view3d(C);
			RegionView3D *rv3d = CTX_wm_region_view3d(C);
			float imat[4][4];
			float size;
			
			glDisable(GL_DEPTH_TEST);
	
			size = 2.5f * UI_GetThemeValuef(TH_VERTEX_SIZE);

			invert_m4_m4(imat, rv3d->viewmat);

			for (p = t->tsnap.points.first; p; p = p->next) {
				if (p == t->tsnap.selectedPoint) {
					gpuCurrentColor4ubv(selectedCol);
				}
				else {
					gpuCurrentColor4ubv(col);
				}

				gpuDrawFastBall(GL_LINE_LOOP, p->co, ED_view3d_pixel_size(rv3d, p->co) * size * 0.75f, imat);
			}

			if (t->tsnap.status & POINT_INIT) {
				gpuCurrentColor4ubv(activeCol);

				gpuDrawFastBall(GL_LINE_LOOP, t->tsnap.snapPoint, ED_view3d_pixel_size(rv3d, t->tsnap.snapPoint) * size, imat);
			}
			
			/* draw normal if needed */
			if (usingSnappingNormal(t) && validSnappingNormal(t)) {
				gpuCurrentColor4ubv(activeCol);

				gpuBegin(GL_LINES);
					gpuVertex3f(t->tsnap.snapPoint[0], t->tsnap.snapPoint[1], t->tsnap.snapPoint[2]);
					gpuVertex3f(t->tsnap.snapPoint[0] + t->tsnap.snapNormal[0],
					           t->tsnap.snapPoint[1] + t->tsnap.snapNormal[1],
					           t->tsnap.snapPoint[2] + t->tsnap.snapNormal[2]);
				gpuEnd();
			}
			
			if (v3d->zbuf)
				glEnable(GL_DEPTH_TEST);
		}
		else if (t->spacetype==SPACE_IMAGE) {
			/* This will not draw, and Im nor sure why - campbell */
#if 0
			float xuser_asp, yuser_asp;
			int wi, hi;
			float w, h;
			
			calc_image_view(G.sima, 'f');	// float
			myortho2(G.v2d->cur.xmin, G.v2d->cur.xmax, G.v2d->cur.ymin, G.v2d->cur.ymax);
			glLoadIdentity();
			
			ED_space_image_aspect(t->sa->spacedata.first, &xuser_aspx, &yuser_asp);
			ED_space_image_width(t->sa->spacedata.first, &wi, &hi);
			w = (((float)wi)/256.0f)*G.sima->zoom * xuser_asp;
			h = (((float)hi)/256.0f)*G.sima->zoom * yuser_asp;
			
			gpuCurrentColorPack(0xFFFFFF);
			glTranslatef(t->tsnap.snapPoint[0], t->tsnap.snapPoint[1], 0.0f);

			//gpuDrawFilledRectf(0, 0, 1, 1);

			setlinestyle(0);
			gpuCurrentColorPack(0x0);

			gpuBegin(GL_LINES);
			gpuAppendLinef(-0.020/w, 0, -0.1/w, 0);
			gpuAppendLinef(0.1/w, 0, .020/w, 0);
			gpuAppendLinef(0, -0.020/h, 0, -0.1/h);
			gpuAppendLinef(0, 0.1/h, 0, 0.020/h);
			gpuEnd();

			glTranslatef(-t->tsnap.snapPoint[0], -t->tsnap.snapPoint[1], 0.0f);
			setlinestyle(0);
#endif
		}

		gpuImmediateUnformat();
	}
}

static void drawNonPropEdge(const struct bContext *C, TransInfo *t)
{
	if (t->flag & TFM_EDGE_SLIDE) {
		SlideData *sld = (SlideData *)t->customData;
		/* Non-Prop mode */
		if (sld && sld->is_proportional == FALSE) {
			View3D *v3d = CTX_wm_view3d(C);
			float marker[3];
			float v1[3], v2[3];
			float interp_v;
			TransDataSlideVert *curr_sv = &sld->sv[sld->curr_sv_index];
			const float ctrl_size = UI_GetThemeValuef(TH_FACEDOT_SIZE) + 1.5;
			const float guide_size = ctrl_size - 0.5f;
			const float line_size = UI_GetThemeValuef(TH_OUTLINE_WIDTH) + 0.5f;
			const int alpha_shade = -30;

			add_v3_v3v3(v1, curr_sv->origvert.co, curr_sv->upvec);
			add_v3_v3v3(v2, curr_sv->origvert.co, curr_sv->downvec);

			interp_v = (sld->perc + 1.0f) / 2.0f;
			interp_v3_v3v3(marker, v2, v1, interp_v);

			if (v3d && v3d->zbuf)
				glDisable(GL_DEPTH_TEST);

			glEnable(GL_BLEND);

			glPushAttrib(GL_CURRENT_BIT | GL_LINE_BIT | GL_POINT_BIT);
			glPushMatrix();

			glMultMatrixf(t->obedit->obmat);

			glLineWidth(line_size);
			UI_ThemeColorShadeAlpha(TH_EDGE_SELECT, 80, alpha_shade);
			gpuBegin(GL_LINES);
			gpuVertex3fv(curr_sv->up->co);
			gpuVertex3fv(curr_sv->origvert.co);
			gpuVertex3fv(curr_sv->down->co);
			gpuVertex3fv(curr_sv->origvert.co);
			gpuEnd();

			UI_ThemeColorShadeAlpha(TH_SELECT, -30, alpha_shade);
			glPointSize(ctrl_size);
			gpuBeginSprites();
			if (sld->flipped_vtx) {
				gpuSprite3fv(curr_sv->down->co);
			}
			else {
				gpuSprite3fv(curr_sv->up->co);
			}
			gpuEndSprites();

			UI_ThemeColorShadeAlpha(TH_SELECT, 255, alpha_shade);
			glPointSize(guide_size);
			gpuBeginSprites();
			gpuSprite3fv(marker);
			gpuEndSprites();


			glPopMatrix();
			glPopAttrib();

			glDisable(GL_BLEND);

			if (v3d && v3d->zbuf)
				glEnable(GL_DEPTH_TEST);
		}
	}
}

static void drawTransformView(const struct bContext *C, struct ARegion *UNUSED(ar), void *arg)
{
	TransInfo *t = arg;

	drawConstraint(t);
	drawPropCircle(C, t);
	drawSnapping(C, t);
	drawNonPropEdge(C, t);
}

#if 0
static void drawTransformPixel(const struct bContext *UNUSED(C), struct ARegion *UNUSED(ar), void *UNUSED(arg))
{
//	TransInfo *t = arg;
//
//	drawHelpline(C, t->mval[0], t->mval[1], t);
}
#endif

void saveTransform(bContext *C, TransInfo *t, wmOperator *op)
{
	ToolSettings *ts = CTX_data_tool_settings(C);
	int constraint_axis[3] = {0, 0, 0};
	int proportional = 0;
	PropertyRNA *prop;

	// Save back mode in case we're in the generic operator
	if ((prop = RNA_struct_find_property(op->ptr, "mode"))) {
		RNA_property_enum_set(op->ptr, prop, t->mode);
	}

	if ((prop = RNA_struct_find_property(op->ptr, "value"))) {
		float *values = (t->flag & T_AUTOVALUES) ? t->auto_values : t->values;
		if (RNA_property_array_check(prop)) {
			RNA_property_float_set_array(op->ptr, prop, values);
		}
		else {
			RNA_property_float_set(op->ptr, prop, values[0]);
		}
	}

	/* convert flag to enum */
	switch (t->flag & (T_PROP_EDIT | T_PROP_CONNECTED)) {
		case (T_PROP_EDIT | T_PROP_CONNECTED):
			proportional = PROP_EDIT_CONNECTED;
			break;
		case T_PROP_EDIT:
			proportional = PROP_EDIT_ON;
			break;
		default:
			proportional = PROP_EDIT_OFF;
	}

	// If modal, save settings back in scene if not set as operator argument
	if (t->flag & T_MODAL) {

		/* save settings if not set in operator */
		if ((prop = RNA_struct_find_property(op->ptr, "proportional")) &&
		    !RNA_property_is_set(op->ptr, prop))
		{
			if (t->obedit)
				ts->proportional = proportional;
			else if (t->options & CTX_MASK)
				ts->proportional_mask = (proportional != PROP_EDIT_OFF);
			else
				ts->proportional_objects = (proportional != PROP_EDIT_OFF);
		}

		if ((prop = RNA_struct_find_property(op->ptr, "proportional_size")) &&
		    !RNA_property_is_set(op->ptr, prop))
		{
			ts->proportional_size = t->prop_size;
		}

		if ((prop = RNA_struct_find_property(op->ptr, "proportional_edit_falloff")) &&
		    !RNA_property_is_set(op->ptr, prop))
		{
			ts->prop_mode = t->prop_mode;
		}
		
		/* do we check for parameter? */
		if (t->modifiers & MOD_SNAP) {
			ts->snap_flag |= SCE_SNAP;
		}
		else {
			ts->snap_flag &= ~SCE_SNAP;
		}

		if (t->spacetype == SPACE_VIEW3D) {
			if ((prop = RNA_struct_find_property(op->ptr, "constraint_orientation")) &&
			    !RNA_property_is_set(op->ptr, prop))
			{
				View3D *v3d = t->view;

				v3d->twmode = t->current_orientation;
			}
		}
	}
	
	if (RNA_struct_find_property(op->ptr, "proportional")) {
		RNA_enum_set(op->ptr, "proportional", proportional);
		RNA_enum_set(op->ptr, "proportional_edit_falloff", t->prop_mode);
		RNA_float_set(op->ptr, "proportional_size", t->prop_size);
	}

	if ((prop = RNA_struct_find_property(op->ptr, "axis"))) {
		RNA_property_float_set_array(op->ptr, prop, t->axis);
	}

	if ((prop = RNA_struct_find_property(op->ptr, "mirror"))) {
		RNA_property_boolean_set(op->ptr, prop, t->flag & T_MIRROR);
	}

	if ((prop = RNA_struct_find_property(op->ptr, "constraint_axis"))) {
		/* constraint orientation can be global, event if user selects something else
		 * so use the orientation in the constraint if set
		 * */
		if (t->con.mode & CON_APPLY) {
			RNA_enum_set(op->ptr, "constraint_orientation", t->con.orientation);
		}
		else {
			RNA_enum_set(op->ptr, "constraint_orientation", t->current_orientation);
		}

		if (t->con.mode & CON_APPLY) {
			if (t->con.mode & CON_AXIS0) {
				constraint_axis[0] = 1;
			}
			if (t->con.mode & CON_AXIS1) {
				constraint_axis[1] = 1;
			}
			if (t->con.mode & CON_AXIS2) {
				constraint_axis[2] = 1;
			}
		}

		RNA_property_boolean_set_array(op->ptr, prop, constraint_axis);
	}
}

/* note: caller needs to free 't' on a 0 return */
int initTransform(bContext *C, TransInfo *t, wmOperator *op, wmEvent *event, int mode)
{
	int options = 0;
	PropertyRNA *prop;

	t->context = C;

	/* added initialize, for external calls to set stuff in TransInfo, like undo string */

	t->state = TRANS_STARTING;

	if ((prop = RNA_struct_find_property(op->ptr, "texture_space")) && RNA_property_is_set(op->ptr, prop)) {
		if (RNA_property_boolean_get(op->ptr, prop)) {
			options |= CTX_TEXTURE;
		}
	}
	
	t->options = options;

	t->mode = mode;

	t->launch_event = event ? event->type : -1;

	if (t->launch_event == EVT_TWEAK_R) {
		t->launch_event = RIGHTMOUSE;
	}
	else if (t->launch_event == EVT_TWEAK_L) {
		t->launch_event = LEFTMOUSE;
	}

	// XXX Remove this when wm_operator_call_internal doesn't use window->eventstate (which can have type = 0)
	// For manipulator only, so assume LEFTMOUSE
	if (t->launch_event == 0) {
		t->launch_event = LEFTMOUSE;
	}

	if (!initTransInfo(C, t, op, event)) {  /* internal data, mouse, vectors */
		return 0;
	}

	if (t->spacetype == SPACE_VIEW3D) {
		//calc_manipulator_stats(curarea);
		initTransformOrientation(C, t);

		t->draw_handle_apply = ED_region_draw_cb_activate(t->ar->type, drawTransformApply, t, REGION_DRAW_PRE_VIEW);
		t->draw_handle_view = ED_region_draw_cb_activate(t->ar->type, drawTransformView, t, REGION_DRAW_POST_VIEW);
		//t->draw_handle_pixel = ED_region_draw_cb_activate(t->ar->type, drawTransformPixel, t, REGION_DRAW_POST_PIXEL);
		t->draw_handle_cursor = WM_paint_cursor_activate(CTX_wm_manager(C), helpline_poll, drawHelpline, t);
	}
	else if (t->spacetype == SPACE_IMAGE) {
		unit_m3(t->spacemtx);
		t->draw_handle_view = ED_region_draw_cb_activate(t->ar->type, drawTransformView, t, REGION_DRAW_POST_VIEW);
		//t->draw_handle_pixel = ED_region_draw_cb_activate(t->ar->type, drawTransformPixel, t, REGION_DRAW_POST_PIXEL);
		t->draw_handle_cursor = WM_paint_cursor_activate(CTX_wm_manager(C), helpline_poll, drawHelpline, t);
	}
	else if (t->spacetype == SPACE_CLIP) {
		unit_m3(t->spacemtx);
		t->draw_handle_view = ED_region_draw_cb_activate(t->ar->type, drawTransformView, t, REGION_DRAW_POST_VIEW);
	}
	else {
		unit_m3(t->spacemtx);
	}

	createTransData(C, t);          // make TransData structs from selection

	if (t->total == 0) {
		postTrans(C, t);
		return 0;
	}

	/* Stupid code to have Ctrl-Click on manipulator work ok */
	if (event) {
		wmKeyMap *keymap = WM_keymap_active(CTX_wm_manager(C), op->type->modalkeymap);
		wmKeyMapItem *kmi;

		for (kmi = keymap->items.first; kmi; kmi = kmi->next) {
			if (kmi->propvalue == TFM_MODAL_SNAP_INV_ON && kmi->val == KM_PRESS) {
				if ((ELEM(kmi->type, LEFTCTRLKEY, RIGHTCTRLKEY) &&   event->ctrl)  ||
				    (ELEM(kmi->type, LEFTSHIFTKEY, RIGHTSHIFTKEY) && event->shift) ||
				    (ELEM(kmi->type, LEFTALTKEY, RIGHTALTKEY) &&     event->alt)   ||
				    ((kmi->type == OSKEY) &&                         event->oskey) )
				{
					t->modifiers |= MOD_SNAP_INVERT;
				}
				break;
			}
		}

	}

	initSnapping(t, op); // Initialize snapping data AFTER mode flags

	/* EVIL! posemode code can switch translation to rotate when 1 bone is selected. will be removed (ton) */
	/* EVIL2: we gave as argument also texture space context bit... was cleared */
	/* EVIL3: extend mode for animation editors also switches modes... but is best way to avoid duplicate code */
	mode = t->mode;

	calculatePropRatio(t);
	calculateCenter(t);

	initMouseInput(t, &t->mouse, t->center2d, t->imval);

	switch (mode) {
		case TFM_TRANSLATION:
			initTranslation(t);
			break;
		case TFM_ROTATION:
			initRotation(t);
			break;
		case TFM_RESIZE:
			initResize(t);
			break;
		case TFM_SKIN_RESIZE:
			initSkinResize(t);
			break;
		case TFM_TOSPHERE:
			initToSphere(t);
			break;
		case TFM_SHEAR:
			initShear(t);
			break;
		case TFM_WARP:
			initWarp(t);
			break;
		case TFM_SHRINKFATTEN:
			initShrinkFatten(t);
			break;
		case TFM_TILT:
			initTilt(t);
			break;
		case TFM_CURVE_SHRINKFATTEN:
			initCurveShrinkFatten(t);
			break;
		case TFM_MASK_SHRINKFATTEN:
			initMaskShrinkFatten(t);
			break;
		case TFM_TRACKBALL:
			initTrackball(t);
			break;
		case TFM_PUSHPULL:
			initPushPull(t);
			break;
		case TFM_CREASE:
			initCrease(t);
			break;
		case TFM_BONESIZE:
		{   /* used for both B-Bone width (bonesize) as for deform-dist (envelope) */
			bArmature *arm = t->poseobj->data;
			if (arm->drawtype == ARM_ENVELOPE)
				initBoneEnvelope(t);
			else
				initBoneSize(t);
		}
		break;
		case TFM_BONE_ENVELOPE:
			initBoneEnvelope(t);
			break;
		case TFM_EDGE_SLIDE:
			initEdgeSlide(t);
			break;
		case TFM_BONE_ROLL:
			initBoneRoll(t);
			break;
		case TFM_TIME_TRANSLATE:
			initTimeTranslate(t);
			break;
		case TFM_TIME_SLIDE:
			initTimeSlide(t);
			break;
		case TFM_TIME_SCALE:
			initTimeScale(t);
			break;
		case TFM_TIME_DUPLICATE:
			/* same as TFM_TIME_EXTEND, but we need the mode info for later
			 * so that duplicate-culling will work properly
			 */
			if (ELEM(t->spacetype, SPACE_IPO, SPACE_NLA))
				initTranslation(t);
			else
				initTimeTranslate(t);
			t->mode = mode;
			break;
		case TFM_TIME_EXTEND:
			/* now that transdata has been made, do like for TFM_TIME_TRANSLATE (for most Animation
			 * Editors because they have only 1D transforms for time values) or TFM_TRANSLATION
			 * (for Graph/NLA Editors only since they uses 'standard' transforms to get 2D movement)
			 * depending on which editor this was called from
			 */
			if (ELEM(t->spacetype, SPACE_IPO, SPACE_NLA))
				initTranslation(t);
			else
				initTimeTranslate(t);
			break;
		case TFM_BAKE_TIME:
			initBakeTime(t);
			break;
		case TFM_MIRROR:
			initMirror(t);
			break;
		case TFM_BEVEL:
			initBevel(t);
			break;
		case TFM_BWEIGHT:
			initBevelWeight(t);
			break;
		case TFM_ALIGN:
			initAlign(t);
			break;
		case TFM_SEQ_SLIDE:
			initSeqSlide(t);
			break;
	}

	if (t->state == TRANS_CANCEL) {
		postTrans(C, t);
		return 0;
	}


	/* overwrite initial values if operator supplied a non-null vector */
	if ((prop = RNA_struct_find_property(op->ptr, "value")) && RNA_property_is_set(op->ptr, prop)) {
		float values[4] = {0}; /* in case value isn't length 4, avoid uninitialized memory  */

		if (RNA_property_array_check(prop)) {
			RNA_float_get_array(op->ptr, "value", values);
		}
		else {
			values[0] = RNA_float_get(op->ptr, "value");
		}

		copy_v4_v4(t->values, values);
		copy_v4_v4(t->auto_values, values);
		t->flag |= T_AUTOVALUES;
	}

	/* Transformation axis from operator */
	if ((prop = RNA_struct_find_property(op->ptr, "axis")) && RNA_property_is_set(op->ptr, prop)) {
		RNA_property_float_get_array(op->ptr, prop, t->axis);
		normalize_v3(t->axis);
		copy_v3_v3(t->axis_orig, t->axis);
	}

	/* Constraint init from operator */
	if ((prop = RNA_struct_find_property(op->ptr, "constraint_axis")) && RNA_property_is_set(op->ptr, prop)) {
		int constraint_axis[3];

		RNA_property_boolean_get_array(op->ptr, prop, constraint_axis);

		if (constraint_axis[0] || constraint_axis[1] || constraint_axis[2]) {
			t->con.mode |= CON_APPLY;

			if (constraint_axis[0]) {
				t->con.mode |= CON_AXIS0;
			}
			if (constraint_axis[1]) {
				t->con.mode |= CON_AXIS1;
			}
			if (constraint_axis[2]) {
				t->con.mode |= CON_AXIS2;
			}

			setUserConstraint(t, t->current_orientation, t->con.mode, "%s");
		}
	}

	t->context = NULL;

	return 1;
}

void transformApply(bContext *C, TransInfo *t)
{
	t->context = C;

	if ((t->redraw & TREDRAW_HARD) || (t->draw_handle_apply == NULL && (t->redraw & TREDRAW_SOFT))) {
		selectConstraint(t);
		if (t->transform) {
			t->transform(t, t->mval);  // calls recalcData()
			viewRedrawForce(C, t);
		}
		t->redraw = TREDRAW_NOTHING;
	}
	else if (t->redraw & TREDRAW_SOFT) {
		viewRedrawForce(C, t);
	}

	/* If auto confirm is on, break after one pass */
	if (t->options & CTX_AUTOCONFIRM) {
		t->state = TRANS_CONFIRM;
	}

	if (BKE_ptcache_get_continue_physics()) {
		// TRANSFORM_FIX_ME
		//do_screenhandlers(G.curscreen);
		t->redraw |= TREDRAW_HARD;
	}

	t->context = NULL;
}

static void drawTransformApply(const bContext *C, struct ARegion *UNUSED(ar), void *arg)
{
	TransInfo *t = arg;

	if (t->redraw & TREDRAW_SOFT) {
		t->redraw |= TREDRAW_HARD;
		transformApply((bContext *)C, t);
	}
}

int transformEnd(bContext *C, TransInfo *t)
{
	int exit_code = OPERATOR_RUNNING_MODAL;

	t->context = C;

	if (t->state != TRANS_STARTING && t->state != TRANS_RUNNING) {
		/* handle restoring objects */
		if (t->state == TRANS_CANCEL) {
			/* exception, edge slide transformed UVs too */
			if (t->mode == TFM_EDGE_SLIDE)
				doEdgeSlide(t, 0.0f);
			
			exit_code = OPERATOR_CANCELLED;
			restoreTransObjects(t); // calls recalcData()
		}
		else {
			exit_code = OPERATOR_FINISHED;
		}

		/* aftertrans does insert keyframes, and clears base flags, doesnt read transdata */
		special_aftertrans_update(C, t);

		/* free data */
		postTrans(C, t);

		/* send events out for redraws */
		viewRedrawPost(C, t);

		/*  Undo as last, certainly after special_trans_update! */

		if (t->state == TRANS_CANCEL) {
//			if (t->undostr) ED_undo_push(C, t->undostr);
		}
		else {
//			if (t->undostr) ED_undo_push(C, t->undostr);
//			else ED_undo_push(C, transform_to_undostr(t));
		}
		t->undostr = NULL;

		viewRedrawForce(C, t);
	}

	t->context = NULL;

	return exit_code;
}

/* ************************** TRANSFORM LOCKS **************************** */

static void protectedTransBits(short protectflag, float *vec)
{
	if (protectflag & OB_LOCK_LOCX)
		vec[0] = 0.0f;
	if (protectflag & OB_LOCK_LOCY)
		vec[1] = 0.0f;
	if (protectflag & OB_LOCK_LOCZ)
		vec[2] = 0.0f;
}

static void protectedSizeBits(short protectflag, float *size)
{
	if (protectflag & OB_LOCK_SCALEX)
		size[0] = 1.0f;
	if (protectflag & OB_LOCK_SCALEY)
		size[1] = 1.0f;
	if (protectflag & OB_LOCK_SCALEZ)
		size[2] = 1.0f;
}

static void protectedRotateBits(short protectflag, float *eul, float *oldeul)
{
	if (protectflag & OB_LOCK_ROTX)
		eul[0] = oldeul[0];
	if (protectflag & OB_LOCK_ROTY)
		eul[1] = oldeul[1];
	if (protectflag & OB_LOCK_ROTZ)
		eul[2] = oldeul[2];
}


/* this function only does the delta rotation */
/* axis-angle is usually internally stored as quats... */
static void protectedAxisAngleBits(short protectflag, float axis[3], float *angle, float oldAxis[3], float oldAngle)
{
	/* check that protection flags are set */
	if ((protectflag & (OB_LOCK_ROTX | OB_LOCK_ROTY | OB_LOCK_ROTZ | OB_LOCK_ROTW)) == 0)
		return;
	
	if (protectflag & OB_LOCK_ROT4D) {
		/* axis-angle getting limited as 4D entities that they are... */
		if (protectflag & OB_LOCK_ROTW)
			*angle = oldAngle;
		if (protectflag & OB_LOCK_ROTX)
			axis[0] = oldAxis[0];
		if (protectflag & OB_LOCK_ROTY)
			axis[1] = oldAxis[1];
		if (protectflag & OB_LOCK_ROTZ)
			axis[2] = oldAxis[2];
	}
	else {
		/* axis-angle get limited with euler... */
		float eul[3], oldeul[3];
		
		axis_angle_to_eulO(eul, EULER_ORDER_DEFAULT, axis, *angle);
		axis_angle_to_eulO(oldeul, EULER_ORDER_DEFAULT, oldAxis, oldAngle);
		
		if (protectflag & OB_LOCK_ROTX)
			eul[0] = oldeul[0];
		if (protectflag & OB_LOCK_ROTY)
			eul[1] = oldeul[1];
		if (protectflag & OB_LOCK_ROTZ)
			eul[2] = oldeul[2];
		
		eulO_to_axis_angle(axis, angle, eul, EULER_ORDER_DEFAULT);
		
		/* when converting to axis-angle, we need a special exception for the case when there is no axis */
		if (IS_EQF(axis[0], axis[1]) && IS_EQF(axis[1], axis[2])) {
			/* for now, rotate around y-axis then (so that it simply becomes the roll) */
			axis[1] = 1.0f;
		}
	}
}

/* this function only does the delta rotation */
static void protectedQuaternionBits(short protectflag, float *quat, float *oldquat)
{
	/* check that protection flags are set */
	if ((protectflag & (OB_LOCK_ROTX | OB_LOCK_ROTY | OB_LOCK_ROTZ | OB_LOCK_ROTW)) == 0)
		return;
	
	if (protectflag & OB_LOCK_ROT4D) {
		/* quaternions getting limited as 4D entities that they are... */
		if (protectflag & OB_LOCK_ROTW)
			quat[0] = oldquat[0];
		if (protectflag & OB_LOCK_ROTX)
			quat[1] = oldquat[1];
		if (protectflag & OB_LOCK_ROTY)
			quat[2] = oldquat[2];
		if (protectflag & OB_LOCK_ROTZ)
			quat[3] = oldquat[3];
	}
	else {
		/* quaternions get limited with euler... (compatibility mode) */
		float eul[3], oldeul[3], nquat[4], noldquat[4];
		float qlen;

		qlen = normalize_qt_qt(nquat, quat);
		normalize_qt_qt(noldquat, oldquat);

		quat_to_eul(eul, nquat);
		quat_to_eul(oldeul, noldquat);

		if (protectflag & OB_LOCK_ROTX)
			eul[0] = oldeul[0];
		if (protectflag & OB_LOCK_ROTY)
			eul[1] = oldeul[1];
		if (protectflag & OB_LOCK_ROTZ)
			eul[2] = oldeul[2];

		eul_to_quat(quat, eul);

		/* restore original quat size */
		mul_qt_fl(quat, qlen);
		
		/* quaternions flip w sign to accumulate rotations correctly */
		if ((nquat[0] < 0.0f && quat[0] > 0.0f) ||
		    (nquat[0] > 0.0f && quat[0] < 0.0f))
		{
			mul_qt_fl(quat, -1.0f);
		}
	}
}

/* ******************* TRANSFORM LIMITS ********************** */

static void constraintTransLim(TransInfo *t, TransData *td)
{
	if (td->con) {
		bConstraintTypeInfo *ctiLoc = get_constraint_typeinfo(CONSTRAINT_TYPE_LOCLIMIT);
		bConstraintTypeInfo *ctiDist = get_constraint_typeinfo(CONSTRAINT_TYPE_DISTLIMIT);
		
		bConstraintOb cob = {NULL};
		bConstraint *con;
		float ctime = (float)(t->scene->r.cfra);
		
		/* Make a temporary bConstraintOb for using these limit constraints
		 *  - they only care that cob->matrix is correctly set ;-)
		 *	- current space should be local
		 */
		unit_m4(cob.matrix);
		copy_v3_v3(cob.matrix[3], td->loc);
		
		/* Evaluate valid constraints */
		for (con = td->con; con; con = con->next) {
			bConstraintTypeInfo *cti = NULL;
			ListBase targets = {NULL, NULL};
			float tmat[4][4];
			
			/* only consider constraint if enabled */
			if (con->flag & CONSTRAINT_DISABLE) continue;
			if (con->enforce == 0.0f) continue;
			
			/* only use it if it's tagged for this purpose (and the right type) */
			if (con->type == CONSTRAINT_TYPE_LOCLIMIT) {
				bLocLimitConstraint *data = con->data;
				
				if ((data->flag2 & LIMIT_TRANSFORM) == 0)
					continue;
				cti = ctiLoc;
			}
			else if (con->type == CONSTRAINT_TYPE_DISTLIMIT) {
				bDistLimitConstraint *data = con->data;
				
				if ((data->flag & LIMITDIST_TRANSFORM) == 0)
					continue;
				cti = ctiDist;
			}
			
			if (cti) {
				/* do space conversions */
				if (con->ownspace == CONSTRAINT_SPACE_WORLD) {
					/* just multiply by td->mtx (this should be ok) */
					copy_m4_m4(tmat, cob.matrix);
					mul_m4_m3m4(cob.matrix, td->mtx, tmat);
				}
				else if (con->ownspace != CONSTRAINT_SPACE_LOCAL) {
					/* skip... incompatable spacetype */
					continue;
				}
				
				/* get constraint targets if needed */
				get_constraint_targets_for_solving(con, &cob, &targets, ctime);
				
				/* do constraint */
				cti->evaluate_constraint(con, &cob, &targets);
				
				/* convert spaces again */
				if (con->ownspace == CONSTRAINT_SPACE_WORLD) {
					/* just multiply by td->mtx (this should be ok) */
					copy_m4_m4(tmat, cob.matrix);
					mul_m4_m3m4(cob.matrix, td->smtx, tmat);
				}
				
				/* free targets list */
				BLI_freelistN(&targets);
			}
		}
		
		/* copy results from cob->matrix */
		copy_v3_v3(td->loc, cob.matrix[3]);
	}
}

static void constraintob_from_transdata(bConstraintOb *cob, TransData *td)
{
	/* Make a temporary bConstraintOb for use by limit constraints
	 *  - they only care that cob->matrix is correctly set ;-)
	 *	- current space should be local
	 */
	memset(cob, 0, sizeof(bConstraintOb));
	if (td->ext) {
		if (td->ext->rotOrder == ROT_MODE_QUAT) {
			/* quats */
			/* objects and bones do normalization first too, otherwise
			* we don't necessarily end up with a rotation matrix, and
			* then conversion back to quat gives a different result */
			float quat[4];
			normalize_qt_qt(quat, td->ext->quat);
			quat_to_mat4(cob->matrix, quat);
		}
		else if (td->ext->rotOrder == ROT_MODE_AXISANGLE) {
			/* axis angle */
			axis_angle_to_mat4(cob->matrix, &td->ext->quat[1], td->ext->quat[0]);
		}
		else {
			/* eulers */
			eulO_to_mat4(cob->matrix, td->ext->rot, td->ext->rotOrder);
		}
	}
}

static void constraintRotLim(TransInfo *UNUSED(t), TransData *td)
{
	if (td->con) {
		bConstraintTypeInfo *cti = get_constraint_typeinfo(CONSTRAINT_TYPE_ROTLIMIT);
		bConstraintOb cob;
		bConstraint *con;
		int do_limit = FALSE;
		
		/* Evaluate valid constraints */
		for (con = td->con; con; con = con->next) {
			/* only consider constraint if enabled */
			if (con->flag & CONSTRAINT_DISABLE) continue;
			if (con->enforce == 0.0f) continue;
			
			/* we're only interested in Limit-Rotation constraints */
			if (con->type == CONSTRAINT_TYPE_ROTLIMIT) {
				bRotLimitConstraint *data = con->data;
				float tmat[4][4];
				
				/* only use it if it's tagged for this purpose */
				if ((data->flag2 & LIMIT_TRANSFORM) == 0)
					continue;

				/* skip incompatable spacetypes */
				if (!ELEM(con->ownspace, CONSTRAINT_SPACE_WORLD, CONSTRAINT_SPACE_LOCAL))
					continue;

				/* only do conversion if necessary, to preserve quats and eulers */
				if (do_limit == FALSE) {
					constraintob_from_transdata(&cob, td);
					do_limit = TRUE;
				}
				
				/* do space conversions */
				if (con->ownspace == CONSTRAINT_SPACE_WORLD) {
					/* just multiply by td->mtx (this should be ok) */
					copy_m4_m4(tmat, cob.matrix);
					mul_m4_m3m4(cob.matrix, td->mtx, tmat);
				}
				
				/* do constraint */
				cti->evaluate_constraint(con, &cob, NULL);
				
				/* convert spaces again */
				if (con->ownspace == CONSTRAINT_SPACE_WORLD) {
					/* just multiply by td->mtx (this should be ok) */
					copy_m4_m4(tmat, cob.matrix);
					mul_m4_m3m4(cob.matrix, td->smtx, tmat);
				}
			}
		}
		
		if (do_limit) {
			/* copy results from cob->matrix */
			if (td->ext->rotOrder == ROT_MODE_QUAT) {
				/* quats */
				mat4_to_quat(td->ext->quat, cob.matrix);
			}
			else if (td->ext->rotOrder == ROT_MODE_AXISANGLE) {
				/* axis angle */
				mat4_to_axis_angle(&td->ext->quat[1], &td->ext->quat[0], cob.matrix);
			}
			else {
				/* eulers */
				mat4_to_eulO(td->ext->rot, td->ext->rotOrder, cob.matrix);
			}
		}
	}
}

static void constraintSizeLim(TransInfo *t, TransData *td)
{
	if (td->con && td->ext) {
		bConstraintTypeInfo *cti = get_constraint_typeinfo(CONSTRAINT_TYPE_SIZELIMIT);
		bConstraintOb cob = {NULL};
		bConstraint *con;
		
		/* Make a temporary bConstraintOb for using these limit constraints
		 *  - they only care that cob->matrix is correctly set ;-)
		 *	- current space should be local
		 */
		if ((td->flag & TD_SINGLESIZE) && !(t->con.mode & CON_APPLY)) {
			/* scale val and reset size */
			return; // TODO: fix this case
		}
		else {
			/* Reset val if SINGLESIZE but using a constraint */
			if (td->flag & TD_SINGLESIZE)
				return;
			
			size_to_mat4(cob.matrix, td->ext->size);
		}
		
		/* Evaluate valid constraints */
		for (con = td->con; con; con = con->next) {
			/* only consider constraint if enabled */
			if (con->flag & CONSTRAINT_DISABLE) continue;
			if (con->enforce == 0.0f) continue;
			
			/* we're only interested in Limit-Scale constraints */
			if (con->type == CONSTRAINT_TYPE_SIZELIMIT) {
				bSizeLimitConstraint *data = con->data;
				float tmat[4][4];
				
				/* only use it if it's tagged for this purpose */
				if ((data->flag2 & LIMIT_TRANSFORM) == 0)
					continue;
				
				/* do space conversions */
				if (con->ownspace == CONSTRAINT_SPACE_WORLD) {
					/* just multiply by td->mtx (this should be ok) */
					copy_m4_m4(tmat, cob.matrix);
					mul_m4_m3m4(cob.matrix, td->mtx, tmat);
				}
				else if (con->ownspace != CONSTRAINT_SPACE_LOCAL) {
					/* skip... incompatable spacetype */
					continue;
				}
				
				/* do constraint */
				cti->evaluate_constraint(con, &cob, NULL);
				
				/* convert spaces again */
				if (con->ownspace == CONSTRAINT_SPACE_WORLD) {
					/* just multiply by td->mtx (this should be ok) */
					copy_m4_m4(tmat, cob.matrix);
					mul_m4_m3m4(cob.matrix, td->smtx, tmat);
				}
			}
		}
		
		/* copy results from cob->matrix */
		if ((td->flag & TD_SINGLESIZE) && !(t->con.mode & CON_APPLY)) {
			/* scale val and reset size */
			return; // TODO: fix this case
		}
		else {
			/* Reset val if SINGLESIZE but using a constraint */
			if (td->flag & TD_SINGLESIZE)
				return;
			
			mat4_to_size(td->ext->size, cob.matrix);
		}
	}
}

/* ************************** WARP *************************** */

static void postInputWarp(TransInfo *t, float values[3])
{
	mul_v3_fl(values, (float)(M_PI * 2));

	if (t->customData) { /* non-null value indicates reversed input */
		negate_v3(values);
	}
}

void initWarp(TransInfo *t)
{
	float max[3], min[3];
	int i;
	
	t->mode = TFM_WARP;
	t->transform = Warp;
	t->handleEvent = handleEventWarp;
	
	setInputPostFct(&t->mouse, postInputWarp);
	initMouseInputMode(t, &t->mouse, INPUT_HORIZONTAL_RATIO);
	
	t->idx_max = 0;
	t->num.idx_max = 0;
	t->snap[0] = 0.0f;
	t->snap[1] = 5.0f / 180.0f * (float)M_PI;
	t->snap[2] = 1.0f / 180.0f * (float)M_PI;
	
	t->num.increment = 1.0f;

	t->flag |= T_NO_CONSTRAINT;
	
	/* we need min/max in view space */
	for (i = 0; i < t->total; i++) {
		float center[3];
		copy_v3_v3(center, t->data[i].center);
		mul_m3_v3(t->data[i].mtx, center);
		mul_m4_v3(t->viewmat, center);
		sub_v3_v3(center, t->viewmat[3]);
		if (i)
			minmax_v3v3_v3(min, max, center);
		else {
			copy_v3_v3(max, center);
			copy_v3_v3(min, center);
		}
	}

	mid_v3_v3v3(t->center, min, max);

	if (max[0] == min[0]) max[0] += 0.1f;  /* not optimal, but flipping is better than invalid garbage (i.e. division by zero!) */
	t->val = (max[0] - min[0]) / 2.0f; /* t->val is X dimension projected boundbox */
}

int handleEventWarp(TransInfo *t, wmEvent *event)
{
	int status = 0;
	
	if (event->type == MIDDLEMOUSE && event->val == KM_PRESS) {
		// Use customData pointer to signal warp direction
		if (t->customData == NULL)
			t->customData = (void *)1;
		else
			t->customData = NULL;
		
		status = 1;
	}
	
	return status;
}

int Warp(TransInfo *t, const int UNUSED(mval[2]))
{
	TransData *td = t->data;
	float vec[3], circumfac, dist, phi0, co, si, *curs, cursor[3], gcursor[3];
	int i;
	char str[50];
	
	curs = give_cursor(t->scene, t->view);
	/*
	 * gcursor is the one used for helpline.
	 * It has to be in the same space as the drawing loop
	 * (that means it needs to be in the object's space when in edit mode and
	 *  in global space in object mode)
	 *
	 * cursor is used for calculations.
	 * It needs to be in view space, but we need to take object's offset
	 * into account if in Edit mode.
	 */
	copy_v3_v3(cursor, curs);
	copy_v3_v3(gcursor, cursor);
	if (t->flag & T_EDIT) {
		sub_v3_v3(cursor, t->obedit->obmat[3]);
		sub_v3_v3(gcursor, t->obedit->obmat[3]);
		mul_m3_v3(t->data->smtx, gcursor);
	}
	mul_m4_v3(t->viewmat, cursor);
	sub_v3_v3(cursor, t->viewmat[3]);
	
	/* amount of radians for warp */
	circumfac = t->values[0];
	
	snapGrid(t, &circumfac);
	applyNumInput(&t->num, &circumfac);
	
	/* header print for NumInput */
	if (hasNumInput(&t->num)) {
		char c[20];
		
		outputNumInput(&(t->num), c);
		
		sprintf(str, "Warp: %s", c);

		circumfac = DEG2RADF(circumfac);
	}
	else {
		/* default header print */
		sprintf(str, "Warp: %.3f", RAD2DEGF(circumfac));
	}
	
	t->values[0] = circumfac;

	circumfac /= 2; /* only need 180 on each side to make 360 */
	
	for (i = 0; i < t->total; i++, td++) {
		float loc[3];
		if (td->flag & TD_NOACTION)
			break;
		
		if (td->flag & TD_SKIP)
			continue;
		
		/* translate point to center, rotate in such a way that outline==distance */
		copy_v3_v3(vec, td->iloc);
		mul_m3_v3(td->mtx, vec);
		mul_m4_v3(t->viewmat, vec);
		sub_v3_v3(vec, t->viewmat[3]);
		
		dist = vec[0] - cursor[0];
		
		/* t->val is X dimension projected boundbox */
		phi0 = (circumfac * dist / t->val);
		
		vec[1] = (vec[1] - cursor[1]);
		
		co = (float)cos(phi0);
		si = (float)sin(phi0);
		loc[0] = -si * vec[1] + cursor[0];
		loc[1] = co * vec[1] + cursor[1];
		loc[2] = vec[2];
		
		mul_m4_v3(t->viewinv, loc);
		sub_v3_v3(loc, t->viewinv[3]);
		mul_m3_v3(td->smtx, loc);
		
		sub_v3_v3(loc, td->iloc);
		mul_v3_fl(loc, td->factor);
		add_v3_v3v3(td->loc, td->iloc, loc);
	}
	
	recalcData(t);
	
	ED_area_headerprint(t->sa, str);
	
	return 1;
}

/* ************************** SHEAR *************************** */

static void postInputShear(TransInfo *UNUSED(t), float values[3])
{
	mul_v3_fl(values, 0.05f);
}

void initShear(TransInfo *t)
{
	t->mode = TFM_SHEAR;
	t->transform = Shear;
	t->handleEvent = handleEventShear;
	
	setInputPostFct(&t->mouse, postInputShear);
	initMouseInputMode(t, &t->mouse, INPUT_HORIZONTAL_ABSOLUTE);
	
	t->idx_max = 0;
	t->num.idx_max = 0;
	t->snap[0] = 0.0f;
	t->snap[1] = 0.1f;
	t->snap[2] = t->snap[1] * 0.1f;
	
	t->num.increment = 0.1f;

	t->flag |= T_NO_CONSTRAINT;
}

int handleEventShear(TransInfo *t, wmEvent *event)
{
	int status = 0;
	
	if (event->type == MIDDLEMOUSE && event->val == KM_PRESS) {
		// Use customData pointer to signal Shear direction
		if (t->customData == NULL) {
			initMouseInputMode(t, &t->mouse, INPUT_VERTICAL_ABSOLUTE);
			t->customData = (void *)1;
		}
		else {
			initMouseInputMode(t, &t->mouse, INPUT_HORIZONTAL_ABSOLUTE);
			t->customData = NULL;
		}

		status = 1;
	}
	
	return status;
}


int Shear(TransInfo *t, const int UNUSED(mval[2]))
{
	TransData *td = t->data;
	float vec[3];
	float smat[3][3], tmat[3][3], totmat[3][3], persmat[3][3], persinv[3][3];
	float value;
	int i;
	char str[50];
	
	copy_m3_m4(persmat, t->viewmat);
	invert_m3_m3(persinv, persmat);
	
	value = t->values[0];
	
	snapGrid(t, &value);
	
	applyNumInput(&t->num, &value);
	
	/* header print for NumInput */
	if (hasNumInput(&t->num)) {
		char c[20];
		
		outputNumInput(&(t->num), c);
		
		sprintf(str, "Shear: %s %s", c, t->proptext);
	}
	else {
		/* default header print */
		sprintf(str, "Shear: %.3f %s", value, t->proptext);
	}
	
	t->values[0] = value;

	unit_m3(smat);
	
	// Custom data signals shear direction
	if (t->customData == NULL)
		smat[1][0] = value;
	else
		smat[0][1] = value;
	
	mul_m3_m3m3(tmat, smat, persmat);
	mul_m3_m3m3(totmat, persinv, tmat);
	
	for (i = 0; i < t->total; i++, td++) {
		if (td->flag & TD_NOACTION)
			break;
		
		if (td->flag & TD_SKIP)
			continue;
		
		if (t->obedit) {
			float mat3[3][3];
			mul_m3_m3m3(mat3, totmat, td->mtx);
			mul_m3_m3m3(tmat, td->smtx, mat3);
		}
		else {
			copy_m3_m3(tmat, totmat);
		}
		sub_v3_v3v3(vec, td->center, t->center);
		
		mul_m3_v3(tmat, vec);
		
		add_v3_v3(vec, t->center);
		sub_v3_v3(vec, td->center);
		
		mul_v3_fl(vec, td->factor);
		
		add_v3_v3v3(td->loc, td->iloc, vec);
	}
	
	recalcData(t);
	
	ED_area_headerprint(t->sa, str);

	return 1;
}

/* ************************** RESIZE *************************** */

void initResize(TransInfo *t)
{
	t->mode = TFM_RESIZE;
	t->transform = Resize;
	
	initMouseInputMode(t, &t->mouse, INPUT_SPRING_FLIP);
	
	t->flag |= T_NULL_ONE;
	t->num.flag |= NUM_NULL_ONE;
	t->num.flag |= NUM_AFFECT_ALL;
	if (!t->obedit) {
		t->flag |= T_NO_ZERO;
		t->num.flag |= NUM_NO_ZERO;
	}
	
	t->idx_max = 2;
	t->num.idx_max = 2;
	t->snap[0] = 0.0f;
	t->snap[1] = 0.1f;
	t->snap[2] = t->snap[1] * 0.1f;

	t->num.increment = t->snap[1];
}

static void headerResize(TransInfo *t, float vec[3], char *str)
{
	char tvec[60];
	char *spos = str;
	if (hasNumInput(&t->num)) {
		outputNumInput(&(t->num), tvec);
	}
	else {
		BLI_snprintf(&tvec[0],  20, "%.4f", vec[0]);
		BLI_snprintf(&tvec[20], 20, "%.4f", vec[1]);
		BLI_snprintf(&tvec[40], 20, "%.4f", vec[2]);
	}
	
	if (t->con.mode & CON_APPLY) {
		switch (t->num.idx_max) {
			case 0:
				spos += sprintf(spos, "Scale: %s%s %s", &tvec[0], t->con.text, t->proptext);
				break;
			case 1:
				spos += sprintf(spos, "Scale: %s : %s%s %s", &tvec[0], &tvec[20], t->con.text, t->proptext);
				break;
			case 2:
				spos += sprintf(spos, "Scale: %s : %s : %s%s %s", &tvec[0], &tvec[20], &tvec[40], t->con.text, t->proptext);
		}
	}
	else {
		if (t->flag & T_2D_EDIT)
			spos += sprintf(spos, "Scale X: %s   Y: %s%s %s", &tvec[0], &tvec[20], t->con.text, t->proptext);
		else
			spos += sprintf(spos, "Scale X: %s   Y: %s  Z: %s%s %s", &tvec[0], &tvec[20], &tvec[40], t->con.text, t->proptext);
	}
	
	if (t->flag & (T_PROP_EDIT | T_PROP_CONNECTED)) {
		spos += sprintf(spos, " Proportional size: %.2f", t->prop_size);
	}

	(void)spos;
}

#define SIGN(a)     (a<-FLT_EPSILON ? 1 : a>FLT_EPSILON ? 2 : 3)
#define VECSIGNFLIP(a, b) ((SIGN(a[0]) & SIGN(b[0])) == 0 || (SIGN(a[1]) & SIGN(b[1])) == 0 || (SIGN(a[2]) & SIGN(b[2])) == 0)

/* smat is reference matrix, only scaled */
static void TransMat3ToSize(float mat[][3], float smat[][3], float *size)
{
	float vec[3];
	
	copy_v3_v3(vec, mat[0]);
	size[0] = normalize_v3(vec);
	copy_v3_v3(vec, mat[1]);
	size[1] = normalize_v3(vec);
	copy_v3_v3(vec, mat[2]);
	size[2] = normalize_v3(vec);
	
	/* first tried with dotproduct... but the sign flip is crucial */
	if (VECSIGNFLIP(mat[0], smat[0]) ) size[0] = -size[0];
	if (VECSIGNFLIP(mat[1], smat[1]) ) size[1] = -size[1];
	if (VECSIGNFLIP(mat[2], smat[2]) ) size[2] = -size[2];
}


static void ElementResize(TransInfo *t, TransData *td, float mat[3][3])
{
	float tmat[3][3], smat[3][3], center[3];
	float vec[3];
	
	if (t->flag & T_EDIT) {
		mul_m3_m3m3(smat, mat, td->mtx);
		mul_m3_m3m3(tmat, td->smtx, smat);
	}
	else {
		copy_m3_m3(tmat, mat);
	}
	
	if (t->con.applySize) {
		t->con.applySize(t, td, tmat);
	}
	
	/* local constraint shouldn't alter center */
	if ((t->around == V3D_LOCAL) &&
	    (   (t->flag & (T_OBJECT | T_POSE)) ||
	        ((t->flag & T_EDIT) && (t->settings->selectmode & (SCE_SELECT_EDGE | SCE_SELECT_FACE))) ||
	        (t->obedit && t->obedit->type == OB_ARMATURE))
	    )
	{
		copy_v3_v3(center, td->center);
	}
	else if (t->options & CTX_MOVIECLIP) {
		copy_v3_v3(center, td->center);
	}
	else {
		copy_v3_v3(center, t->center);
	}

	if (td->ext) {
		float fsize[3];
		
		if (t->flag & (T_OBJECT | T_TEXTURE | T_POSE)) {
			float obsizemat[3][3];
			// Reorient the size mat to fit the oriented object.
			mul_m3_m3m3(obsizemat, tmat, td->axismtx);
			//print_m3("obsizemat", obsizemat);
			TransMat3ToSize(obsizemat, td->axismtx, fsize);
			//print_v3("fsize", fsize);
		}
		else {
			mat3_to_size(fsize, tmat);
		}
		
		protectedSizeBits(td->protectflag, fsize);
		
		if ((t->flag & T_V3D_ALIGN) == 0) {   // align mode doesn't resize objects itself
			if ((td->flag & TD_SINGLESIZE) && !(t->con.mode & CON_APPLY)) {
				/* scale val and reset size */
				*td->val = td->ival * (1 + (fsize[0] - 1) * td->factor);
				
				td->ext->size[0] = td->ext->isize[0];
				td->ext->size[1] = td->ext->isize[1];
				td->ext->size[2] = td->ext->isize[2];
			}
			else {
				/* Reset val if SINGLESIZE but using a constraint */
				if (td->flag & TD_SINGLESIZE)
					*td->val = td->ival;
				
				td->ext->size[0] = td->ext->isize[0] * (1 + (fsize[0] - 1) * td->factor);
				td->ext->size[1] = td->ext->isize[1] * (1 + (fsize[1] - 1) * td->factor);
				td->ext->size[2] = td->ext->isize[2] * (1 + (fsize[2] - 1) * td->factor);
			}
		}
		
		constraintSizeLim(t, td);
	}

	/* For individual element center, Editmode need to use iloc */
	if (t->flag & T_POINTS)
		sub_v3_v3v3(vec, td->iloc, center);
	else
		sub_v3_v3v3(vec, td->center, center);
	
	mul_m3_v3(tmat, vec);
	
	add_v3_v3(vec, center);
	if (t->flag & T_POINTS)
		sub_v3_v3(vec, td->iloc);
	else
		sub_v3_v3(vec, td->center);
	
	mul_v3_fl(vec, td->factor);
	
	if (t->flag & (T_OBJECT | T_POSE)) {
		mul_m3_v3(td->smtx, vec);
	}
	
	protectedTransBits(td->protectflag, vec);
	add_v3_v3v3(td->loc, td->iloc, vec);
	
	constraintTransLim(t, td);
}

int Resize(TransInfo *t, const int mval[2])
{
	TransData *td;
	float size[3], mat[3][3];
	float ratio;
	int i;
	char str[200];

	/* for manipulator, center handle, the scaling can't be done relative to center */
	if ((t->flag & T_USES_MANIPULATOR) && t->con.mode == 0) {
		ratio = 1.0f - ((t->imval[0] - mval[0]) + (t->imval[1] - mval[1])) / 100.0f;
	}
	else {
		ratio = t->values[0];
	}
	
	size[0] = size[1] = size[2] = ratio;
	
	snapGrid(t, size);
	
	if (hasNumInput(&t->num)) {
		applyNumInput(&t->num, size);
		constraintNumInput(t, size);
	}
	
	applySnapping(t, size);
	
	if (t->flag & T_AUTOVALUES) {
		copy_v3_v3(size, t->auto_values);
	}
	
	copy_v3_v3(t->values, size);
	
	size_to_mat3(mat, size);
	
	if (t->con.applySize) {
		t->con.applySize(t, NULL, mat);
	}
	
	copy_m3_m3(t->mat, mat);    // used in manipulator
	
	headerResize(t, size, str);
	
	for (i = 0, td = t->data; i < t->total; i++, td++) {
		if (td->flag & TD_NOACTION)
			break;
		
		if (td->flag & TD_SKIP)
			continue;
		
		ElementResize(t, td, mat);
	}
	
	/* evil hack - redo resize if cliping needed */
	if (t->flag & T_CLIP_UV && clipUVTransform(t, size, 1)) {
		size_to_mat3(mat, size);
		
		if (t->con.applySize)
			t->con.applySize(t, NULL, mat);
		
		for (i = 0, td = t->data; i < t->total; i++, td++)
			ElementResize(t, td, mat);
	}
	
	recalcData(t);
	
	ED_area_headerprint(t->sa, str);
	
	return 1;
}

/* ************************** SKIN *************************** */

void initSkinResize(TransInfo *t)
{
	t->mode = TFM_SKIN_RESIZE;
	t->transform = SkinResize;
	
	initMouseInputMode(t, &t->mouse, INPUT_SPRING_FLIP);
	
	t->flag |= T_NULL_ONE;
	t->num.flag |= NUM_NULL_ONE;
	t->num.flag |= NUM_AFFECT_ALL;
	if (!t->obedit) {
		t->flag |= T_NO_ZERO;
		t->num.flag |= NUM_NO_ZERO;
	}
	
	t->idx_max = 2;
	t->num.idx_max = 2;
	t->snap[0] = 0.0f;
	t->snap[1] = 0.1f;
	t->snap[2] = t->snap[1] * 0.1f;

	t->num.increment = t->snap[1];
}

int SkinResize(TransInfo *t, const int UNUSED(mval[2]))
{
	TransData *td;
	float size[3], mat[3][3];
	float ratio;
	int i;
	char str[200];
	
	ratio = t->values[0];
	size[0] = size[1] = size[2] = ratio;
	
	snapGrid(t, size);
	
	if (hasNumInput(&t->num)) {
		applyNumInput(&t->num, size);
		constraintNumInput(t, size);
	}
	
	applySnapping(t, size);
	
	if (t->flag & T_AUTOVALUES) {
		copy_v3_v3(size, t->auto_values);
	}
	
	copy_v3_v3(t->values, size);
	
	size_to_mat3(mat, size);
	
	headerResize(t, size, str);
	
	for (i = 0, td = t->data; i < t->total; i++, td++) {
		float tmat[3][3], smat[3][3];
		float fsize[3];
		
		if (td->flag & TD_NOACTION)
			break;
		
		if (td->flag & TD_SKIP)
			continue;

		if (t->flag & T_EDIT) {
			mul_m3_m3m3(smat, mat, td->mtx);
			mul_m3_m3m3(tmat, td->smtx, smat);
		}
		else {
			copy_m3_m3(tmat, mat);
		}
	
		if (t->con.applySize) {
			t->con.applySize(t, NULL, tmat);
		}

		mat3_to_size(fsize, tmat);
		td->val[0] = td->ext->isize[0] * (1 + (fsize[0] - 1) * td->factor);
		td->val[1] = td->ext->isize[1] * (1 + (fsize[1] - 1) * td->factor);
	}
	
	recalcData(t);
	
	ED_area_headerprint(t->sa, str);
	
	return 1;
}

/* ************************** TOSPHERE *************************** */

void initToSphere(TransInfo *t)
{
	TransData *td = t->data;
	int i;
	
	t->mode = TFM_TOSPHERE;
	t->transform = ToSphere;
	
	initMouseInputMode(t, &t->mouse, INPUT_HORIZONTAL_RATIO);
	
	t->idx_max = 0;
	t->num.idx_max = 0;
	t->snap[0] = 0.0f;
	t->snap[1] = 0.1f;
	t->snap[2] = t->snap[1] * 0.1f;
	
	t->num.increment = t->snap[1];

	t->num.flag |= NUM_NULL_ONE | NUM_NO_NEGATIVE;
	t->flag |= T_NO_CONSTRAINT;
	
	// Calculate average radius
	for (i = 0; i < t->total; i++, td++) {
		t->val += len_v3v3(t->center, td->iloc);
	}
	
	t->val /= (float)t->total;
}

int ToSphere(TransInfo *t, const int UNUSED(mval[2]))
{
	float vec[3];
	float ratio, radius;
	int i;
	char str[64];
	TransData *td = t->data;
	
	ratio = t->values[0];
	
	snapGrid(t, &ratio);
	
	applyNumInput(&t->num, &ratio);
	
	if (ratio < 0)
		ratio = 0.0f;
	else if (ratio > 1)
		ratio = 1.0f;
	
	t->values[0] = ratio;

	/* header print for NumInput */
	if (hasNumInput(&t->num)) {
		char c[20];
		
		outputNumInput(&(t->num), c);
		
		sprintf(str, "To Sphere: %s %s", c, t->proptext);
	}
	else {
		/* default header print */
		sprintf(str, "To Sphere: %.4f %s", ratio, t->proptext);
	}
	
	
	for (i = 0; i < t->total; i++, td++) {
		float tratio;
		if (td->flag & TD_NOACTION)
			break;
		
		if (td->flag & TD_SKIP)
			continue;
		
		sub_v3_v3v3(vec, td->iloc, t->center);
		
		radius = normalize_v3(vec);
		
		tratio = ratio * td->factor;
		
		mul_v3_fl(vec, radius * (1.0f - tratio) + t->val * tratio);
		
		add_v3_v3v3(td->loc, t->center, vec);
	}
	
	
	recalcData(t);
	
	ED_area_headerprint(t->sa, str);
	
	return 1;
}

/* ************************** ROTATION *************************** */


static void postInputRotation(TransInfo *t, float values[3])
{
	if ((t->con.mode & CON_APPLY) && t->con.applyRot) {
		t->con.applyRot(t, NULL, t->axis, values);
	}
}

void initRotation(TransInfo *t)
{
	t->mode = TFM_ROTATION;
	t->transform = Rotation;
	
	setInputPostFct(&t->mouse, postInputRotation);
	initMouseInputMode(t, &t->mouse, INPUT_ANGLE);
	
	t->idx_max = 0;
	t->num.idx_max = 0;
	t->snap[0] = 0.0f;
	t->snap[1] = (float)((5.0 / 180) * M_PI);
	t->snap[2] = t->snap[1] * 0.2f;
	
	t->num.increment = 1.0f;

	if (t->flag & T_2D_EDIT)
		t->flag |= T_NO_CONSTRAINT;

	negate_v3_v3(t->axis, t->viewinv[2]);
	normalize_v3(t->axis);

	copy_v3_v3(t->axis_orig, t->axis);
}

static void ElementRotation(TransInfo *t, TransData *td, float mat[3][3], short around)
{
	float vec[3], totmat[3][3], smat[3][3];
	float eul[3], fmat[3][3], quat[4];
	float *center = t->center;

	/* local constraint shouldn't alter center */
	if (around == V3D_LOCAL) {
		if (    (t->flag & (T_OBJECT | T_POSE)) ||
		        (t->settings->selectmode & (SCE_SELECT_EDGE | SCE_SELECT_FACE)) ||
		        (t->obedit && t->obedit->type == OB_ARMATURE))
		{
			center = td->center;
		}

		if (t->options & CTX_MOVIECLIP) {
			center = td->center;
		}
	}

	if (t->flag & T_POINTS) {
		mul_m3_m3m3(totmat, mat, td->mtx);
		mul_m3_m3m3(smat, td->smtx, totmat);
		
		sub_v3_v3v3(vec, td->iloc, center);
		mul_m3_v3(smat, vec);
		
		add_v3_v3v3(td->loc, vec, center);
		
		sub_v3_v3v3(vec, td->loc, td->iloc);
		protectedTransBits(td->protectflag, vec);
		add_v3_v3v3(td->loc, td->iloc, vec);
		
		
		if (td->flag & TD_USEQUAT) {
			mul_serie_m3(fmat, td->mtx, mat, td->smtx, NULL, NULL, NULL, NULL, NULL);
			mat3_to_quat(quat, fmat);   // Actual transform
			
			if (td->ext->quat) {
				mul_qt_qtqt(td->ext->quat, quat, td->ext->iquat);
				
				/* is there a reason not to have this here? -jahka */
				protectedQuaternionBits(td->protectflag, td->ext->quat, td->ext->iquat);
			}
		}
	}
	/**
	 * HACK WARNING
	 *
	 * This is some VERY ugly special case to deal with pose mode.
	 *
	 * The problem is that mtx and smtx include each bone orientation.
	 *
	 * That is needed to rotate each bone properly, HOWEVER, to calculate
	 * the translation component, we only need the actual armature object's
	 * matrix (and inverse). That is not all though. Once the proper translation
	 * has been computed, it has to be converted back into the bone's space.
	 */
	else if (t->flag & T_POSE) {
		float pmtx[3][3], imtx[3][3];
		
		// Extract and invert armature object matrix
		copy_m3_m4(pmtx, t->poseobj->obmat);
		invert_m3_m3(imtx, pmtx);
		
		if ((td->flag & TD_NO_LOC) == 0) {
			sub_v3_v3v3(vec, td->center, center);
			
			mul_m3_v3(pmtx, vec);   // To Global space
			mul_m3_v3(mat, vec);        // Applying rotation
			mul_m3_v3(imtx, vec);   // To Local space
			
			add_v3_v3(vec, center);
			/* vec now is the location where the object has to be */
			
			sub_v3_v3v3(vec, vec, td->center); // Translation needed from the initial location
			
			/* special exception, see TD_PBONE_LOCAL_MTX definition comments */
			if (td->flag & TD_PBONE_LOCAL_MTX_P) {
				/* do nothing */
			}
			else if (td->flag & TD_PBONE_LOCAL_MTX_C) {
				mul_m3_v3(pmtx, vec);   // To Global space
				mul_m3_v3(td->ext->l_smtx, vec); // To Pose space (Local Location)
			}
			else {
				mul_m3_v3(pmtx, vec);   // To Global space
				mul_m3_v3(td->smtx, vec); // To Pose space
			}

			protectedTransBits(td->protectflag, vec);
			
			add_v3_v3v3(td->loc, td->iloc, vec);
			
			constraintTransLim(t, td);
		}
		
		/* rotation */
		/* MORE HACK: as in some cases the matrix to apply location and rot/scale is not the same,
		 * and ElementRotation() might be called in Translation context (with align snapping),
		 * we need to be sure to actually use the *rotation* matrix here...
		 * So no other way than storing it in some dedicated members of td->ext! */
		if ((t->flag & T_V3D_ALIGN) == 0) { /* align mode doesn't rotate objects itself */
			/* euler or quaternion/axis-angle? */
			if (td->ext->rotOrder == ROT_MODE_QUAT) {
				mul_serie_m3(fmat, td->ext->r_mtx, mat, td->ext->r_smtx, NULL, NULL, NULL, NULL, NULL);
				
				mat3_to_quat(quat, fmat); /* Actual transform */
				
				mul_qt_qtqt(td->ext->quat, quat, td->ext->iquat);
				/* this function works on end result */
				protectedQuaternionBits(td->protectflag, td->ext->quat, td->ext->iquat);
				
			}
			else if (td->ext->rotOrder == ROT_MODE_AXISANGLE) {
				/* calculate effect based on quats */
				float iquat[4], tquat[4];
				
				axis_angle_to_quat(iquat, td->ext->irotAxis, td->ext->irotAngle);
				
				mul_serie_m3(fmat, td->ext->r_mtx, mat, td->ext->r_smtx, NULL, NULL, NULL, NULL, NULL);
				mat3_to_quat(quat, fmat); /* Actual transform */
				mul_qt_qtqt(tquat, quat, iquat);
				
				quat_to_axis_angle(td->ext->rotAxis, td->ext->rotAngle, tquat);
				
				/* this function works on end result */
				protectedAxisAngleBits(td->protectflag, td->ext->rotAxis, td->ext->rotAngle, td->ext->irotAxis, td->ext->irotAngle);
			}
			else { 
				float eulmat[3][3];
				
				mul_m3_m3m3(totmat, mat, td->ext->r_mtx);
				mul_m3_m3m3(smat, td->ext->r_smtx, totmat);
				
				/* calculate the total rotatation in eulers */
				copy_v3_v3(eul, td->ext->irot);
				eulO_to_mat3(eulmat, eul, td->ext->rotOrder);
				
				/* mat = transform, obmat = bone rotation */
				mul_m3_m3m3(fmat, smat, eulmat);
				
				mat3_to_compatible_eulO(eul, td->ext->rot, td->ext->rotOrder, fmat);
				
				/* and apply (to end result only) */
				protectedRotateBits(td->protectflag, eul, td->ext->irot);
				copy_v3_v3(td->ext->rot, eul);
			}
			
			constraintRotLim(t, td);
		}
	}
	else {
		if ((td->flag & TD_NO_LOC) == 0) {
			/* translation */
			sub_v3_v3v3(vec, td->center, center);
			mul_m3_v3(mat, vec);
			add_v3_v3(vec, center);
			/* vec now is the location where the object has to be */
			sub_v3_v3(vec, td->center);
			mul_m3_v3(td->smtx, vec);
			
			protectedTransBits(td->protectflag, vec);
			
			add_v3_v3v3(td->loc, td->iloc, vec);
		}
		
		
		constraintTransLim(t, td);
		
		/* rotation */
		if ((t->flag & T_V3D_ALIGN) == 0) { // align mode doesn't rotate objects itself
			/* euler or quaternion? */
			if ((td->ext->rotOrder == ROT_MODE_QUAT) || (td->flag & TD_USEQUAT)) {
				mul_serie_m3(fmat, td->mtx, mat, td->smtx, NULL, NULL, NULL, NULL, NULL);
				mat3_to_quat(quat, fmat);   // Actual transform
				
				mul_qt_qtqt(td->ext->quat, quat, td->ext->iquat);
				/* this function works on end result */
				protectedQuaternionBits(td->protectflag, td->ext->quat, td->ext->iquat);
			}
			else if (td->ext->rotOrder == ROT_MODE_AXISANGLE) {
				/* calculate effect based on quats */
				float iquat[4], tquat[4];
				
				axis_angle_to_quat(iquat, td->ext->irotAxis, td->ext->irotAngle);
				
				mul_serie_m3(fmat, td->mtx, mat, td->smtx, NULL, NULL, NULL, NULL, NULL);
				mat3_to_quat(quat, fmat);   // Actual transform
				mul_qt_qtqt(tquat, quat, iquat);
				
				quat_to_axis_angle(td->ext->rotAxis, td->ext->rotAngle, tquat);
				
				/* this function works on end result */
				protectedAxisAngleBits(td->protectflag, td->ext->rotAxis, td->ext->rotAngle, td->ext->irotAxis, td->ext->irotAngle);
			}
			else {
				float obmat[3][3];
				
				mul_m3_m3m3(totmat, mat, td->mtx);
				mul_m3_m3m3(smat, td->smtx, totmat);
				
				/* calculate the total rotatation in eulers */
				add_v3_v3v3(eul, td->ext->irot, td->ext->drot); /* we have to correct for delta rot */
				eulO_to_mat3(obmat, eul, td->ext->rotOrder);
				/* mat = transform, obmat = object rotation */
				mul_m3_m3m3(fmat, smat, obmat);
				
				mat3_to_compatible_eulO(eul, td->ext->rot, td->ext->rotOrder, fmat);
				
				/* correct back for delta rot */
				sub_v3_v3v3(eul, eul, td->ext->drot);
				
				/* and apply */
				protectedRotateBits(td->protectflag, eul, td->ext->irot);
				copy_v3_v3(td->ext->rot, eul);
			}
			
			constraintRotLim(t, td);
		}
	}
}

static void applyRotation(TransInfo *t, float angle, float axis[3])
{
	TransData *td = t->data;
	float mat[3][3];
	int i;
	
	vec_rot_to_mat3(mat, axis, angle);
	
	for (i = 0; i < t->total; i++, td++) {
		
		if (td->flag & TD_NOACTION)
			break;
		
		if (td->flag & TD_SKIP)
			continue;
		
		if (t->con.applyRot) {
			t->con.applyRot(t, td, axis, NULL);
			vec_rot_to_mat3(mat, axis, angle * td->factor);
		}
		else if (t->flag & T_PROP_EDIT) {
			vec_rot_to_mat3(mat, axis, angle * td->factor);
		}
		
		ElementRotation(t, td, mat, t->around);
	}
}

int Rotation(TransInfo *t, const int UNUSED(mval[2]))
{
	char str[128], *spos = str;
	
	float final;

	final = t->values[0];
	
	snapGrid(t, &final);
	
	if ((t->con.mode & CON_APPLY) && t->con.applyRot) {
		t->con.applyRot(t, NULL, t->axis, NULL);
	}
	else {
		/* reset axis if constraint is not set */
		copy_v3_v3(t->axis, t->axis_orig);
	}
	
	applySnapping(t, &final);
	
	if (hasNumInput(&t->num)) {
		char c[20];
		
		applyNumInput(&t->num, &final);
		
		outputNumInput(&(t->num), c);
		
		spos += sprintf(spos, "Rot: %s %s %s", &c[0], t->con.text, t->proptext);

		/* Clamp between -180 and 180 */
		final = angle_wrap_rad(DEG2RADF(final));
	}
	else {
		spos += sprintf(spos, "Rot: %.2f%s %s", RAD2DEGF(final), t->con.text, t->proptext);
	}
	
	if (t->flag & (T_PROP_EDIT | T_PROP_CONNECTED)) {
		spos += sprintf(spos, " Proportional size: %.2f", t->prop_size);
	}
	(void)spos;

	t->values[0] = final;
	
	applyRotation(t, final, t->axis);
	
	recalcData(t);
	
	ED_area_headerprint(t->sa, str);
	
	return 1;
}


/* ************************** TRACKBALL *************************** */

void initTrackball(TransInfo *t)
{
	t->mode = TFM_TRACKBALL;
	t->transform = Trackball;

	initMouseInputMode(t, &t->mouse, INPUT_TRACKBALL);

	t->idx_max = 1;
	t->num.idx_max = 1;
	t->snap[0] = 0.0f;
	t->snap[1] = (float)((5.0 / 180) * M_PI);
	t->snap[2] = t->snap[1] * 0.2f;

	t->num.increment = 1.0f;

	t->flag |= T_NO_CONSTRAINT;
}

static void applyTrackball(TransInfo *t, float axis1[3], float axis2[3], float angles[2])
{
	TransData *td = t->data;
	float mat[3][3], smat[3][3], totmat[3][3];
	int i;

	vec_rot_to_mat3(smat, axis1, angles[0]);
	vec_rot_to_mat3(totmat, axis2, angles[1]);

	mul_m3_m3m3(mat, smat, totmat);

	for (i = 0; i < t->total; i++, td++) {
		if (td->flag & TD_NOACTION)
			break;

		if (td->flag & TD_SKIP)
			continue;

		if (t->flag & T_PROP_EDIT) {
			vec_rot_to_mat3(smat, axis1, td->factor * angles[0]);
			vec_rot_to_mat3(totmat, axis2, td->factor * angles[1]);

			mul_m3_m3m3(mat, smat, totmat);
		}

		ElementRotation(t, td, mat, t->around);
	}
}

int Trackball(TransInfo *t, const int UNUSED(mval[2]))
{
	char str[128], *spos = str;
	float axis1[3], axis2[3];
	float mat[3][3], totmat[3][3], smat[3][3];
	float phi[2];

	copy_v3_v3(axis1, t->persinv[0]);
	copy_v3_v3(axis2, t->persinv[1]);
	normalize_v3(axis1);
	normalize_v3(axis2);

	phi[0] = t->values[0];
	phi[1] = t->values[1];

	snapGrid(t, phi);

	if (hasNumInput(&t->num)) {
		char c[40];

		applyNumInput(&t->num, phi);

		outputNumInput(&(t->num), c);

		spos += sprintf(spos, "Trackball: %s %s %s", &c[0], &c[20], t->proptext);

		phi[0] = DEG2RADF(phi[0]);
		phi[1] = DEG2RADF(phi[1]);
	}
	else {
		spos += sprintf(spos, "Trackball: %.2f %.2f %s", RAD2DEGF(phi[0]), RAD2DEGF(phi[1]), t->proptext);
	}

	if (t->flag & (T_PROP_EDIT | T_PROP_CONNECTED)) {
		spos += sprintf(spos, " Proportional size: %.2f", t->prop_size);
	}
	(void)spos;

	vec_rot_to_mat3(smat, axis1, phi[0]);
	vec_rot_to_mat3(totmat, axis2, phi[1]);

	mul_m3_m3m3(mat, smat, totmat);

	// TRANSFORM_FIX_ME
	//copy_m3_m3(t->mat, mat);	// used in manipulator

	applyTrackball(t, axis1, axis2, phi);

	recalcData(t);

	ED_area_headerprint(t->sa, str);

	return 1;
}

/* ************************** TRANSLATION *************************** */

void initTranslation(TransInfo *t)
{
	if (t->spacetype == SPACE_ACTION) {
		/* this space uses time translate */
		t->state = TRANS_CANCEL;
	}

	t->mode = TFM_TRANSLATION;
	t->transform = Translation;

	initMouseInputMode(t, &t->mouse, INPUT_VECTOR);

	t->idx_max = (t->flag & T_2D_EDIT) ? 1 : 2;
	t->num.flag = 0;
	t->num.idx_max = t->idx_max;

	if (t->spacetype == SPACE_VIEW3D) {
		RegionView3D *rv3d = t->ar->regiondata;

		if (rv3d) {
			t->snap[0] = 0.0f;
			t->snap[1] = rv3d->gridview * 1.0f;
			t->snap[2] = t->snap[1] * 0.1f;
		}
	}
	else if (ELEM(t->spacetype, SPACE_IMAGE, SPACE_CLIP)) {
		t->snap[0] = 0.0f;
		t->snap[1] = 0.125f;
		t->snap[2] = 0.0625f;
	}
	else {
		t->snap[0] = 0.0f;
		t->snap[1] = t->snap[2] = 1.0f;
	}

	t->num.increment = t->snap[1];
}

static void headerTranslation(TransInfo *t, float vec[3], char *str)
{
	char *spos = str;
	char tvec[60];
	char distvec[20];
	char autoik[20];
	float dist;

	if (hasNumInput(&t->num)) {
		outputNumInput(&(t->num), tvec);
		dist = len_v3(t->num.val);
	}
	else {
		float dvec[3];

		copy_v3_v3(dvec, vec);
		applyAspectRatio(t, dvec);

		dist = len_v3(vec);
		if (!(t->flag & T_2D_EDIT) && t->scene->unit.system) {
			int i, do_split = t->scene->unit.flag & USER_UNIT_OPT_SPLIT ? 1 : 0;

			for (i = 0; i < 3; i++)
				bUnit_AsString(&tvec[i * 20], 20, dvec[i] * t->scene->unit.scale_length, 4, t->scene->unit.system, B_UNIT_LENGTH, do_split, 1);
		}
		else {
			sprintf(&tvec[0], "%.4f", dvec[0]);
			sprintf(&tvec[20], "%.4f", dvec[1]);
			sprintf(&tvec[40], "%.4f", dvec[2]);
		}
	}

	if (!(t->flag & T_2D_EDIT) && t->scene->unit.system)
		bUnit_AsString(distvec, sizeof(distvec), dist * t->scene->unit.scale_length, 4, t->scene->unit.system, B_UNIT_LENGTH, t->scene->unit.flag & USER_UNIT_OPT_SPLIT, 0);
	else if (dist > 1e10f || dist < -1e10f)     /* prevent string buffer overflow */
		sprintf(distvec, "%.4e", dist);
	else
		sprintf(distvec, "%.4f", dist);

	if (t->flag & T_AUTOIK) {
		short chainlen = t->settings->autoik_chainlen;

		if (chainlen)
			sprintf(autoik, "AutoIK-Len: %d", chainlen);
		else
			autoik[0] = '\0';
	}
	else
		autoik[0] = '\0';

	if (t->con.mode & CON_APPLY) {
		switch (t->num.idx_max) {
			case 0:
				spos += sprintf(spos, "D: %s (%s)%s %s  %s", &tvec[0], distvec, t->con.text, t->proptext, &autoik[0]);
				break;
			case 1:
				spos += sprintf(spos, "D: %s   D: %s (%s)%s %s  %s", &tvec[0], &tvec[20], distvec, t->con.text, t->proptext, &autoik[0]);
				break;
			case 2:
				spos += sprintf(spos, "D: %s   D: %s  D: %s (%s)%s %s  %s", &tvec[0], &tvec[20], &tvec[40], distvec, t->con.text, t->proptext, &autoik[0]);
		}
	}
	else {
		if (t->flag & T_2D_EDIT)
			spos += sprintf(spos, "Dx: %s   Dy: %s (%s)%s %s", &tvec[0], &tvec[20], distvec, t->con.text, t->proptext);
		else
			spos += sprintf(spos, "Dx: %s   Dy: %s  Dz: %s (%s)%s %s  %s", &tvec[0], &tvec[20], &tvec[40], distvec, t->con.text, t->proptext, &autoik[0]);
	}
	
	if (t->flag & (T_PROP_EDIT | T_PROP_CONNECTED)) {
		spos += sprintf(spos, " Proportional size: %.2f", t->prop_size);
	}
	(void)spos;
}

static void applyTranslation(TransInfo *t, float vec[3])
{
	TransData *td = t->data;
	float tvec[3];
	int i;

	for (i = 0; i < t->total; i++, td++) {
		if (td->flag & TD_NOACTION)
			break;
		
		if (td->flag & TD_SKIP)
			continue;
		
		/* handle snapping rotation before doing the translation */
		if (usingSnappingNormal(t)) {
			if (validSnappingNormal(t)) {
				float *original_normal;
				float axis[3];
				float quat[4];
				float mat[3][3];
				float angle;
				
				/* In pose mode, we want to align normals with Y axis of bones... */
				if (t->flag & T_POSE)
					original_normal = td->axismtx[1];
				else
					original_normal = td->axismtx[2];
				
				cross_v3_v3v3(axis, original_normal, t->tsnap.snapNormal);
				angle = saacos(dot_v3v3(original_normal, t->tsnap.snapNormal));
				
				axis_angle_to_quat(quat, axis, angle);
				
				quat_to_mat3(mat, quat);
				
				ElementRotation(t, td, mat, V3D_LOCAL);
			}
			else {
				float mat[3][3];
				
				unit_m3(mat);
				
				ElementRotation(t, td, mat, V3D_LOCAL);
			}
		}
		
		if (t->con.applyVec) {
			float pvec[3];
			t->con.applyVec(t, td, vec, tvec, pvec);
		}
		else {
			copy_v3_v3(tvec, vec);
		}
		
		mul_m3_v3(td->smtx, tvec);
		mul_v3_fl(tvec, td->factor);
		
		protectedTransBits(td->protectflag, tvec);
		
		if (td->loc)
			add_v3_v3v3(td->loc, td->iloc, tvec);
		
		constraintTransLim(t, td);
	}
}

/* uses t->vec to store actual translation in */
int Translation(TransInfo *t, const int UNUSED(mval[2]))
{
	char str[250];

	if (t->con.mode & CON_APPLY) {
		float pvec[3] = {0.0f, 0.0f, 0.0f};
		float tvec[3];
		if (hasNumInput(&t->num)) {
			removeAspectRatio(t, t->values);
		}
		applySnapping(t, t->values);
		t->con.applyVec(t, NULL, t->values, tvec, pvec);
		copy_v3_v3(t->values, tvec);
		headerTranslation(t, pvec, str);
	}
	else {
		snapGrid(t, t->values);
		applyNumInput(&t->num, t->values);
		if (hasNumInput(&t->num)) {
			removeAspectRatio(t, t->values);
		}
		applySnapping(t, t->values);
		headerTranslation(t, t->values, str);
	}

	applyTranslation(t, t->values);

	/* evil hack - redo translation if clipping needed */
	if (t->flag & T_CLIP_UV && clipUVTransform(t, t->values, 0))
		applyTranslation(t, t->values);

	recalcData(t);

	ED_area_headerprint(t->sa, str);

	return 1;
}

/* ************************** SHRINK/FATTEN *************************** */

void initShrinkFatten(TransInfo *t)
{
	// If not in mesh edit mode, fallback to Resize
	if (t->obedit == NULL || t->obedit->type != OB_MESH) {
		initResize(t);
	}
	else {
		t->mode = TFM_SHRINKFATTEN;
		t->transform = ShrinkFatten;

		initMouseInputMode(t, &t->mouse, INPUT_VERTICAL_ABSOLUTE);

		t->idx_max = 0;
		t->num.idx_max = 0;
		t->snap[0] = 0.0f;
		t->snap[1] = 1.0f;
		t->snap[2] = t->snap[1] * 0.1f;

		t->num.increment = t->snap[1];

		t->flag |= T_NO_CONSTRAINT;
	}
}



int ShrinkFatten(TransInfo *t, const int UNUSED(mval[2]))
{
	float vec[3];
	float distance;
	int i;
	char str[64];
	TransData *td = t->data;

	distance = -t->values[0];

	snapGrid(t, &distance);

	applyNumInput(&t->num, &distance);

	/* header print for NumInput */
	if (hasNumInput(&t->num)) {
		char c[20];

		outputNumInput(&(t->num), c);

		sprintf(str, "Shrink/Fatten: %s %s", c, t->proptext);
	}
	else {
		/* default header print */
		sprintf(str, "Shrink/Fatten: %.4f %s", distance, t->proptext);
	}

	t->values[0] = distance;

	for (i = 0; i < t->total; i++, td++) {
		if (td->flag & TD_NOACTION)
			break;

		if (td->flag & TD_SKIP)
			continue;

		copy_v3_v3(vec, td->axismtx[2]);
		mul_v3_fl(vec, distance);
		mul_v3_fl(vec, td->factor);

		add_v3_v3v3(td->loc, td->iloc, vec);
	}

	recalcData(t);

	ED_area_headerprint(t->sa, str);

	return 1;
}

/* ************************** TILT *************************** */

void initTilt(TransInfo *t)
{
	t->mode = TFM_TILT;
	t->transform = Tilt;

	initMouseInputMode(t, &t->mouse, INPUT_ANGLE);

	t->idx_max = 0;
	t->num.idx_max = 0;
	t->snap[0] = 0.0f;
	t->snap[1] = (float)((5.0 / 180) * M_PI);
	t->snap[2] = t->snap[1] * 0.2f;

	t->num.increment = t->snap[1];

	t->flag |= T_NO_CONSTRAINT | T_NO_PROJECT;
}



int Tilt(TransInfo *t, const int UNUSED(mval[2]))
{
	TransData *td = t->data;
	int i;
	char str[50];

	float final;

	final = t->values[0];

	snapGrid(t, &final);

	if (hasNumInput(&t->num)) {
		char c[20];

		applyNumInput(&t->num, &final);

		outputNumInput(&(t->num), c);

		sprintf(str, "Tilt: %s %s", &c[0], t->proptext);

		final = DEG2RADF(final);
	}
	else {
		sprintf(str, "Tilt: %.2f %s", RAD2DEGF(final), t->proptext);
	}

	for (i = 0; i < t->total; i++, td++) {
		if (td->flag & TD_NOACTION)
			break;

		if (td->flag & TD_SKIP)
			continue;

		if (td->val) {
			*td->val = td->ival + final * td->factor;
		}
	}

	recalcData(t);

	ED_area_headerprint(t->sa, str);

	return 1;
}


/* ******************** Curve Shrink/Fatten *************** */

void initCurveShrinkFatten(TransInfo *t)
{
	t->mode = TFM_CURVE_SHRINKFATTEN;
	t->transform = CurveShrinkFatten;

	initMouseInputMode(t, &t->mouse, INPUT_SPRING);

	t->idx_max = 0;
	t->num.idx_max = 0;
	t->snap[0] = 0.0f;
	t->snap[1] = 0.1f;
	t->snap[2] = t->snap[1] * 0.1f;

	t->num.increment = t->snap[1];

	t->flag |= T_NO_ZERO;
	t->num.flag |= NUM_NO_ZERO;

	t->flag |= T_NO_CONSTRAINT;
}

int CurveShrinkFatten(TransInfo *t, const int UNUSED(mval[2]))
{
	TransData *td = t->data;
	float ratio;
	int i;
	char str[50];

	ratio = t->values[0];

	snapGrid(t, &ratio);

	applyNumInput(&t->num, &ratio);

	/* header print for NumInput */
	if (hasNumInput(&t->num)) {
		char c[20];

		outputNumInput(&(t->num), c);
		sprintf(str, "Shrink/Fatten: %s", c);
	}
	else {
		sprintf(str, "Shrink/Fatten: %3f", ratio);
	}

	for (i = 0; i < t->total; i++, td++) {
		if (td->flag & TD_NOACTION)
			break;

		if (td->flag & TD_SKIP)
			continue;

		if (td->val) {
			*td->val = td->ival * ratio;
			/* apply PET */
			*td->val = (*td->val * td->factor) + ((1.0f - td->factor) * td->ival);
			if (*td->val <= 0.0f) *td->val = 0.001f;
		}
	}

	recalcData(t);

	ED_area_headerprint(t->sa, str);

	return 1;
}


void initMaskShrinkFatten(TransInfo *t)
{
	t->mode = TFM_MASK_SHRINKFATTEN;
	t->transform = MaskShrinkFatten;

	initMouseInputMode(t, &t->mouse, INPUT_SPRING);

	t->idx_max = 0;
	t->num.idx_max = 0;
	t->snap[0] = 0.0f;
	t->snap[1] = 0.1f;
	t->snap[2] = t->snap[1] * 0.1f;

	t->num.increment = t->snap[1];

	t->flag |= T_NO_ZERO;
	t->num.flag |= NUM_NO_ZERO;

	t->flag |= T_NO_CONSTRAINT;
}

int MaskShrinkFatten(TransInfo *t, const int UNUSED(mval[2]))
{
	TransData *td = t->data;
	float ratio;
	int i;
	char str[50];

	ratio = t->values[0];

	snapGrid(t, &ratio);

	applyNumInput(&t->num, &ratio);

	/* header print for NumInput */
	if (hasNumInput(&t->num)) {
		char c[20];

		outputNumInput(&(t->num), c);
		sprintf(str, "Shrink/Fatten: %s", c);
	}
	else {
		sprintf(str, "Shrink/Fatten: %3f", ratio);
	}

	for (i = 0; i < t->total; i++, td++) {
		if (td->flag & TD_NOACTION)
			break;

		if (td->flag & TD_SKIP)
			continue;

		if (td->val) {
			*td->val = td->ival * ratio;
			/* apply PET */
			*td->val = (*td->val * td->factor) + ((1.0f - td->factor) * td->ival);
			if (*td->val <= 0.0f) *td->val = 0.001f;
		}
	}

	recalcData(t);

	ED_area_headerprint(t->sa, str);

	return 1;
}

/* ************************** PUSH/PULL *************************** */

void initPushPull(TransInfo *t)
{
	t->mode = TFM_PUSHPULL;
	t->transform = PushPull;

	initMouseInputMode(t, &t->mouse, INPUT_VERTICAL_ABSOLUTE);

	t->idx_max = 0;
	t->num.idx_max = 0;
	t->snap[0] = 0.0f;
	t->snap[1] = 1.0f;
	t->snap[2] = t->snap[1] * 0.1f;

	t->num.increment = t->snap[1];
}


int PushPull(TransInfo *t, const int UNUSED(mval[2]))
{
	float vec[3], axis[3];
	float distance;
	int i;
	char str[128];
	TransData *td = t->data;

	distance = t->values[0];

	snapGrid(t, &distance);

	applyNumInput(&t->num, &distance);

	/* header print for NumInput */
	if (hasNumInput(&t->num)) {
		char c[20];

		outputNumInput(&(t->num), c);

		sprintf(str, "Push/Pull: %s%s %s", c, t->con.text, t->proptext);
	}
	else {
		/* default header print */
		sprintf(str, "Push/Pull: %.4f%s %s", distance, t->con.text, t->proptext);
	}

	t->values[0] = distance;

	if (t->con.applyRot && t->con.mode & CON_APPLY) {
		t->con.applyRot(t, NULL, axis, NULL);
	}

	for (i = 0; i < t->total; i++, td++) {
		if (td->flag & TD_NOACTION)
			break;

		if (td->flag & TD_SKIP)
			continue;

		sub_v3_v3v3(vec, t->center, td->center);
		if (t->con.applyRot && t->con.mode & CON_APPLY) {
			t->con.applyRot(t, td, axis, NULL);
			if (isLockConstraint(t)) {
				float dvec[3];
				project_v3_v3v3(dvec, vec, axis);
				sub_v3_v3(vec, dvec);
			}
			else {
				project_v3_v3v3(vec, vec, axis);
			}
		}
		normalize_v3(vec);
		mul_v3_fl(vec, distance);
		mul_v3_fl(vec, td->factor);

		add_v3_v3v3(td->loc, td->iloc, vec);
	}

	recalcData(t);

	ED_area_headerprint(t->sa, str);

	return 1;
}

/* ************************** BEVEL **************************** */

void initBevel(TransInfo *t)
{
	t->transform = Bevel;
	t->handleEvent = handleEventBevel;

	initMouseInputMode(t, &t->mouse, INPUT_HORIZONTAL_ABSOLUTE);

	t->mode = TFM_BEVEL;
	t->flag |= T_NO_CONSTRAINT;
	t->num.flag |= NUM_NO_NEGATIVE;

	t->idx_max = 0;
	t->num.idx_max = 0;
	t->snap[0] = 0.0f;
	t->snap[1] = 0.1f;
	t->snap[2] = t->snap[1] * 0.1f;

	t->num.increment = t->snap[1];

	/* DON'T KNOW WHY THIS IS NEEDED */
	if (G.editBMesh->imval[0] == 0 && G.editBMesh->imval[1] == 0) {
		/* save the initial mouse co */
		G.editBMesh->imval[0] = t->imval[0];
		G.editBMesh->imval[1] = t->imval[1];
	}
	else {
		/* restore the mouse co from a previous call to initTransform() */
		t->imval[0] = G.editBMesh->imval[0];
		t->imval[1] = G.editBMesh->imval[1];
	}
}

int handleEventBevel(TransInfo *t, wmEvent *event)
{
	if (event->val == KM_PRESS) {
		if (!G.editBMesh) return 0;

		switch (event->type) {
			case MIDDLEMOUSE:
				G.editBMesh->options ^= BME_BEVEL_VERT;
				t->state = TRANS_CANCEL;
				return 1;
			//case PADPLUSKEY:
			//	G.editBMesh->options ^= BME_BEVEL_RES;
			//	G.editBMesh->res += 1;
			//	if (G.editBMesh->res > 4) {
			//		G.editBMesh->res = 4;
			//	}
			//	t->state = TRANS_CANCEL;
			//	return 1;
			//case PADMINUS:
			//	G.editBMesh->options ^= BME_BEVEL_RES;
			//	G.editBMesh->res -= 1;
			//	if (G.editBMesh->res < 0) {
			//		G.editBMesh->res = 0;
			//	}
			//	t->state = TRANS_CANCEL;
			//	return 1;
			default:
				return 0;
		}
	}
	return 0;
}

int Bevel(TransInfo *t, const int UNUSED(mval[2]))
{
	float distance, d;
	int i;
	char str[128];
	const char *mode;
	TransData *td = t->data;

	mode = (G.editBMesh->options & BME_BEVEL_VERT) ? "verts only" : "normal";
	distance = t->values[0] / 4; /* 4 just seemed a nice value to me, nothing special */

	distance = fabs(distance);

	snapGrid(t, &distance);

	applyNumInput(&t->num, &distance);

	/* header print for NumInput */
	if (hasNumInput(&t->num)) {
		char c[20];

		outputNumInput(&(t->num), c);

		sprintf(str, "Bevel - Dist: %s, Mode: %s (MMB to toggle))", c, mode);
	}
	else {
		/* default header print */
		sprintf(str, "Bevel - Dist: %.4f, Mode: %s (MMB to toggle))", distance, mode);
	}

	if (distance < 0) distance = -distance;
	for (i = 0; i < t->total; i++, td++) {
		if (td->axismtx[1][0] > 0 && distance > td->axismtx[1][0]) {
			d = td->axismtx[1][0];
		}
		else {
			d = distance;
		}
		madd_v3_v3v3fl(td->loc, td->center, td->axismtx[0], (*td->val) * d);
	}

	recalcData(t);

	ED_area_headerprint(t->sa, str);

	return 1;
}

/* ************************** BEVEL WEIGHT *************************** */

void initBevelWeight(TransInfo *t)
{
	t->mode = TFM_BWEIGHT;
	t->transform = BevelWeight;

	initMouseInputMode(t, &t->mouse, INPUT_SPRING);

	t->idx_max = 0;
	t->num.idx_max = 0;
	t->snap[0] = 0.0f;
	t->snap[1] = 0.1f;
	t->snap[2] = t->snap[1] * 0.1f;

	t->num.increment = t->snap[1];

	t->flag |= T_NO_CONSTRAINT | T_NO_PROJECT;
}

int BevelWeight(TransInfo *t, const int UNUSED(mval[2]))
{
	TransData *td = t->data;
	float weight;
	int i;
	char str[50];

	weight = t->values[0];

	weight -= 1.0f;
	if (weight > 1.0f) weight = 1.0f;

	snapGrid(t, &weight);

	applyNumInput(&t->num, &weight);

	/* header print for NumInput */
	if (hasNumInput(&t->num)) {
		char c[20];

		outputNumInput(&(t->num), c);

		if (weight >= 0.0f)
			sprintf(str, "Bevel Weight: +%s %s", c, t->proptext);
		else
			sprintf(str, "Bevel Weight: %s %s", c, t->proptext);
	}
	else {
		/* default header print */
		if (weight >= 0.0f)
			sprintf(str, "Bevel Weight: +%.3f %s", weight, t->proptext);
		else
			sprintf(str, "Bevel Weight: %.3f %s", weight, t->proptext);
	}

	for (i = 0; i < t->total; i++, td++) {
		if (td->flag & TD_NOACTION)
			break;

		if (td->val) {
			*td->val = td->ival + weight * td->factor;
			if (*td->val < 0.0f) *td->val = 0.0f;
			if (*td->val > 1.0f) *td->val = 1.0f;
		}
	}

	recalcData(t);

	ED_area_headerprint(t->sa, str);

	return 1;
}

/* ************************** CREASE *************************** */

void initCrease(TransInfo *t)
{
	t->mode = TFM_CREASE;
	t->transform = Crease;

	initMouseInputMode(t, &t->mouse, INPUT_SPRING);

	t->idx_max = 0;
	t->num.idx_max = 0;
	t->snap[0] = 0.0f;
	t->snap[1] = 0.1f;
	t->snap[2] = t->snap[1] * 0.1f;

	t->num.increment = t->snap[1];

	t->flag |= T_NO_CONSTRAINT | T_NO_PROJECT;
}

int Crease(TransInfo *t, const int UNUSED(mval[2]))
{
	TransData *td = t->data;
	float crease;
	int i;
	char str[50];

	crease = t->values[0];

	crease -= 1.0f;
	if (crease > 1.0f) crease = 1.0f;

	snapGrid(t, &crease);

	applyNumInput(&t->num, &crease);

	/* header print for NumInput */
	if (hasNumInput(&t->num)) {
		char c[20];

		outputNumInput(&(t->num), c);

		if (crease >= 0.0f)
			sprintf(str, "Crease: +%s %s", c, t->proptext);
		else
			sprintf(str, "Crease: %s %s", c, t->proptext);
	}
	else {
		/* default header print */
		if (crease >= 0.0f)
			sprintf(str, "Crease: +%.3f %s", crease, t->proptext);
		else
			sprintf(str, "Crease: %.3f %s", crease, t->proptext);
	}

	for (i = 0; i < t->total; i++, td++) {
		if (td->flag & TD_NOACTION)
			break;

		if (td->flag & TD_SKIP)
			continue;

		if (td->val) {
			*td->val = td->ival + crease * td->factor;
			if (*td->val < 0.0f) *td->val = 0.0f;
			if (*td->val > 1.0f) *td->val = 1.0f;
		}
	}

	recalcData(t);

	ED_area_headerprint(t->sa, str);

	return 1;
}

/* ******************** EditBone (B-bone) width scaling *************** */

void initBoneSize(TransInfo *t)
{
	t->mode = TFM_BONESIZE;
	t->transform = BoneSize;

	initMouseInputMode(t, &t->mouse, INPUT_SPRING_FLIP);

	t->idx_max = 2;
	t->num.idx_max = 2;
	t->num.flag |= NUM_NULL_ONE;
	t->num.flag |= NUM_AFFECT_ALL;
	t->snap[0] = 0.0f;
	t->snap[1] = 0.1f;
	t->snap[2] = t->snap[1] * 0.1f;

	t->num.increment = t->snap[1];
}

static void headerBoneSize(TransInfo *t, float vec[3], char *str)
{
	char tvec[60];
	if (hasNumInput(&t->num)) {
		outputNumInput(&(t->num), tvec);
	}
	else {
		sprintf(&tvec[0], "%.4f", vec[0]);
		sprintf(&tvec[20], "%.4f", vec[1]);
		sprintf(&tvec[40], "%.4f", vec[2]);
	}

	/* hmm... perhaps the y-axis values don't need to be shown? */
	if (t->con.mode & CON_APPLY) {
		if (t->num.idx_max == 0)
			sprintf(str, "ScaleB: %s%s %s", &tvec[0], t->con.text, t->proptext);
		else
			sprintf(str, "ScaleB: %s : %s : %s%s %s", &tvec[0], &tvec[20], &tvec[40], t->con.text, t->proptext);
	}
	else {
		sprintf(str, "ScaleB X: %s  Y: %s  Z: %s%s %s", &tvec[0], &tvec[20], &tvec[40], t->con.text, t->proptext);
	}
}

static void ElementBoneSize(TransInfo *t, TransData *td, float mat[3][3])
{
	float tmat[3][3], smat[3][3], oldy;
	float sizemat[3][3];

	mul_m3_m3m3(smat, mat, td->mtx);
	mul_m3_m3m3(tmat, td->smtx, smat);

	if (t->con.applySize) {
		t->con.applySize(t, td, tmat);
	}

	/* we've tucked the scale in loc */
	oldy = td->iloc[1];
	size_to_mat3(sizemat, td->iloc);
	mul_m3_m3m3(tmat, tmat, sizemat);
	mat3_to_size(td->loc, tmat);
	td->loc[1] = oldy;
}

int BoneSize(TransInfo *t, const int mval[2])
{
	TransData *td = t->data;
	float size[3], mat[3][3];
	float ratio;
	int i;
	char str[60];
	
	// TRANSFORM_FIX_ME MOVE TO MOUSE INPUT
	/* for manipulator, center handle, the scaling can't be done relative to center */
	if ((t->flag & T_USES_MANIPULATOR) && t->con.mode == 0) {
		ratio = 1.0f - ((t->imval[0] - mval[0]) + (t->imval[1] - mval[1])) / 100.0f;
	}
	else {
		ratio = t->values[0];
	}
	
	size[0] = size[1] = size[2] = ratio;
	
	snapGrid(t, size);
	
	if (hasNumInput(&t->num)) {
		applyNumInput(&t->num, size);
		constraintNumInput(t, size);
	}
	
	size_to_mat3(mat, size);
	
	if (t->con.applySize) {
		t->con.applySize(t, NULL, mat);
	}
	
	copy_m3_m3(t->mat, mat);    // used in manipulator
	
	headerBoneSize(t, size, str);
	
	for (i = 0; i < t->total; i++, td++) {
		if (td->flag & TD_NOACTION)
			break;
		
		if (td->flag & TD_SKIP)
			continue;
		
		ElementBoneSize(t, td, mat);
	}
	
	recalcData(t);
	
	ED_area_headerprint(t->sa, str);
	
	return 1;
}


/* ******************** EditBone envelope *************** */

void initBoneEnvelope(TransInfo *t)
{
	t->mode = TFM_BONE_ENVELOPE;
	t->transform = BoneEnvelope;
	
	initMouseInputMode(t, &t->mouse, INPUT_SPRING);
	
	t->idx_max = 0;
	t->num.idx_max = 0;
	t->snap[0] = 0.0f;
	t->snap[1] = 0.1f;
	t->snap[2] = t->snap[1] * 0.1f;
	
	t->num.increment = t->snap[1];

	t->flag |= T_NO_CONSTRAINT | T_NO_PROJECT;
}

int BoneEnvelope(TransInfo *t, const int UNUSED(mval[2]))
{
	TransData *td = t->data;
	float ratio;
	int i;
	char str[50];
	
	ratio = t->values[0];
	
	snapGrid(t, &ratio);
	
	applyNumInput(&t->num, &ratio);
	
	/* header print for NumInput */
	if (hasNumInput(&t->num)) {
		char c[20];
		
		outputNumInput(&(t->num), c);
		sprintf(str, "Envelope: %s", c);
	}
	else {
		sprintf(str, "Envelope: %3f", ratio);
	}
	
	for (i = 0; i < t->total; i++, td++) {
		if (td->flag & TD_NOACTION)
			break;
		
		if (td->flag & TD_SKIP)
			continue;
		
		if (td->val) {
			/* if the old/original value was 0.0f, then just use ratio */
			if (td->ival)
				*td->val = td->ival * ratio;
			else
				*td->val = ratio;
		}
	}
	
	recalcData(t);
	
	ED_area_headerprint(t->sa, str);
	
	return 1;
}

/* ********************  Edge Slide   *************** */
static BMEdge *get_other_edge(BMVert *v, BMEdge *e)
{
	BMIter iter;
	BMEdge *e2;

	BM_ITER_ELEM (e2, &iter, v, BM_EDGES_OF_VERT) {
		if (BM_elem_flag_test(e2, BM_ELEM_SELECT) && e2 != e)
			return e2;
	}

	return NULL;
}

static BMLoop *get_next_loop(BMVert *v, BMLoop *l,
                             BMEdge *olde, BMEdge *nexte, float vec[3])
{
	BMLoop *firstl;
	float a[3] = {0.0f, 0.0f, 0.0f}, n[3] = {0.0f, 0.0f, 0.0f};
	int i = 0;

	firstl = l;
	do {
		l = BM_face_other_edge_loop(l->f, l->e, v);
		if (l->radial_next == l)
			return NULL;
		
		if (l->e == nexte) {
			if (i) {
				mul_v3_fl(a, 1.0f / (float)i);
			}
			else {
				float f1[3], f2[3], f3[3];

				sub_v3_v3v3(f1, BM_edge_other_vert(olde, v)->co, v->co);
				sub_v3_v3v3(f2, BM_edge_other_vert(nexte, v)->co, v->co);

				cross_v3_v3v3(f3, f1, l->f->no);
				cross_v3_v3v3(a, f2, l->f->no);
				mul_v3_fl(a, -1.0f);

				add_v3_v3(a, f3);
				mul_v3_fl(a, 0.5f);
			}
			
			copy_v3_v3(vec, a);
			return l;
		}
		else {
			sub_v3_v3v3(n, BM_edge_other_vert(l->e, v)->co, v->co);
			add_v3_v3v3(a, a, n);
			i += 1;
		}

		if (BM_face_other_edge_loop(l->f, l->e, v)->e == nexte) {
			if (i)
				mul_v3_fl(a, 1.0f / (float)i);
			
			copy_v3_v3(vec, a);
			return BM_face_other_edge_loop(l->f, l->e, v);
		}
		
		l = l->radial_next;
	} while (l != firstl); 

	if (i)
		mul_v3_fl(a, 1.0f / (float)i);
	
	copy_v3_v3(vec, a);
	
	return NULL;
}

static void calcNonProportionalEdgeSlide(TransInfo *t, SlideData *sld, const float mval[2])
{
	TransDataSlideVert *sv = sld->sv;

	if (sld->totsv > 0) {
		int i = 0;

		float v_proj[3];
		float dist = 0;
		float min_dist = FLT_MAX;

		float up_p[3];
		float dw_p[3];

		for (i = 0; i < sld->totsv; i++, sv++) {
			/* Set length */
			add_v3_v3v3(up_p, sv->origvert.co, sv->upvec);
			add_v3_v3v3(dw_p, sv->origvert.co, sv->downvec);
			sv->edge_len = len_v3v3(dw_p, up_p);

			mul_v3_m4v3(v_proj, t->obedit->obmat, sv->v->co);
			project_float_noclip(t->ar, v_proj, v_proj);

			dist = len_squared_v2v2(mval, v_proj);
			if (dist < min_dist) {
				min_dist = dist;
				sld->curr_sv_index = i;
			}
		}
	}
	else {
		sld->curr_sv_index = 0;
	}
}

static int createSlideVerts(TransInfo *t)
{
	Mesh *me = t->obedit->data;
	BMEditMesh *em = me->edit_btmesh;
	BMesh *bm = em->bm;
	BMIter iter, iter2;
	BMEdge *e, *e1 /*, *ee, *le */ /* UNUSED */;
	BMVert *v, *v2, *first;
	BMLoop *l, *l1, *l2;
	TransDataSlideVert *sv_array;
	BMBVHTree *btree = BMBVH_NewBVH(em, BMBVH_RESPECT_HIDDEN, NULL, NULL);
	SmallHash table;
	SlideData *sld = MEM_callocN(sizeof(*sld), "sld");
	View3D *v3d = NULL;
	RegionView3D *rv3d = NULL;
	ARegion *ar = t->ar;
	float projectMat[4][4];
	float mval[2] = {(float)t->mval[0], (float)t->mval[1]};
	float start[3] = {0.0f, 0.0f, 0.0f}, dir[3], end[3] = {0.0f, 0.0f, 0.0f};
	float vec[3], vec2[3], lastvec[3] /*, size, dis=0.0, z */ /* UNUSED */;
	int numsel, i, j;

	if (t->spacetype == SPACE_VIEW3D) {
		/* background mode support */
		v3d = t->sa ? t->sa->spacedata.first : NULL;
		rv3d = t->ar ? t->ar->regiondata : NULL;
	}

	sld->is_proportional = TRUE;
	sld->curr_sv_index = 0;
	sld->flipped_vtx = FALSE;

	if (!rv3d) {
		/* ok, let's try to survive this */
		unit_m4(projectMat);
	}
	else {
		ED_view3d_ob_project_mat_get(rv3d, t->obedit, projectMat);
	}
	
	BLI_smallhash_init(&sld->vhash);
	BLI_smallhash_init(&sld->origfaces);
	BLI_smallhash_init(&table);
	
	/*ensure valid selection*/
	BM_ITER_MESH (v, &iter, bm, BM_VERTS_OF_MESH) {
		if (BM_elem_flag_test(v, BM_ELEM_SELECT)) {
			numsel = 0;
			BM_ITER_ELEM (e, &iter2, v, BM_EDGES_OF_VERT) {
				if (BM_elem_flag_test(e, BM_ELEM_SELECT)) {
					/* BMESH_TODO: this is probably very evil,
					 * set v->e to a selected edge*/
					v->e = e;

					numsel++;
				}
			}

			if (numsel == 0 || numsel > 2) {
				MEM_freeN(sld);
				BMBVH_FreeBVH(btree);
				return 0; /* invalid edge selection */
			}
		}
	}

	BM_ITER_MESH (e, &iter, bm, BM_EDGES_OF_MESH) {
		if (BM_elem_flag_test(e, BM_ELEM_SELECT)) {
			if (!BM_edge_is_manifold(e)) {
				MEM_freeN(sld);
				BMBVH_FreeBVH(btree);
				return 0; /* can only handle exactly 2 faces around each edge */
			}
		}
	}

	j = 0;
	BM_ITER_MESH (v, &iter, bm, BM_VERTS_OF_MESH) {
		if (BM_elem_flag_test(v, BM_ELEM_SELECT)) {
			BM_elem_flag_enable(v, BM_ELEM_TAG);
			BLI_smallhash_insert(&table, (uintptr_t)v, SET_INT_IN_POINTER(j));
			j += 1;
		}
		else {
			BM_elem_flag_disable(v, BM_ELEM_TAG);
		}
	}

	if (!j) {
		MEM_freeN(sld);
		BMBVH_FreeBVH(btree);
		return 0;
	}

	sv_array = MEM_callocN(sizeof(TransDataSlideVert) * j, "sv_array");

	j = 0;
	while (1) {
		v = NULL;
		BM_ITER_MESH (v, &iter, bm, BM_VERTS_OF_MESH) {
			if (BM_elem_flag_test(v, BM_ELEM_TAG))
				break;

		}

		if (!v)
			break;

		if (!v->e)
			continue;
		
		first = v;

		/*walk along the edge loop*/
		e = v->e;

		/*first, rewind*/
		numsel = 0;
		do {
			e = get_other_edge(v, e);
			if (!e) {
				e = v->e;
				break;
			}

			numsel += 1;

			if (!BM_elem_flag_test(BM_edge_other_vert(e, v), BM_ELEM_TAG))
				break;

			v = BM_edge_other_vert(e, v);
		} while (e != first->e);

		BM_elem_flag_disable(v, BM_ELEM_TAG);

		l1 = l2 = l = NULL;
		l1 = e->l;
		l2 = e->l->radial_next;

		l = BM_face_other_edge_loop(l1->f, l1->e, v);
		sub_v3_v3v3(vec, BM_edge_other_vert(l->e, v)->co, v->co);

		if (l2 != l1) {
			l = BM_face_other_edge_loop(l2->f, l2->e, v);
			sub_v3_v3v3(vec2, BM_edge_other_vert(l->e, v)->co, v->co);
		}
		else {
			l2 = NULL;
		}

		/*iterate over the loop*/
		first = v;
		do {
			TransDataSlideVert *sv = sv_array + j;

			sv->v = v;
			sv->origvert = *v;
			copy_v3_v3(sv->upvec, vec);
			if (l2)
				copy_v3_v3(sv->downvec, vec2);

			l = BM_face_other_edge_loop(l1->f, l1->e, v);
			sv->up = BM_edge_other_vert(l->e, v);

			if (l2) {
				l = BM_face_other_edge_loop(l2->f, l2->e, v);
				sv->down = BM_edge_other_vert(l->e, v);
			}

			v2 = v, v = BM_edge_other_vert(e, v);

			e1 = e;
			e = get_other_edge(v, e);
			if (!e) {
				//v2=v, v = BM_edge_other_vert(l1->e, v);

				sv = sv_array + j + 1;
				sv->v = v;
				sv->origvert = *v;
				
				l = BM_face_other_edge_loop(l1->f, l1->e, v);
				sv->up = BM_edge_other_vert(l->e, v);
				sub_v3_v3v3(sv->upvec, BM_edge_other_vert(l->e, v)->co, v->co);

				if (l2) {
					l = BM_face_other_edge_loop(l2->f, l2->e, v);
					sv->down = BM_edge_other_vert(l->e, v);
					sub_v3_v3v3(sv->downvec, BM_edge_other_vert(l->e, v)->co, v->co);
				}

				BM_elem_flag_disable(v, BM_ELEM_TAG);
				BM_elem_flag_disable(v2, BM_ELEM_TAG);
				
				j += 2;
				break;
			}

			l1 = get_next_loop(v, l1, e1, e, vec);
			l2 = l2 ? get_next_loop(v, l2, e1, e, vec2) : NULL;

			j += 1;

			BM_elem_flag_disable(v, BM_ELEM_TAG);
			BM_elem_flag_disable(v2, BM_ELEM_TAG);
		} while (e != first->e && l1);
	}

	//EDBM_flag_disable_all(em, BM_ELEM_SELECT);

	sld->sv = sv_array;
	sld->totsv = j;
	
	/*find mouse vector*/
	/* dis = z = -1.0f; */ /* UNUSED */
	/* size = 50.0; */ /* UNUSED */
	zero_v3(lastvec); zero_v3(dir);
	/* ee = le = NULL; */ /* UNUSED */
	BM_ITER_MESH (e, &iter, bm, BM_EDGES_OF_MESH) {
		if (BM_elem_flag_test(e, BM_ELEM_SELECT)) {
			BMIter iter2;
			BMEdge *e2;
			float vec1[3], dis2, mval[2] = {t->mval[0], t->mval[1]}, d;
						
			/* search cross edges for visible edge to the mouse cursor,
			 * then use the shared vertex to calculate screen vector*/
			dis2 = -1.0f;
			for (i = 0; i < 2; i++) {
				v = i ? e->v1 : e->v2;
				BM_ITER_ELEM (e2, &iter2, v, BM_EDGES_OF_VERT) {
					if (BM_elem_flag_test(e2, BM_ELEM_SELECT))
						continue;
					
					if (v3d && !BMBVH_EdgeVisible(btree, e2, ar, v3d, t->obedit))
						continue;
					
					j = GET_INT_FROM_POINTER(BLI_smallhash_lookup(&table, (uintptr_t)v));

					if (sv_array[j].down) {
						ED_view3d_project_float_v3(ar, sv_array[j].down->co, vec1, projectMat);
					}
					else {
						add_v3_v3v3(vec1, v->co, sv_array[j].downvec);
						ED_view3d_project_float_v3(ar, vec1, vec1, projectMat);
					}
					
					if (sv_array[j].up) {
						ED_view3d_project_float_v3(ar, sv_array[j].up->co, vec2, projectMat);
					}
					else {
						add_v3_v3v3(vec1, v->co, sv_array[j].upvec);
						ED_view3d_project_float_v3(ar, vec2, vec2, projectMat);
					}

					d = dist_to_line_segment_v2(mval, vec1, vec2);
					if (dis2 == -1.0f || d < dis2) {
						dis2 = d;
						/* ee = e2; */ /* UNUSED */
						/* size = len_v3v3(vec1, vec2); */ /* UNUSED */
						sub_v3_v3v3(dir, vec1, vec2);
					}
				}
			}
		}
	}

	bmesh_edit_begin(bm, BMO_OP_FLAG_UNTAN_MULTIRES);

	/*create copies of faces for customdata projection*/
	sv_array = sld->sv;
	for (i = 0; i < sld->totsv; i++, sv_array++) {
		BMIter fiter, liter;
		BMFace *f;
		BMLoop *l;
		
		BM_ITER_ELEM (f, &fiter, sv_array->v, BM_FACES_OF_VERT) {
			
			if (!BLI_smallhash_haskey(&sld->origfaces, (uintptr_t)f)) {
				BMFace *copyf = BM_face_copy(bm, f, TRUE, TRUE);
				
				BM_face_select_set(bm, copyf, FALSE);
				BM_elem_flag_enable(copyf, BM_ELEM_HIDDEN);
				BM_ITER_ELEM (l, &liter, copyf, BM_LOOPS_OF_FACE) {
					BM_vert_select_set(bm, l->v, FALSE);
					BM_elem_flag_enable(l->v, BM_ELEM_HIDDEN);
					BM_edge_select_set(bm, l->e, FALSE);
					BM_elem_flag_enable(l->e, BM_ELEM_HIDDEN);
				}

				BLI_smallhash_insert(&sld->origfaces, (uintptr_t)f, copyf);
			}
		}

		BLI_smallhash_insert(&sld->vhash, (uintptr_t)sv_array->v, sv_array);
	}

	if (rv3d)
		calcNonProportionalEdgeSlide(t, sld, mval);

	sld->origfaces_init = TRUE;
	sld->em = em;
	
	/*zero out start*/
	zero_v3(start);
	
	/*dir holds a vector along edge loop*/
	copy_v3_v3(end, dir);
	mul_v3_fl(end, 0.5f);
	
	sld->start[0] = t->mval[0] + start[0];
	sld->start[1] = t->mval[1] + start[1];

	sld->end[0] = t->mval[0] + end[0];
	sld->end[1] = t->mval[1] + end[1];
	
	sld->perc = 0.0f;
	
	t->customData = sld;
	
	BLI_smallhash_release(&table);
	BMBVH_FreeBVH(btree);
	
	return 1;
}

void projectSVData(TransInfo *t, int final)
{
	SlideData *sld = t->customData;
	TransDataSlideVert *sv;
	BMEditMesh *em = sld->em;
	SmallHash visit;
	int i;

	if (!em)
		return;
	
	if (!(t->settings->uvcalc_flag & UVCALC_TRANSFORM_CORRECT))
		return;

	/* don't do this at all for non-basis shape keys, too easy to
	 * accidentally break uv maps or vertex colors then */
	if (em->bm->shapenr > 1)
		return;

	BLI_smallhash_init(&visit);
	
	for (i = 0, sv = sld->sv; i < sld->totsv; sv++, i++) {
		BMIter fiter;
		BMFace *f;
		

		/* BMESH_TODO, this interpolates between vertex/loops which are not moved
		 * (are only apart of a face attached to a slide vert), couldn't we iterate BM_LOOPS_OF_VERT
		 * here and only interpolate those? */
		BM_ITER_ELEM (f, &fiter, sv->v, BM_FACES_OF_VERT) {
			BMIter liter;
			BMLoop *l;

			BMFace *f_copy;      /* the copy of 'f' */
			BMFace *f_copy_flip; /* the copy of 'f' or detect if we need to flip to the shorter side. */

			char is_sel, is_hide;

			
			if (BLI_smallhash_haskey(&visit, (uintptr_t)f))
				continue;
			
			BLI_smallhash_insert(&visit, (uintptr_t)f, NULL);
			
			/* the face attributes of the copied face will get
			 * copied over, so its necessary to save the selection
			 * and hidden state*/
			is_sel = BM_elem_flag_test(f, BM_ELEM_SELECT);
			is_hide = BM_elem_flag_test(f, BM_ELEM_HIDDEN);
			
			f_copy = BLI_smallhash_lookup(&sld->origfaces, (uintptr_t)f);
			
			/* project onto copied projection face */
			BM_ITER_ELEM (l, &liter, f, BM_LOOPS_OF_FACE) {
				f_copy_flip = f_copy;

				if (BM_elem_flag_test(l->e, BM_ELEM_SELECT) || BM_elem_flag_test(l->prev->e, BM_ELEM_SELECT)) {
					/* the loop is attached of the selected edges that are sliding */
					BMLoop *l_ed_sel = l;
					
					if (!BM_elem_flag_test(l->e, BM_ELEM_SELECT))
						l_ed_sel = l_ed_sel->prev;
					
					if (sld->perc < 0.0f) {
						if (BM_vert_in_face(l_ed_sel->radial_next->f, sv->down)) {
							f_copy_flip = BLI_smallhash_lookup(&sld->origfaces, (uintptr_t)l_ed_sel->radial_next->f);
						}
					}
					else if (sld->perc > 0.0f) {
						if (BM_vert_in_face(l_ed_sel->radial_next->f, sv->up)) {
							f_copy_flip = BLI_smallhash_lookup(&sld->origfaces, (uintptr_t)l_ed_sel->radial_next->f);
						}
					}

					BLI_assert(f_copy_flip != NULL);
					if (!f_copy_flip) {
						continue;  /* shouldn't happen, but protection */
					}
				}
				else {
					/* the loop is attached to only one vertex and not a selected edge,
					 * this means we have to find a selected edges face going in the right direction
					 * to copy from else we get bad distortion see: [#31080] */
					BMIter eiter;
					BMEdge *e_sel;

					BM_ITER_ELEM (e_sel, &eiter, l->v, BM_EDGES_OF_VERT) {
						if (BM_elem_flag_test(e_sel, BM_ELEM_SELECT)) {
							break;
						}
					}

					if (e_sel) {
						/* warning if the UV's are not contiguous, this will copy from the _wrong_ UVs
						 * in fact whenever the face being copied is not 'f_copy' this can happen,
						 * we could be a lot smarter about this but would need to deal with every UV channel or
						 * add a way to mask out lauers when calling #BM_loop_interp_from_face() */
						if (sld->perc < 0.0f) {
							if (BM_vert_in_face(e_sel->l->f, sv->down)) {
								f_copy_flip = BLI_smallhash_lookup(&sld->origfaces, (uintptr_t)e_sel->l->f);
							}
							else if (BM_vert_in_face(e_sel->l->radial_next->f, sv->down)) {
								f_copy_flip = BLI_smallhash_lookup(&sld->origfaces, (uintptr_t)e_sel->l->radial_next->f);
							}

						}
						else if (sld->perc > 0.0f) {
							if (BM_vert_in_face(e_sel->l->f, sv->up)) {
								f_copy_flip = BLI_smallhash_lookup(&sld->origfaces, (uintptr_t)e_sel->l->f);
							}
							else if (BM_vert_in_face(e_sel->l->radial_next->f, sv->up)) {
								f_copy_flip = BLI_smallhash_lookup(&sld->origfaces, (uintptr_t)e_sel->l->radial_next->f);
							}
						}
					}

				}
				
				/* only loop data, no vertex data since that contains shape keys,
				 * and we do not want to mess up other shape keys */
				BM_loop_interp_from_face(em->bm, l, f_copy_flip, FALSE, FALSE);

				if (final) {
					BM_loop_interp_multires(em->bm, l, f_copy_flip);
					if (f_copy != f_copy_flip) {
						BM_loop_interp_multires(em->bm, l, f_copy);
					}
				}
			}
			
			/* make sure face-attributes are correct (e.g. MTexPoly) */
			BM_elem_attrs_copy(em->bm, em->bm, f_copy, f);
			
			/* restore selection and hidden flags */
			BM_face_select_set(em->bm, f, is_sel);
			if (!is_hide) {
				/* this check is a workaround for bug, see note - [#30735],
				 * without this edge can be hidden and selected */
				BM_elem_hide_set(em->bm, f, is_hide);
			}
		}
	}
	
	BLI_smallhash_release(&visit);
}

void freeSlideTempFaces(SlideData *sld)
{
	if (sld->origfaces_init) {
		SmallHashIter hiter;
		BMFace *copyf;

		copyf = BLI_smallhash_iternew(&sld->origfaces, &hiter, NULL);
		for (; copyf; copyf = BLI_smallhash_iternext(&hiter, NULL)) {
			BM_face_verts_kill(sld->em->bm, copyf);
		}

		BLI_smallhash_release(&sld->origfaces);

		sld->origfaces_init = FALSE;
	}
}


void freeSlideVerts(TransInfo *t)
{
	SlideData *sld = t->customData;
	
#if 0 /*BMESH_TODO*/
	if (me->drawflag & ME_DRAWEXTRA_EDGELEN) {
		TransDataSlideVert *sv;
		LinkNode *look = sld->vertlist;
		GHash *vertgh = sld->vhash;
		while (look) {
			sv  = BLI_ghash_lookup(vertgh, (EditVert *)look->link);
			if (sv != NULL) {
				sv->up->f &= !SELECT;
				sv->down->f &= !SELECT;
			}
			look = look->next;
		}
	}
#endif
	
	if (!sld)
		return;
	
	freeSlideTempFaces(sld);

	bmesh_edit_end(sld->em->bm, BMO_OP_FLAG_UNTAN_MULTIRES);

	BLI_smallhash_release(&sld->vhash);
	
	MEM_freeN(sld->sv);
	MEM_freeN(sld);
	
	t->customData = NULL;
	
	recalcData(t);
}

void initEdgeSlide(TransInfo *t)
{
	SlideData *sld;

	t->mode = TFM_EDGE_SLIDE;
	t->transform = EdgeSlide;
	t->handleEvent = handleEventEdgeSlide;

	if (!createSlideVerts(t)) {
		t->state = TRANS_CANCEL;
		return;
	}
	
	sld = t->customData;

	if (!sld)
		return;

	t->customFree = freeSlideVerts;

	/* set custom point first if you want value to be initialized by init */
	setCustomPoints(t, &t->mouse, sld->end, sld->start);
	initMouseInputMode(t, &t->mouse, INPUT_CUSTOM_RATIO);
	
	t->idx_max = 0;
	t->num.idx_max = 0;
	t->snap[0] = 0.0f;
	t->snap[1] = 0.1f;
	t->snap[2] = t->snap[1] * 0.1f;

	t->num.increment = t->snap[1];

	t->flag |= T_NO_CONSTRAINT | T_NO_PROJECT;
}

int handleEventEdgeSlide(struct TransInfo *t, struct wmEvent *event)
{
	if (t->mode == TFM_EDGE_SLIDE) {
		SlideData *sld = t->customData;

		if (sld) {
			switch (event->type) {
				case EKEY:
					if (event->val == KM_PRESS) {
						sld->is_proportional = !sld->is_proportional;
						return 1;
					}
					break;
				case FKEY: {
					if (event->val == KM_PRESS) {
						if (sld->is_proportional == FALSE) {
							sld->flipped_vtx = !sld->flipped_vtx;
						}
						return 1;
					}
					break;
				}
				case EVT_MODAL_MAP: {
					switch (event->val) {
						case TFM_MODAL_EDGESLIDE_DOWN: {
							sld->curr_sv_index = ((sld->curr_sv_index - 1) + sld->totsv) % sld->totsv;
							break;
						}
						case TFM_MODAL_EDGESLIDE_UP: {
							sld->curr_sv_index = (sld->curr_sv_index + 1) % sld->totsv;
							break;
						}
					}
				}
				default:
					break;
			}
		}
	}
	return 0;
}

<<<<<<< HEAD
=======
void drawNonPropEdge(const struct bContext *C, TransInfo *t)
{
	if (t->mode == TFM_EDGE_SLIDE) {
		SlideData *sld = (SlideData *)t->customData;
		/* Non-Prop mode */
		if (sld && sld->is_proportional == FALSE) {
			View3D *v3d = CTX_wm_view3d(C);
			float marker[3];
			float v1[3], v2[3];
			float interp_v;
			TransDataSlideVert *curr_sv = &sld->sv[sld->curr_sv_index];
			const float ctrl_size = UI_GetThemeValuef(TH_FACEDOT_SIZE) + 1.5;
			const float guide_size = ctrl_size - 0.5f;
			const float line_size = UI_GetThemeValuef(TH_OUTLINE_WIDTH) + 0.5f;
			const int alpha_shade = -30;

			add_v3_v3v3(v1, curr_sv->origvert.co, curr_sv->upvec);
			add_v3_v3v3(v2, curr_sv->origvert.co, curr_sv->downvec);

			interp_v = (sld->perc + 1.0f) / 2.0f;
			interp_v3_v3v3(marker, v2, v1, interp_v);

			if (v3d && v3d->zbuf)
				glDisable(GL_DEPTH_TEST);

			glEnable(GL_BLEND);
			glBlendFunc(GL_SRC_ALPHA, GL_ONE_MINUS_SRC_ALPHA);

			glPushAttrib(GL_CURRENT_BIT | GL_LINE_BIT | GL_POINT_BIT);
			glPushMatrix();

			glMultMatrixf(t->obedit->obmat);

			glLineWidth(line_size);
			UI_ThemeColorShadeAlpha(TH_EDGE_SELECT, 80, alpha_shade);
			glBegin(GL_LINES);
			glVertex3fv(curr_sv->up->co);
			glVertex3fv(curr_sv->origvert.co);
			glVertex3fv(curr_sv->down->co);
			glVertex3fv(curr_sv->origvert.co);
			bglEnd();


			UI_ThemeColorShadeAlpha(TH_SELECT, -30, alpha_shade);
			glPointSize(ctrl_size);
			if (sld->flipped_vtx) {
				bglBegin(GL_POINTS);
				bglVertex3fv(curr_sv->down->co);
				bglEnd();
			}
			else {
				bglBegin(GL_POINTS);
				bglVertex3fv(curr_sv->up->co);
				bglEnd();
			}

			UI_ThemeColorShadeAlpha(TH_SELECT, 255, alpha_shade);
			glPointSize(guide_size);
			bglBegin(GL_POINTS);
			bglVertex3fv(marker);
			bglEnd();


			glPopMatrix();
			glPopAttrib();

			glDisable(GL_BLEND);

			if (v3d && v3d->zbuf)
				glEnable(GL_DEPTH_TEST);
		}
	}
}

>>>>>>> d4cfdc69
static int doEdgeSlide(TransInfo *t, float perc)
{
	SlideData *sld = t->customData;
	TransDataSlideVert *svlist = sld->sv, *sv;
	float vec[3];
	int i;

	sld->perc = perc;

	sv = svlist;
	for (i = 0; i < sld->totsv; i++, sv++) {
		if (sld->is_proportional == FALSE) {
			TransDataSlideVert *curr_sv = &sld->sv[sld->curr_sv_index];
			float cur_sel = curr_sv->edge_len;
			float cur_sv = sv->edge_len;
			float extd = 0.0f;
			float recip_cur_sv = 0.0f;

			if (cur_sel == 0.0f) cur_sel = 1.0f;
			if (cur_sv == 0.0f) cur_sv = 1.0f;

			recip_cur_sv = 1.0f / cur_sv;

			if (!sld->flipped_vtx) {
				extd = (cur_sv - cur_sel) * recip_cur_sv;
			}
			else {
				extd = (cur_sel - cur_sv) * recip_cur_sv;
			}

			extd += (sld->perc * cur_sel) * recip_cur_sv;
			CLAMP(extd, -1.0f, 1.0f);
			perc = extd;
		}

		if (perc > 0.0f) {
			copy_v3_v3(vec, sv->upvec);
			mul_v3_fl(vec, perc);
			add_v3_v3v3(sv->v->co, sv->origvert.co, vec);
		}
		else {
			copy_v3_v3(vec, sv->downvec);
			mul_v3_fl(vec, -perc);
			add_v3_v3v3(sv->v->co, sv->origvert.co, vec);
		}
	}
	
	projectSVData(t, 0);
	
	return 1;
}

int EdgeSlide(TransInfo *t, const int UNUSED(mval[2]))
{
	char str[128];
	float final;
	SlideData *sld =  t->customData;
	int flipped = sld->flipped_vtx;
	int is_proportional = sld->is_proportional;

	final = t->values[0];

	snapGrid(t, &final);

	/* only do this so out of range values are not displayed */
	CLAMP(final, -1.0f, 1.0f);

	if (hasNumInput(&t->num)) {
		char c[20];

		applyNumInput(&t->num, &final);

		outputNumInput(&(t->num), c);

		BLI_snprintf(str, sizeof(str), "Edge Slide: %s (E)ven: %s, (F)lipped: %s",
		             &c[0], !is_proportional ? "ON" : "OFF", flipped ? "ON" : "OFF");
	}
	else {
		BLI_snprintf(str, sizeof(str), "Edge Slide: %.2f (E)ven: %s, (F)lipped: %s",
		             final, !is_proportional ? "ON" : "OFF", flipped ? "ON" : "OFF");
	}

	CLAMP(final, -1.0f, 1.0f);

	t->values[0] = final;

	/*do stuff here*/
	if (t->customData)
		doEdgeSlide(t, final);
	else {
		strcpy(str, "Invalid Edge Selection");
		t->state = TRANS_CANCEL;
	}

	recalcData(t);

	ED_area_headerprint(t->sa, str);

	return 1;
}

/* ******************** EditBone roll *************** */

void initBoneRoll(TransInfo *t)
{
	t->mode = TFM_BONE_ROLL;
	t->transform = BoneRoll;

	initMouseInputMode(t, &t->mouse, INPUT_ANGLE);

	t->idx_max = 0;
	t->num.idx_max = 0;
	t->snap[0] = 0.0f;
	t->snap[1] = (float)((5.0 / 180) * M_PI);
	t->snap[2] = t->snap[1] * 0.2f;

	t->num.increment = 1.0f;

	t->flag |= T_NO_CONSTRAINT | T_NO_PROJECT;
}

int BoneRoll(TransInfo *t, const int UNUSED(mval[2]))
{
	TransData *td = t->data;
	int i;
	char str[50];

	float final;

	final = t->values[0];

	snapGrid(t, &final);

	if (hasNumInput(&t->num)) {
		char c[20];

		applyNumInput(&t->num, &final);

		outputNumInput(&(t->num), c);

		sprintf(str, "Roll: %s", &c[0]);

		final = DEG2RADF(final);
	}
	else {
		sprintf(str, "Roll: %.2f", RAD2DEGF(final));
	}

	/* set roll values */
	for (i = 0; i < t->total; i++, td++) {
		if (td->flag & TD_NOACTION)
			break;

		if (td->flag & TD_SKIP)
			continue;

		*(td->val) = td->ival - final;
	}

	recalcData(t);

	ED_area_headerprint(t->sa, str);

	return 1;
}

/* ************************** BAKE TIME ******************* */

void initBakeTime(TransInfo *t)
{
	t->transform = BakeTime;
	initMouseInputMode(t, &t->mouse, INPUT_NONE);

	t->idx_max = 0;
	t->num.idx_max = 0;
	t->snap[0] = 0.0f;
	t->snap[1] = 1.0f;
	t->snap[2] = t->snap[1] * 0.1f;

	t->num.increment = t->snap[1];
}

int BakeTime(TransInfo *t, const int mval[2])
{
	TransData *td = t->data;
	float time;
	int i;
	char str[50];

	float fac = 0.1f;

	if (t->mouse.precision) {
		/* calculate ratio for shiftkey pos, and for total, and blend these for precision */
		time = (float)(t->center2d[0] - t->mouse.precision_mval[0]) * fac;
		time += 0.1f * ((float)(t->center2d[0] * fac - mval[0]) - time);
	}
	else {
		time = (float)(t->center2d[0] - mval[0]) * fac;
	}

	snapGrid(t, &time);

	applyNumInput(&t->num, &time);

	/* header print for NumInput */
	if (hasNumInput(&t->num)) {
		char c[20];

		outputNumInput(&(t->num), c);

		if (time >= 0.0f)
			sprintf(str, "Time: +%s %s", c, t->proptext);
		else
			sprintf(str, "Time: %s %s", c, t->proptext);
	}
	else {
		/* default header print */
		if (time >= 0.0f)
			sprintf(str, "Time: +%.3f %s", time, t->proptext);
		else
			sprintf(str, "Time: %.3f %s", time, t->proptext);
	}

	for (i = 0; i < t->total; i++, td++) {
		if (td->flag & TD_NOACTION)
			break;

		if (td->flag & TD_SKIP)
			continue;

		if (td->val) {
			*td->val = td->ival + time * td->factor;
			if (td->ext->size && *td->val < *td->ext->size) *td->val = *td->ext->size;
			if (td->ext->quat && *td->val > *td->ext->quat) *td->val = *td->ext->quat;
		}
	}

	recalcData(t);

	ED_area_headerprint(t->sa, str);

	return 1;
}

/* ************************** MIRROR *************************** */

void initMirror(TransInfo *t)
{
	t->transform = Mirror;
	initMouseInputMode(t, &t->mouse, INPUT_NONE);

	t->flag |= T_NULL_ONE;
	if (!t->obedit) {
		t->flag |= T_NO_ZERO;
	}
}

int Mirror(TransInfo *t, const int UNUSED(mval[2]))
{
	TransData *td;
	float size[3], mat[3][3];
	int i;
	char str[200];

	/*
	 * OPTIMIZATION:
	 * This still recalcs transformation on mouse move
	 * while it should only recalc on constraint change
	 * */

	/* if an axis has been selected */
	if (t->con.mode & CON_APPLY) {
		size[0] = size[1] = size[2] = -1;

		size_to_mat3(mat, size);

		if (t->con.applySize) {
			t->con.applySize(t, NULL, mat);
		}

		sprintf(str, "Mirror%s", t->con.text);

		for (i = 0, td = t->data; i < t->total; i++, td++) {
			if (td->flag & TD_NOACTION)
				break;

			if (td->flag & TD_SKIP)
				continue;

			ElementResize(t, td, mat);
		}

		recalcData(t);

		ED_area_headerprint(t->sa, str);
	}
	else {
		size[0] = size[1] = size[2] = 1;

		size_to_mat3(mat, size);

		for (i = 0, td = t->data; i < t->total; i++, td++) {
			if (td->flag & TD_NOACTION)
				break;

			if (td->flag & TD_SKIP)
				continue;

			ElementResize(t, td, mat);
		}

		recalcData(t);

		if (t->flag & T_2D_EDIT)
			ED_area_headerprint(t->sa, "Select a mirror axis (X, Y)");
		else
			ED_area_headerprint(t->sa, "Select a mirror axis (X, Y, Z)");
	}

	return 1;
}

/* ************************** ALIGN *************************** */

void initAlign(TransInfo *t)
{
	t->flag |= T_NO_CONSTRAINT;

	t->transform = Align;

	initMouseInputMode(t, &t->mouse, INPUT_NONE);
}

int Align(TransInfo *t, const int UNUSED(mval[2]))
{
	TransData *td = t->data;
	float center[3];
	int i;

	/* saving original center */
	copy_v3_v3(center, t->center);

	for (i = 0; i < t->total; i++, td++) {
		float mat[3][3], invmat[3][3];

		if (td->flag & TD_NOACTION)
			break;

		if (td->flag & TD_SKIP)
			continue;

		/* around local centers */
		if (t->flag & (T_OBJECT | T_POSE)) {
			copy_v3_v3(t->center, td->center);
		}
		else {
			if (t->settings->selectmode & SCE_SELECT_FACE) {
				copy_v3_v3(t->center, td->center);
			}
		}

		invert_m3_m3(invmat, td->axismtx);

		mul_m3_m3m3(mat, t->spacemtx, invmat);

		ElementRotation(t, td, mat, t->around);
	}

	/* restoring original center */
	copy_v3_v3(t->center, center);

	recalcData(t);

	ED_area_headerprint(t->sa, "Align");

	return 1;
}

/* ************************** SEQ SLIDE *************************** */

void initSeqSlide(TransInfo *t)
{
	t->transform = SeqSlide;

	initMouseInputMode(t, &t->mouse, INPUT_VECTOR);

	t->idx_max = 1;
	t->num.flag = 0;
	t->num.idx_max = t->idx_max;

	t->snap[0] = 0.0f;
	t->snap[1] = floor(t->scene->r.frs_sec / t->scene->r.frs_sec_base);
	t->snap[2] = 10.0f;

	t->num.increment = t->snap[1];
}

static void headerSeqSlide(TransInfo *t, float val[2], char *str)
{
	char tvec[60];

	if (hasNumInput(&t->num)) {
		outputNumInput(&(t->num), tvec);
	}
	else {
		sprintf(&tvec[0], "%.0f, %.0f", val[0], val[1]);
	}

	sprintf(str, "Sequence Slide: %s%s", &tvec[0], t->con.text);
}

static void applySeqSlide(TransInfo *t, float val[2])
{
	TransData *td = t->data;
	int i;

	for (i = 0; i < t->total; i++, td++) {
		float tvec[2];

		if (td->flag & TD_NOACTION)
			break;

		if (td->flag & TD_SKIP)
			continue;

		copy_v2_v2(tvec, val);

		mul_v2_fl(tvec, td->factor);

		td->loc[0] = td->iloc[0] + tvec[0];
		td->loc[1] = td->iloc[1] + tvec[1];
	}
}

int SeqSlide(TransInfo *t, const int UNUSED(mval[2]))
{
	char str[200];

	if (t->con.mode & CON_APPLY) {
		float pvec[3] = {0.0f, 0.0f, 0.0f};
		float tvec[3];
		t->con.applyVec(t, NULL, t->values, tvec, pvec);
		copy_v3_v3(t->values, tvec);
	}
	else {
		snapGrid(t, t->values);
		applyNumInput(&t->num, t->values);
	}

	t->values[0] = floor(t->values[0] + 0.5f);
	t->values[1] = floor(t->values[1] + 0.5f);

	headerSeqSlide(t, t->values, str);
	applySeqSlide(t, t->values);

	recalcData(t);

	ED_area_headerprint(t->sa, str);

	return 1;
}

/* ************************** ANIM EDITORS - TRANSFORM TOOLS *************************** */

/* ---------------- Special Helpers for Various Settings ------------- */


/* This function returns the snapping 'mode' for Animation Editors only
 * We cannot use the standard snapping due to NLA-strip scaling complexities.
 */
// XXX these modifier checks should be keymappable
static short getAnimEdit_SnapMode(TransInfo *t)
{
	short autosnap = SACTSNAP_OFF;
	
	if (t->spacetype == SPACE_ACTION) {
		SpaceAction *saction = (SpaceAction *)t->sa->spacedata.first;
		
		if (saction)
			autosnap = saction->autosnap;
	}
	else if (t->spacetype == SPACE_IPO) {
		SpaceIpo *sipo = (SpaceIpo *)t->sa->spacedata.first;
		
		if (sipo)
			autosnap = sipo->autosnap;
	}
	else if (t->spacetype == SPACE_NLA) {
		SpaceNla *snla = (SpaceNla *)t->sa->spacedata.first;
		
		if (snla)
			autosnap = snla->autosnap;
	}
	else {
		autosnap = SACTSNAP_OFF;
	}
	
	/* toggle autosnap on/off 
	 *  - when toggling on, prefer nearest frame over 1.0 frame increments
	 */
	if (t->modifiers & MOD_SNAP_INVERT) {
		if (autosnap)
			autosnap = SACTSNAP_OFF;
		else
			autosnap = SACTSNAP_FRAME;
	}

	return autosnap;
}

/* This function is used for testing if an Animation Editor is displaying
 * its data in frames or seconds (and the data needing to be edited as such).
 * Returns 1 if in seconds, 0 if in frames
 */
static short getAnimEdit_DrawTime(TransInfo *t)
{
	short drawtime;

	if (t->spacetype == SPACE_ACTION) {
		SpaceAction *saction = (SpaceAction *)t->sa->spacedata.first;
		
		drawtime = (saction->flag & SACTION_DRAWTIME) ? 1 : 0;
	}
	else if (t->spacetype == SPACE_NLA) {
		SpaceNla *snla = (SpaceNla *)t->sa->spacedata.first;
		
		drawtime = (snla->flag & SNLA_DRAWTIME) ? 1 : 0;
	}
	else if (t->spacetype == SPACE_IPO) {
		SpaceIpo *sipo = (SpaceIpo *)t->sa->spacedata.first;
		
		drawtime = (sipo->flag & SIPO_DRAWTIME) ? 1 : 0;
	}	
	else {
		drawtime = 0;
	}

	return drawtime;
}


/* This function is used by Animation Editor specific transform functions to do
 * the Snap Keyframe to Nearest Frame/Marker
 */
static void doAnimEdit_SnapFrame(TransInfo *t, TransData *td, TransData2D *td2d, AnimData *adt, short autosnap)
{
	/* snap key to nearest frame? */
	if (autosnap == SACTSNAP_FRAME) {

#if 0   /* 'do_time' disabled for now */

		const Scene *scene = t->scene;
		const short do_time = 0; //getAnimEdit_DrawTime(t); // NOTE: this works, but may be confusing behavior given the option's label, hence disabled
		const double secf = FPS;
#endif
		double val;
		
		/* convert frame to nla-action time (if needed) */
		if (adt)
			val = BKE_nla_tweakedit_remap(adt, *(td->val), NLATIME_CONVERT_MAP);
		else
			val = *(td->val);
		
#if 0   /* 'do_time' disabled for now */

		/* do the snapping to nearest frame/second */
		if (do_time) {
			val = (float)(floor((val / secf) + 0.5f) * secf);
		}
		else
#endif
		{
			val = floor(val + 0.5);
		}
		
		/* convert frame out of nla-action time */
		if (adt)
			*(td->val) = BKE_nla_tweakedit_remap(adt, val, NLATIME_CONVERT_UNMAP);
		else
			*(td->val) = val;
	}
	/* snap key to nearest marker? */
	else if (autosnap == SACTSNAP_MARKER) {
		float val;
		
		/* convert frame to nla-action time (if needed) */
		if (adt)
			val = BKE_nla_tweakedit_remap(adt, *(td->val), NLATIME_CONVERT_MAP);
		else
			val = *(td->val);
		
		/* snap to nearest marker */
		// TODO: need some more careful checks for where data comes from
		val = (float)ED_markers_find_nearest_marker_time(&t->scene->markers, val);
		
		/* convert frame out of nla-action time */
		if (adt)
			*(td->val) = BKE_nla_tweakedit_remap(adt, val, NLATIME_CONVERT_UNMAP);
		else
			*(td->val) = val;
	}
	
	/* if the handles are to be moved too (as side-effect of keyframes moving, to keep the general effect) 
	 * offset them by the same amount so that the general angles are maintained (i.e. won't change while 
	 * handles are free-to-roam and keyframes are snap-locked)
	 */
	if ((td->flag & TD_MOVEHANDLE1) && td2d->h1) {
		td2d->h1[0] = td2d->ih1[0] + *td->val - td->ival;
	}
	if ((td->flag & TD_MOVEHANDLE2) && td2d->h2) {
		td2d->h2[0] = td2d->ih2[0] + *td->val - td->ival;
	}
}

/* ----------------- Translation ----------------------- */

void initTimeTranslate(TransInfo *t)
{
	/* this tool is only really available in the Action Editor... */
	if (!ELEM(t->spacetype, SPACE_ACTION, SPACE_SEQ)) {
		t->state = TRANS_CANCEL;
	}

	t->mode = TFM_TIME_TRANSLATE;
	t->transform = TimeTranslate;

	initMouseInputMode(t, &t->mouse, INPUT_NONE);

	/* num-input has max of (n-1) */
	t->idx_max = 0;
	t->num.flag = 0;
	t->num.idx_max = t->idx_max;

	/* initialize snap like for everything else */
	t->snap[0] = 0.0f;
	t->snap[1] = t->snap[2] = 1.0f;

	t->num.increment = t->snap[1];
}

static void headerTimeTranslate(TransInfo *t, char *str)
{
	char tvec[60];

	/* if numeric input is active, use results from that, otherwise apply snapping to result */
	if (hasNumInput(&t->num)) {
		outputNumInput(&(t->num), tvec);
	}
	else {
		const Scene *scene = t->scene;
		const short autosnap = getAnimEdit_SnapMode(t);
		const short do_time = getAnimEdit_DrawTime(t);
		const double secf = FPS;
		float val = t->values[0];
		
		/* apply snapping + frame->seconds conversions */
		if (autosnap == SACTSNAP_STEP) {
			if (do_time)
				val = floorf((double)val / secf + 0.5);
			else
				val = floorf(val + 0.5f);
		}
		else {
			if (do_time)
				val = (float)((double)val / secf);
		}
		
		if (autosnap == SACTSNAP_FRAME)
			sprintf(&tvec[0], "%d.00 (%.4f)", (int)val, val);
		else
			sprintf(&tvec[0], "%.4f", val);
	}

	sprintf(str, "DeltaX: %s", &tvec[0]);
}

static void applyTimeTranslate(TransInfo *t, float UNUSED(sval))
{
	TransData *td = t->data;
	TransData2D *td2d = t->data2d;
	Scene *scene = t->scene;
	int i;

	const short do_time = getAnimEdit_DrawTime(t);
	const double secf = FPS;

	const short autosnap = getAnimEdit_SnapMode(t);

	float deltax, val /* , valprev */;

	/* it doesn't matter whether we apply to t->data or t->data2d, but t->data2d is more convenient */
	for (i = 0; i < t->total; i++, td++, td2d++) {
		/* it is assumed that td->extra is a pointer to the AnimData,
		 * whose active action is where this keyframe comes from
		 * (this is only valid when not in NLA)
		 */
		AnimData *adt = (t->spacetype != SPACE_NLA) ? td->extra : NULL;

		/* valprev = *td->val; */ /* UNUSED */

		/* check if any need to apply nla-mapping */
		if (adt && t->spacetype != SPACE_SEQ) {
			deltax = t->values[0];

			if (autosnap == SACTSNAP_STEP) {
				if (do_time)
					deltax = (float)(floor(((double)deltax / secf) + 0.5) * secf);
				else
					deltax = (float)(floor(deltax + 0.5f));
			}

			val = BKE_nla_tweakedit_remap(adt, td->ival, NLATIME_CONVERT_MAP);
			val += deltax;
			*(td->val) = BKE_nla_tweakedit_remap(adt, val, NLATIME_CONVERT_UNMAP);
		}
		else {
			deltax = val = t->values[0];

			if (autosnap == SACTSNAP_STEP) {
				if (do_time)
					val = (float)(floor(((double)deltax / secf) + 0.5) * secf);
				else
					val = (float)(floor(val + 0.5f));
			}

			*(td->val) = td->ival + val;
		}

		/* apply nearest snapping */
		doAnimEdit_SnapFrame(t, td, td2d, adt, autosnap);
	}
}

int TimeTranslate(TransInfo *t, const int mval[2])
{
	View2D *v2d = (View2D *)t->view;
	float cval[2], sval[2];
	char str[200];

	/* calculate translation amount from mouse movement - in 'time-grid space' */
	UI_view2d_region_to_view(v2d, mval[0], mval[0], &cval[0], &cval[1]);
	UI_view2d_region_to_view(v2d, t->imval[0], t->imval[0], &sval[0], &sval[1]);

	/* we only need to calculate effect for time (applyTimeTranslate only needs that) */
	t->values[0] = cval[0] - sval[0];

	/* handle numeric-input stuff */
	t->vec[0] = t->values[0];
	applyNumInput(&t->num, &t->vec[0]);
	t->values[0] = t->vec[0];
	headerTimeTranslate(t, str);

	applyTimeTranslate(t, sval[0]);

	recalcData(t);

	ED_area_headerprint(t->sa, str);

	return 1;
}

/* ----------------- Time Slide ----------------------- */

void initTimeSlide(TransInfo *t)
{
	/* this tool is only really available in the Action Editor... */
	if (t->spacetype == SPACE_ACTION) {
		SpaceAction *saction = (SpaceAction *)t->sa->spacedata.first;

		/* set flag for drawing stuff */
		saction->flag |= SACTION_MOVING;
	}
	else {
		t->state = TRANS_CANCEL;
	}


	t->mode = TFM_TIME_SLIDE;
	t->transform = TimeSlide;
	t->flag |= T_FREE_CUSTOMDATA;

	initMouseInputMode(t, &t->mouse, INPUT_NONE);

	/* num-input has max of (n-1) */
	t->idx_max = 0;
	t->num.flag = 0;
	t->num.idx_max = t->idx_max;

	/* initialize snap like for everything else */
	t->snap[0] = 0.0f;
	t->snap[1] = t->snap[2] = 1.0f;

	t->num.increment = t->snap[1];
}

static void headerTimeSlide(TransInfo *t, float sval, char *str)
{
	char tvec[60];

	if (hasNumInput(&t->num)) {
		outputNumInput(&(t->num), tvec);
	}
	else {
		float minx = *((float *)(t->customData));
		float maxx = *((float *)(t->customData) + 1);
		float cval = t->values[0];
		float val;

		val = 2.0f * (cval - sval) / (maxx - minx);
		CLAMP(val, -1.0f, 1.0f);

		sprintf(&tvec[0], "%.4f", val);
	}

	sprintf(str, "TimeSlide: %s", &tvec[0]);
}

static void applyTimeSlide(TransInfo *t, float sval)
{
	TransData *td = t->data;
	int i;

	float minx = *((float *)(t->customData));
	float maxx = *((float *)(t->customData) + 1);

	/* set value for drawing black line */
	if (t->spacetype == SPACE_ACTION) {
		SpaceAction *saction = (SpaceAction *)t->sa->spacedata.first;
		float cvalf = t->values[0];

		saction->timeslide = cvalf;
	}

	/* it doesn't matter whether we apply to t->data or t->data2d, but t->data2d is more convenient */
	for (i = 0; i < t->total; i++, td++) {
		/* it is assumed that td->extra is a pointer to the AnimData,
		 * whose active action is where this keyframe comes from
		 * (this is only valid when not in NLA)
		 */
		AnimData *adt = (t->spacetype != SPACE_NLA) ? td->extra : NULL;
		float cval = t->values[0];

		/* apply NLA-mapping to necessary values */
		if (adt)
			cval = BKE_nla_tweakedit_remap(adt, cval, NLATIME_CONVERT_UNMAP);

		/* only apply to data if in range */
		if ((sval > minx) && (sval < maxx)) {
			float cvalc = CLAMPIS(cval, minx, maxx);
			float timefac;

			/* left half? */
			if (td->ival < sval) {
				timefac = (sval - td->ival) / (sval - minx);
				*(td->val) = cvalc - timefac * (cvalc - minx);
			}
			else {
				timefac = (td->ival - sval) / (maxx - sval);
				*(td->val) = cvalc + timefac * (maxx - cvalc);
			}
		}
	}
}

int TimeSlide(TransInfo *t, const int mval[2])
{
	View2D *v2d = (View2D *)t->view;
	float cval[2], sval[2];
	float minx = *((float *)(t->customData));
	float maxx = *((float *)(t->customData) + 1);
	char str[200];

	/* calculate mouse co-ordinates */
	UI_view2d_region_to_view(v2d, mval[0], mval[1], &cval[0], &cval[1]);
	UI_view2d_region_to_view(v2d, t->imval[0], t->imval[1], &sval[0], &sval[1]);

	/* t->values[0] stores cval[0], which is the current mouse-pointer location (in frames) */
	// XXX Need to be able to repeat this
	t->values[0] = cval[0];

	/* handle numeric-input stuff */
	t->vec[0] = 2.0f * (cval[0] - sval[0]) / (maxx - minx);
	applyNumInput(&t->num, &t->vec[0]);
	t->values[0] = (maxx - minx) * t->vec[0] / 2.0f + sval[0];

	headerTimeSlide(t, sval[0], str);
	applyTimeSlide(t, sval[0]);

	recalcData(t);

	ED_area_headerprint(t->sa, str);

	return 1;
}

/* ----------------- Scaling ----------------------- */

void initTimeScale(TransInfo *t)
{
	int center[2];

	/* this tool is only really available in the Action Editor
	 * AND NLA Editor (for strip scaling)
	 */
	if (ELEM(t->spacetype, SPACE_ACTION, SPACE_NLA) == 0) {
		t->state = TRANS_CANCEL;
	}

	t->mode = TFM_TIME_SCALE;
	t->transform = TimeScale;

	/* recalculate center2d to use CFRA and mouse Y, since that's
	 * what is used in time scale */
	t->center[0] = t->scene->r.cfra;
	projectIntView(t, t->center, center);
	center[1] = t->imval[1];

	/* force a reinit with the center2d used here */
	initMouseInput(t, &t->mouse, center, t->imval);

	initMouseInputMode(t, &t->mouse, INPUT_SPRING_FLIP);

	t->flag |= T_NULL_ONE;
	t->num.flag |= NUM_NULL_ONE;

	/* num-input has max of (n-1) */
	t->idx_max = 0;
	t->num.flag = 0;
	t->num.idx_max = t->idx_max;

	/* initialize snap like for everything else */
	t->snap[0] = 0.0f;
	t->snap[1] = t->snap[2] = 1.0f;

	t->num.increment = t->snap[1];
}

static void headerTimeScale(TransInfo *t, char *str)
{
	char tvec[60];

	if (hasNumInput(&t->num))
		outputNumInput(&(t->num), tvec);
	else
		sprintf(&tvec[0], "%.4f", t->values[0]);

	sprintf(str, "ScaleX: %s", &tvec[0]);
}

static void applyTimeScale(TransInfo *t)
{
	Scene *scene = t->scene;
	TransData *td = t->data;
	TransData2D *td2d = t->data2d;
	int i;

	const short autosnap = getAnimEdit_SnapMode(t);
	const short do_time = getAnimEdit_DrawTime(t);
	const double secf = FPS;


	for (i = 0; i < t->total; i++, td++, td2d++) {
		/* it is assumed that td->extra is a pointer to the AnimData,
		 * whose active action is where this keyframe comes from
		 * (this is only valid when not in NLA)
		 */
		AnimData *adt = (t->spacetype != SPACE_NLA) ? td->extra : NULL;
		float startx = CFRA;
		float fac = t->values[0];

		if (autosnap == SACTSNAP_STEP) {
			if (do_time)
				fac = (float)(floor((double)fac / secf + 0.5) * secf);
			else
				fac = (float)(floor(fac + 0.5f));
		}

		/* check if any need to apply nla-mapping */
		if (adt)
			startx = BKE_nla_tweakedit_remap(adt, startx, NLATIME_CONVERT_UNMAP);

		/* now, calculate the new value */
		*(td->val) = ((td->ival - startx) * fac) + startx;

		/* apply nearest snapping */
		doAnimEdit_SnapFrame(t, td, td2d, adt, autosnap);
	}
}

int TimeScale(TransInfo *t, const int UNUSED(mval[2]))
{
	char str[200];
	
	/* handle numeric-input stuff */
	t->vec[0] = t->values[0];
	applyNumInput(&t->num, &t->vec[0]);
	t->values[0] = t->vec[0];
	headerTimeScale(t, str);

	applyTimeScale(t);

	recalcData(t);

	ED_area_headerprint(t->sa, str);

	return 1;
}

/* ************************************ */

void BIF_TransformSetUndo(const char *UNUSED(str))
{
	// TRANSFORM_FIX_ME
	//Trans.undostr= str;
}<|MERGE_RESOLUTION|>--- conflicted
+++ resolved
@@ -1309,24 +1309,6 @@
 	}
 }
 
-<<<<<<< HEAD
-=======
-static void drawArc(float size, float angle_start, float angle_end, int segments)
-{
-	float delta = (angle_end - angle_start) / segments;
-	float angle;
-
-	glBegin(GL_LINE_STRIP);
-
-	for (angle = angle_start; angle < angle_end; angle += delta) {
-		glVertex2f(cosf(angle) * size, sinf(angle) * size);
-	}
-	glVertex2f(cosf(angle_end) * size, sinf(angle_end) * size);
-
-	glEnd();
-}
-
->>>>>>> d4cfdc69
 static int helpline_poll(bContext *C)
 {
 	ARegion *ar = CTX_wm_region(C);
@@ -1415,33 +1397,18 @@
 				float spacing_angle = MIN2(5.0f / dist, (float)M_PI / 12.0f);
 				UI_ThemeColor(TH_WIRE);
 
-<<<<<<< HEAD
-					setlinestyle(3);
-					gpuBegin(GL_LINE_STRIP);
-					gpuVertex2iv(t->mval);
-					gpuVertex2fv(cent);
-					gpuEnd();
-=======
 				setlinestyle(3);
-				glBegin(GL_LINE_STRIP);
-				glVertex2iv(t->mval);
-				glVertex2fv(cent);
-				glEnd();
->>>>>>> d4cfdc69
+				gpuBegin(GL_LINE_STRIP);
+				gpuVertex2iv(t->mval);
+				gpuVertex2fv(cent);
+				gpuEnd();
 
 				glTranslatef(cent[0] - t->mval[0] + mval[0], cent[1] - t->mval[1] + mval[1], 0);
 
-<<<<<<< HEAD
-					setlinestyle(0);
-					glLineWidth(3.0);
-					gpuDrawArc(0, 0, angle - spacing_angle, delta_angle - spacing_angle, dist, dist, 10);
-					gpuDrawArc(0, 0, angle + spacing_angle, spacing_angle - delta_angle, dist, dist, 10);
-=======
 				setlinestyle(0);
 				glLineWidth(3.0);
-				drawArc(dist, angle - delta_angle, angle - spacing_angle, 10);
-				drawArc(dist, angle + spacing_angle, angle + delta_angle, 10);
->>>>>>> d4cfdc69
+				gpuDrawArc(0, 0, angle - spacing_angle, delta_angle - spacing_angle, dist, dist, 10);
+				gpuDrawArc(0, 0, angle + spacing_angle, spacing_angle - delta_angle, dist, dist, 10);
 
 				glPushMatrix();
 
@@ -1457,47 +1424,27 @@
 
 				drawArrowHead(UP, 5);
 
-<<<<<<< HEAD
-					glLineWidth(1.0);
-					break;
-				}
-
-			case HLP_TRACKBALL:
-				{
-					unsigned char col[3], col2[3];
-					UI_GetThemeColor3ubv(TH_GRID, col);
-=======
 				glLineWidth(1.0);
 				break;
 			}
+
 			case HLP_TRACKBALL:
 			{
 				unsigned char col[3], col2[3];
 				UI_GetThemeColor3ubv(TH_GRID, col);
->>>>>>> d4cfdc69
 
 				glTranslatef(mval[0], mval[1], 0);
 
 				glLineWidth(3.0);
 
-<<<<<<< HEAD
-					UI_make_axis_color(col, col2, 'X');
-					gpuCurrentColor3ubv((GLubyte *)col2);
-=======
 				UI_make_axis_color(col, col2, 'X');
-				glColor3ubv((GLubyte *)col2);
->>>>>>> d4cfdc69
+				gpuCurrentColor3ubv((GLubyte *)col2);
 
 				drawArrow(RIGHT, 5, 10, 5);
 				drawArrow(LEFT, 5, 10, 5);
 
-<<<<<<< HEAD
-					UI_make_axis_color(col, col2, 'Y');
-					gpuCurrentColor3ubv((GLubyte *)col2);
-=======
 				UI_make_axis_color(col, col2, 'Y');
-				glColor3ubv((GLubyte *)col2);
->>>>>>> d4cfdc69
+				gpuCurrentColor3ubv((GLubyte *)col2);
 
 				drawArrow(UP, 5, 10, 5);
 				drawArrow(DOWN, 5, 10, 5);
@@ -5599,83 +5546,6 @@
 	return 0;
 }
 
-<<<<<<< HEAD
-=======
-void drawNonPropEdge(const struct bContext *C, TransInfo *t)
-{
-	if (t->mode == TFM_EDGE_SLIDE) {
-		SlideData *sld = (SlideData *)t->customData;
-		/* Non-Prop mode */
-		if (sld && sld->is_proportional == FALSE) {
-			View3D *v3d = CTX_wm_view3d(C);
-			float marker[3];
-			float v1[3], v2[3];
-			float interp_v;
-			TransDataSlideVert *curr_sv = &sld->sv[sld->curr_sv_index];
-			const float ctrl_size = UI_GetThemeValuef(TH_FACEDOT_SIZE) + 1.5;
-			const float guide_size = ctrl_size - 0.5f;
-			const float line_size = UI_GetThemeValuef(TH_OUTLINE_WIDTH) + 0.5f;
-			const int alpha_shade = -30;
-
-			add_v3_v3v3(v1, curr_sv->origvert.co, curr_sv->upvec);
-			add_v3_v3v3(v2, curr_sv->origvert.co, curr_sv->downvec);
-
-			interp_v = (sld->perc + 1.0f) / 2.0f;
-			interp_v3_v3v3(marker, v2, v1, interp_v);
-
-			if (v3d && v3d->zbuf)
-				glDisable(GL_DEPTH_TEST);
-
-			glEnable(GL_BLEND);
-			glBlendFunc(GL_SRC_ALPHA, GL_ONE_MINUS_SRC_ALPHA);
-
-			glPushAttrib(GL_CURRENT_BIT | GL_LINE_BIT | GL_POINT_BIT);
-			glPushMatrix();
-
-			glMultMatrixf(t->obedit->obmat);
-
-			glLineWidth(line_size);
-			UI_ThemeColorShadeAlpha(TH_EDGE_SELECT, 80, alpha_shade);
-			glBegin(GL_LINES);
-			glVertex3fv(curr_sv->up->co);
-			glVertex3fv(curr_sv->origvert.co);
-			glVertex3fv(curr_sv->down->co);
-			glVertex3fv(curr_sv->origvert.co);
-			bglEnd();
-
-
-			UI_ThemeColorShadeAlpha(TH_SELECT, -30, alpha_shade);
-			glPointSize(ctrl_size);
-			if (sld->flipped_vtx) {
-				bglBegin(GL_POINTS);
-				bglVertex3fv(curr_sv->down->co);
-				bglEnd();
-			}
-			else {
-				bglBegin(GL_POINTS);
-				bglVertex3fv(curr_sv->up->co);
-				bglEnd();
-			}
-
-			UI_ThemeColorShadeAlpha(TH_SELECT, 255, alpha_shade);
-			glPointSize(guide_size);
-			bglBegin(GL_POINTS);
-			bglVertex3fv(marker);
-			bglEnd();
-
-
-			glPopMatrix();
-			glPopAttrib();
-
-			glDisable(GL_BLEND);
-
-			if (v3d && v3d->zbuf)
-				glEnable(GL_DEPTH_TEST);
-		}
-	}
-}
-
->>>>>>> d4cfdc69
 static int doEdgeSlide(TransInfo *t, float perc)
 {
 	SlideData *sld = t->customData;
