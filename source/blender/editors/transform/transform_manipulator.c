/*
 * ***** BEGIN GPL LICENSE BLOCK *****
 *
 * This program is free software; you can redistribute it and/or
 * modify it under the terms of the GNU General Public License
 * as published by the Free Software Foundation; either version 2
 * of the License, or (at your option) any later version.
 *
 * This program is distributed in the hope that it will be useful,
 * but WITHOUT ANY WARRANTY; without even the implied warranty of
 * MERCHANTABILITY or FITNESS FOR A PARTICULAR PURPOSE.  See the
 * GNU General Public License for more details.
 *
 * You should have received a copy of the GNU General Public License
 * along with this program; if not, write to the Free Software Foundation,
 * Inc., 51 Franklin Street, Fifth Floor, Boston, MA 02110-1301, USA.
 *
 * The Original Code is Copyright (C) 2005 Blender Foundation
 * All rights reserved.
 *
 * The Original Code is: all of this file.
 *
 * Contributor(s): none yet.
 *
 * ***** END GPL LICENSE BLOCK *****
 */

/** \file blender/editors/transform/transform_manipulator.c
 *  \ingroup edtransform
 */


#include <stdlib.h>
#include <string.h>
#include <math.h>
#include <float.h>

#include "DNA_armature_types.h"
#include "DNA_curve_types.h"
#include "DNA_lattice_types.h"
#include "DNA_meta_types.h"
#include "DNA_screen_types.h"
#include "DNA_scene_types.h"
#include "DNA_view3d_types.h"

#include "BLI_math.h"
#include "BLI_utildefines.h"
#include "BLI_listbase.h"

#include "RNA_access.h"

#include "BKE_action.h"
#include "BKE_armature.h"
#include "BKE_context.h"
#include "BKE_curve.h"
#include "BKE_global.h"
#include "BKE_particle.h"
#include "BKE_pointcache.h"
#include "BKE_editmesh.h"
#include "BKE_lattice.h"

#include "BIF_gl.h"

#include "WM_api.h"
#include "WM_types.h"
#include "wm.h"

#include "ED_armature.h"
#include "ED_curve.h"
#include "ED_object.h"
#include "ED_particle.h"
#include "ED_view3d.h"
#include "ED_screen.h"

#include "UI_resources.h"
#include "UI_interface.h"

/* local module include */
#include "transform.h"

#include "MEM_guardedalloc.h"

#include "GPU_select.h"

/* drawing flags */

#define MAN_TRANS_X  (1 << 0)
#define MAN_TRANS_Y  (1 << 1)
#define MAN_TRANS_Z  (1 << 2)
#define MAN_TRANS_C  (MAN_TRANS_X | MAN_TRANS_Y | MAN_TRANS_Z)

#define MAN_ROT_X    (1 << 3)
#define MAN_ROT_Y    (1 << 4)
#define MAN_ROT_Z    (1 << 5)
#define MAN_ROT_C    (MAN_ROT_X | MAN_ROT_Y | MAN_ROT_Z)

#define MAN_SCALE_X  (1 << 8)
#define MAN_SCALE_Y  (1 << 9)
#define MAN_SCALE_Z  (1 << 10)
#define MAN_SCALE_C  (MAN_SCALE_X | MAN_SCALE_Y | MAN_SCALE_Z)

/* axes as index */
enum {
	MAN_AXIS_TRANS_X = 0,
	MAN_AXIS_TRANS_Y,
	MAN_AXIS_TRANS_Z,
	MAN_AXIS_TRANS_C,

	MAN_AXIS_ROT_X,
	MAN_AXIS_ROT_Y,
	MAN_AXIS_ROT_Z,
	MAN_AXIS_ROT_C,

	MAN_AXIS_SCALE_X,
	MAN_AXIS_SCALE_Y,
	MAN_AXIS_SCALE_Z,
	MAN_AXIS_SCALE_C,

	/* special */
	MAN_AXIS_TRANS_XY,
	MAN_AXIS_TRANS_YZ,
	MAN_AXIS_TRANS_ZX,

	MAN_AXIS_SCALE_XY,
	MAN_AXIS_SCALE_YZ,
	MAN_AXIS_SCALE_ZX,

	MAN_AXIS_LAST,
};

/* axis types */
enum {
	MAN_AXES_ALL = 0,
	MAN_AXES_TRANSLATE,
	MAN_AXES_ROTATE,
	MAN_AXES_SCALE,
};

/* threshold for testing view aligned manipulator axis */
#define TW_AXIS_DOT_MIN 0.02f
#define TW_AXIS_DOT_MAX 0.1f

#define MAN_AXIS_LINE_WIDTH 2.0


/* **************** Utilities **************** */

/* loop over axes of given type */
#define MAN_ITER_AXES_BEGIN \
	{ \
		wmWidget *axis; \
		int axis_idx; \
		for (axis_idx = 0; axis_idx < MAN_AXIS_LAST; axis_idx++) { \
			axis = manipulator_get_axis_from_index(man, axis_idx); \
			if (!axis) continue;

#define MAN_ITER_AXES_END \
		} \
	} ((void)0)

static wmWidget *manipulator_get_axis_from_index(const ManipulatorGroup *man, const short axis_idx)
{
	BLI_assert(IN_RANGE_INCL(axis_idx, (float)MAN_AXIS_TRANS_X, (float)MAN_AXIS_LAST));

	switch (axis_idx) {
		case MAN_AXIS_TRANS_X:
			return man->translate_x;
		case MAN_AXIS_TRANS_Y:
			return man->translate_y;
		case MAN_AXIS_TRANS_Z:
			return man->translate_z;
		case MAN_AXIS_TRANS_XY:
			return man->translate_xy;
		case MAN_AXIS_TRANS_YZ:
			return man->translate_yz;
		case MAN_AXIS_TRANS_ZX:
			return man->translate_zx;
		case MAN_AXIS_TRANS_C:
			return man->translate_c;
		case MAN_AXIS_ROT_X:
			return man->rotate_x;
		case MAN_AXIS_ROT_Y:
			return man->rotate_y;
		case MAN_AXIS_ROT_Z:
			return man->rotate_z;
		case MAN_AXIS_ROT_C:
			return man->rotate_c;
		case MAN_AXIS_SCALE_X:
			return man->scale_x;
		case MAN_AXIS_SCALE_Y:
			return man->scale_y;
		case MAN_AXIS_SCALE_Z:
			return man->scale_z;
		case MAN_AXIS_SCALE_XY:
			return man->scale_xy;
		case MAN_AXIS_SCALE_YZ:
			return man->scale_yz;
		case MAN_AXIS_SCALE_ZX:
			return man->scale_zx;
		case MAN_AXIS_SCALE_C:
			return man->scale_c;
	}

	return NULL;
}

static short manipulator_get_axis_type(const ManipulatorGroup *man, const wmWidget *axis)
{
	if (ELEM(axis, man->translate_x, man->translate_y, man->translate_z, man->translate_c,
	         man->translate_xy, man->translate_yz, man->translate_zx))
	{
		return MAN_AXES_TRANSLATE;
	}
	else if (ELEM(axis, man->rotate_x, man->rotate_y, man->rotate_z, man->rotate_c)) {
		return MAN_AXES_ROTATE;
	}
	else {
		return MAN_AXES_SCALE;
	}
}

/* get index within axis type, so that x == 0, y == 1 and z == 2, no matter which axis type */
static int manipulator_index_normalize(const int axis_idx)
{
	if (axis_idx > MAN_AXIS_TRANS_ZX) {
		return axis_idx - 15;
	}
	else if (axis_idx > MAN_AXIS_SCALE_C) {
		return axis_idx - 12;
	}
	else if (axis_idx > MAN_AXIS_ROT_C) {
		return axis_idx - 8;
	}
	else if (axis_idx > MAN_AXIS_TRANS_C) {
		return axis_idx - 4;
	}

	return axis_idx;
}

static bool manipulator_is_axis_visible(const View3D *v3d, const RegionView3D *rv3d, const int axis_idx)
{
	switch (axis_idx) {
		case MAN_AXIS_TRANS_X:
			return (rv3d->twdrawflag & MAN_TRANS_X);
		case MAN_AXIS_TRANS_Y:
			return (rv3d->twdrawflag & MAN_TRANS_Y);
		case MAN_AXIS_TRANS_Z:
			return (rv3d->twdrawflag & MAN_TRANS_Z);
		case MAN_AXIS_TRANS_C:
			return (rv3d->twdrawflag & MAN_TRANS_C);
		case MAN_AXIS_ROT_X:
			return (rv3d->twdrawflag & MAN_ROT_X);
		case MAN_AXIS_ROT_Y:
			return (rv3d->twdrawflag & MAN_ROT_Y);
		case MAN_AXIS_ROT_Z:
			return (rv3d->twdrawflag & MAN_ROT_Z);
		case MAN_AXIS_ROT_C:
			return (rv3d->twdrawflag & MAN_ROT_C);
		case MAN_AXIS_SCALE_X:
			return (rv3d->twdrawflag & MAN_SCALE_X);
		case MAN_AXIS_SCALE_Y:
			return (rv3d->twdrawflag & MAN_SCALE_Y);
		case MAN_AXIS_SCALE_Z:
			return (rv3d->twdrawflag & MAN_SCALE_Z);
		case MAN_AXIS_SCALE_C:
			return (rv3d->twdrawflag & MAN_SCALE_C && (v3d->twtype & V3D_MANIP_TRANSLATE) == 0);
		case MAN_AXIS_TRANS_XY:
			return (rv3d->twdrawflag & MAN_TRANS_X &&
			        rv3d->twdrawflag & MAN_TRANS_Y &&
			        (v3d->twtype & V3D_MANIP_ROTATE) == 0);
		case MAN_AXIS_TRANS_YZ:
			return (rv3d->twdrawflag & MAN_TRANS_Y &&
			        rv3d->twdrawflag & MAN_TRANS_Z &&
			        (v3d->twtype & V3D_MANIP_ROTATE) == 0);
		case MAN_AXIS_TRANS_ZX:
			return (rv3d->twdrawflag & MAN_TRANS_Z &&
			        rv3d->twdrawflag & MAN_TRANS_X &&
			        (v3d->twtype & V3D_MANIP_ROTATE) == 0);
		case MAN_AXIS_SCALE_XY:
			return (rv3d->twdrawflag & MAN_SCALE_X &&
			        rv3d->twdrawflag & MAN_SCALE_Y &&
			        (v3d->twtype & V3D_MANIP_TRANSLATE) == 0 &&
			        (v3d->twtype & V3D_MANIP_ROTATE) == 0);
		case MAN_AXIS_SCALE_YZ:
			return (rv3d->twdrawflag & MAN_SCALE_Y &&
			        rv3d->twdrawflag & MAN_SCALE_Z &&
			        (v3d->twtype & V3D_MANIP_TRANSLATE) == 0 &&
			        (v3d->twtype & V3D_MANIP_ROTATE) == 0);
		case MAN_AXIS_SCALE_ZX:
			return (rv3d->twdrawflag & MAN_SCALE_Z &&
			        rv3d->twdrawflag & MAN_SCALE_X &&
			        (v3d->twtype & V3D_MANIP_TRANSLATE) == 0 &&
			        (v3d->twtype & V3D_MANIP_ROTATE) == 0);
	}
	return false;
}

static void manipulator_get_axis_color(const RegionView3D *rv3d, const int axis_idx, float r_col[4], float r_col_hi[4])
{
	const float idot = rv3d->tw_idot[manipulator_index_normalize(axis_idx)];
	/* alpha values for normal/highlighted states */
	const float alpha = 0.6f;
	const float alpha_hi = 1.0f;
	/* get alpha fac based on axis angle, to fade axis out when hiding it because it points towards view */
	float alpha_fac_view = (idot > TW_AXIS_DOT_MAX) ?
	                        1.0f : (idot < TW_AXIS_DOT_MIN) ?
	                        0.0f : ((idot - TW_AXIS_DOT_MIN) / (TW_AXIS_DOT_MAX - TW_AXIS_DOT_MIN));

	switch (axis_idx) {
		case MAN_AXIS_TRANS_X:
		case MAN_AXIS_ROT_X:
		case MAN_AXIS_SCALE_X:
		case MAN_AXIS_TRANS_XY:
		case MAN_AXIS_SCALE_XY:
			UI_GetThemeColor4fv(TH_AXIS_X, r_col);
			break;
		case MAN_AXIS_TRANS_Y:
		case MAN_AXIS_ROT_Y:
		case MAN_AXIS_SCALE_Y:
		case MAN_AXIS_TRANS_YZ:
		case MAN_AXIS_SCALE_YZ:
			UI_GetThemeColor4fv(TH_AXIS_Y, r_col);
			break;
		case MAN_AXIS_TRANS_Z:
		case MAN_AXIS_ROT_Z:
		case MAN_AXIS_SCALE_Z:
		case MAN_AXIS_TRANS_ZX:
		case MAN_AXIS_SCALE_ZX:
			UI_GetThemeColor4fv(TH_AXIS_Z, r_col);
			break;
		case MAN_AXIS_TRANS_C:
		case MAN_AXIS_ROT_C:
		case MAN_AXIS_SCALE_C:
			copy_v4_fl(r_col, 1.0f);
			alpha_fac_view = 1.0f;
			break;
	}

	copy_v4_v4(r_col_hi, r_col);

	r_col[3] = alpha * alpha_fac_view;
	r_col_hi[3] = alpha_hi * alpha_fac_view;
}

static void manipulator_get_axis_constraint(const int axis_idx, int r_axis[3])
{
	zero_v3_int(r_axis);

	switch (axis_idx) {
		case MAN_AXIS_TRANS_X:
		case MAN_AXIS_ROT_X:
		case MAN_AXIS_SCALE_X:
			r_axis[0] = 1;
			break;
		case MAN_AXIS_TRANS_Y:
		case MAN_AXIS_ROT_Y:
		case MAN_AXIS_SCALE_Y:
			r_axis[1] = 1;
			break;
		case MAN_AXIS_TRANS_Z:
		case MAN_AXIS_ROT_Z:
		case MAN_AXIS_SCALE_Z:
			r_axis[2] = 1;
			break;
		case MAN_AXIS_TRANS_C:
		case MAN_AXIS_ROT_C:
		case MAN_AXIS_SCALE_C:
			break;
		case MAN_AXIS_TRANS_XY:
		case MAN_AXIS_SCALE_XY:
			r_axis[0] = r_axis[1] = 1;
			break;
		case MAN_AXIS_TRANS_YZ:
		case MAN_AXIS_SCALE_YZ:
			r_axis[1] = r_axis[2] = 1;
			break;
		case MAN_AXIS_TRANS_ZX:
		case MAN_AXIS_SCALE_ZX:
			r_axis[2] = r_axis[0] = 1;
			break;
	}
}


/* **************** Preparation Stuff **************** */

/* transform widget center calc helper for below */
static void calc_tw_center(Scene *scene, const float co[3])
{
	float *twcent = scene->twcent;
	float *min = scene->twmin;
	float *max = scene->twmax;

	minmax_v3v3_v3(min, max, co);
	add_v3_v3(twcent, co);
}

static void protectflag_to_drawflags(short protectflag, short *drawflags)
{
	if (protectflag & OB_LOCK_LOCX)
		*drawflags &= ~MAN_TRANS_X;
	if (protectflag & OB_LOCK_LOCY)
		*drawflags &= ~MAN_TRANS_Y;
	if (protectflag & OB_LOCK_LOCZ)
		*drawflags &= ~MAN_TRANS_Z;

	if (protectflag & OB_LOCK_ROTX)
		*drawflags &= ~MAN_ROT_X;
	if (protectflag & OB_LOCK_ROTY)
		*drawflags &= ~MAN_ROT_Y;
	if (protectflag & OB_LOCK_ROTZ)
		*drawflags &= ~MAN_ROT_Z;

	if (protectflag & OB_LOCK_SCALEX)
		*drawflags &= ~MAN_SCALE_X;
	if (protectflag & OB_LOCK_SCALEY)
		*drawflags &= ~MAN_SCALE_Y;
	if (protectflag & OB_LOCK_SCALEZ)
		*drawflags &= ~MAN_SCALE_Z;
}

/* for pose mode */
static void stats_pose(Scene *scene, Object *ob, RegionView3D *rv3d, bPoseChannel *pchan)
{
	Bone *bone = pchan->bone;

	if (bone) {
		/* update pose matrix after transform */
		BKE_pose_where_is(scene, ob);

		calc_tw_center(scene, pchan->pose_head);
		protectflag_to_drawflags(pchan->protectflag, &rv3d->twdrawflag);
	}
}

/* for editmode*/
static void stats_editbone(RegionView3D *rv3d, const EditBone *ebo)
{
	if (ebo->flag & BONE_EDITMODE_LOCKED)
		protectflag_to_drawflags(OB_LOCK_LOC | OB_LOCK_ROT | OB_LOCK_SCALE, &rv3d->twdrawflag);
}

/* could move into BLI_math however this is only useful for display/editing purposes */
static void axis_angle_to_gimbal_axis(float gmat[3][3], const float axis[3], const float angle)
{
	/* X/Y are arbitrary axies, most importantly Z is the axis of rotation */

	float cross_vec[3];
	float quat[4];

	/* this is an un-scientific method to get a vector to cross with
	 * XYZ intentionally YZX */
	cross_vec[0] = axis[1];
	cross_vec[1] = axis[2];
	cross_vec[2] = axis[0];

	/* X-axis */
	cross_v3_v3v3(gmat[0], cross_vec, axis);
	normalize_v3(gmat[0]);
	axis_angle_to_quat(quat, axis, angle);
	mul_qt_v3(quat, gmat[0]);

	/* Y-axis */
	axis_angle_to_quat(quat, axis, M_PI / 2.0);
	copy_v3_v3(gmat[1], gmat[0]);
	mul_qt_v3(quat, gmat[1]);

	/* Z-axis */
	copy_v3_v3(gmat[2], axis);

	normalize_m3(gmat);
}


static int test_rotmode_euler(short rotmode)
{
	return (ELEM(rotmode, ROT_MODE_AXISANGLE, ROT_MODE_QUAT)) ? 0 : 1;
}

bool gimbal_axis(Object *ob, float gmat[3][3])
{
	if (ob->mode & OB_MODE_POSE) {
		bPoseChannel *pchan = BKE_pose_channel_active(ob);

		if (pchan) {
			float mat[3][3], tmat[3][3], obmat[3][3];
			if (test_rotmode_euler(pchan->rotmode)) {
				eulO_to_gimbal_axis(mat, pchan->eul, pchan->rotmode);
			}
			else if (pchan->rotmode == ROT_MODE_AXISANGLE) {
				axis_angle_to_gimbal_axis(mat, pchan->rotAxis, pchan->rotAngle);
			}
			else { /* quat */
				return 0;
			}


			/* apply bone transformation */
			mul_m3_m3m3(tmat, pchan->bone->bone_mat, mat);

			if (pchan->parent) {
				float parent_mat[3][3];

				copy_m3_m4(parent_mat, pchan->parent->pose_mat);
				mul_m3_m3m3(mat, parent_mat, tmat);

				/* needed if object transformation isn't identity */
				copy_m3_m4(obmat, ob->obmat);
				mul_m3_m3m3(gmat, obmat, mat);
			}
			else {
				/* needed if object transformation isn't identity */
				copy_m3_m4(obmat, ob->obmat);
				mul_m3_m3m3(gmat, obmat, tmat);
			}

			normalize_m3(gmat);
			return 1;
		}
	}
	else {
		if (test_rotmode_euler(ob->rotmode)) {
			eulO_to_gimbal_axis(gmat, ob->rot, ob->rotmode);
		}
		else if (ob->rotmode == ROT_MODE_AXISANGLE) {
			axis_angle_to_gimbal_axis(gmat, ob->rotAxis, ob->rotAngle);
		}
		else { /* quat */
			return 0;
		}

		if (ob->parent) {
			float parent_mat[3][3];
			copy_m3_m4(parent_mat, ob->parent->obmat);
			normalize_m3(parent_mat);
			mul_m3_m3m3(gmat, parent_mat, gmat);
		}
		return 1;
	}

	return 0;
}


/* centroid, boundbox, of selection */
/* returns total items selected */
static int calc_manipulator_stats(const bContext *C)
{
	const ScrArea *sa = CTX_wm_area(C);
	const ARegion *ar = CTX_wm_region(C);
	const ToolSettings *ts = CTX_data_tool_settings(C);
	const View3D *v3d = sa->spacedata.first;
	RegionView3D *rv3d = ar->regiondata;
	Scene *scene = CTX_data_scene(C);
	Object *obedit = CTX_data_edit_object(C);
	Object *ob = OBACT;
	Base *base;
	int a, totsel = 0;

	/* transform widget matrix */
	unit_m4(rv3d->twmat);

	rv3d->twdrawflag = 0xFFFF;

	/* transform widget centroid/center */
	INIT_MINMAX(scene->twmin, scene->twmax);
	zero_v3(scene->twcent);

	if (obedit) {
		ob = obedit;
		if ((ob->lay & v3d->lay) == 0)
			return 0;

		if (obedit->type == OB_MESH) {
			BMEditMesh *em = BKE_editmesh_from_object(obedit);
			BMEditSelection ese;
			float vec[3] = {0, 0, 0};

			/* USE LAST SELECTE WITH ACTIVE */
			if ((v3d->around == V3D_ACTIVE) && BM_select_history_active_get(em->bm, &ese)) {
				BM_editselection_center(&ese, vec);
				calc_tw_center(scene, vec);
				totsel = 1;
			}
			else {
				BMesh *bm = em->bm;
				BMVert *eve;

				BMIter iter;

				/* do vertices/edges/faces for center depending on selection
				 * mode. note we can't use just vertex selection flag because
				 * it is not flush down on changes */
				if (ts->selectmode & SCE_SELECT_VERTEX) {
					BM_ITER_MESH (eve, &iter, bm, BM_VERTS_OF_MESH) {
						if (!BM_elem_flag_test(eve, BM_ELEM_HIDDEN)) {
							if (BM_elem_flag_test(eve, BM_ELEM_SELECT)) {
								totsel++;
								calc_tw_center(scene, eve->co);
							}
						}
					}
				}
				else if (ts->selectmode & SCE_SELECT_EDGE) {
					BMIter itersub;
					BMEdge *eed;
					BM_ITER_MESH (eve, &iter, bm, BM_VERTS_OF_MESH) {
						if (!BM_elem_flag_test(eve, BM_ELEM_HIDDEN)) {
							/* check the vertex has a selected edge, only add it once */
							BM_ITER_ELEM (eed, &itersub, eve, BM_EDGES_OF_VERT) {
								if (BM_elem_flag_test(eed, BM_ELEM_SELECT)) {
									totsel++;
									calc_tw_center(scene, eve->co);
									break;
								}
							}
						}
					}
				}
				else {
					BMIter itersub;
					BMFace *efa;
					BM_ITER_MESH (eve, &iter, bm, BM_VERTS_OF_MESH) {
						if (!BM_elem_flag_test(eve, BM_ELEM_HIDDEN)) {
							/* check the vertex has a selected face, only add it once */
							BM_ITER_ELEM (efa, &itersub, eve, BM_FACES_OF_VERT) {
								if (BM_elem_flag_test(efa, BM_ELEM_SELECT)) {
									totsel++;
									calc_tw_center(scene, eve->co);
									break;
								}
							}
						}
					}
				}
			}
		} /* end editmesh */
		else if (obedit->type == OB_ARMATURE) {
			const bArmature *arm = obedit->data;
			EditBone *ebo;

			if ((v3d->around == V3D_ACTIVE) && (ebo = arm->act_edbone)) {
				/* doesn't check selection or visibility intentionally */
				if (ebo->flag & BONE_TIPSEL) {
					calc_tw_center(scene, ebo->tail);
					totsel++;
				}
				if ((ebo->flag & BONE_ROOTSEL) ||
				    ((ebo->flag & BONE_TIPSEL) == false))  /* ensure we get at least one point */
				{
					calc_tw_center(scene, ebo->head);
					totsel++;
				}
				stats_editbone(rv3d, ebo);
			}
			else {
				for (ebo = arm->edbo->first; ebo; ebo = ebo->next) {
					if (EBONE_VISIBLE(arm, ebo)) {
						if (ebo->flag & BONE_TIPSEL) {
							calc_tw_center(scene, ebo->tail);
							totsel++;
						}
						if (ebo->flag & BONE_ROOTSEL) {
							calc_tw_center(scene, ebo->head);
							totsel++;
						}
						if (ebo->flag & BONE_SELECTED) {
							stats_editbone(rv3d, ebo);
						}
					}
				}
			}
		}
		else if (ELEM(obedit->type, OB_CURVE, OB_SURF)) {
			Curve *cu = obedit->data;
			float center[3];

			if (v3d->around == V3D_ACTIVE && ED_curve_active_center(cu, center)) {
				calc_tw_center(scene, center);
				totsel++;
			}
			else {
				Nurb *nu;
				BezTriple *bezt;
				BPoint *bp;
				const ListBase *nurbs = BKE_curve_editNurbs_get(cu);

				nu = nurbs->first;
				while (nu) {
					if (nu->type == CU_BEZIER) {
						bezt = nu->bezt;
						a = nu->pntsu;
						while (a--) {
							/* exceptions
							 * if handles are hidden then only check the center points.
							 * If the center knot is selected then only use this as the center point.
							 */
							if (cu->drawflag & CU_HIDE_HANDLES) {
								if (bezt->f2 & SELECT) {
									calc_tw_center(scene, bezt->vec[1]);
									totsel++;
								}
							}
							else if (bezt->f2 & SELECT) {
								calc_tw_center(scene, bezt->vec[1]);
								totsel++;
							}
							else {
								if (bezt->f1 & SELECT) {
									calc_tw_center(scene, bezt->vec[(v3d->around == V3D_LOCAL) ? 1 : 0]);
									totsel++;
								}
								if (bezt->f3 & SELECT) {
									calc_tw_center(scene, bezt->vec[(v3d->around == V3D_LOCAL) ? 1 : 2]);
									totsel++;
								}
							}
							bezt++;
						}
					}
					else {
						bp = nu->bp;
						a = nu->pntsu * nu->pntsv;
						while (a--) {
							if (bp->f1 & SELECT) {
								calc_tw_center(scene, bp->vec);
								totsel++;
							}
							bp++;
						}
					}
					nu = nu->next;
				}
			}
		}
		else if (obedit->type == OB_MBALL) {
			MetaBall *mb = (MetaBall *)obedit->data;
			MetaElem *ml;

			if ((v3d->around == V3D_ACTIVE) && (ml = mb->lastelem)) {
				calc_tw_center(scene, &ml->x);
				totsel++;
			}
			else {
				for (ml = mb->editelems->first; ml; ml = ml->next) {
					if (ml->flag & SELECT) {
						calc_tw_center(scene, &ml->x);
						totsel++;
					}
				}
			}
		}
		else if (obedit->type == OB_LATTICE) {
			Lattice *lt = ((Lattice *)obedit->data)->editlatt->latt;
			BPoint *bp;

			if ((v3d->around == V3D_ACTIVE) && (bp = BKE_lattice_active_point_get(lt))) {
				calc_tw_center(scene, bp->vec);
				totsel++;
			}
			else {
				bp = lt->def;
				a = lt->pntsu * lt->pntsv * lt->pntsw;
				while (a--) {
					if (bp->f1 & SELECT) {
						calc_tw_center(scene, bp->vec);
						totsel++;
					}
					bp++;
				}
			}
		}

		/* selection center */
		if (totsel) {
			mul_v3_fl(scene->twcent, 1.0f / (float)totsel);   // centroid!
			mul_m4_v3(obedit->obmat, scene->twcent);
			mul_m4_v3(obedit->obmat, scene->twmin);
			mul_m4_v3(obedit->obmat, scene->twmax);
		}
	}
	else if (ob && (ob->mode & OB_MODE_POSE)) {
		bPoseChannel *pchan;
		int mode = TFM_ROTATION; /* mislead counting bones... bah. We don't know the manipulator mode, could be mixed */
		bool ok = false;

		if ((ob->lay & v3d->lay) == 0)
			return 0;

		if ((v3d->around == V3D_ACTIVE) && (pchan = BKE_pose_channel_active(ob))) {
			/* doesn't check selection or visibility intentionally */
			Bone *bone = pchan->bone;
			if (bone) {
				stats_pose(scene, ob, rv3d, pchan);
				totsel = 1;
				ok = true;
			}
		}
		else {
			totsel = count_set_pose_transflags(&mode, 0, ob);

			if (totsel) {
				/* use channels to get stats */
				for (pchan = ob->pose->chanbase.first; pchan; pchan = pchan->next) {
					Bone *bone = pchan->bone;
					if (bone && (bone->flag & BONE_TRANSFORM)) {
						stats_pose(scene, ob, rv3d, pchan);
					}
				}
				ok = true;
			}
		}

		if (ok) {
			mul_v3_fl(scene->twcent, 1.0f / (float)totsel);   // centroid!
			mul_m4_v3(ob->obmat, scene->twcent);
			mul_m4_v3(ob->obmat, scene->twmin);
			mul_m4_v3(ob->obmat, scene->twmax);
		}
	}
	else if (ob && (ob->mode & OB_MODE_ALL_PAINT)) {
		/* pass */
	}
	else if (ob && ob->mode & OB_MODE_PARTICLE_EDIT) {
		const PTCacheEdit *edit = PE_get_current(scene, ob);
		PTCacheEditPoint *point;
		PTCacheEditKey *ek;
		int k;

		if (edit) {
			point = edit->points;
			for (a = 0; a < edit->totpoint; a++, point++) {
				if (point->flag & PEP_HIDE) continue;

				for (k = 0, ek = point->keys; k < point->totkey; k++, ek++) {
					if (ek->flag & PEK_SELECT) {
						calc_tw_center(scene, ek->flag & PEK_USE_WCO ? ek->world_co : ek->co);
						totsel++;
					}
				}
			}

			/* selection center */
			if (totsel)
				mul_v3_fl(scene->twcent, 1.0f / (float)totsel);  // centroid!
		}
	}
	else {
		/* we need the one selected object, if its not active */
		ob = OBACT;
		if (ob && !(ob->flag & SELECT))
			ob = NULL;

		for (base = scene->base.first; base; base = base->next) {
			if (TESTBASELIB(v3d, base)) {
				if (ob == NULL)
					ob = base->object;

				calc_tw_center(scene, base->object->loc);
				protectflag_to_drawflags(base->object->protectflag, &rv3d->twdrawflag);
				totsel++;
			}
		}

		/* selection center */
		if (totsel) {
			mul_v3_fl(scene->twcent, 1.0f / (float)totsel);   // centroid!
		}
	}

	/* global, local or normal orientation? */
	if (ob && totsel) {
		float mat[3][3];

		switch (v3d->twmode) {
			case V3D_MANIP_GLOBAL:
				break; /* nothing to do */
			case V3D_MANIP_GIMBAL:
				if (gimbal_axis(ob, mat)) {
					copy_m4_m3(rv3d->twmat, mat);
					break;
				}
				/* if not gimbal, fall through to normal */
				/* fall-through */
			case V3D_MANIP_NORMAL:
				if (obedit || ob->mode & OB_MODE_POSE) {
<<<<<<< HEAD
					ED_getTransformOrientationMatrix(C, mat, (v3d->around == V3D_ACTIVE));
=======
					float mat[3][3];
					ED_getTransformOrientationMatrix(C, mat, v3d->around);
>>>>>>> 93554467
					copy_m4_m3(rv3d->twmat, mat);
					break;
				}
				/* no break we define 'normal' as 'local' in Object mode */
				/* fall-through */
			case V3D_MANIP_LOCAL:
				if (ob->mode & OB_MODE_POSE) {
					/* each bone moves on its own local axis, but  to avoid confusion,
					 * use the active pones axis for display [#33575], this works as expected on a single bone
					 * and users who select many bones will understand whats going on and what local means
					 * when they start transforming */
<<<<<<< HEAD
					ED_getTransformOrientationMatrix(C, mat, (v3d->around == V3D_ACTIVE));
=======
					float mat[3][3];
					ED_getTransformOrientationMatrix(C, mat, v3d->around);
>>>>>>> 93554467
					copy_m4_m3(rv3d->twmat, mat);
					break;
				}
				copy_m4_m4(rv3d->twmat, ob->obmat);
				normalize_m4(rv3d->twmat);
				break;
			case V3D_MANIP_VIEW:
				copy_m3_m4(mat, rv3d->viewinv);
				normalize_m3(mat);
				copy_m4_m3(rv3d->twmat, mat);
				break;
			default: /* V3D_MANIP_CUSTOM */
<<<<<<< HEAD
				if (applyTransformOrientation(C, mat, NULL)) {
=======
			{
				float mat[3][3];
				if (applyTransformOrientation(C, mat, NULL, v3d->twmode - V3D_MANIP_CUSTOM)) {
>>>>>>> 93554467
					copy_m4_m3(rv3d->twmat, mat);
				}
				break;
		}
	}

	return totsel;
}

/* don't draw axis perpendicular to the view */
static void manipulator_drawflags_refresh(RegionView3D *rv3d)
{
	float view_vec[3], axis_vec[3];
	float idot;
	int i;

	const int twdrawflag_axis[3] = {
	    (MAN_TRANS_X | MAN_SCALE_X),
	    (MAN_TRANS_Y | MAN_SCALE_Y),
	    (MAN_TRANS_Z | MAN_SCALE_Z)};


	ED_view3d_global_to_vector(rv3d, rv3d->twmat[3], view_vec);

	for (i = 0; i < 3; i++) {
		normalize_v3_v3(axis_vec, rv3d->twmat[i]);
		rv3d->tw_idot[i] = idot = 1.0f - fabsf(dot_v3v3(view_vec, axis_vec));
		if (idot < TW_AXIS_DOT_MIN) {
			rv3d->twdrawflag &= ~twdrawflag_axis[i];
		}
	}
}

static void manipulator_prepare_mat(Scene *scene, View3D *v3d, RegionView3D *rv3d)
{
	switch (v3d->around) {
		case V3D_CENTER:
		case V3D_ACTIVE:
		{
			Object *ob = OBACT;
			if ((v3d->around == V3D_ACTIVE) && !scene->obedit && !(ob->mode & OB_MODE_POSE)) {
				copy_v3_v3(rv3d->twmat[3], ob->obmat[3]);
			}
			else {
				mid_v3_v3v3(rv3d->twmat[3], scene->twmin, scene->twmax);
			}
			break;
		}
		case V3D_LOCAL:
		case V3D_CENTROID:
			copy_v3_v3(rv3d->twmat[3], scene->twcent);
			break;
		case V3D_CURSOR:
			copy_v3_v3(rv3d->twmat[3], ED_view3d_cursor3d_get(scene, v3d));
			break;
	}

	mul_mat3_m4_fl(rv3d->twmat, ED_view3d_pixel_size(rv3d, rv3d->twmat[3]) * U.tw_size);
}

/**
 * Sets up \a r_vec for custom arrow widget line drawing. Needed to
 * adjust line drawing for combined manipulator axis types.
 */
static void manipulator_line_vec(const View3D *v3d, float r_vec[2][3], const short axis_type)
{
	const float ofs = 0.2f;
	float start[3] = {0.0f, 0.0f, 0.2f};
	float end[3] = {0.0f, 0.0f, 1.0f};

	switch (axis_type) {
		case MAN_AXES_TRANSLATE:
			if (v3d->twtype & V3D_MANIP_SCALE) {
				start[2] = end[2] - ofs + 0.075f;
			}
			if (v3d->twtype & V3D_MANIP_ROTATE) {
				end[2] += ofs;
			}
			break;
		case MAN_AXES_SCALE:
			if (v3d->twtype & (V3D_MANIP_TRANSLATE | V3D_MANIP_ROTATE)) {
				end[2] -= ofs + 0.025f;
			}
			break;
	}
	copy_v3_v3(r_vec[0], start);
	copy_v3_v3(r_vec[1], end);
}


/* **************** Actual Widget Stuff **************** */

static ManipulatorGroup *manipulatorgroup_init(
        struct wmWidgetGroup *wgroup, const bool init_trans, const bool init_rot, const bool init_scale)
{
	ManipulatorGroup *man;

	if (!(init_trans || init_rot || init_scale))
		return NULL;

	man = MEM_callocN(sizeof(ManipulatorGroup), "manipulator_data");

	/* add/init widgets - order matters! */
	if (init_scale) {
		man->scale_c = WIDGET_dial_new(wgroup, "scale_c", WIDGET_DIAL_STYLE_RING);
		man->scale_x = WIDGET_arrow_new(wgroup, "scale_x", WIDGET_ARROW_STYLE_BOX);
		man->scale_y = WIDGET_arrow_new(wgroup, "scale_y", WIDGET_ARROW_STYLE_BOX);
		man->scale_z = WIDGET_arrow_new(wgroup, "scale_z", WIDGET_ARROW_STYLE_BOX);
		man->scale_xy = WIDGET_plane_new(wgroup, "scale_xy", 0);
		man->scale_yz = WIDGET_plane_new(wgroup, "scale_yz", 0);
		man->scale_zx = WIDGET_plane_new(wgroup, "scale_zx", 0);
	}
	if (init_rot) {
		man->rotate_x = WIDGET_dial_new(wgroup, "rotate_x", WIDGET_DIAL_STYLE_RING_CLIPPED);
		man->rotate_y = WIDGET_dial_new(wgroup, "rotate_y", WIDGET_DIAL_STYLE_RING_CLIPPED);
		man->rotate_z = WIDGET_dial_new(wgroup, "rotate_z", WIDGET_DIAL_STYLE_RING_CLIPPED);
		/* init screen aligned widget last here, looks better, behaves better */
		man->rotate_c = WIDGET_dial_new(wgroup, "rotate_c", WIDGET_DIAL_STYLE_RING);
	}
	if (init_trans) {
		man->translate_c = WIDGET_dial_new(wgroup, "translate_c", WIDGET_DIAL_STYLE_RING);
		man->translate_x = WIDGET_arrow_new(wgroup, "translate_x", WIDGET_ARROW_STYLE_NORMAL);
		man->translate_y = WIDGET_arrow_new(wgroup, "translate_y", WIDGET_ARROW_STYLE_NORMAL);
		man->translate_z = WIDGET_arrow_new(wgroup, "translate_z", WIDGET_ARROW_STYLE_NORMAL);
		man->translate_xy = WIDGET_plane_new(wgroup, "translate_xy", 0);
		man->translate_yz = WIDGET_plane_new(wgroup, "translate_yz", 0);
		man->translate_zx = WIDGET_plane_new(wgroup, "translate_zx", 0);
	}

	return man;
}

/**
 * Custom handler for manipulator widgets
 */
static int manipulator_handler(bContext *C, const wmEvent *UNUSED(event), wmWidget *widget)
{
	const ScrArea *sa = CTX_wm_area(C);
	ARegion *ar = CTX_wm_region(C);
	View3D *v3d = sa->spacedata.first;
	RegionView3D *rv3d = ar->regiondata;

	if (calc_manipulator_stats(C)) {
		manipulator_prepare_mat(CTX_data_scene(C), v3d, rv3d);
		WM_widget_set_origin(widget, rv3d->twmat[3]);
	}

	ED_region_tag_redraw(ar);

	return OPERATOR_PASS_THROUGH;
}

void WIDGETGROUP_manipulator_create(const struct bContext *C, struct wmWidgetGroup *wgroup)
{
	const ScrArea *sa = CTX_wm_area(C);
	const ARegion *ar = CTX_wm_region(C);
	View3D *v3d = sa->spacedata.first;
	RegionView3D *rv3d = ar->regiondata;

	const bool any_visible   = (calc_manipulator_stats(C) != 0);
	const bool trans_visble  = (any_visible && (v3d->twtype & V3D_MANIP_TRANSLATE));
	const bool rot_visble    = (any_visible && (v3d->twtype & V3D_MANIP_ROTATE));
	const bool scale_visible = (any_visible && (v3d->twtype & V3D_MANIP_SCALE));
	const ManipulatorGroup *man = manipulatorgroup_init(wgroup, trans_visble, rot_visble, scale_visible);

	if (!man)
		return;


	manipulator_prepare_mat(CTX_data_scene(C), v3d, rv3d);
	manipulator_drawflags_refresh(rv3d);

	/* when looking through a selected camera, the manipulator can be at the
	 * exact same position as the view, skip so we don't break selection */
	if (fabsf(mat4_to_scale(rv3d->twmat)) < 1e-7f) {
		MAN_ITER_AXES_BEGIN
		{
			WM_widget_flag_set(axis, WM_WIDGET_HIDDEN, true);
		}
		MAN_ITER_AXES_END;

		return;
	}


	/* *** set properties for axes *** */

	MAN_ITER_AXES_BEGIN
	{
		const short axis_type = manipulator_get_axis_type(man, axis);
		const int aidx_norm = manipulator_index_normalize(axis_idx);
		int constraint_axis[3] = {1, 0, 0};

		PointerRNA *ptr;
		float col[4], col_hi[4];

		if (manipulator_is_axis_visible(v3d, rv3d, axis_idx) == false) {
			WM_widget_flag_set(axis, WM_WIDGET_HIDDEN, true);
			continue;
		}

		manipulator_get_axis_color(rv3d, axis_idx, col, col_hi);
		manipulator_get_axis_constraint(axis_idx, constraint_axis);

		WM_widget_set_origin(axis, rv3d->twmat[3]);
		WM_widget_set_colors(axis, col, col_hi);
		/* custom handler! */
		axis->handler = manipulator_handler;

		switch(axis_idx) {
			case MAN_AXIS_TRANS_X:
			case MAN_AXIS_TRANS_Y:
			case MAN_AXIS_TRANS_Z:
			case MAN_AXIS_SCALE_X:
			case MAN_AXIS_SCALE_Y:
			case MAN_AXIS_SCALE_Z:
			{
				float line_vec[2][3];

				manipulator_line_vec(v3d, line_vec, axis_type);

				WIDGET_arrow_set_direction(axis, rv3d->twmat[aidx_norm]);
				WIDGET_arrow_set_line_vec(axis, (const float (*)[3])line_vec, ARRAY_SIZE(line_vec));
				WM_widget_set_line_width(axis, MAN_AXIS_LINE_WIDTH);
				break;
			}
			case MAN_AXIS_ROT_X:
			case MAN_AXIS_ROT_Y:
			case MAN_AXIS_ROT_Z:
				WM_widget_set_line_width(axis, MAN_AXIS_LINE_WIDTH);
				WIDGET_dial_set_direction(axis, rv3d->twmat[aidx_norm]);
				break;
			case MAN_AXIS_TRANS_XY:
			case MAN_AXIS_TRANS_YZ:
			case MAN_AXIS_TRANS_ZX:
			case MAN_AXIS_SCALE_XY:
			case MAN_AXIS_SCALE_YZ:
			case MAN_AXIS_SCALE_ZX:
			{
				float ofs_ax = 11.0f;
				float ofs[3];

				ofs[0] = ofs_ax;
				ofs[1] = ofs_ax;
				ofs[2] = 0.0f;

				WM_widget_set_scale(axis, 0.07f);
				WM_widget_set_origin(axis, rv3d->twmat[3]);
				WM_widget_set_offset(axis, ofs);
				WIDGET_plane_set_direction(axis, rv3d->twmat[aidx_norm - 1 < 0 ? 2 : aidx_norm - 1]);
				WIDGET_plane_set_up_vector(axis, rv3d->twmat[aidx_norm + 1 > 2 ? 0 : aidx_norm + 1]);
				break;
			}
			case MAN_AXIS_TRANS_C:
			case MAN_AXIS_ROT_C:
			case MAN_AXIS_SCALE_C:
				if (axis_idx != MAN_AXIS_ROT_C) {
					WM_widget_set_scale(axis, 0.2f);
				}
				WIDGET_dial_set_direction(axis, rv3d->viewinv[2]);
				break;
		}

		switch (axis_type) {
			case MAN_AXES_TRANSLATE:
				ptr = WM_widget_operator(axis, "TRANSFORM_OT_translate");
				break;
			case MAN_AXES_ROTATE:
				ptr = WM_widget_operator(axis, "TRANSFORM_OT_rotate");
				break;
			case MAN_AXES_SCALE:
				ptr = WM_widget_operator(axis, "TRANSFORM_OT_resize");
				break;
		}
		RNA_boolean_set_array(ptr, "constraint_axis", constraint_axis);
		RNA_boolean_set(ptr, "release_confirm", 1);
	}
	MAN_ITER_AXES_END;
}

void WIDGETGROUP_object_manipulator_create(const struct bContext *C, struct wmWidgetGroup *wgroup)
{
	Object *ob = ED_object_active_context((bContext *)C);

	if (ob->wgroup == NULL) {
		ob->wgroup = wgroup;
	}

	WIDGETGROUP_manipulator_create(C, wgroup);
}

int WIDGETGROUP_manipulator_poll(const struct bContext *C, struct wmWidgetGroupType *UNUSED(wgrouptype))
{
	/* it's a given we only use this in 3D view */
	const ScrArea *sa = CTX_wm_area(C);
	const View3D *v3d = sa->spacedata.first;

	return ((v3d->twflag & V3D_USE_MANIPULATOR) != 0);
}<|MERGE_RESOLUTION|>--- conflicted
+++ resolved
@@ -885,12 +885,7 @@
 				/* fall-through */
 			case V3D_MANIP_NORMAL:
 				if (obedit || ob->mode & OB_MODE_POSE) {
-<<<<<<< HEAD
-					ED_getTransformOrientationMatrix(C, mat, (v3d->around == V3D_ACTIVE));
-=======
-					float mat[3][3];
 					ED_getTransformOrientationMatrix(C, mat, v3d->around);
->>>>>>> 93554467
 					copy_m4_m3(rv3d->twmat, mat);
 					break;
 				}
@@ -902,12 +897,7 @@
 					 * use the active pones axis for display [#33575], this works as expected on a single bone
 					 * and users who select many bones will understand whats going on and what local means
 					 * when they start transforming */
-<<<<<<< HEAD
-					ED_getTransformOrientationMatrix(C, mat, (v3d->around == V3D_ACTIVE));
-=======
-					float mat[3][3];
 					ED_getTransformOrientationMatrix(C, mat, v3d->around);
->>>>>>> 93554467
 					copy_m4_m3(rv3d->twmat, mat);
 					break;
 				}
@@ -920,13 +910,7 @@
 				copy_m4_m3(rv3d->twmat, mat);
 				break;
 			default: /* V3D_MANIP_CUSTOM */
-<<<<<<< HEAD
-				if (applyTransformOrientation(C, mat, NULL)) {
-=======
-			{
-				float mat[3][3];
 				if (applyTransformOrientation(C, mat, NULL, v3d->twmode - V3D_MANIP_CUSTOM)) {
->>>>>>> 93554467
 					copy_m4_m3(rv3d->twmat, mat);
 				}
 				break;
