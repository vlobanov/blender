/*
 * ***** BEGIN GPL LICENSE BLOCK *****
 *
 * This program is free software; you can redistribute it and/or
 * modify it under the terms of the GNU General Public License
 * as published by the Free Software Foundation; either version 2
 * of the License, or (at your option) any later version.
 *
 * This program is distributed in the hope that it will be useful,
 * but WITHOUT ANY WARRANTY; without even the implied warranty of
 * MERCHANTABILITY or FITNESS FOR A PARTICULAR PURPOSE.  See the
 * GNU General Public License for more details.
 *
 * You should have received a copy of the GNU General Public License
 * along with this program; if not, write to the Free Software Foundation,
 * Inc., 51 Franklin Street, Fifth Floor, Boston, MA 02110-1301, USA.
 *
 * The Original Code is Copyright (C) 2005 Blender Foundation
 * All rights reserved.
 *
 * The Original Code is: all of this file.
 *
 * Contributor(s): none yet.
 *
 * ***** END GPL LICENSE BLOCK *****
 */

/** \file blender/editors/transform/transform_manipulator.c
 *  \ingroup edtransform
 */


#include <stdlib.h>
#include <string.h>
#include <math.h>
#include <float.h>

#include "DNA_armature_types.h"
#include "DNA_curve_types.h"
#include "DNA_gpencil_types.h"
#include "DNA_lattice_types.h"
#include "DNA_manipulator_types.h"
#include "DNA_meta_types.h"
#include "DNA_screen_types.h"
#include "DNA_scene_types.h"
#include "DNA_view3d_types.h"

#include "BLI_listbase.h"
#include "BLI_math.h"
#include "BLI_utildefines.h"

#include "RNA_access.h"

#include "BKE_action.h"
#include "BKE_context.h"
#include "BKE_curve.h"
#include "BKE_global.h"
#include "BKE_particle.h"
#include "BKE_pointcache.h"
#include "BKE_editmesh.h"
#include "BKE_lattice.h"
#include "BKE_gpencil.h"
#include "BKE_workspace.h"

#include "BIF_gl.h"

#include "WM_api.h"
#include "WM_types.h"

#include "ED_armature.h"
#include "ED_curve.h"
#include "ED_object.h"
#include "ED_particle.h"
#include "ED_view3d.h"
#include "ED_gpencil.h"
#include "ED_screen.h"
#include "ED_manipulator_library.h"

#include "UI_resources.h"

/* local module include */
#include "transform.h"

#include "MEM_guardedalloc.h"

#include "GPU_select.h"
#include "GPU_immediate.h"
#include "GPU_matrix.h"

/* return codes for select, and drawing flags */

#define MAN_TRANS_X		(1 << 0)
#define MAN_TRANS_Y		(1 << 1)
#define MAN_TRANS_Z		(1 << 2)
#define MAN_TRANS_C		(MAN_TRANS_X | MAN_TRANS_Y | MAN_TRANS_Z)

#define MAN_ROT_X		(1 << 3)
#define MAN_ROT_Y		(1 << 4)
#define MAN_ROT_Z		(1 << 5)
#define MAN_ROT_C		(MAN_ROT_X | MAN_ROT_Y | MAN_ROT_Z)

#define MAN_SCALE_X		(1 << 8)
#define MAN_SCALE_Y		(1 << 9)
#define MAN_SCALE_Z		(1 << 10)
#define MAN_SCALE_C		(MAN_SCALE_X | MAN_SCALE_Y | MAN_SCALE_Z)

/* threshold for testing view aligned manipulator axis */
#define TW_AXIS_DOT_MIN 0.02f
#define TW_AXIS_DOT_MAX 0.1f

/* axes as index */
enum {
	MAN_AXIS_TRANS_X = 0,
	MAN_AXIS_TRANS_Y,
	MAN_AXIS_TRANS_Z,
	MAN_AXIS_TRANS_C,

	MAN_AXIS_ROT_X,
	MAN_AXIS_ROT_Y,
	MAN_AXIS_ROT_Z,
	MAN_AXIS_ROT_C,
	MAN_AXIS_ROT_T, /* trackball rotation */

	MAN_AXIS_SCALE_X,
	MAN_AXIS_SCALE_Y,
	MAN_AXIS_SCALE_Z,
	MAN_AXIS_SCALE_C,

	/* special */
	MAN_AXIS_TRANS_XY,
	MAN_AXIS_TRANS_YZ,
	MAN_AXIS_TRANS_ZX,

	MAN_AXIS_SCALE_XY,
	MAN_AXIS_SCALE_YZ,
	MAN_AXIS_SCALE_ZX,

	MAN_AXIS_LAST,
};

/* axis types */
enum {
	MAN_AXES_ALL = 0,
	MAN_AXES_TRANSLATE,
	MAN_AXES_ROTATE,
	MAN_AXES_SCALE,
};

typedef struct ManipulatorGroup {
	bool all_hidden;

	struct wmManipulator *translate_x,
	                *translate_y,
	                *translate_z,
	                *translate_xy,
	                *translate_yz,
	                *translate_zx,
	                *translate_c,

	                *rotate_x,
	                *rotate_y,
	                *rotate_z,
	                *rotate_c,
	                *rotate_t, /* trackball rotation */

	                *scale_x,
	                *scale_y,
	                *scale_z,
	                *scale_xy,
	                *scale_yz,
	                *scale_zx,
	                *scale_c;
} ManipulatorGroup;


/* **************** Utilities **************** */

/* loop over axes */
#define MAN_ITER_AXES_BEGIN(axis, axis_idx) \
	{ \
		wmManipulator *axis; \
		int axis_idx; \
		for (axis_idx = 0; axis_idx < MAN_AXIS_LAST; axis_idx++) { \
			axis = manipulator_get_axis_from_index(man, axis_idx);

#define MAN_ITER_AXES_END \
		} \
	} ((void)0)

static wmManipulator *manipulator_get_axis_from_index(const ManipulatorGroup *man, const short axis_idx)
{
	BLI_assert(IN_RANGE_INCL(axis_idx, (float)MAN_AXIS_TRANS_X, (float)MAN_AXIS_LAST));

	switch (axis_idx) {
		case MAN_AXIS_TRANS_X:
			return man->translate_x;
		case MAN_AXIS_TRANS_Y:
			return man->translate_y;
		case MAN_AXIS_TRANS_Z:
			return man->translate_z;
		case MAN_AXIS_TRANS_XY:
			return man->translate_xy;
		case MAN_AXIS_TRANS_YZ:
			return man->translate_yz;
		case MAN_AXIS_TRANS_ZX:
			return man->translate_zx;
		case MAN_AXIS_TRANS_C:
			return man->translate_c;
		case MAN_AXIS_ROT_X:
			return man->rotate_x;
		case MAN_AXIS_ROT_Y:
			return man->rotate_y;
		case MAN_AXIS_ROT_Z:
			return man->rotate_z;
		case MAN_AXIS_ROT_C:
			return man->rotate_c;
		case MAN_AXIS_ROT_T:
			return man->rotate_t;
		case MAN_AXIS_SCALE_X:
			return man->scale_x;
		case MAN_AXIS_SCALE_Y:
			return man->scale_y;
		case MAN_AXIS_SCALE_Z:
			return man->scale_z;
		case MAN_AXIS_SCALE_XY:
			return man->scale_xy;
		case MAN_AXIS_SCALE_YZ:
			return man->scale_yz;
		case MAN_AXIS_SCALE_ZX:
			return man->scale_zx;
		case MAN_AXIS_SCALE_C:
			return man->scale_c;
	}

	return NULL;
}

static short manipulator_get_axis_type(const ManipulatorGroup *man, const wmManipulator *axis)
{
	if (ELEM(axis, man->translate_x, man->translate_y, man->translate_z, man->translate_c,
	         man->translate_xy, man->translate_yz, man->translate_zx))
	{
		return MAN_AXES_TRANSLATE;
	}
	else if (ELEM(axis, man->rotate_x, man->rotate_y, man->rotate_z, man->rotate_c, man->rotate_t)) {
		return MAN_AXES_ROTATE;
	}
	else {
		return MAN_AXES_SCALE;
	}
}

/* get index within axis type, so that x == 0, y == 1 and z == 2, no matter which axis type */
static unsigned int manipulator_index_normalize(const int axis_idx)
{
	if (axis_idx > MAN_AXIS_TRANS_ZX) {
		return axis_idx - 16;
	}
	else if (axis_idx > MAN_AXIS_SCALE_C) {
		return axis_idx - 13;
	}
	else if (axis_idx > MAN_AXIS_ROT_T) {
		return axis_idx - 9;
	}
	else if (axis_idx > MAN_AXIS_TRANS_C) {
		return axis_idx - 4;
	}

	return axis_idx;
}

static bool manipulator_is_axis_visible(
        const View3D *v3d, const RegionView3D *rv3d,
        const float idot[3], const int axis_type, const int axis_idx)
{
	const unsigned int aidx_norm = manipulator_index_normalize(axis_idx);
	/* don't draw axis perpendicular to the view */
	if (aidx_norm < 3 && idot[aidx_norm] < TW_AXIS_DOT_MIN) {
		return false;
	}

	if ((axis_type == MAN_AXES_TRANSLATE && !(v3d->twtype & V3D_MANIP_TRANSLATE)) ||
	    (axis_type == MAN_AXES_ROTATE && !(v3d->twtype & V3D_MANIP_ROTATE)) ||
	    (axis_type == MAN_AXES_SCALE && !(v3d->twtype & V3D_MANIP_SCALE)))
	{
		return false;
	}

	switch (axis_idx) {
		case MAN_AXIS_TRANS_X:
			return (rv3d->twdrawflag & MAN_TRANS_X);
		case MAN_AXIS_TRANS_Y:
			return (rv3d->twdrawflag & MAN_TRANS_Y);
		case MAN_AXIS_TRANS_Z:
			return (rv3d->twdrawflag & MAN_TRANS_Z);
		case MAN_AXIS_TRANS_C:
			return (rv3d->twdrawflag & MAN_TRANS_C);
		case MAN_AXIS_ROT_X:
			return (rv3d->twdrawflag & MAN_ROT_X);
		case MAN_AXIS_ROT_Y:
			return (rv3d->twdrawflag & MAN_ROT_Y);
		case MAN_AXIS_ROT_Z:
			return (rv3d->twdrawflag & MAN_ROT_Z);
		case MAN_AXIS_ROT_C:
		case MAN_AXIS_ROT_T:
			return (rv3d->twdrawflag & MAN_ROT_C);
		case MAN_AXIS_SCALE_X:
			return (rv3d->twdrawflag & MAN_SCALE_X);
		case MAN_AXIS_SCALE_Y:
			return (rv3d->twdrawflag & MAN_SCALE_Y);
		case MAN_AXIS_SCALE_Z:
			return (rv3d->twdrawflag & MAN_SCALE_Z);
		case MAN_AXIS_SCALE_C:
			return (rv3d->twdrawflag & MAN_SCALE_C && (v3d->twtype & V3D_MANIP_TRANSLATE) == 0);
		case MAN_AXIS_TRANS_XY:
			return (rv3d->twdrawflag & MAN_TRANS_X &&
			        rv3d->twdrawflag & MAN_TRANS_Y &&
			        (v3d->twtype & V3D_MANIP_ROTATE) == 0);
		case MAN_AXIS_TRANS_YZ:
			return (rv3d->twdrawflag & MAN_TRANS_Y &&
			        rv3d->twdrawflag & MAN_TRANS_Z &&
			        (v3d->twtype & V3D_MANIP_ROTATE) == 0);
		case MAN_AXIS_TRANS_ZX:
			return (rv3d->twdrawflag & MAN_TRANS_Z &&
			        rv3d->twdrawflag & MAN_TRANS_X &&
			        (v3d->twtype & V3D_MANIP_ROTATE) == 0);
		case MAN_AXIS_SCALE_XY:
			return (rv3d->twdrawflag & MAN_SCALE_X &&
			        rv3d->twdrawflag & MAN_SCALE_Y &&
			        (v3d->twtype & V3D_MANIP_TRANSLATE) == 0 &&
			        (v3d->twtype & V3D_MANIP_ROTATE) == 0);
		case MAN_AXIS_SCALE_YZ:
			return (rv3d->twdrawflag & MAN_SCALE_Y &&
			        rv3d->twdrawflag & MAN_SCALE_Z &&
			        (v3d->twtype & V3D_MANIP_TRANSLATE) == 0 &&
			        (v3d->twtype & V3D_MANIP_ROTATE) == 0);
		case MAN_AXIS_SCALE_ZX:
			return (rv3d->twdrawflag & MAN_SCALE_Z &&
			        rv3d->twdrawflag & MAN_SCALE_X &&
			        (v3d->twtype & V3D_MANIP_TRANSLATE) == 0 &&
			        (v3d->twtype & V3D_MANIP_ROTATE) == 0);
	}
	return false;
}

static void manipulator_get_axis_color(
        const int axis_idx, const float idot[3],
        float r_col[4], float r_col_hi[4])
{
	/* alpha values for normal/highlighted states */
	const float alpha = 0.6f;
	const float alpha_hi = 1.0f;
	float alpha_fac;

	const int axis_idx_norm = manipulator_index_normalize(axis_idx);
	/* get alpha fac based on axis angle, to fade axis out when hiding it because it points towards view */
	if (axis_idx_norm < 3) {
		const float idot_axis = idot[axis_idx_norm];
		alpha_fac = (idot_axis > TW_AXIS_DOT_MAX) ?
		        1.0f : (idot_axis < TW_AXIS_DOT_MIN) ?
		        0.0f : ((idot_axis - TW_AXIS_DOT_MIN) / (TW_AXIS_DOT_MAX - TW_AXIS_DOT_MIN));
	}
	else {
		/* trackball rotation axis is a special case, we only draw a slight overlay */
		alpha_fac = (axis_idx == MAN_AXIS_ROT_T) ? 0.1f : 1.0f;
	}

	switch (axis_idx) {
		case MAN_AXIS_TRANS_X:
		case MAN_AXIS_ROT_X:
		case MAN_AXIS_SCALE_X:
		case MAN_AXIS_TRANS_YZ:
		case MAN_AXIS_SCALE_YZ:
			UI_GetThemeColor4fv(TH_AXIS_X, r_col);
			break;
		case MAN_AXIS_TRANS_Y:
		case MAN_AXIS_ROT_Y:
		case MAN_AXIS_SCALE_Y:
		case MAN_AXIS_TRANS_ZX:
		case MAN_AXIS_SCALE_ZX:
			UI_GetThemeColor4fv(TH_AXIS_Y, r_col);
			break;
		case MAN_AXIS_TRANS_Z:
		case MAN_AXIS_ROT_Z:
		case MAN_AXIS_SCALE_Z:
		case MAN_AXIS_TRANS_XY:
		case MAN_AXIS_SCALE_XY:
			UI_GetThemeColor4fv(TH_AXIS_Z, r_col);
			break;
		case MAN_AXIS_TRANS_C:
		case MAN_AXIS_ROT_C:
		case MAN_AXIS_SCALE_C:
		case MAN_AXIS_ROT_T:
			copy_v4_fl(r_col, 1.0f);
			break;
	}

	copy_v4_v4(r_col_hi, r_col);

	r_col[3] = alpha * alpha_fac;
	r_col_hi[3] = alpha_hi * alpha_fac;
}

static void manipulator_get_axis_constraint(const int axis_idx, int r_axis[3])
{
	zero_v3_int(r_axis);

	switch (axis_idx) {
		case MAN_AXIS_TRANS_X:
		case MAN_AXIS_ROT_X:
		case MAN_AXIS_SCALE_X:
			r_axis[0] = 1;
			break;
		case MAN_AXIS_TRANS_Y:
		case MAN_AXIS_ROT_Y:
		case MAN_AXIS_SCALE_Y:
			r_axis[1] = 1;
			break;
		case MAN_AXIS_TRANS_Z:
		case MAN_AXIS_ROT_Z:
		case MAN_AXIS_SCALE_Z:
			r_axis[2] = 1;
			break;
		case MAN_AXIS_TRANS_XY:
		case MAN_AXIS_SCALE_XY:
			r_axis[0] = r_axis[1] = 1;
			break;
		case MAN_AXIS_TRANS_YZ:
		case MAN_AXIS_SCALE_YZ:
			r_axis[1] = r_axis[2] = 1;
			break;
		case MAN_AXIS_TRANS_ZX:
		case MAN_AXIS_SCALE_ZX:
			r_axis[2] = r_axis[0] = 1;
			break;
		default:
			break;
	}
}


/* **************** Preparation Stuff **************** */

/* transform widget center calc helper for below */
static void calc_tw_center(Scene *scene, const float co[3])
{
	float *twcent = scene->twcent;
	float *min = scene->twmin;
	float *max = scene->twmax;

	minmax_v3v3_v3(min, max, co);
	add_v3_v3(twcent, co);
}

static void protectflag_to_drawflags(short protectflag, short *drawflags)
{
	if (protectflag & OB_LOCK_LOCX)
		*drawflags &= ~MAN_TRANS_X;
	if (protectflag & OB_LOCK_LOCY)
		*drawflags &= ~MAN_TRANS_Y;
	if (protectflag & OB_LOCK_LOCZ)
		*drawflags &= ~MAN_TRANS_Z;

	if (protectflag & OB_LOCK_ROTX)
		*drawflags &= ~MAN_ROT_X;
	if (protectflag & OB_LOCK_ROTY)
		*drawflags &= ~MAN_ROT_Y;
	if (protectflag & OB_LOCK_ROTZ)
		*drawflags &= ~MAN_ROT_Z;

	if (protectflag & OB_LOCK_SCALEX)
		*drawflags &= ~MAN_SCALE_X;
	if (protectflag & OB_LOCK_SCALEY)
		*drawflags &= ~MAN_SCALE_Y;
	if (protectflag & OB_LOCK_SCALEZ)
		*drawflags &= ~MAN_SCALE_Z;
}

/* for pose mode */
static void protectflag_to_drawflags_pchan(RegionView3D *rv3d, const bPoseChannel *pchan)
{
	protectflag_to_drawflags(pchan->protectflag, &rv3d->twdrawflag);
}

/* for editmode*/
static void protectflag_to_drawflags_ebone(RegionView3D *rv3d, const EditBone *ebo)
{
	if (ebo->flag & BONE_EDITMODE_LOCKED) {
		protectflag_to_drawflags(OB_LOCK_LOC | OB_LOCK_ROT | OB_LOCK_SCALE, &rv3d->twdrawflag);
	}
}

/* could move into BLI_math however this is only useful for display/editing purposes */
static void axis_angle_to_gimbal_axis(float gmat[3][3], const float axis[3], const float angle)
{
	/* X/Y are arbitrary axies, most importantly Z is the axis of rotation */

	float cross_vec[3];
	float quat[4];

	/* this is an un-scientific method to get a vector to cross with
	 * XYZ intentionally YZX */
	cross_vec[0] = axis[1];
	cross_vec[1] = axis[2];
	cross_vec[2] = axis[0];

	/* X-axis */
	cross_v3_v3v3(gmat[0], cross_vec, axis);
	normalize_v3(gmat[0]);
	axis_angle_to_quat(quat, axis, angle);
	mul_qt_v3(quat, gmat[0]);

	/* Y-axis */
	axis_angle_to_quat(quat, axis, M_PI_2);
	copy_v3_v3(gmat[1], gmat[0]);
	mul_qt_v3(quat, gmat[1]);

	/* Z-axis */
	copy_v3_v3(gmat[2], axis);

	normalize_m3(gmat);
}


static bool test_rotmode_euler(short rotmode)
{
	return (ELEM(rotmode, ROT_MODE_AXISANGLE, ROT_MODE_QUAT)) ? 0 : 1;
}

bool gimbal_axis(Object *ob, float gmat[3][3])
{
	if (ob->mode & OB_MODE_POSE) {
		bPoseChannel *pchan = BKE_pose_channel_active(ob);

		if (pchan) {
			float mat[3][3], tmat[3][3], obmat[3][3];
			if (test_rotmode_euler(pchan->rotmode)) {
				eulO_to_gimbal_axis(mat, pchan->eul, pchan->rotmode);
			}
			else if (pchan->rotmode == ROT_MODE_AXISANGLE) {
				axis_angle_to_gimbal_axis(mat, pchan->rotAxis, pchan->rotAngle);
			}
			else { /* quat */
				return 0;
			}


			/* apply bone transformation */
			mul_m3_m3m3(tmat, pchan->bone->bone_mat, mat);

			if (pchan->parent) {
				float parent_mat[3][3];

				copy_m3_m4(parent_mat, pchan->parent->pose_mat);
				mul_m3_m3m3(mat, parent_mat, tmat);

				/* needed if object transformation isn't identity */
				copy_m3_m4(obmat, ob->obmat);
				mul_m3_m3m3(gmat, obmat, mat);
			}
			else {
				/* needed if object transformation isn't identity */
				copy_m3_m4(obmat, ob->obmat);
				mul_m3_m3m3(gmat, obmat, tmat);
			}

			normalize_m3(gmat);
			return 1;
		}
	}
	else {
		if (test_rotmode_euler(ob->rotmode)) {
			eulO_to_gimbal_axis(gmat, ob->rot, ob->rotmode);
		}
		else if (ob->rotmode == ROT_MODE_AXISANGLE) {
			axis_angle_to_gimbal_axis(gmat, ob->rotAxis, ob->rotAngle);
		}
		else { /* quat */
			return 0;
		}

		if (ob->parent) {
			float parent_mat[3][3];
			copy_m3_m4(parent_mat, ob->parent->obmat);
			normalize_m3(parent_mat);
			mul_m3_m3m3(gmat, parent_mat, gmat);
		}
		return 1;
	}

	return 0;
}


/* centroid, boundbox, of selection */
/* returns total items selected */
static int calc_manipulator_stats(const bContext *C)
{
	ScrArea *sa = CTX_wm_area(C);
	ARegion *ar = CTX_wm_region(C);
	Scene *scene = CTX_data_scene(C);
	SceneLayer *sl = CTX_data_scene_layer(C);
	Object *obedit = CTX_data_edit_object(C);
	View3D *v3d = sa->spacedata.first;
	RegionView3D *rv3d = ar->regiondata;
	Base *base;
	Object *ob = OBACT_NEW;
	bGPdata *gpd = CTX_data_gpencil_data(C);
	const bool is_gp_edit = ((gpd) && (gpd->flag & GP_DATA_STROKE_EDITMODE));
	int a, totsel = 0;

	/* transform widget matrix */
	unit_m4(rv3d->twmat);

	rv3d->twdrawflag = 0xFFFF;

	/* transform widget centroid/center */
	INIT_MINMAX(scene->twmin, scene->twmax);
	zero_v3(scene->twcent);
	
	if (is_gp_edit) {
		float diff_mat[4][4];
		float fpt[3];

		for (bGPDlayer *gpl = gpd->layers.first; gpl; gpl = gpl->next) {
			/* only editable and visible layers are considered */
			if (gpencil_layer_is_editable(gpl) && (gpl->actframe != NULL)) {

				/* calculate difference matrix if parent object */
				if (gpl->parent != NULL) {
					ED_gpencil_parent_location(gpl, diff_mat);
				}

				for (bGPDstroke *gps = gpl->actframe->strokes.first; gps; gps = gps->next) {
					/* skip strokes that are invalid for current view */
					if (ED_gpencil_stroke_can_use(C, gps) == false) {
						continue;
					}

					/* we're only interested in selected points here... */
					if (gps->flag & GP_STROKE_SELECT) {
						bGPDspoint *pt;
						int i;

						/* Change selection status of all points, then make the stroke match */
						for (i = 0, pt = gps->points; i < gps->totpoints; i++, pt++) {
							if (pt->flag & GP_SPOINT_SELECT) {
								if (gpl->parent == NULL) {
									calc_tw_center(scene, &pt->x);
									totsel++;
								}
								else {
									mul_v3_m4v3(fpt, diff_mat, &pt->x);
									calc_tw_center(scene, fpt);
									totsel++;
								}
							}
						}
					}
				}
			}
		}


		/* selection center */
		if (totsel) {
			mul_v3_fl(scene->twcent, 1.0f / (float)totsel);   /* centroid! */
		}
	}
	else if (obedit) {
		ob = obedit;
		if (obedit->type == OB_MESH) {
			BMEditMesh *em = BKE_editmesh_from_object(obedit);
			BMEditSelection ese;
			float vec[3] = {0, 0, 0};

			/* USE LAST SELECTE WITH ACTIVE */
			if ((v3d->around == V3D_AROUND_ACTIVE) && BM_select_history_active_get(em->bm, &ese)) {
				BM_editselection_center(&ese, vec);
				calc_tw_center(scene, vec);
				totsel = 1;
			}
			else {
				BMesh *bm = em->bm;
				BMVert *eve;

				BMIter iter;

				BM_ITER_MESH (eve, &iter, bm, BM_VERTS_OF_MESH) {
					if (!BM_elem_flag_test(eve, BM_ELEM_HIDDEN)) {
						if (BM_elem_flag_test(eve, BM_ELEM_SELECT)) {
							totsel++;
							calc_tw_center(scene, eve->co);
						}
					}
				}
			}
		} /* end editmesh */
		else if (obedit->type == OB_ARMATURE) {
			bArmature *arm = obedit->data;
			EditBone *ebo;

			if ((v3d->around == V3D_AROUND_ACTIVE) && (ebo = arm->act_edbone)) {
				/* doesn't check selection or visibility intentionally */
				if (ebo->flag & BONE_TIPSEL) {
					calc_tw_center(scene, ebo->tail);
					totsel++;
				}
				if ((ebo->flag & BONE_ROOTSEL) ||
				    ((ebo->flag & BONE_TIPSEL) == false))  /* ensure we get at least one point */
				{
					calc_tw_center(scene, ebo->head);
					totsel++;
				}
				protectflag_to_drawflags_ebone(rv3d, ebo);
			}
			else {
				for (ebo = arm->edbo->first; ebo; ebo = ebo->next) {
					if (EBONE_VISIBLE(arm, ebo)) {
						if (ebo->flag & BONE_TIPSEL) {
							calc_tw_center(scene, ebo->tail);
							totsel++;
						}
						if ((ebo->flag & BONE_ROOTSEL) &&
						    /* don't include same point multiple times */
						    ((ebo->flag & BONE_CONNECTED) &&
						     (ebo->parent != NULL) &&
						     (ebo->parent->flag & BONE_TIPSEL) &&
						     EBONE_VISIBLE(arm, ebo->parent)) == 0)
						{
							calc_tw_center(scene, ebo->head);
							totsel++;
						}
						if (ebo->flag & BONE_SELECTED) {
							protectflag_to_drawflags_ebone(rv3d, ebo);
						}
					}
				}
			}
		}
		else if (ELEM(obedit->type, OB_CURVE, OB_SURF)) {
			Curve *cu = obedit->data;
			float center[3];

			if (v3d->around == V3D_AROUND_ACTIVE && ED_curve_active_center(cu, center)) {
				calc_tw_center(scene, center);
				totsel++;
			}
			else {
				Nurb *nu;
				BezTriple *bezt;
				BPoint *bp;
				ListBase *nurbs = BKE_curve_editNurbs_get(cu);

				nu = nurbs->first;
				while (nu) {
					if (nu->type == CU_BEZIER) {
						bezt = nu->bezt;
						a = nu->pntsu;
						while (a--) {
							/* exceptions
							 * if handles are hidden then only check the center points.
							 * If the center knot is selected then only use this as the center point.
							 */
							if (cu->drawflag & CU_HIDE_HANDLES) {
								if (bezt->f2 & SELECT) {
									calc_tw_center(scene, bezt->vec[1]);
									totsel++;
								}
							}
							else if (bezt->f2 & SELECT) {
								calc_tw_center(scene, bezt->vec[1]);
								totsel++;
							}
							else {
								if (bezt->f1 & SELECT) {
									calc_tw_center(scene, bezt->vec[(v3d->around == V3D_AROUND_LOCAL_ORIGINS) ? 1 : 0]);
									totsel++;
								}
								if (bezt->f3 & SELECT) {
									calc_tw_center(scene, bezt->vec[(v3d->around == V3D_AROUND_LOCAL_ORIGINS) ? 1 : 2]);
									totsel++;
								}
							}
							bezt++;
						}
					}
					else {
						bp = nu->bp;
						a = nu->pntsu * nu->pntsv;
						while (a--) {
							if (bp->f1 & SELECT) {
								calc_tw_center(scene, bp->vec);
								totsel++;
							}
							bp++;
						}
					}
					nu = nu->next;
				}
			}
		}
		else if (obedit->type == OB_MBALL) {
			MetaBall *mb = (MetaBall *)obedit->data;
			MetaElem *ml;

			if ((v3d->around == V3D_AROUND_ACTIVE) && (ml = mb->lastelem)) {
				calc_tw_center(scene, &ml->x);
				totsel++;
			}
			else {
				for (ml = mb->editelems->first; ml; ml = ml->next) {
					if (ml->flag & SELECT) {
						calc_tw_center(scene, &ml->x);
						totsel++;
					}
				}
			}
		}
		else if (obedit->type == OB_LATTICE) {
			Lattice *lt = ((Lattice *)obedit->data)->editlatt->latt;
			BPoint *bp;

			if ((v3d->around == V3D_AROUND_ACTIVE) && (bp = BKE_lattice_active_point_get(lt))) {
				calc_tw_center(scene, bp->vec);
				totsel++;
			}
			else {
				bp = lt->def;
				a = lt->pntsu * lt->pntsv * lt->pntsw;
				while (a--) {
					if (bp->f1 & SELECT) {
						calc_tw_center(scene, bp->vec);
						totsel++;
					}
					bp++;
				}
			}
		}

		/* selection center */
		if (totsel) {
			mul_v3_fl(scene->twcent, 1.0f / (float)totsel);   // centroid!
			mul_m4_v3(obedit->obmat, scene->twcent);
			mul_m4_v3(obedit->obmat, scene->twmin);
			mul_m4_v3(obedit->obmat, scene->twmax);
		}
	}
	else if (ob && (ob->mode & OB_MODE_POSE)) {
		bPoseChannel *pchan;
		int mode = TFM_ROTATION; // mislead counting bones... bah. We don't know the manipulator mode, could be mixed
		bool ok = false;

		if ((v3d->around == V3D_AROUND_ACTIVE) && (pchan = BKE_pose_channel_active(ob))) {
			/* doesn't check selection or visibility intentionally */
			Bone *bone = pchan->bone;
			if (bone) {
				calc_tw_center(scene, pchan->pose_head);
				protectflag_to_drawflags_pchan(rv3d, pchan);
				totsel = 1;
				ok = true;
			}
		}
		else {
			totsel = count_set_pose_transflags(&mode, 0, ob);

			if (totsel) {
				/* use channels to get stats */
				for (pchan = ob->pose->chanbase.first; pchan; pchan = pchan->next) {
					Bone *bone = pchan->bone;
					if (bone && (bone->flag & BONE_TRANSFORM)) {
						calc_tw_center(scene, pchan->pose_head);
						protectflag_to_drawflags_pchan(rv3d, pchan);
					}
				}
				ok = true;
			}
		}

		if (ok) {
			mul_v3_fl(scene->twcent, 1.0f / (float)totsel);   // centroid!
			mul_m4_v3(ob->obmat, scene->twcent);
			mul_m4_v3(ob->obmat, scene->twmin);
			mul_m4_v3(ob->obmat, scene->twmax);
		}
	}
	else if (ob && (ob->mode & OB_MODE_ALL_PAINT)) {
		/* pass */
	}
	else if (ob && ob->mode & OB_MODE_PARTICLE_EDIT) {
		PTCacheEdit *edit = PE_get_current(scene, sl, ob);
		PTCacheEditPoint *point;
		PTCacheEditKey *ek;
		int k;

		if (edit) {
			point = edit->points;
			for (a = 0; a < edit->totpoint; a++, point++) {
				if (point->flag & PEP_HIDE) continue;

				for (k = 0, ek = point->keys; k < point->totkey; k++, ek++) {
					if (ek->flag & PEK_SELECT) {
						calc_tw_center(scene, (ek->flag & PEK_USE_WCO) ? ek->world_co : ek->co);
						totsel++;
					}
				}
			}

			/* selection center */
			if (totsel)
				mul_v3_fl(scene->twcent, 1.0f / (float)totsel);  // centroid!
		}
	}
	else {

		/* we need the one selected object, if its not active */
		base = BASACT_NEW;
		ob = OBACT_NEW;
		if (base && ((base->flag & BASE_SELECTED) == 0)) ob = NULL;

		for (base = sl->object_bases.first; base; base = base->next) {
			if (TESTBASELIB_NEW(base)) {
				if (ob == NULL)
					ob = base->object;
				calc_tw_center(scene, base->object->obmat[3]);
				protectflag_to_drawflags(base->object->protectflag, &rv3d->twdrawflag);
				totsel++;
			}
		}

		/* selection center */
		if (totsel) {
			mul_v3_fl(scene->twcent, 1.0f / (float)totsel);   // centroid!
		}
	}

	/* global, local or normal orientation? */
	if (ob && totsel && !is_gp_edit) {

		switch (v3d->twmode) {
		
			case V3D_MANIP_GLOBAL:
			{
				break; /* nothing to do */
			}
			case V3D_MANIP_GIMBAL:
			{
				float mat[3][3];
				if (gimbal_axis(ob, mat)) {
					copy_m4_m3(rv3d->twmat, mat);
					break;
				}
				/* if not gimbal, fall through to normal */
				ATTR_FALLTHROUGH;
			}
			case V3D_MANIP_NORMAL:
			{
				if (obedit || ob->mode & OB_MODE_POSE) {
					float mat[3][3];
					ED_getTransformOrientationMatrix(C, mat, v3d->around);
					copy_m4_m3(rv3d->twmat, mat);
					break;
				}
				/* no break we define 'normal' as 'local' in Object mode */
				ATTR_FALLTHROUGH;
			}
			case V3D_MANIP_LOCAL:
			{
				if (ob->mode & OB_MODE_POSE) {
					/* each bone moves on its own local axis, but  to avoid confusion,
					 * use the active pones axis for display [#33575], this works as expected on a single bone
					 * and users who select many bones will understand whats going on and what local means
					 * when they start transforming */
					float mat[3][3];
					ED_getTransformOrientationMatrix(C, mat, v3d->around);
					copy_m4_m3(rv3d->twmat, mat);
					break;
				}
				copy_m4_m4(rv3d->twmat, ob->obmat);
				normalize_m4(rv3d->twmat);
				break;
			}
			case V3D_MANIP_VIEW:
			{
				float mat[3][3];
				copy_m3_m4(mat, rv3d->viewinv);
				normalize_m3(mat);
				copy_m4_m3(rv3d->twmat, mat);
				break;
			}
			case V3D_MANIP_CUSTOM:
			{
				TransformOrientation *custom_orientation = BKE_workspace_transform_orientation_find(
				                                               CTX_wm_workspace(C), v3d->custom_orientation_index);
				float mat[3][3];
<<<<<<< HEAD
				if (applyTransformOrientation(v3d->custom_orientation, mat, NULL)) {
=======

				if (applyTransformOrientation(custom_orientation, mat, NULL)) {
>>>>>>> c2f6ca31
					copy_m4_m3(rv3d->twmat, mat);
				}
				break;
			}
		}

	}

	return totsel;
}

static void manipulator_get_idot(RegionView3D *rv3d, float r_idot[3])
{
	float view_vec[3], axis_vec[3];
	ED_view3d_global_to_vector(rv3d, rv3d->twmat[3], view_vec);
	for (int i = 0; i < 3; i++) {
		normalize_v3_v3(axis_vec, rv3d->twmat[i]);
		r_idot[i] = 1.0f - fabsf(dot_v3v3(view_vec, axis_vec));
	}
}

static void manipulator_prepare_mat(const bContext *C, View3D *v3d, RegionView3D *rv3d)
{
	Scene *scene = CTX_data_scene(C);
	SceneLayer *sl = CTX_data_scene_layer(C);

	switch (v3d->around) {
		case V3D_AROUND_CENTER_BOUNDS:
		case V3D_AROUND_ACTIVE:
		{
				bGPdata *gpd = CTX_data_gpencil_data(C);
				Object *ob = OBACT_NEW;

				if (((v3d->around == V3D_AROUND_ACTIVE) && (scene->obedit == NULL)) &&
				    ((gpd == NULL) || !(gpd->flag & GP_DATA_STROKE_EDITMODE)) &&
				    (!(ob->mode & OB_MODE_POSE)))
				{
					copy_v3_v3(rv3d->twmat[3], ob->obmat[3]);
				}
				else {
					mid_v3_v3v3(rv3d->twmat[3], scene->twmin, scene->twmax);
				}
				break;
		}
		case V3D_AROUND_LOCAL_ORIGINS:
		case V3D_AROUND_CENTER_MEAN:
			copy_v3_v3(rv3d->twmat[3], scene->twcent);
			break;
		case V3D_AROUND_CURSOR:
			copy_v3_v3(rv3d->twmat[3], ED_view3d_cursor3d_get(scene, v3d));
			break;
	}
}

/**
 * Sets up \a r_start and \a r_len to define arrow line range.
 * Needed to adjust line drawing for combined manipulator axis types.
 */
static void manipulator_line_range(const View3D *v3d, const short axis_type, float *r_start, float *r_len)
{
	const float ofs = 0.2f;

	*r_start = 0.2f;
	*r_len = 1.0f;

	switch (axis_type) {
		case MAN_AXES_TRANSLATE:
			if (v3d->twtype & V3D_MANIP_SCALE) {
				*r_start = *r_len - ofs + 0.075f;
			}
			if (v3d->twtype & V3D_MANIP_ROTATE) {
				*r_len += ofs;
			}
			break;
		case MAN_AXES_SCALE:
			if (v3d->twtype & (V3D_MANIP_TRANSLATE | V3D_MANIP_ROTATE)) {
				*r_len -= ofs + 0.025f;
			}
			break;
	}

	*r_len -= *r_start;
}

/* **************** Actual Widget Stuff **************** */

static ManipulatorGroup *manipulatorgroup_init(wmManipulatorGroup *mgroup)
{
	ManipulatorGroup *man;

	man = MEM_callocN(sizeof(ManipulatorGroup), "manipulator_data");

	/* add/init widgets - order matters! */
	man->rotate_t = ED_manipulator_dial3d_new(mgroup, "rotate_t", ED_MANIPULATOR_DIAL_STYLE_RING_FILLED);

	man->scale_c = ED_manipulator_dial3d_new(mgroup, "scale_c", ED_MANIPULATOR_DIAL_STYLE_RING);
	man->scale_x = ED_manipulator_arrow3d_new(mgroup, "scale_x", ED_MANIPULATOR_ARROW_STYLE_BOX);
	man->scale_y = ED_manipulator_arrow3d_new(mgroup, "scale_y", ED_MANIPULATOR_ARROW_STYLE_BOX);
	man->scale_z = ED_manipulator_arrow3d_new(mgroup, "scale_z", ED_MANIPULATOR_ARROW_STYLE_BOX);
	man->scale_xy = ED_manipulator_primitive3d_new(mgroup, "scale_xy", ED_MANIPULATOR_PRIMITIVE_STYLE_PLANE);
	man->scale_yz = ED_manipulator_primitive3d_new(mgroup, "scale_yz", ED_MANIPULATOR_PRIMITIVE_STYLE_PLANE);
	man->scale_zx = ED_manipulator_primitive3d_new(mgroup, "scale_zx", ED_MANIPULATOR_PRIMITIVE_STYLE_PLANE);

	man->rotate_x = ED_manipulator_dial3d_new(mgroup, "rotate_x", ED_MANIPULATOR_DIAL_STYLE_RING_CLIPPED);
	man->rotate_y = ED_manipulator_dial3d_new(mgroup, "rotate_y", ED_MANIPULATOR_DIAL_STYLE_RING_CLIPPED);
	man->rotate_z = ED_manipulator_dial3d_new(mgroup, "rotate_z", ED_MANIPULATOR_DIAL_STYLE_RING_CLIPPED);
	/* init screen aligned widget last here, looks better, behaves better */
	man->rotate_c = ED_manipulator_dial3d_new(mgroup, "rotate_c", ED_MANIPULATOR_DIAL_STYLE_RING);

	man->translate_c = ED_manipulator_dial3d_new(mgroup, "translate_c", ED_MANIPULATOR_DIAL_STYLE_RING);
	man->translate_x = ED_manipulator_arrow3d_new(mgroup, "translate_x", ED_MANIPULATOR_ARROW_STYLE_NORMAL);
	man->translate_y = ED_manipulator_arrow3d_new(mgroup, "translate_y", ED_MANIPULATOR_ARROW_STYLE_NORMAL);
	man->translate_z = ED_manipulator_arrow3d_new(mgroup, "translate_z", ED_MANIPULATOR_ARROW_STYLE_NORMAL);
	man->translate_xy = ED_manipulator_primitive3d_new(mgroup, "translate_xy", ED_MANIPULATOR_PRIMITIVE_STYLE_PLANE);
	man->translate_yz = ED_manipulator_primitive3d_new(mgroup, "translate_yz", ED_MANIPULATOR_PRIMITIVE_STYLE_PLANE);
	man->translate_zx = ED_manipulator_primitive3d_new(mgroup, "translate_zx", ED_MANIPULATOR_PRIMITIVE_STYLE_PLANE);

	return man;
}

/**
 * Custom handler for manipulator widgets
 */
static void manipulator_modal(
        bContext *C, wmManipulator *widget, const wmEvent *UNUSED(event), const int UNUSED(flag))
{
	const ScrArea *sa = CTX_wm_area(C);
	ARegion *ar = CTX_wm_region(C);
	View3D *v3d = sa->spacedata.first;
	RegionView3D *rv3d = ar->regiondata;

	if (calc_manipulator_stats(C)) {
		manipulator_prepare_mat(C, v3d, rv3d);
		WM_manipulator_set_origin(widget, rv3d->twmat[3]);
	}

	ED_region_tag_redraw(ar);
}

static void WIDGETGROUP_manipulator_init(const bContext *UNUSED(C), wmManipulatorGroup *mgroup)
{
	ManipulatorGroup *man = manipulatorgroup_init(mgroup);
	mgroup->customdata = man;

	/* *** set properties for axes *** */

	MAN_ITER_AXES_BEGIN(axis, axis_idx)
	{
		const short axis_type = manipulator_get_axis_type(man, axis);
		int constraint_axis[3] = {1, 0, 0};
		PointerRNA *ptr;

		manipulator_get_axis_constraint(axis_idx, constraint_axis);

		/* custom handler! */
		WM_manipulator_set_fn_custom_modal(axis, manipulator_modal);

		switch(axis_idx) {
			case MAN_AXIS_TRANS_X:
			case MAN_AXIS_TRANS_Y:
			case MAN_AXIS_TRANS_Z:
			case MAN_AXIS_SCALE_X:
			case MAN_AXIS_SCALE_Y:
			case MAN_AXIS_SCALE_Z:
				WM_manipulator_set_line_width(axis, MANIPULATOR_AXIS_LINE_WIDTH);
				break;
			case MAN_AXIS_ROT_X:
			case MAN_AXIS_ROT_Y:
			case MAN_AXIS_ROT_Z:
				/* increased line width for better display */
				WM_manipulator_set_line_width(axis, MANIPULATOR_AXIS_LINE_WIDTH + 1.0f);
				WM_manipulator_set_flag(axis, WM_MANIPULATOR_DRAW_VALUE, true);
				break;
			case MAN_AXIS_TRANS_XY:
			case MAN_AXIS_TRANS_YZ:
			case MAN_AXIS_TRANS_ZX:
			case MAN_AXIS_SCALE_XY:
			case MAN_AXIS_SCALE_YZ:
			case MAN_AXIS_SCALE_ZX:
			{
				const float ofs_ax = 11.0f;
				const float ofs[3] = {ofs_ax, ofs_ax, 0.0f};
				WM_manipulator_set_scale(axis, 0.07f);
				WM_manipulator_set_offset(axis, ofs);
				break;
			}
			case MAN_AXIS_TRANS_C:
			case MAN_AXIS_ROT_C:
			case MAN_AXIS_SCALE_C:
			case MAN_AXIS_ROT_T:
				WM_manipulator_set_line_width(axis, MANIPULATOR_AXIS_LINE_WIDTH);
				if (axis_idx == MAN_AXIS_ROT_T) {
					WM_manipulator_set_flag(axis, WM_MANIPULATOR_DRAW_HOVER, true);
				}
				else if (axis_idx == MAN_AXIS_ROT_C) {
					WM_manipulator_set_flag(axis, WM_MANIPULATOR_DRAW_VALUE, true);
				}
				else {
					WM_manipulator_set_scale(axis, 0.2f);
				}
				break;
		}

		switch (axis_type) {
			case MAN_AXES_TRANSLATE:
				ptr = WM_manipulator_set_operator(axis, "TRANSFORM_OT_translate");
				break;
			case MAN_AXES_ROTATE:
				ptr = WM_manipulator_set_operator(
				          axis, (axis_idx == MAN_AXIS_ROT_T) ?
				          "TRANSFORM_OT_trackball" : "TRANSFORM_OT_rotate");
				break;
			case MAN_AXES_SCALE:
				ptr = WM_manipulator_set_operator(axis, "TRANSFORM_OT_resize");
				break;
		}
		if (RNA_struct_find_property(ptr, "constraint_axis"))
			RNA_boolean_set_array(ptr, "constraint_axis", constraint_axis);
		RNA_boolean_set(ptr, "release_confirm", 1);
	}
	MAN_ITER_AXES_END;
}

static void WIDGETGROUP_manipulator_refresh(const bContext *C, wmManipulatorGroup *mgroup)
{
	ManipulatorGroup *man = mgroup->customdata;
	ScrArea *sa = CTX_wm_area(C);
	ARegion *ar = CTX_wm_region(C);
	View3D *v3d = sa->spacedata.first;
	RegionView3D *rv3d = ar->regiondata;

	/* skip, we don't draw anything anyway */
	if ((man->all_hidden = (calc_manipulator_stats(C) == 0)))
		return;

	manipulator_prepare_mat(C, v3d, rv3d);

	/* *** set properties for axes *** */

	MAN_ITER_AXES_BEGIN(axis, axis_idx)
	{
		const short axis_type = manipulator_get_axis_type(man, axis);
		const int aidx_norm = manipulator_index_normalize(axis_idx);

		WM_manipulator_set_origin(axis, rv3d->twmat[3]);

		switch (axis_idx) {
			case MAN_AXIS_TRANS_X:
			case MAN_AXIS_TRANS_Y:
			case MAN_AXIS_TRANS_Z:
			case MAN_AXIS_SCALE_X:
			case MAN_AXIS_SCALE_Y:
			case MAN_AXIS_SCALE_Z:
			{
				float start_co[3] = {0.0f, 0.0f, 0.0f};
				float len;

				manipulator_line_range(v3d, axis_type, &start_co[2], &len);

				ED_manipulator_arrow3d_set_direction(axis, rv3d->twmat[aidx_norm]);
				ED_manipulator_arrow3d_set_line_len(axis, len);
				WM_manipulator_set_offset(axis, start_co);
				break;
			}
			case MAN_AXIS_ROT_X:
			case MAN_AXIS_ROT_Y:
			case MAN_AXIS_ROT_Z:
				ED_manipulator_dial3d_set_up_vector(axis, rv3d->twmat[aidx_norm]);
				break;
			case MAN_AXIS_TRANS_XY:
			case MAN_AXIS_TRANS_YZ:
			case MAN_AXIS_TRANS_ZX:
			case MAN_AXIS_SCALE_XY:
			case MAN_AXIS_SCALE_YZ:
			case MAN_AXIS_SCALE_ZX:
				ED_manipulator_primitive3d_set_direction(axis, rv3d->twmat[aidx_norm - 1 < 0 ? 2 : aidx_norm - 1]);
				ED_manipulator_primitive3d_set_up_vector(axis, rv3d->twmat[aidx_norm + 1 > 2 ? 0 : aidx_norm + 1]);
				break;
		}
	}
	MAN_ITER_AXES_END;
}

static void WIDGETGROUP_manipulator_draw_prepare(const bContext *C, wmManipulatorGroup *mgroup)
{
	ManipulatorGroup *man = mgroup->customdata;
	ScrArea *sa = CTX_wm_area(C);
	ARegion *ar = CTX_wm_region(C);
	View3D *v3d = sa->spacedata.first;
	RegionView3D *rv3d = ar->regiondata;
	float idot[3];

	/* when looking through a selected camera, the manipulator can be at the
	 * exact same position as the view, skip so we don't break selection */
	if (man->all_hidden || fabsf(ED_view3d_pixel_size(rv3d, rv3d->twmat[3])) < 1e-6f) {
		MAN_ITER_AXES_BEGIN(axis, axis_idx)
		{
			WM_manipulator_set_flag(axis, WM_MANIPULATOR_HIDDEN, true);
		}
		MAN_ITER_AXES_END;
		return;
	}
	manipulator_get_idot(rv3d, idot);

	/* *** set properties for axes *** */

	MAN_ITER_AXES_BEGIN(axis, axis_idx)
	{
		const short axis_type = manipulator_get_axis_type(man, axis);
		/* XXX maybe unset _HIDDEN flag on redraw? */
		if (manipulator_is_axis_visible(v3d, rv3d, idot, axis_type, axis_idx)) {
			WM_manipulator_set_flag(axis, WM_MANIPULATOR_HIDDEN, false);
		}
		else {
			WM_manipulator_set_flag(axis, WM_MANIPULATOR_HIDDEN, true);
			continue;
		}

		float col[4], col_hi[4];
		manipulator_get_axis_color(axis_idx, idot, col, col_hi);
		WM_manipulator_set_color(axis, col);
		WM_manipulator_set_color_highlight(axis, col_hi);

		switch (axis_idx) {
			case MAN_AXIS_TRANS_C:
			case MAN_AXIS_ROT_C:
			case MAN_AXIS_SCALE_C:
			case MAN_AXIS_ROT_T:
				ED_manipulator_dial3d_set_up_vector(axis, rv3d->viewinv[2]);
				break;
		}
	}
	MAN_ITER_AXES_END;
}

static bool WIDGETGROUP_manipulator_poll(const struct bContext *C, struct wmManipulatorGroupType *UNUSED(wgt))
{
	/* it's a given we only use this in 3D view */
	const ScrArea *sa = CTX_wm_area(C);
	const View3D *v3d = sa->spacedata.first;

	return (((v3d->twflag & V3D_USE_MANIPULATOR) != 0) &&
	        ((v3d->twtype & (V3D_MANIP_TRANSLATE | V3D_MANIP_ROTATE | V3D_MANIP_SCALE)) != 0));
}

void TRANSFORM_WGT_manipulator(wmManipulatorGroupType *wgt)
{
	wgt->name = "Transform Manipulator";
	wgt->idname = "TRANSFORM_WGT_manipulator";

	wgt->poll = WIDGETGROUP_manipulator_poll;
	wgt->setup = WIDGETGROUP_manipulator_init;
	wgt->refresh = WIDGETGROUP_manipulator_refresh;
	wgt->draw_prepare = WIDGETGROUP_manipulator_draw_prepare;

	wgt->flag |= (WM_MANIPULATORGROUPTYPE_3D | WM_MANIPULATORGROUPTYPE_SCALE_3D);
}


/* -------------------------------------------------------------------- */
/* Custom Object Manipulator (unfinished - unsure if this will stay) */
#if 0
static void WIDGETGROUP_object_manipulator_init(const bContext *C, wmManipulatorGroup *mgroup)
{
	Object *ob = ED_object_active_context((bContext *)C);

	if (ob->mgroup == NULL) {
		ob->mgroup = mgroup;
	}

	WIDGETGROUP_manipulator_init(C, mgroup);
}

static bool WIDGETGROUP_object_manipulator_poll(const bContext *C, wmManipulatorGroupType *wgt)
{
	Object *ob = ED_object_active_context((bContext *)C);

	if (ED_operator_object_active((bContext *)C)) {
		if (STREQ(wgt->idname, ob->id.name)) {
			return true;
		}
	}
	return false;
}

/* XXX should this really be in transform_manipulator.c? */
void TRANSFORM_WGT_object(wmManipulatorGroupType *wgt)
{
	wgt->name = "Object Widgets";

	wgt->poll = WIDGETGROUP_object_manipulator_poll;
	wgt->setup = WIDGETGROUP_object_manipulator_init;
	wgt->refresh = WIDGETGROUP_manipulator_refresh;
	wgt->draw_prepare = WIDGETGROUP_manipulator_draw_prepare;

	wgt->flag |= (WM_MANIPULATORGROUPTYPE_3D | WM_MANIPULATORGROUPTYPE_SCALE_3D);
}
#endif<|MERGE_RESOLUTION|>--- conflicted
+++ resolved
@@ -993,12 +993,8 @@
 				TransformOrientation *custom_orientation = BKE_workspace_transform_orientation_find(
 				                                               CTX_wm_workspace(C), v3d->custom_orientation_index);
 				float mat[3][3];
-<<<<<<< HEAD
-				if (applyTransformOrientation(v3d->custom_orientation, mat, NULL)) {
-=======
 
 				if (applyTransformOrientation(custom_orientation, mat, NULL)) {
->>>>>>> c2f6ca31
 					copy_m4_m3(rv3d->twmat, mat);
 				}
 				break;
