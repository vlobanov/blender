/*
 * ***** BEGIN GPL LICENSE BLOCK *****
 *
 * This program is free software; you can redistribute it and/or
 * modify it under the terms of the GNU General Public License
 * as published by the Free Software Foundation; either version 2
 * of the License, or (at your option) any later version.
 *
 * This program is distributed in the hope that it will be useful,
 * but WITHOUT ANY WARRANTY; without even the implied warranty of
 * MERCHANTABILITY or FITNESS FOR A PARTICULAR PURPOSE.  See the
 * GNU General Public License for more details.
 *
 * You should have received a copy of the GNU General Public License
 * along with this program; if not, write to the Free Software Foundation,
 * Inc., 51 Franklin Street, Fifth Floor, Boston, MA 02110-1301, USA.
 *
 * The Original Code is Copyright (C) 2001-2002 by NaN Holding BV.
 * All rights reserved.
 *
 * The Original Code is: all of this file.
 *
 * Contributor(s): none yet.
 *
 * ***** END GPL LICENSE BLOCK *****
 */

/** \file blender/editors/transform/transform_generics.c
 *  \ingroup edtransform
 */

#include <string.h>
#include <math.h>

#include "MEM_guardedalloc.h"

#include "BLI_sys_types.h" /* for intptr_t support */

#include "DNA_anim_types.h"
#include "DNA_armature_types.h"
#include "DNA_brush_types.h"
#include "DNA_gpencil_types.h"
#include "DNA_lattice_types.h"
#include "DNA_screen_types.h"
#include "DNA_sequence_types.h"
#include "DNA_space_types.h"
#include "DNA_scene_types.h"
#include "DNA_object_types.h"
#include "DNA_mesh_types.h"
#include "DNA_view3d_types.h"
#include "DNA_modifier_types.h"
#include "DNA_movieclip_types.h"
#include "DNA_mask_types.h"
#include "DNA_meta_types.h"

#include "BLI_math.h"
#include "BLI_blenlib.h"
#include "BLI_rand.h"
#include "BLI_utildefines.h"

#include "BLT_translation.h"

#include "RNA_access.h"

#include "GPU_immediate.h"
#include "GPU_matrix.h"

#include "BIK_api.h"

#include "BKE_animsys.h"
#include "BKE_action.h"
#include "BKE_armature.h"
#include "BKE_curve.h"
#include "BKE_fcurve.h"
#include "BKE_lattice.h"
#include "BKE_library.h"
#include "BKE_nla.h"
#include "BKE_context.h"
#include "BKE_paint.h"
#include "BKE_sequencer.h"
#include "BKE_editmesh.h"
#include "BKE_tracking.h"
#include "BKE_mask.h"
#include "BKE_utildefines.h"
#include "BKE_workspace.h"

#include "DEG_depsgraph.h"

#include "ED_anim_api.h"
#include "ED_armature.h"
#include "ED_image.h"
#include "ED_keyframing.h"
#include "ED_markers.h"
#include "ED_mesh.h"
#include "ED_object.h"
#include "ED_particle.h"
#include "ED_screen_types.h"
#include "ED_space_api.h"
#include "ED_uvedit.h"
#include "ED_view3d.h"
#include "ED_curve.h" /* for curve_editnurbs */
#include "ED_clip.h"
#include "ED_screen.h"

#include "WM_types.h"
#include "WM_api.h"

#include "UI_resources.h"
#include "UI_view2d.h"

#include "transform.h"

/* ************************** Functions *************************** */

void getViewVector(TransInfo *t, float coord[3], float vec[3])
{
	if (t->persp != RV3D_ORTHO) {
		sub_v3_v3v3(vec, coord, t->viewinv[3]);
	}
	else {
		copy_v3_v3(vec, t->viewinv[2]);
	}
	normalize_v3(vec);
}

/* ************************** GENERICS **************************** */


static void clipMirrorModifier(TransInfo *t, Object *ob)
{
	ModifierData *md = ob->modifiers.first;
	float tolerance[3] = {0.0f, 0.0f, 0.0f};
	int axis = 0;
	
	for (; md; md = md->next) {
		if ((md->type == eModifierType_Mirror) && (md->mode & eModifierMode_Realtime)) {
			MirrorModifierData *mmd = (MirrorModifierData *) md;
			
			if (mmd->flag & MOD_MIR_CLIPPING) {
				axis = 0;
				if (mmd->flag & MOD_MIR_AXIS_X) {
					axis |= 1;
					tolerance[0] = mmd->tolerance;
				}
				if (mmd->flag & MOD_MIR_AXIS_Y) {
					axis |= 2;
					tolerance[1] = mmd->tolerance;
				}
				if (mmd->flag & MOD_MIR_AXIS_Z) {
					axis |= 4;
					tolerance[2] = mmd->tolerance;
				}
				if (axis) {
					float mtx[4][4], imtx[4][4];
					int i;
					TransData *td = t->data;
					
					if (mmd->mirror_ob) {
						float obinv[4][4];
						
						invert_m4_m4(obinv, mmd->mirror_ob->obmat);
						mul_m4_m4m4(mtx, obinv, ob->obmat);
						invert_m4_m4(imtx, mtx);
					}
					
					for (i = 0; i < t->total; i++, td++) {
						int clip;
						float loc[3], iloc[3];
						
						if (td->flag & TD_NOACTION)
							break;
						if (td->loc == NULL)
							break;
						
						if (td->flag & TD_SKIP)
							continue;
						
						copy_v3_v3(loc,  td->loc);
						copy_v3_v3(iloc, td->iloc);
						
						if (mmd->mirror_ob) {
							mul_m4_v3(mtx, loc);
							mul_m4_v3(mtx, iloc);
						}
						
						clip = 0;
						if (axis & 1) {
							if (fabsf(iloc[0]) <= tolerance[0] ||
							    loc[0] * iloc[0] < 0.0f)
							{
								loc[0] = 0.0f;
								clip = 1;
							}
						}
						
						if (axis & 2) {
							if (fabsf(iloc[1]) <= tolerance[1] ||
							    loc[1] * iloc[1] < 0.0f)
							{
								loc[1] = 0.0f;
								clip = 1;
							}
						}
						if (axis & 4) {
							if (fabsf(iloc[2]) <= tolerance[2] ||
							    loc[2] * iloc[2] < 0.0f)
							{
								loc[2] = 0.0f;
								clip = 1;
							}
						}
						if (clip) {
							if (mmd->mirror_ob) {
								mul_m4_v3(imtx, loc);
							}
							copy_v3_v3(td->loc, loc);
						}
					}
				}
				
			}
		}
	}
}

/* assumes obedit set to mesh object */
static void editbmesh_apply_to_mirror(TransInfo *t)
{
	TransData *td = t->data;
	BMVert *eve;
	int i;
	
	for (i = 0; i < t->total; i++, td++) {
		if (td->flag & TD_NOACTION)
			break;
		if (td->loc == NULL)
			break;
		if (td->flag & TD_SKIP)
			continue;
		
		eve = td->extra;
		if (eve) {
			eve->co[0] = -td->loc[0];
			eve->co[1] = td->loc[1];
			eve->co[2] = td->loc[2];
		}
		
		if (td->flag & TD_MIRROR_EDGE) {
			td->loc[0] = 0;
		}
	}
}

/* for the realtime animation recording feature, handle overlapping data */
static void animrecord_check_state(Scene *scene, ID *id, wmTimer *animtimer)
{
	ScreenAnimData *sad = (animtimer) ? animtimer->customdata : NULL;
	
	/* sanity checks */
	if (ELEM(NULL, scene, id, sad))
		return;
	
	/* check if we need a new strip if:
	 *  - if animtimer is running
	 *	- we're not only keying for available channels
	 *	- the option to add new actions for each round is not enabled
	 */
	if (IS_AUTOKEY_FLAG(scene, INSERTAVAIL) == 0 && (scene->toolsettings->autokey_flag & ANIMRECORD_FLAG_WITHNLA)) {
		/* if playback has just looped around, we need to add a new NLA track+strip to allow a clean pass to occur */
		if ((sad) && (sad->flag & ANIMPLAY_FLAG_JUMPED)) {
			AnimData *adt = BKE_animdata_from_id(id);
			
			/* perform push-down manually with some differences 
			 * NOTE: BKE_nla_action_pushdown() sync warning...
			 */
			if ((adt->action) && !(adt->flag & ADT_NLA_EDIT_ON)) {
				float astart, aend;
				
				/* only push down if action is more than 1-2 frames long */
				calc_action_range(adt->action, &astart, &aend, 1);
				if (aend > astart + 2.0f) {
					NlaStrip *strip = add_nlastrip_to_stack(adt, adt->action);
					
					/* clear reference to action now that we've pushed it onto the stack */
					id_us_min(&adt->action->id);
					adt->action = NULL;
					
					/* adjust blending + extend so that they will behave correctly */
					strip->extendmode = NLASTRIP_EXTEND_NOTHING;
					strip->flag &= ~(NLASTRIP_FLAG_AUTO_BLENDS | NLASTRIP_FLAG_SELECT | NLASTRIP_FLAG_ACTIVE);
					
					/* also, adjust the AnimData's action extend mode to be on 
					 * 'nothing' so that previous result still play 
					 */
					adt->act_extendmode = NLASTRIP_EXTEND_NOTHING;
				}
			}
		}
	}
}

static bool fcu_test_selected(FCurve *fcu)
{
	BezTriple *bezt = fcu->bezt;
	unsigned int i;

	if (bezt == NULL) /* ignore baked */
		return 0;

	for (i = 0; i < fcu->totvert; i++, bezt++) {
		if (BEZT_ISSEL_ANY(bezt)) return 1;
	}

	return 0;
}

/* helper for recalcData() - for Action Editor transforms */
static void recalcData_actedit(TransInfo *t)
{
	SceneLayer *sl= t->scene_layer;
	SpaceAction *saction = (SpaceAction *)t->sa->spacedata.first;
	
	bAnimContext ac = {NULL};
	ListBase anim_data = {NULL, NULL};
	bAnimListElem *ale;
	int filter;
	
	/* initialize relevant anim-context 'context' data from TransInfo data */
	/* NOTE: sync this with the code in ANIM_animdata_get_context() */
	ac.scene = t->scene;
	ac.scene_layer = t->scene_layer;
	ac.obact = OBACT_NEW(sl);
	ac.sa = t->sa;
	ac.ar = t->ar;
	ac.sl = (t->sa) ? t->sa->spacedata.first : NULL;
	ac.spacetype = (t->sa) ? t->sa->spacetype : 0;
	ac.regiontype = (t->ar) ? t->ar->regiontype : 0;
	
	ANIM_animdata_context_getdata(&ac);
	
	/* perform flush */
	if (ELEM(ac.datatype, ANIMCONT_GPENCIL, ANIMCONT_MASK)) {
		/* flush transform values back to actual coordinates */
		flushTransIntFrameActionData(t);
	}
	else {
		/* get animdata blocks visible in editor, assuming that these will be the ones where things changed */
		filter = (ANIMFILTER_DATA_VISIBLE | ANIMFILTER_ANIMDATA);
		ANIM_animdata_filter(&ac, &anim_data, filter, ac.data, ac.datatype);
		
		/* just tag these animdata-blocks to recalc, assuming that some data there changed 
		 * BUT only do this if realtime updates are enabled
		 */
		if ((saction->flag & SACTION_NOREALTIMEUPDATES) == 0) {
			for (ale = anim_data.first; ale; ale = ale->next) {
				/* set refresh tags for objects using this animation */
				ANIM_list_elem_update(t->scene, ale);
			}
		}
		
		/* now free temp channels */
		ANIM_animdata_freelist(&anim_data);
	}
}
/* helper for recalcData() - for Graph Editor transforms */
static void recalcData_graphedit(TransInfo *t)
{
	SpaceIpo *sipo = (SpaceIpo *)t->sa->spacedata.first;
	SceneLayer *sl = t->scene_layer;
	
	ListBase anim_data = {NULL, NULL};
	bAnimContext ac = {NULL};
	int filter;
	
	bAnimListElem *ale;
	int dosort = 0;

	/* initialize relevant anim-context 'context' data from TransInfo data */
	/* NOTE: sync this with the code in ANIM_animdata_get_context() */
	ac.scene = t->scene;
	ac.scene_layer = t->scene_layer;
	ac.obact = OBACT_NEW(sl);
	ac.sa = t->sa;
	ac.ar = t->ar;
	ac.sl = (t->sa) ? t->sa->spacedata.first : NULL;
	ac.spacetype = (t->sa) ? t->sa->spacetype : 0;
	ac.regiontype = (t->ar) ? t->ar->regiontype : 0;
	
	ANIM_animdata_context_getdata(&ac);
	
	/* do the flush first */
	flushTransGraphData(t);
	
	/* get curves to check if a re-sort is needed */
	filter = (ANIMFILTER_DATA_VISIBLE | ANIMFILTER_FOREDIT | ANIMFILTER_CURVE_VISIBLE);
	ANIM_animdata_filter(&ac, &anim_data, filter, ac.data, ac.datatype);
	
	/* now test if there is a need to re-sort */
	for (ale = anim_data.first; ale; ale = ale->next) {
		FCurve *fcu = (FCurve *)ale->key_data;
		
		/* ignore FC-Curves without any selected verts */
		if (!fcu_test_selected(fcu))
			continue;

		/* watch it: if the time is wrong: do not correct handles yet */
		if (test_time_fcurve(fcu))
			dosort++;
		else
			calchandles_fcurve(fcu);
		
		/* set refresh tags for objects using this animation,
		 * BUT only if realtime updates are enabled  
		 */
		if ((sipo->flag & SIPO_NOREALTIMEUPDATES) == 0)
			ANIM_list_elem_update(t->scene, ale);
	}
	
	/* do resort and other updates? */
	if (dosort) remake_graph_transdata(t, &anim_data);
	
	/* now free temp channels */
	ANIM_animdata_freelist(&anim_data);
}

/* helper for recalcData() - for NLA Editor transforms */
static void recalcData_nla(TransInfo *t)
{
	TransDataNla *tdn = t->custom.type.data;
	SpaceNla *snla = (SpaceNla *)t->sa->spacedata.first;
	Scene *scene = t->scene;
	double secf = FPS;
	int i;
	
	/* for each strip we've got, perform some additional validation of the values that got set before
	 * using RNA to set the value (which does some special operations when setting these values to make
	 * sure that everything works ok)
	 */
	for (i = 0; i < t->total; i++, tdn++) {
		NlaStrip *strip = tdn->strip;
		PointerRNA strip_ptr;
		short pExceeded, nExceeded, iter;
		int delta_y1, delta_y2;
		
		/* if this tdn has no handles, that means it is just a dummy that should be skipped */
		if (tdn->handle == 0)
			continue;
		
		/* set refresh tags for objects using this animation,
		 * BUT only if realtime updates are enabled  
		 */
		if ((snla->flag & SNLA_NOREALTIMEUPDATES) == 0)
			ANIM_id_update(t->scene, tdn->id);
		
		/* if canceling transform, just write the values without validating, then move on */
		if (t->state == TRANS_CANCEL) {
			/* clear the values by directly overwriting the originals, but also need to restore
			 * endpoints of neighboring transition-strips
			 */
			
			/* start */
			strip->start = tdn->h1[0];
			
			if ((strip->prev) && (strip->prev->type == NLASTRIP_TYPE_TRANSITION))
				strip->prev->end = tdn->h1[0];
			
			/* end */
			strip->end = tdn->h2[0];
			
			if ((strip->next) && (strip->next->type == NLASTRIP_TYPE_TRANSITION))
				strip->next->start = tdn->h2[0];
			
			/* flush transforms to child strips (since this should be a meta) */
			BKE_nlameta_flush_transforms(strip);
			
			/* restore to original track (if needed) */
			if (tdn->oldTrack != tdn->nlt) {
				/* just append to end of list for now, since strips get sorted in special_aftertrans_update() */
				BLI_remlink(&tdn->nlt->strips, strip);
				BLI_addtail(&tdn->oldTrack->strips, strip);
			}
			
			continue;
		}
		
		/* firstly, check if the proposed transform locations would overlap with any neighboring strips
		 * (barring transitions) which are absolute barriers since they are not being moved
		 *
		 * this is done as a iterative procedure (done 5 times max for now)
		 */
		for (iter = 0; iter < 5; iter++) {
			pExceeded = ((strip->prev) && (strip->prev->type != NLASTRIP_TYPE_TRANSITION) && (tdn->h1[0] < strip->prev->end));
			nExceeded = ((strip->next) && (strip->next->type != NLASTRIP_TYPE_TRANSITION) && (tdn->h2[0] > strip->next->start));
			
			if ((pExceeded && nExceeded) || (iter == 4)) {
				/* both endpoints exceeded (or iteration ping-pong'd meaning that we need a compromise)
				 *	- simply crop strip to fit within the bounds of the strips bounding it
				 *	- if there were no neighbors, clear the transforms (make it default to the strip's current values)
				 */
				if (strip->prev && strip->next) {
					tdn->h1[0] = strip->prev->end;
					tdn->h2[0] = strip->next->start;
				}
				else {
					tdn->h1[0] = strip->start;
					tdn->h2[0] = strip->end;
				}
			}
			else if (nExceeded) {
				/* move backwards */
				float offset = tdn->h2[0] - strip->next->start;
				
				tdn->h1[0] -= offset;
				tdn->h2[0] -= offset;
			}
			else if (pExceeded) {
				/* more forwards */
				float offset = strip->prev->end - tdn->h1[0];
				
				tdn->h1[0] += offset;
				tdn->h2[0] += offset;
			}
			else /* all is fine and well */
				break;
		}
		
		/* handle auto-snapping
		 * NOTE: only do this when transform is still running, or we can't restore
		 */
		if (t->state != TRANS_CANCEL) {
			switch (snla->autosnap) {
				case SACTSNAP_FRAME: /* snap to nearest frame */
				case SACTSNAP_STEP: /* frame step - this is basically the same, since we don't have any remapping going on */
				{
					tdn->h1[0] = floorf(tdn->h1[0] + 0.5f);
					tdn->h2[0] = floorf(tdn->h2[0] + 0.5f);
					break;
				}
				
				case SACTSNAP_SECOND: /* snap to nearest second */
				case SACTSNAP_TSTEP: /* second step - this is basically the same, since we don't have any remapping going on */
				{
					/* This case behaves differently from the rest, since lengths of strips
					 * may not be multiples of a second. If we just naively resize adjust
					 * the handles, things may not work correctly. Instead, we only snap
					 * the first handle, and move the other to fit.
					 *
					 * FIXME: we do run into problems here when user attempts to negatively
					 *        scale the strip, as it then just compresses down and refuses
					 *        to expand out the other end.
					 */
					float h1_new = (float)(floor(((double)tdn->h1[0] / secf) + 0.5) * secf);
					float delta  = h1_new - tdn->h1[0];
					
					tdn->h1[0] = h1_new;
					tdn->h2[0] += delta;
					break;
				}
				
				case SACTSNAP_MARKER: /* snap to nearest marker */
				{
					tdn->h1[0] = (float)ED_markers_find_nearest_marker_time(&t->scene->markers, tdn->h1[0]);
					tdn->h2[0] = (float)ED_markers_find_nearest_marker_time(&t->scene->markers, tdn->h2[0]);
					break;
				}
			}
		}
		
		/* Use RNA to write the values to ensure that constraints on these are obeyed
		 * (e.g. for transition strips, the values are taken from the neighbors)
		 * 
		 * NOTE: we write these twice to avoid truncation errors which can arise when
		 * moving the strips a large distance using numeric input [#33852] 
		 */
		RNA_pointer_create(NULL, &RNA_NlaStrip, strip, &strip_ptr);
		
		RNA_float_set(&strip_ptr, "frame_start", tdn->h1[0]);
		RNA_float_set(&strip_ptr, "frame_end", tdn->h2[0]);
		
		RNA_float_set(&strip_ptr, "frame_start", tdn->h1[0]);
		RNA_float_set(&strip_ptr, "frame_end", tdn->h2[0]);
		
		/* flush transforms to child strips (since this should be a meta) */
		BKE_nlameta_flush_transforms(strip);
		
		
		/* now, check if we need to try and move track
		 *	- we need to calculate both, as only one may have been altered by transform if only 1 handle moved
		 */
		delta_y1 = ((int)tdn->h1[1] / NLACHANNEL_STEP(snla) - tdn->trackIndex);
		delta_y2 = ((int)tdn->h2[1] / NLACHANNEL_STEP(snla) - tdn->trackIndex);
		
		if (delta_y1 || delta_y2) {
			NlaTrack *track;
			int delta = (delta_y2) ? delta_y2 : delta_y1;
			int n;
			
			/* move in the requested direction, checking at each layer if there's space for strip to pass through,
			 * stopping on the last track available or that we're able to fit in
			 */
			if (delta > 0) {
				for (track = tdn->nlt->next, n = 0; (track) && (n < delta); track = track->next, n++) {
					/* check if space in this track for the strip */
					if (BKE_nlatrack_has_space(track, strip->start, strip->end)) {
						/* move strip to this track */
						BLI_remlink(&tdn->nlt->strips, strip);
						BKE_nlatrack_add_strip(track, strip);
						
						tdn->nlt = track;
						tdn->trackIndex++;
					}
					else /* can't move any further */
						break;
				}
			}
			else {
				/* make delta 'positive' before using it, since we now know to go backwards */
				delta = -delta;
				
				for (track = tdn->nlt->prev, n = 0; (track) && (n < delta); track = track->prev, n++) {
					/* check if space in this track for the strip */
					if (BKE_nlatrack_has_space(track, strip->start, strip->end)) {
						/* move strip to this track */
						BLI_remlink(&tdn->nlt->strips, strip);
						BKE_nlatrack_add_strip(track, strip);
						
						tdn->nlt = track;
						tdn->trackIndex--;
					}
					else /* can't move any further */
						break;
				}
			}
		}
	}
}

static void recalcData_mask_common(TransInfo *t)
{
	Mask *mask = CTX_data_edit_mask(t->context);

	flushTransMasking(t);

	DEG_id_tag_update(&mask->id, 0);
}

/* helper for recalcData() - for Image Editor transforms */
static void recalcData_image(TransInfo *t)
{
	if (t->options & CTX_MASK) {
		recalcData_mask_common(t);
	}
	else if (t->options & CTX_PAINT_CURVE) {
		flushTransPaintCurve(t);
	}
	else if (t->obedit && t->obedit->type == OB_MESH) {
		SpaceImage *sima = t->sa->spacedata.first;
		
		flushTransUVs(t);
		if (sima->flag & SI_LIVE_UNWRAP)
			ED_uvedit_live_unwrap_re_solve();
		
		DEG_id_tag_update(t->obedit->data, 0);
	}
}

/* helper for recalcData() - for Movie Clip transforms */
static void recalcData_spaceclip(TransInfo *t)
{
	SpaceClip *sc = t->sa->spacedata.first;

	if (ED_space_clip_check_show_trackedit(sc)) {
		MovieClip *clip = ED_space_clip_get_clip(sc);
		ListBase *tracksbase = BKE_tracking_get_active_tracks(&clip->tracking);
		MovieTrackingTrack *track;
		int framenr = ED_space_clip_get_clip_frame_number(sc);

		flushTransTracking(t);

		track = tracksbase->first;
		while (track) {
			if (TRACK_VIEW_SELECTED(sc, track) && (track->flag & TRACK_LOCKED) == 0) {
				MovieTrackingMarker *marker = BKE_tracking_marker_get(track, framenr);

				if (t->mode == TFM_TRANSLATION) {
					if (TRACK_AREA_SELECTED(track, TRACK_AREA_PAT))
						BKE_tracking_marker_clamp(marker, CLAMP_PAT_POS);
					if (TRACK_AREA_SELECTED(track, TRACK_AREA_SEARCH))
						BKE_tracking_marker_clamp(marker, CLAMP_SEARCH_POS);
				}
				else if (t->mode == TFM_RESIZE) {
					if (TRACK_AREA_SELECTED(track, TRACK_AREA_PAT))
						BKE_tracking_marker_clamp(marker, CLAMP_PAT_DIM);
					if (TRACK_AREA_SELECTED(track, TRACK_AREA_SEARCH))
						BKE_tracking_marker_clamp(marker, CLAMP_SEARCH_DIM);
				}
				else if (t->mode == TFM_ROTATION) {
					if (TRACK_AREA_SELECTED(track, TRACK_AREA_PAT))
						BKE_tracking_marker_clamp(marker, CLAMP_PAT_POS);
				}
			}

			track = track->next;
		}

		DEG_id_tag_update(&clip->id, 0);
	}
	else if (t->options & CTX_MASK) {
		recalcData_mask_common(t);
	}
}

/* helper for recalcData() - for object transforms, typically in the 3D view */
static void recalcData_objects(TransInfo *t)
{
	Base *base = t->scene_layer->basact;
	EvaluationContext eval_ctx;

	CTX_data_eval_ctx(t->context, &eval_ctx);

	if (t->obedit) {
		if (ELEM(t->obedit->type, OB_CURVE, OB_SURF)) {
			Curve *cu = t->obedit->data;
			ListBase *nurbs = BKE_curve_editNurbs_get(cu);
			Nurb *nu = nurbs->first;
			
			if (t->state != TRANS_CANCEL) {
				clipMirrorModifier(t, t->obedit);
				applyProject(t);
			}
			
			DEG_id_tag_update(t->obedit->data, 0);  /* sets recalc flags */
				
			if (t->state == TRANS_CANCEL) {
				while (nu) {
					BKE_nurb_handles_calc(nu); /* Cant do testhandlesNurb here, it messes up the h1 and h2 flags */
					nu = nu->next;
				}
			}
			else {
				/* Normal updating */
				while (nu) {
					BKE_nurb_test2D(nu);
					BKE_nurb_handles_calc(nu);
					nu = nu->next;
				}
			}
		}
		else if (t->obedit->type == OB_LATTICE) {
			Lattice *la = t->obedit->data;
			
			if (t->state != TRANS_CANCEL) {
				applyProject(t);
			}
			
			DEG_id_tag_update(t->obedit->data, 0);  /* sets recalc flags */
			
			if (la->editlatt->latt->flag & LT_OUTSIDE) outside_lattice(la->editlatt->latt);
		}
		else if (t->obedit->type == OB_MESH) {
			BMEditMesh *em = BKE_editmesh_from_object(t->obedit);
			/* mirror modifier clipping? */
			if (t->state != TRANS_CANCEL) {
				/* apply clipping after so we never project past the clip plane [#25423] */
				applyProject(t);
				clipMirrorModifier(t, t->obedit);
			}
			if ((t->options & CTX_NO_MIRROR) == 0 && (t->flag & T_MIRROR))
				editbmesh_apply_to_mirror(t);

			if (t->mode == TFM_EDGE_SLIDE) {
				projectEdgeSlideData(t, false);
			}
			else if (t->mode == TFM_VERT_SLIDE) {
				projectVertSlideData(t, false);
			}

			DEG_id_tag_update(t->obedit->data, 0);  /* sets recalc flags */
			
			EDBM_mesh_normals_update(em);
			BKE_editmesh_tessface_calc(em);
		}
		else if (t->obedit->type == OB_ARMATURE) { /* no recalc flag, does pose */
			bArmature *arm = t->obedit->data;
			ListBase *edbo = arm->edbo;
			EditBone *ebo, *ebo_parent;
			TransData *td = t->data;
			int i;
			
			if (t->state != TRANS_CANCEL) {
				applyProject(t);
			}
			
			/* Ensure all bones are correctly adjusted */
			for (ebo = edbo->first; ebo; ebo = ebo->next) {
				ebo_parent = (ebo->flag & BONE_CONNECTED) ? ebo->parent : NULL;
				
				if (ebo_parent) {
					/* If this bone has a parent tip that has been moved */
					if (ebo_parent->flag & BONE_TIPSEL) {
						copy_v3_v3(ebo->head, ebo_parent->tail);
						if (t->mode == TFM_BONE_ENVELOPE) ebo->rad_head = ebo_parent->rad_tail;
					}
					/* If this bone has a parent tip that has NOT been moved */
					else {
						copy_v3_v3(ebo_parent->tail, ebo->head);
						if (t->mode == TFM_BONE_ENVELOPE) ebo_parent->rad_tail = ebo->rad_head;
					}
				}
				
				/* on extrude bones, oldlength==0.0f, so we scale radius of points */
				ebo->length = len_v3v3(ebo->head, ebo->tail);
				if (ebo->oldlength == 0.0f) {
					ebo->rad_head = 0.25f * ebo->length;
					ebo->rad_tail = 0.10f * ebo->length;
					ebo->dist = 0.25f * ebo->length;
					if (ebo->parent) {
						if (ebo->rad_head > ebo->parent->rad_tail)
							ebo->rad_head = ebo->parent->rad_tail;
					}
				}
				else if (t->mode != TFM_BONE_ENVELOPE) {
					/* if bones change length, lets do that for the deform distance as well */
					ebo->dist *= ebo->length / ebo->oldlength;
					ebo->rad_head *= ebo->length / ebo->oldlength;
					ebo->rad_tail *= ebo->length / ebo->oldlength;
					ebo->oldlength = ebo->length;

					if (ebo_parent) {
						ebo_parent->rad_tail = ebo->rad_head;
					}
				}
			}
			
			if (!ELEM(t->mode, TFM_BONE_ROLL, TFM_BONE_ENVELOPE, TFM_BONE_ENVELOPE_DIST, TFM_BONESIZE)) {
				/* fix roll */
				for (i = 0; i < t->total; i++, td++) {
					if (td->extra) {
						float vec[3], up_axis[3];
						float qrot[4];
						float roll;
						
						ebo = td->extra;

						if (t->state == TRANS_CANCEL) {
							/* restore roll */
							ebo->roll = td->ival;
						}
						else {
							copy_v3_v3(up_axis, td->axismtx[2]);

							sub_v3_v3v3(vec, ebo->tail, ebo->head);
							normalize_v3(vec);
							rotation_between_vecs_to_quat(qrot, td->axismtx[1], vec);
							mul_qt_v3(qrot, up_axis);

							/* roll has a tendency to flip in certain orientations - [#34283], [#33974] */
							roll = ED_rollBoneToVector(ebo, up_axis, false);
							ebo->roll = angle_compat_rad(roll, td->ival);
						}
					}
				}
			}
			
			if (arm->flag & ARM_MIRROR_EDIT) {
				if (t->state != TRANS_CANCEL)
					transform_armature_mirror_update(t->obedit);
				else
					restoreBones(t);
			}
		}
		else {
			if (t->state != TRANS_CANCEL) {
				applyProject(t);
			}
			DEG_id_tag_update(t->obedit->data, 0);  /* sets recalc flags */
		}
	}
	else if ((t->flag & T_POSE) && t->poseobj) {
		Object *ob = t->poseobj;
		bArmature *arm = ob->data;
		
		/* if animtimer is running, and the object already has animation data,
		 * check if the auto-record feature means that we should record 'samples'
		 * (i.e. uneditable animation values)
		 *
		 * context is needed for keying set poll() functions.
		 */
		// TODO: autokeyframe calls need some setting to specify to add samples (FPoints) instead of keyframes?
		if ((t->animtimer) && (t->context) && IS_AUTOKEY_ON(t->scene)) {
			int targetless_ik = (t->flag & T_AUTOIK); // XXX this currently doesn't work, since flags aren't set yet!
			
			animrecord_check_state(t->scene, &ob->id, t->animtimer);
			autokeyframe_pose_cb_func(t->context, t->scene, (View3D *)t->view, ob, t->mode, targetless_ik);
		}
		
		/* old optimize trick... this enforces to bypass the depgraph */
		if (!(arm->flag & ARM_DELAYDEFORM)) {
			DEG_id_tag_update(&ob->id, OB_RECALC_DATA);  /* sets recalc flags */
			/* transformation of pose may affect IK tree, make sure it is rebuilt */
			BIK_clear_data(ob->pose);
		}
		else
			BKE_pose_where_is(&eval_ctx, t->scene, ob);
	}
	else if (base && (base->object->mode & OB_MODE_PARTICLE_EDIT) && PE_get_current(t->scene, t->scene_layer, base->object)) {
		if (t->state != TRANS_CANCEL) {
			applyProject(t);
		}
		flushTransParticles(t);
	}
	else {
		int i;
		
		if (t->state != TRANS_CANCEL) {
			applyProject(t);
		}
		
		for (i = 0; i < t->total; i++) {
			TransData *td = t->data + i;
			Object *ob = td->ob;
			
			if (td->flag & TD_NOACTION)
				break;
			
			if (td->flag & TD_SKIP)
				continue;
			
			/* if animtimer is running, and the object already has animation data,
			 * check if the auto-record feature means that we should record 'samples'
			 * (i.e. uneditable animation values)
			 */
			// TODO: autokeyframe calls need some setting to specify to add samples (FPoints) instead of keyframes?
			if ((t->animtimer) && IS_AUTOKEY_ON(t->scene)) {
				animrecord_check_state(t->scene, &ob->id, t->animtimer);
				autokeyframe_ob_cb_func(t->context, t->scene, t->scene_layer, (View3D *)t->view, ob, t->mode);
			}
			
			/* sets recalc flags fully, instead of flushing existing ones 
			 * otherwise proxies don't function correctly
			 */
			DEG_id_tag_update(&ob->id, OB_RECALC_OB);

			if (t->flag & T_TEXTURE)
				DEG_id_tag_update(&ob->id, OB_RECALC_DATA);
		}
	}
}

/* helper for recalcData() - for sequencer transforms */
static void recalcData_sequencer(TransInfo *t)
{
	TransData *td;
	int a;
	Sequence *seq_prev = NULL;

	for (a = 0, td = t->data; a < t->total; a++, td++) {
		TransDataSeq *tdsq = (TransDataSeq *) td->extra;
		Sequence *seq = tdsq->seq;

		if (seq != seq_prev) {
			if (BKE_sequence_tx_fullupdate_test(seq)) {
				/* A few effect strip types need a complete recache on transform. */
				BKE_sequence_invalidate_cache(t->scene, seq);
			}
			else {
				BKE_sequence_invalidate_dependent(t->scene, seq);
			}
		}

		seq_prev = seq;
	}

	BKE_sequencer_preprocessed_cache_cleanup();

	flushTransSeq(t);
}

/* force recalculation of triangles during transformation */
static void recalcData_gpencil_strokes(TransInfo *t)
{
	TransData *td = t->data;
	for (int i = 0; i < t->total; i++, td++) {
		bGPDstroke *gps = td->extra;
		if (gps != NULL) {
			gps->flag |= GP_STROKE_RECALC_CACHES;
		}
	}
}

/* called for updating while transform acts, once per redraw */
void recalcData(TransInfo *t)
{
	/* if tests must match createTransData for correct updates */
	if (t->options & CTX_TEXTURE) {
		recalcData_objects(t);
	}
	else if (t->options & CTX_EDGE) {
		recalcData_objects(t);
	}
	else if (t->options & CTX_PAINT_CURVE) {
		flushTransPaintCurve(t);
	}
	else if (t->options & CTX_GPENCIL_STROKES) {
		/* set recalc triangle cache flag */
		recalcData_gpencil_strokes(t);
	}
	else if (t->spacetype == SPACE_IMAGE) {
		recalcData_image(t);
	}
	else if (t->spacetype == SPACE_ACTION) {
		recalcData_actedit(t);
	}
	else if (t->spacetype == SPACE_NLA) {
		recalcData_nla(t);
	}
	else if (t->spacetype == SPACE_SEQ) {
		recalcData_sequencer(t);
	}
	else if (t->spacetype == SPACE_IPO) {
		recalcData_graphedit(t);
	}
	else if (t->spacetype == SPACE_NODE) {
		flushTransNodes(t);
	}
	else if (t->spacetype == SPACE_CLIP) {
		recalcData_spaceclip(t);
	}
	else {
		recalcData_objects(t);
	}
}

void drawLine(TransInfo *t, const float center[3], const float dir[3], char axis, short options)
{
	float v1[3], v2[3], v3[3];
	unsigned char col[3], col2[3];

	if (t->spacetype == SPACE_VIEW3D) {
		View3D *v3d = t->view;
		
		gpuPushMatrix();

		// if (t->obedit) gpuLoadMatrix(t->obedit->obmat); // sets opengl viewing

		copy_v3_v3(v3, dir);
		mul_v3_fl(v3, v3d->far);
		
		sub_v3_v3v3(v2, center, v3);
		add_v3_v3v3(v1, center, v3);
		
		if (options & DRAWLIGHT) {
			col[0] = col[1] = col[2] = 220;
		}
		else {
			UI_GetThemeColor3ubv(TH_GRID, col);
		}
		UI_make_axis_color(col, col2, axis);

		unsigned int pos = GWN_vertformat_attr_add(immVertexFormat(), "pos", GWN_COMP_F32, 3, GWN_FETCH_FLOAT);

		immBindBuiltinProgram(GPU_SHADER_3D_UNIFORM_COLOR);
		immUniformColor3ubv(col2);

		immBegin(GWN_PRIM_LINES, 2);
		immVertex3fv(pos, v1);
		immVertex3fv(pos, v2);
		immEnd();

		immUnbindProgram();

		gpuPopMatrix();
	}
}

/**
 * Free data before switching to another mode.
 */
void resetTransModal(TransInfo *t)
{
	if (t->mode == TFM_EDGE_SLIDE) {
		freeEdgeSlideVerts(t, &t->custom.mode);
	}
	else if (t->mode == TFM_VERT_SLIDE) {
		freeVertSlideVerts(t, &t->custom.mode);
	}
}

void resetTransRestrictions(TransInfo *t)
{
	t->flag &= ~T_ALL_RESTRICTIONS;
}

static int initTransInfo_edit_pet_to_flag(const int proportional)
{
	switch (proportional) {
		case PROP_EDIT_ON:
			return T_PROP_EDIT;
		case PROP_EDIT_CONNECTED:
			return T_PROP_EDIT | T_PROP_CONNECTED;
		case PROP_EDIT_PROJECTED:
			return T_PROP_EDIT | T_PROP_PROJECTED;
		default:
			return 0;
	}
}

/**
 * Setup internal data, mouse, vectors
 *
 * \note \a op and \a event can be NULL
 *
 * \see #saveTransform does the reverse.
 */
void initTransInfo(bContext *C, TransInfo *t, wmOperator *op, const wmEvent *event)
{
	Scene *sce = CTX_data_scene(C);
	SceneLayer *sl = CTX_data_scene_layer(C);
	ToolSettings *ts = CTX_data_tool_settings(C);
	ARegion *ar = CTX_wm_region(C);
	ScrArea *sa = CTX_wm_area(C);
	Object *obedit = CTX_data_edit_object(C);
	Object *ob = CTX_data_active_object(C);
	bGPdata *gpd = CTX_data_gpencil_data(C);
	PropertyRNA *prop;
	
	t->scene = sce;
	t->scene_layer = sl;
	t->sa = sa;
	t->ar = ar;
	t->obedit = obedit;
	t->settings = ts;
	t->reports = op ? op->reports : NULL;

	if (obedit) {
		copy_m3_m4(t->obedit_mat, obedit->obmat);
		normalize_m3(t->obedit_mat);
	}

	t->data = NULL;
	t->ext = NULL;
	
	t->helpline = HLP_NONE;
	
	t->flag = 0;
	
	t->redraw = TREDRAW_HARD;  /* redraw first time */
	
	if (event) {
		t->mouse.imval[0] = event->mval[0];
		t->mouse.imval[1] = event->mval[1];
	}
	else {
		t->mouse.imval[0] = 0;
		t->mouse.imval[1] = 0;
	}
	
	t->con.imval[0] = t->mouse.imval[0];
	t->con.imval[1] = t->mouse.imval[1];
	
	t->mval[0] = t->mouse.imval[0];
	t->mval[1] = t->mouse.imval[1];
	
	t->transform        = NULL;
	t->handleEvent      = NULL;
	
	t->total            = 0;
	
	t->val = 0.0f;

	zero_v3(t->vec);
	zero_v3(t->center);
	zero_v3(t->center_global);

	unit_m3(t->mat);
	
	/* if there's an event, we're modal */
	if (event) {
		t->flag |= T_MODAL;
	}

	/* Crease needs edge flag */
	if (ELEM(t->mode, TFM_CREASE, TFM_BWEIGHT)) {
		t->options |= CTX_EDGE;
	}

	t->remove_on_cancel = false;

	if (op && (prop = RNA_struct_find_property(op->ptr, "remove_on_cancel")) && RNA_property_is_set(op->ptr, prop)) {
		if (RNA_property_boolean_get(op->ptr, prop)) {
			t->remove_on_cancel = true;
		}
	}
	
	/* GPencil editing context */
	if ((gpd) && (gpd->flag & GP_DATA_STROKE_EDITMODE)) {
		t->options |= CTX_GPENCIL_STROKES;
	}

	/* Assign the space type, some exceptions for running in different mode */
	if (sa == NULL) {
		/* background mode */
		t->spacetype = SPACE_EMPTY;
	}
	else if ((ar == NULL) && (sa->spacetype == SPACE_VIEW3D)) {
		/* running in the text editor */
		t->spacetype = SPACE_EMPTY;
	}
	else {
		/* normal operation */
		t->spacetype = sa->spacetype;
	}

	/* handle T_ALT_TRANSFORM initialization, we may use for different operators */
	if (op) {
		const char *prop_id = NULL;
		if (t->mode == TFM_SHRINKFATTEN) {
			prop_id = "use_even_offset";
		}

		if (prop_id && (prop = RNA_struct_find_property(op->ptr, prop_id)) &&
		    RNA_property_is_set(op->ptr, prop))
		{
			BKE_BIT_TEST_SET(t->flag, RNA_property_boolean_get(op->ptr, prop), T_ALT_TRANSFORM);
		}
	}

	if (t->spacetype == SPACE_VIEW3D) {
		View3D *v3d = sa->spacedata.first;
		bScreen *animscreen = ED_screen_animation_playing(CTX_wm_manager(C));
		
		t->view = v3d;
		t->animtimer = (animscreen) ? animscreen->animtimer : NULL;
		
		/* turn manipulator off during transform */
		if (t->flag & T_MODAL) {
			t->twtype = v3d->twtype;
			v3d->twtype = 0;
		}

		if (v3d->flag & V3D_ALIGN) t->flag |= T_V3D_ALIGN;
		t->around = v3d->around;
		
		/* bend always uses the cursor */
		if (t->mode == TFM_BEND) {
			t->around = V3D_AROUND_CURSOR;
		}

		t->current_orientation = v3d->twmode;
		t->custom_orientation = BKE_workspace_transform_orientation_find(
		                            CTX_wm_workspace(C), v3d->custom_orientation_index);

		/* exceptional case */
		if (t->around == V3D_AROUND_LOCAL_ORIGINS) {
			if (ELEM(t->mode, TFM_ROTATION, TFM_RESIZE, TFM_TRACKBALL)) {
				const bool use_island = transdata_check_local_islands(t, t->around);

				if (obedit && !use_island) {
					t->options |= CTX_NO_PET;
				}
			}
		}

		if (ob && ob->mode & OB_MODE_ALL_PAINT) {
			Paint *p = BKE_paint_get_active_from_context(C);
			if (p && p->brush && (p->brush->flag & BRUSH_CURVE)) {
				t->options |= CTX_PAINT_CURVE;
			}
		}

		/* initialize UV transform from */
		if (op && ((prop = RNA_struct_find_property(op->ptr, "correct_uv")))) {
			if (RNA_property_is_set(op->ptr, prop)) {
				if (RNA_property_boolean_get(op->ptr, prop)) {
					t->settings->uvcalc_flag |= UVCALC_TRANSFORM_CORRECT;
				}
				else {
					t->settings->uvcalc_flag &= ~UVCALC_TRANSFORM_CORRECT;
				}
			}
			else {
				RNA_property_boolean_set(op->ptr, prop, (t->settings->uvcalc_flag & UVCALC_TRANSFORM_CORRECT) != 0);
			}
		}

	}
	else if (t->spacetype == SPACE_IMAGE) {
		SpaceImage *sima = sa->spacedata.first;
		// XXX for now, get View2D from the active region
		t->view = &ar->v2d;
		t->around = sima->around;

		if (ED_space_image_show_uvedit(sima, t->obedit)) {
			/* UV transform */
		}
		else if (sima->mode == SI_MODE_MASK) {
			t->options |= CTX_MASK;
		}
		else if (sima->mode == SI_MODE_PAINT) {
			Paint *p = &sce->toolsettings->imapaint.paint;
			if (p->brush && (p->brush->flag & BRUSH_CURVE)) {
				t->options |= CTX_PAINT_CURVE;
			}
		}
		/* image not in uv edit, nor in mask mode, can happen for some tools */
	}
	else if (t->spacetype == SPACE_NODE) {
		// XXX for now, get View2D from the active region
		t->view = &ar->v2d;
		t->around = V3D_AROUND_CENTER_BOUNDS;
	}
	else if (t->spacetype == SPACE_IPO) {
		SpaceIpo *sipo = sa->spacedata.first;
		t->view = &ar->v2d;
		t->around = sipo->around;
	}
	else if (t->spacetype == SPACE_CLIP) {
		SpaceClip *sclip = sa->spacedata.first;
		t->view = &ar->v2d;
		t->around = sclip->around;

		if (ED_space_clip_check_show_trackedit(sclip))
			t->options |= CTX_MOVIECLIP;
		else if (ED_space_clip_check_show_maskedit(sclip))
			t->options |= CTX_MASK;
	}
	else {
		if (ar) {
			// XXX for now, get View2D  from the active region
			t->view = &ar->v2d;
			// XXX for now, the center point is the midpoint of the data
		}
		else {
			t->view = NULL;
		}
		t->around = V3D_AROUND_CENTER_BOUNDS;
	}

	if (op && ((prop = RNA_struct_find_property(op->ptr, "constraint_orientation")) &&
	           RNA_property_is_set(op->ptr, prop)))
	{
		short orientation = RNA_property_enum_get(op->ptr, prop);
		TransformOrientation *custom_orientation = NULL;

		if (orientation >= V3D_MANIP_CUSTOM) {
			if (orientation >= V3D_MANIP_CUSTOM + BIF_countTransformOrientation(C)) {
				orientation = V3D_MANIP_GLOBAL;
			}
			else {
				custom_orientation = BKE_workspace_transform_orientation_find(
				                         CTX_wm_workspace(C), orientation - V3D_MANIP_CUSTOM);
				orientation = V3D_MANIP_CUSTOM;
			}
		}

		t->current_orientation = orientation;
		t->custom_orientation = custom_orientation;
	}

<<<<<<< HEAD
=======
	if (op && (prop = RNA_struct_find_property(op->ptr, "center_override")) && RNA_property_is_set(op->ptr, prop)) {
		RNA_property_float_get_array(op->ptr, prop, t->center);
		t->flag |= T_OVERRIDE_CENTER;
	}

>>>>>>> a520e7c8
	if (op && ((prop = RNA_struct_find_property(op->ptr, "release_confirm")) &&
	           RNA_property_is_set(op->ptr, prop)))
	{
		if (RNA_property_boolean_get(op->ptr, prop)) {
			t->flag |= T_RELEASE_CONFIRM;
		}
	}
	else {
		if (U.flag & USER_RELEASECONFIRM) {
			t->flag |= T_RELEASE_CONFIRM;
		}
	}

	if (op && ((prop = RNA_struct_find_property(op->ptr, "mirror")) &&
	           RNA_property_is_set(op->ptr, prop)))
	{
		if (RNA_property_boolean_get(op->ptr, prop)) {
			t->flag |= T_MIRROR;
			t->mirror = 1;
		}
	}
	// Need stuff to take it from edit mesh or whatnot here
	else if (t->spacetype == SPACE_VIEW3D) {
		if (t->obedit && t->obedit->type == OB_MESH && (((Mesh *)t->obedit->data)->editflag & ME_EDIT_MIRROR_X)) {
			t->flag |= T_MIRROR;
			t->mirror = 1;
		}
	}
	
	/* setting PET flag only if property exist in operator. Otherwise, assume it's not supported */
	if (op && (prop = RNA_struct_find_property(op->ptr, "proportional"))) {
		if (RNA_property_is_set(op->ptr, prop)) {
			t->flag |= initTransInfo_edit_pet_to_flag(RNA_property_enum_get(op->ptr, prop));
		}
		else {
			/* use settings from scene only if modal */
			if (t->flag & T_MODAL) {
				if ((t->options & CTX_NO_PET) == 0) {
					if (t->spacetype == SPACE_IPO) {
						t->flag |= initTransInfo_edit_pet_to_flag(ts->proportional_fcurve);
					}
					else if (t->spacetype == SPACE_ACTION) {
						t->flag |= initTransInfo_edit_pet_to_flag(ts->proportional_action);
					}
					else if (t->obedit) {
						t->flag |= initTransInfo_edit_pet_to_flag(ts->proportional);
					}
					else if (t->options & CTX_GPENCIL_STROKES) {
						t->flag |= initTransInfo_edit_pet_to_flag(ts->proportional);
					}
					else if (t->options & CTX_MASK) {
						if (ts->proportional_mask) {
							t->flag |= T_PROP_EDIT;

							if (ts->proportional == PROP_EDIT_CONNECTED) {
								t->flag |= T_PROP_CONNECTED;
							}
						}
					}
					else if (t->obedit == NULL && ts->proportional_objects) {
						t->flag |= T_PROP_EDIT;
					}
				}
			}
		}
		
		if (op && ((prop = RNA_struct_find_property(op->ptr, "proportional_size")) &&
		           RNA_property_is_set(op->ptr, prop)))
		{
			t->prop_size = RNA_property_float_get(op->ptr, prop);
		}
		else {
			t->prop_size = ts->proportional_size;
		}
		
		
		/* TRANSFORM_FIX_ME rna restrictions */
		if (t->prop_size <= 0.00001f) {
			printf("Proportional size (%f) under 0.00001, resetting to 1!\n", t->prop_size);
			t->prop_size = 1.0f;
		}
		
		if (op && ((prop = RNA_struct_find_property(op->ptr, "proportional_edit_falloff")) &&
		           RNA_property_is_set(op->ptr, prop)))
		{
			t->prop_mode = RNA_property_enum_get(op->ptr, prop);
		}
		else {
			t->prop_mode = ts->prop_mode;
		}
	}
	else { /* add not pet option to context when not available */
		t->options |= CTX_NO_PET;
	}
	
	// Mirror is not supported with PET, turn it off.
#if 0
	if (t->flag & T_PROP_EDIT) {
		t->flag &= ~T_MIRROR;
	}
#endif

	setTransformViewAspect(t, t->aspect);
	setTransformViewMatrices(t);
	initNumInput(&t->num);
}

/* Here I would suggest only TransInfo related issues, like free data & reset vars. Not redraws */
void postTrans(bContext *C, TransInfo *t)
{
	TransData *td;
	
	if (t->draw_handle_view)
		ED_region_draw_cb_exit(t->ar->type, t->draw_handle_view);
	if (t->draw_handle_apply)
		ED_region_draw_cb_exit(t->ar->type, t->draw_handle_apply);
	if (t->draw_handle_pixel)
		ED_region_draw_cb_exit(t->ar->type, t->draw_handle_pixel);
	if (t->draw_handle_cursor)
		WM_paint_cursor_end(CTX_wm_manager(C), t->draw_handle_cursor);

	/* Free all custom-data */
	{
		TransCustomData *custom_data = &t->custom.first_elem;
		for (int i = 0; i < TRANS_CUSTOM_DATA_ELEM_MAX; i++, custom_data++) {
			if (custom_data->free_cb) {
				/* Can take over freeing t->data and data2d etc... */
				custom_data->free_cb(t, custom_data);
				BLI_assert(custom_data->data == NULL);
			}
			else if ((custom_data->data != NULL) && custom_data->use_free) {
				MEM_freeN(custom_data->data);
				custom_data->data = NULL;
			}
		}
	}

	/* postTrans can be called when nothing is selected, so data is NULL already */
	if (t->data) {
		
		/* free data malloced per trans-data */
		if ((t->obedit && ELEM(t->obedit->type, OB_CURVE, OB_SURF)) ||
		    (t->spacetype == SPACE_IPO))
		{
			int a;
			for (a = 0, td = t->data; a < t->total; a++, td++) {
				if (td->flag & TD_BEZTRIPLE) {
					MEM_freeN(td->hdata);
				}
			}
		}
		MEM_freeN(t->data);
	}
	
	BLI_freelistN(&t->tsnap.points);

	if (t->ext) MEM_freeN(t->ext);
	if (t->data2d) {
		MEM_freeN(t->data2d);
		t->data2d = NULL;
	}
	
	if (t->spacetype == SPACE_IMAGE) {
		if (t->options & (CTX_MASK | CTX_PAINT_CURVE)) {
			/* pass */
		}
		else {
			SpaceImage *sima = t->sa->spacedata.first;
			if (sima->flag & SI_LIVE_UNWRAP)
				ED_uvedit_live_unwrap_end(t->state == TRANS_CANCEL);
		}
	}
	else if (t->spacetype == SPACE_VIEW3D) {
		View3D *v3d = t->sa->spacedata.first;
		/* restore manipulator */
		if (t->flag & T_MODAL) {
			v3d->twtype = t->twtype;
		}
	}
	
	if (t->mouse.data) {
		MEM_freeN(t->mouse.data);
	}

	freeSnapping(t);
}

void applyTransObjects(TransInfo *t)
{
	TransData *td;
	
	for (td = t->data; td < t->data + t->total; td++) {
		copy_v3_v3(td->iloc, td->loc);
		if (td->ext->rot) {
			copy_v3_v3(td->ext->irot, td->ext->rot);
		}
		if (td->ext->size) {
			copy_v3_v3(td->ext->isize, td->ext->size);
		}
	}
	recalcData(t);
}

static void restoreElement(TransData *td)
{
	/* TransData for crease has no loc */
	if (td->loc) {
		copy_v3_v3(td->loc, td->iloc);
	}
	if (td->val) {
		*td->val = td->ival;
	}

	if (td->ext && (td->flag & TD_NO_EXT) == 0) {
		if (td->ext->rot) {
			copy_v3_v3(td->ext->rot, td->ext->irot);
		}
		if (td->ext->rotAngle) {
			*td->ext->rotAngle = td->ext->irotAngle;
		}
		if (td->ext->rotAxis) {
			copy_v3_v3(td->ext->rotAxis, td->ext->irotAxis);
		}
		/* XXX, drotAngle & drotAxis not used yet */
		if (td->ext->size) {
			copy_v3_v3(td->ext->size, td->ext->isize);
		}
		if (td->ext->quat) {
			copy_qt_qt(td->ext->quat, td->ext->iquat);
		}
	}
	
	if (td->flag & TD_BEZTRIPLE) {
		*(td->hdata->h1) = td->hdata->ih1;
		*(td->hdata->h2) = td->hdata->ih2;
	}
}

void restoreTransObjects(TransInfo *t)
{
	TransData *td;
	TransData2D *td2d;

	for (td = t->data; td < t->data + t->total; td++) {
		restoreElement(td);
	}
	
	for (td2d = t->data2d; t->data2d && td2d < t->data2d + t->total; td2d++) {
		if (td2d->h1) {
			td2d->h1[0] = td2d->ih1[0];
			td2d->h1[1] = td2d->ih1[1];
		}
		if (td2d->h2) {
			td2d->h2[0] = td2d->ih2[0];
			td2d->h2[1] = td2d->ih2[1];
		}
	}

	unit_m3(t->mat);
	
	recalcData(t);
}

void calculateCenter2D(TransInfo *t)
{
	BLI_assert(!is_zero_v3(t->aspect));

	if (t->flag & (T_EDIT | T_POSE)) {
		Object *ob = t->obedit ? t->obedit : t->poseobj;
		float vec[3];
		
		copy_v3_v3(vec, t->center);
		mul_m4_v3(ob->obmat, vec);
		projectFloatView(t, vec, t->center2d);
	}
	else {
		projectFloatView(t, t->center, t->center2d);
	}
}

void calculateCenterGlobal(
        TransInfo *t, const float center_local[3],
        float r_center_global[3])
{
	/* setting constraint center */
	/* note, init functions may over-ride t->center */
	if (t->flag & (T_EDIT | T_POSE)) {
		Object *ob = t->obedit ? t->obedit : t->poseobj;
		mul_v3_m4v3(r_center_global, ob->obmat, center_local);
	}
	else {
		copy_v3_v3(r_center_global, center_local);
	}
}

void calculateCenterCursor(TransInfo *t, float r_center[3])
{
	const float *cursor;
	
	cursor = ED_view3d_cursor3d_get(t->scene, t->view);
	copy_v3_v3(r_center, cursor);
	
	/* If edit or pose mode, move cursor in local space */
	if (t->flag & (T_EDIT | T_POSE)) {
		Object *ob = t->obedit ? t->obedit : t->poseobj;
		float mat[3][3], imat[3][3];
		
		sub_v3_v3v3(r_center, r_center, ob->obmat[3]);
		copy_m3_m4(mat, ob->obmat);
		invert_m3_m3(imat, mat);
		mul_m3_v3(imat, r_center);
	}
	else if (t->options & CTX_PAINT_CURVE) {
		if (ED_view3d_project_float_global(t->ar, cursor, r_center, V3D_PROJ_TEST_NOP) != V3D_PROJ_RET_OK) {
			r_center[0] = t->ar->winx / 2.0f;
			r_center[1] = t->ar->winy / 2.0f;
		}
		r_center[2] = 0.0f;
	}
}

void calculateCenterCursor2D(TransInfo *t, float r_center[2])
{
	const float *cursor = NULL;
	
	if (t->spacetype == SPACE_IMAGE) {
		SpaceImage *sima = (SpaceImage *)t->sa->spacedata.first;
		cursor = sima->cursor;
	}
	else if (t->spacetype == SPACE_CLIP) {
		SpaceClip *space_clip = (SpaceClip *) t->sa->spacedata.first;
		cursor = space_clip->cursor;
	}

	if (cursor) {
		if (t->options & CTX_MASK) {
			float co[2];

			if (t->spacetype == SPACE_IMAGE) {
				SpaceImage *sima = (SpaceImage *)t->sa->spacedata.first;
				BKE_mask_coord_from_image(sima->image, &sima->iuser, co, cursor);
			}
			else if (t->spacetype == SPACE_CLIP) {
				SpaceClip *space_clip = (SpaceClip *) t->sa->spacedata.first;
				BKE_mask_coord_from_movieclip(space_clip->clip, &space_clip->user, co, cursor);
			}
			else {
				BLI_assert(!"Shall not happen");
			}

			r_center[0] = co[0] * t->aspect[0];
			r_center[1] = co[1] * t->aspect[1];
		}
		else if (t->options & CTX_PAINT_CURVE) {
			if (t->spacetype == SPACE_IMAGE) {
				r_center[0] = UI_view2d_view_to_region_x(&t->ar->v2d, cursor[0]);
				r_center[1] = UI_view2d_view_to_region_y(&t->ar->v2d, cursor[1]);
			}
		}
		else {
			r_center[0] = cursor[0] * t->aspect[0];
			r_center[1] = cursor[1] * t->aspect[1];
		}
	}
}

void calculateCenterCursorGraph2D(TransInfo *t, float r_center[2])
{
	SpaceIpo *sipo = (SpaceIpo *)t->sa->spacedata.first;
	Scene *scene = t->scene;
	
	/* cursor is combination of current frame, and graph-editor cursor value */
	if (sipo->mode == SIPO_MODE_DRIVERS) {
		r_center[0] = sipo->cursorTime;
		r_center[1] = sipo->cursorVal;
	}
	else {
		r_center[0] = (float)(scene->r.cfra);
		r_center[1] = sipo->cursorVal;
	}
}

void calculateCenterMedian(TransInfo *t, float r_center[3])
{
	float partial[3] = {0.0f, 0.0f, 0.0f};
	int total = 0;
	int i;
	
	for (i = 0; i < t->total; i++) {
		if (t->data[i].flag & TD_SELECTED) {
			if (!(t->data[i].flag & TD_NOCENTER)) {
				add_v3_v3(partial, t->data[i].center);
				total++;
			}
		}
	}
	if (total) {
		mul_v3_fl(partial, 1.0f / (float)total);
	}
	copy_v3_v3(r_center, partial);
}

void calculateCenterBound(TransInfo *t, float r_center[3])
{
	float max[3];
	float min[3];
	int i;
	for (i = 0; i < t->total; i++) {
		if (i) {
			if (t->data[i].flag & TD_SELECTED) {
				if (!(t->data[i].flag & TD_NOCENTER))
					minmax_v3v3_v3(min, max, t->data[i].center);
			}
		}
		else {
			copy_v3_v3(max, t->data[i].center);
			copy_v3_v3(min, t->data[i].center);
		}
	}
	mid_v3_v3v3(r_center, min, max);
}

/**
 * \param select_only only get active center from data being transformed.
 */
bool calculateCenterActive(TransInfo *t, bool select_only, float r_center[3])
{
	bool ok = false;

	if (t->obedit) {
		if (ED_object_editmode_calc_active_center(t->obedit, select_only, r_center)) {
			ok = true;
		}
	}
	else if (t->flag & T_POSE) {
		SceneLayer *sl = t->scene_layer;
		Object *ob = OBACT_NEW(sl);
		if (ob) {
			bPoseChannel *pchan = BKE_pose_channel_active(ob);
			if (pchan && (!select_only || (pchan->bone->flag & BONE_SELECTED))) {
				copy_v3_v3(r_center, pchan->pose_head);
				ok = true;
			}
		}
	}
	else if (t->options & CTX_PAINT_CURVE) {
		Paint *p = BKE_paint_get_active(t->scene, t->scene_layer);
		Brush *br = p->brush;
		PaintCurve *pc = br->paint_curve;
		copy_v3_v3(r_center, pc->points[pc->add_index - 1].bez.vec[1]);
		r_center[2] = 0.0f;
		ok = true;
	}
	else {
		/* object mode */
		SceneLayer *sl = t->scene_layer;
		Object *ob = OBACT_NEW(sl);
		Base *base = BASACT_NEW(sl);
		if (ob && ((!select_only) || ((base->flag & BASE_SELECTED) != 0))) {
			copy_v3_v3(r_center, ob->obmat[3]);
			ok = true;
		}
	}

	return ok;
}

static void calculateCenter_FromAround(TransInfo *t, int around, float r_center[3])
{
	switch (around) {
		case V3D_AROUND_CENTER_BOUNDS:
			calculateCenterBound(t, r_center);
			break;
		case V3D_AROUND_CENTER_MEAN:
			calculateCenterMedian(t, r_center);
			break;
		case V3D_AROUND_CURSOR:
			if (ELEM(t->spacetype, SPACE_IMAGE, SPACE_CLIP))
				calculateCenterCursor2D(t, r_center);
			else if (t->spacetype == SPACE_IPO)
				calculateCenterCursorGraph2D(t, r_center);
			else
				calculateCenterCursor(t, r_center);
			break;
		case V3D_AROUND_LOCAL_ORIGINS:
			/* Individual element center uses median center for helpline and such */
			calculateCenterMedian(t, r_center);
			break;
		case V3D_AROUND_ACTIVE:
		{
			if (calculateCenterActive(t, false, r_center)) {
				/* pass */
			}
			else {
				/* fallback */
				calculateCenterMedian(t, r_center);
			}
			break;
		}
	}
}

void calculateCenter(TransInfo *t)
{
	if ((t->flag & T_OVERRIDE_CENTER) == 0) {
		calculateCenter_FromAround(t, t->around, t->center);
	}
	calculateCenterGlobal(t, t->center, t->center_global);

	/* avoid calculating again */
	{
		TransCenterData *cd = &t->center_cache[t->around];
		copy_v3_v3(cd->local, t->center);
		copy_v3_v3(cd->global, t->center_global);
		cd->is_set = true;
	}

	calculateCenter2D(t);

	/* for panning from cameraview */
	if ((t->flag & T_OBJECT) && (t->flag & T_OVERRIDE_CENTER) == 0) {
		if (t->spacetype == SPACE_VIEW3D && t->ar && t->ar->regiontype == RGN_TYPE_WINDOW) {
			
			if (t->flag & T_CAMERA) {
				float axis[3];
				/* persinv is nasty, use viewinv instead, always right */
				copy_v3_v3(axis, t->viewinv[2]);
				normalize_v3(axis);
				
				/* 6.0 = 6 grid units */
				axis[0] = t->center[0] - 6.0f * axis[0];
				axis[1] = t->center[1] - 6.0f * axis[1];
				axis[2] = t->center[2] - 6.0f * axis[2];
				
				projectFloatView(t, axis, t->center2d);
				
				/* rotate only needs correct 2d center, grab needs ED_view3d_calc_zfac() value */
				if (t->mode == TFM_TRANSLATION) {
					copy_v3_v3(t->center, axis);
					copy_v3_v3(t->center_global, t->center);
				}
			}
		}
	}
	
	if (t->spacetype == SPACE_VIEW3D) {
		/* ED_view3d_calc_zfac() defines a factor for perspective depth correction, used in ED_view3d_win_to_delta() */
		float vec[3];
		if (t->flag & (T_EDIT | T_POSE)) {
			Object *ob = t->obedit ? t->obedit : t->poseobj;
			mul_v3_m4v3(vec, ob->obmat, t->center);
		}
		else {
			copy_v3_v3(vec, t->center);
		}

		/* zfac is only used convertViewVec only in cases operator was invoked in RGN_TYPE_WINDOW
		 * and never used in other cases.
		 *
		 * We need special case here as well, since ED_view3d_calc_zfac will crash when called
		 * for a region different from RGN_TYPE_WINDOW.
		 */
		if (t->ar->regiontype == RGN_TYPE_WINDOW) {
			t->zfac = ED_view3d_calc_zfac(t->ar->regiondata, vec, NULL);
		}
		else {
			t->zfac = 0.0f;
		}
	}
}

BLI_STATIC_ASSERT(ARRAY_SIZE(((TransInfo *)NULL)->center_cache) == (V3D_AROUND_ACTIVE + 1), "test size");

/**
 * Lazy initialize transform center data, when we need to access center values from other types.
 */
const TransCenterData *transformCenter_from_type(TransInfo *t, int around)
{
	BLI_assert(around <= V3D_AROUND_ACTIVE);
	TransCenterData *cd = &t->center_cache[around];
	if (cd->is_set == false) {
		calculateCenter_FromAround(t, around, cd->local);
		calculateCenterGlobal(t, cd->local, cd->global);
		cd->is_set = true;
	}
	return cd;
}

void calculatePropRatio(TransInfo *t)
{
	TransData *td = t->data;
	int i;
	float dist;
	const bool connected = (t->flag & T_PROP_CONNECTED) != 0;

	t->proptext[0] = '\0';

	if (t->flag & T_PROP_EDIT) {
		const char *pet_id = NULL;
		for (i = 0; i < t->total; i++, td++) {
			if (td->flag & TD_SELECTED) {
				td->factor = 1.0f;
			}
			else if (t->flag & T_MIRROR && td->loc[0] * t->mirror < -0.00001f) {
				td->flag |= TD_SKIP;
				td->factor = 0.0f;
				restoreElement(td);
			}
			else if ((connected && (td->flag & TD_NOTCONNECTED || td->dist > t->prop_size)) ||
			         (connected == 0 && td->rdist > t->prop_size))
			{
				/*
				 * The elements are sorted according to their dist member in the array,
				 * that means we can stop when it finds one element outside of the propsize.
				 * do not set 'td->flag |= TD_NOACTION', the prop circle is being changed.
				 */
				
				td->factor = 0.0f;
				restoreElement(td);
			}
			else {
				/* Use rdist for falloff calculations, it is the real distance */
				td->flag &= ~TD_NOACTION;
				
				if (connected)
					dist = (t->prop_size - td->dist) / t->prop_size;
				else
					dist = (t->prop_size - td->rdist) / t->prop_size;

				/*
				 * Clamp to positive numbers.
				 * Certain corner cases with connectivity and individual centers
				 * can give values of rdist larger than propsize.
				 */
				if (dist < 0.0f)
					dist = 0.0f;
				
				switch (t->prop_mode) {
					case PROP_SHARP:
						td->factor = dist * dist;
						break;
					case PROP_SMOOTH:
						td->factor = 3.0f * dist * dist - 2.0f * dist * dist * dist;
						break;
					case PROP_ROOT:
						td->factor = sqrtf(dist);
						break;
					case PROP_LIN:
						td->factor = dist;
						break;
					case PROP_CONST:
						td->factor = 1.0f;
						break;
					case PROP_SPHERE:
						td->factor = sqrtf(2 * dist - dist * dist);
						break;
					case PROP_RANDOM:
						td->factor = BLI_frand() * dist;
						break;
					case PROP_INVSQUARE:
						td->factor = dist * (2.0f - dist);
						break;
					default:
						td->factor = 1;
						break;
				}
			}
		}
		switch (t->prop_mode) {
			case PROP_SHARP:
				pet_id = N_("(Sharp)");
				break;
			case PROP_SMOOTH:
				pet_id = N_("(Smooth)");
				break;
			case PROP_ROOT:
				pet_id = N_("(Root)");
				break;
			case PROP_LIN:
				pet_id = N_("(Linear)");
				break;
			case PROP_CONST:
				pet_id = N_("(Constant)");
				break;
			case PROP_SPHERE:
				pet_id = N_("(Sphere)");
				break;
			case PROP_RANDOM:
				pet_id = N_("(Random)");
				break;
			case PROP_INVSQUARE:
				pet_id = N_("(InvSquare)");
				break;
			default:
				break;
		}

		if (pet_id) {
			BLI_strncpy(t->proptext, IFACE_(pet_id), sizeof(t->proptext));
		}
	}
	else {
		for (i = 0; i < t->total; i++, td++) {
			td->factor = 1.0;
		}
	}
}

/**
 * Rotate an element, low level code, ignore protected channels.
 * (use for objects or pose-bones)
 * Similar to #ElementRotation.
 */
void transform_data_ext_rotate(TransData *td, float mat[3][3], bool use_drot)
{
	float totmat[3][3];
	float smat[3][3];
	float fmat[3][3];
	float obmat[3][3];

	float dmat[3][3];  /* delta rotation */
	float dmat_inv[3][3];

	mul_m3_m3m3(totmat, mat, td->mtx);
	mul_m3_m3m3(smat, td->smtx, mat);

	/* logic from BKE_object_rot_to_mat3 */
	if (use_drot) {
		if (td->ext->rotOrder > 0) {
			eulO_to_mat3(dmat, td->ext->drot, td->ext->rotOrder);
		}
		else if (td->ext->rotOrder == ROT_MODE_AXISANGLE) {
#if 0
			axis_angle_to_mat3(dmat, td->ext->drotAxis, td->ext->drotAngle);
#else
			unit_m3(dmat);
#endif
		}
		else {
			float tquat[4];
			normalize_qt_qt(tquat, td->ext->dquat);
			quat_to_mat3(dmat, tquat);
		}

		invert_m3_m3(dmat_inv, dmat);
	}


	if (td->ext->rotOrder == ROT_MODE_QUAT) {
		float quat[4];

		/* calculate the total rotatation */
		quat_to_mat3(obmat, td->ext->iquat);
		if (use_drot) {
			mul_m3_m3m3(obmat, dmat, obmat);
		}

		/* mat = transform, obmat = object rotation */
		mul_m3_m3m3(fmat, smat, obmat);

		if (use_drot) {
			mul_m3_m3m3(fmat, dmat_inv, fmat);
		}

		mat3_to_quat(quat, fmat);

		/* apply */
		copy_qt_qt(td->ext->quat, quat);
	}
	else if (td->ext->rotOrder == ROT_MODE_AXISANGLE) {
		float axis[3], angle;

		/* calculate the total rotatation */
		axis_angle_to_mat3(obmat, td->ext->irotAxis, td->ext->irotAngle);
		if (use_drot) {
			mul_m3_m3m3(obmat, dmat, obmat);
		}

		/* mat = transform, obmat = object rotation */
		mul_m3_m3m3(fmat, smat, obmat);

		if (use_drot) {
			mul_m3_m3m3(fmat, dmat_inv, fmat);
		}

		mat3_to_axis_angle(axis, &angle, fmat);

		/* apply */
		copy_v3_v3(td->ext->rotAxis, axis);
		*td->ext->rotAngle = angle;
	}
	else {
		float eul[3];

		/* calculate the total rotatation */
		eulO_to_mat3(obmat, td->ext->irot, td->ext->rotOrder);
		if (use_drot) {
			mul_m3_m3m3(obmat, dmat, obmat);
		}

		/* mat = transform, obmat = object rotation */
		mul_m3_m3m3(fmat, smat, obmat);

		if (use_drot) {
			mul_m3_m3m3(fmat, dmat_inv, fmat);
		}

		mat3_to_compatible_eulO(eul, td->ext->rot, td->ext->rotOrder, fmat);

		/* apply */
		copy_v3_v3(td->ext->rot, eul);
	}
}
<|MERGE_RESOLUTION|>--- conflicted
+++ resolved
@@ -1357,14 +1357,11 @@
 		t->custom_orientation = custom_orientation;
 	}
 
-<<<<<<< HEAD
-=======
 	if (op && (prop = RNA_struct_find_property(op->ptr, "center_override")) && RNA_property_is_set(op->ptr, prop)) {
 		RNA_property_float_get_array(op->ptr, prop, t->center);
 		t->flag |= T_OVERRIDE_CENTER;
 	}
 
->>>>>>> a520e7c8
 	if (op && ((prop = RNA_struct_find_property(op->ptr, "release_confirm")) &&
 	           RNA_property_is_set(op->ptr, prop)))
 	{
@@ -1869,9 +1866,7 @@
 
 void calculateCenter(TransInfo *t)
 {
-	if ((t->flag & T_OVERRIDE_CENTER) == 0) {
-		calculateCenter_FromAround(t, t->around, t->center);
-	}
+	calculateCenter_FromAround(t, t->around, t->center);
 	calculateCenterGlobal(t, t->center, t->center_global);
 
 	/* avoid calculating again */
@@ -1885,7 +1880,7 @@
 	calculateCenter2D(t);
 
 	/* for panning from cameraview */
-	if ((t->flag & T_OBJECT) && (t->flag & T_OVERRIDE_CENTER) == 0) {
+	if (t->flag & T_OBJECT) {
 		if (t->spacetype == SPACE_VIEW3D && t->ar && t->ar->regiontype == RGN_TYPE_WINDOW) {
 			
 			if (t->flag & T_CAMERA) {
