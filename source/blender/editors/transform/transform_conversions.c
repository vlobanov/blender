/*
 * ***** BEGIN GPL LICENSE BLOCK *****
 *
 * This program is free software; you can redistribute it and/or
 * modify it under the terms of the GNU General Public License
 * as published by the Free Software Foundation; either version 2
 * of the License, or (at your option) any later version.
 *
 * This program is distributed in the hope that it will be useful,
 * but WITHOUT ANY WARRANTY; without even the implied warranty of
 * MERCHANTABILITY or FITNESS FOR A PARTICULAR PURPOSE.  See the
 * GNU General Public License for more details.
 *
 * You should have received a copy of the GNU General Public License
 * along with this program; if not, write to the Free Software Foundation,
 * Inc., 51 Franklin Street, Fifth Floor, Boston, MA 02110-1301, USA.
 *
 * The Original Code is Copyright (C) 2001-2002 by NaN Holding BV.
 * All rights reserved.
 *
 * The Original Code is: all of this file.
 *
 * Contributor(s): none yet.
 *
 * ***** END GPL LICENSE BLOCK *****
 */

/** \file blender/editors/transform/transform_conversions.c
 *  \ingroup edtransform
 */

#include <string.h>
#include <math.h>
#include <limits.h>

#include "DNA_anim_types.h"
#include "DNA_brush_types.h"
#include "DNA_armature_types.h"
#include "DNA_lattice_types.h"
#include "DNA_mesh_types.h"
#include "DNA_meta_types.h"
#include "DNA_node_types.h"
#include "DNA_screen_types.h"
#include "DNA_space_types.h"
#include "DNA_sequence_types.h"
#include "DNA_view3d_types.h"
#include "DNA_constraint_types.h"
#include "DNA_scene_types.h"
#include "DNA_meshdata_types.h"
#include "DNA_gpencil_types.h"
#include "DNA_movieclip_types.h"
#include "DNA_mask_types.h"

#include "MEM_guardedalloc.h"

#include "BLI_math.h"
#include "BLI_utildefines.h"
#include "BLI_listbase.h"
#include "BLI_linklist_stack.h"
#include "BLI_string.h"
#include "BLI_bitmap.h"
#include "BLI_rect.h"

#include "BKE_DerivedMesh.h"
#include "BKE_action.h"
#include "BKE_armature.h"
#include "BKE_constraint.h"
#include "BKE_context.h"
#include "BKE_crazyspace.h"
#include "BKE_curve.h"
#include "BKE_fcurve.h"
#include "BKE_global.h"
#include "BKE_gpencil.h"
#include "BKE_layer.h"
#include "BKE_key.h"
#include "BKE_main.h"
#include "BKE_mesh.h"
#include "BKE_mesh_mapping.h"
#include "BKE_modifier.h"
#include "BKE_movieclip.h"
#include "BKE_nla.h"
#include "BKE_node.h"
#include "BKE_object.h"
#include "BKE_particle.h"
#include "BKE_paint.h"
#include "BKE_pointcache.h"
#include "BKE_report.h"
#include "BKE_rigidbody.h"
#include "BKE_scene.h"
#include "BKE_sequencer.h"
#include "BKE_editmesh.h"
#include "BKE_tracking.h"
#include "BKE_mask.h"

#include "BIK_api.h"

#include "ED_anim_api.h"
#include "ED_armature.h"
#include "ED_particle.h"
#include "ED_image.h"
#include "ED_keyframing.h"
#include "ED_keyframes_edit.h"
#include "ED_object.h"
#include "ED_markers.h"
#include "ED_mesh.h"
#include "ED_node.h"
#include "ED_uvedit.h"
#include "ED_clip.h"
#include "ED_mask.h"
#include "ED_gpencil.h"

#include "WM_api.h"  /* for WM_event_add_notifier to deal with stabilization nodes */
#include "WM_types.h"

#include "UI_view2d.h"
#include "UI_interface.h"

#include "RNA_access.h"

#include "DEG_depsgraph.h"
#include "DEG_depsgraph_build.h"
#include "DEG_depsgraph_query.h"

#include "transform.h"
#include "bmesh.h"

/**
 * Transforming around ourselves is no use, fallback to individual origins,
 * useful for curve/armatures.
 */
static void transform_around_single_fallback(TransInfo *t)
{
	if ((t->total == 1) &&
	    (ELEM(t->around, V3D_AROUND_CENTER_BOUNDS, V3D_AROUND_CENTER_MEAN, V3D_AROUND_ACTIVE)) &&
	    (ELEM(t->mode, TFM_RESIZE, TFM_ROTATION, TFM_TRACKBALL)))
	{
		t->around = V3D_AROUND_LOCAL_ORIGINS;
	}
}

/* when transforming islands */
struct TransIslandData {
	float co[3];
	float axismtx[3][3];
};

/* local function prototype - for Object/Bone Constraints */
static bool constraints_list_needinv(TransInfo *t, ListBase *list);

/* ************************** Functions *************************** */

static int trans_data_compare_dist(const void *a, const void *b)
{
	const TransData *td_a = (const TransData *)a;
	const TransData *td_b = (const TransData *)b;

	if      (td_a->dist < td_b->dist) return -1;
	else if (td_a->dist > td_b->dist) return  1;
	else                              return  0;
}

static int trans_data_compare_rdist(const void *a, const void *b)
{
	const TransData *td_a = (const TransData *)a;
	const TransData *td_b = (const TransData *)b;

	if      (td_a->rdist < td_b->rdist) return -1;
	else if (td_a->rdist > td_b->rdist) return  1;
	else                                return  0;
}

void sort_trans_data_dist(TransInfo *t)
{
	TransData *start = t->data;
	int i;

	for (i = 0; i < t->total && start->flag & TD_SELECTED; i++)
		start++;
	
	if (i < t->total) {
		if (t->flag & T_PROP_CONNECTED)
			qsort(start, t->total - i, sizeof(TransData), trans_data_compare_dist);
		else
			qsort(start, t->total - i, sizeof(TransData), trans_data_compare_rdist);
	}
}

static void sort_trans_data(TransInfo *t)
{
	TransData *sel, *unsel;
	TransData temp;
	unsel = t->data;
	sel = t->data;
	sel += t->total - 1;
	while (sel > unsel) {
		while (unsel->flag & TD_SELECTED) {
			unsel++;
			if (unsel == sel) {
				return;
			}
		}
		while (!(sel->flag & TD_SELECTED)) {
			sel--;
			if (unsel == sel) {
				return;
			}
		}
		temp = *unsel;
		*unsel = *sel;
		*sel = temp;
		sel--;
		unsel++;
	}
}

/* distance calculated from not-selected vertex to nearest selected vertex
 * warning; this is loops inside loop, has minor N^2 issues, but by sorting list it is OK */
static void set_prop_dist(TransInfo *t, const bool with_dist)
{
	TransData *tob;
	int a;

	float _proj_vec[3];
	const float *proj_vec = NULL;

	/* support for face-islands */
	const bool use_island = transdata_check_local_islands(t, t->around);

	if (t->flag & T_PROP_PROJECTED) {
		if (t->spacetype == SPACE_VIEW3D && t->ar && t->ar->regiontype == RGN_TYPE_WINDOW) {
			RegionView3D *rv3d = t->ar->regiondata;
			normalize_v3_v3(_proj_vec, rv3d->viewinv[2]);
			proj_vec = _proj_vec;
		}
	}

	for (a = 0, tob = t->data; a < t->total; a++, tob++) {

		tob->rdist = 0.0f; // init, it was mallocced

		if ((tob->flag & TD_SELECTED) == 0) {
			TransData *td;
			int i;
			float dist_sq, vec[3];

			tob->rdist = -1.0f; // signal for next loop

			for (i = 0, td = t->data; i < t->total; i++, td++) {
				if (td->flag & TD_SELECTED) {
					if (use_island) {
						sub_v3_v3v3(vec, tob->iloc, td->iloc);
					}
					else {
						sub_v3_v3v3(vec, tob->center, td->center);
					}
					mul_m3_v3(tob->mtx, vec);

					if (proj_vec) {
						float vec_p[3];
						project_v3_v3v3(vec_p, vec, proj_vec);
						sub_v3_v3(vec, vec_p);
					}

					dist_sq = len_squared_v3(vec);
					if ((tob->rdist == -1.0f) || (dist_sq < SQUARE(tob->rdist))) {
						tob->rdist = sqrtf(dist_sq);
						if (use_island) {
							copy_v3_v3(tob->center, td->center);
							copy_m3_m3(tob->axismtx, td->axismtx);
						}
					}
				}
				else {
					break;  /* by definition transdata has selected items in beginning */
				}
			}
			if (with_dist) {
				tob->dist = tob->rdist;
			}
		}
	}
}

/* ************************** CONVERSIONS ************************* */

/* ********************* texture space ********* */

static void createTransTexspace(TransInfo *t)
{
	ViewLayer *view_layer = t->view_layer;
	TransData *td;
	Object *ob;
	ID *id;
	short *texflag;

	ob = OBACT(view_layer);

	if (ob == NULL) { // Shouldn't logically happen, but still...
		t->total = 0;
		return;
	}

	id = ob->data;
	if (id == NULL || !ELEM(GS(id->name), ID_ME, ID_CU, ID_MB)) {
		BKE_report(t->reports, RPT_ERROR, "Unsupported object type for text-space transform");
		t->total = 0;
		return;
	}

	if (BKE_object_obdata_is_libdata(ob)) {
		BKE_report(t->reports, RPT_ERROR, "Linked data can't text-space transform");
		t->total = 0;
		return;
	}

	t->total = 1;
	td = t->data = MEM_callocN(sizeof(TransData), "TransTexspace");
	td->ext = t->ext = MEM_callocN(sizeof(TransDataExtension), "TransTexspace");

	td->flag = TD_SELECTED;
	copy_v3_v3(td->center, ob->obmat[3]);
	td->ob = ob;

	copy_m3_m4(td->mtx, ob->obmat);
	copy_m3_m4(td->axismtx, ob->obmat);
	normalize_m3(td->axismtx);
	pseudoinverse_m3_m3(td->smtx, td->mtx, PSEUDOINVERSE_EPSILON);

	if (BKE_object_obdata_texspace_get(ob, &texflag, &td->loc, &td->ext->size, &td->ext->rot)) {
		ob->dtx |= OB_TEXSPACE;
		*texflag &= ~ME_AUTOSPACE;
	}

	copy_v3_v3(td->iloc, td->loc);
	copy_v3_v3(td->ext->irot, td->ext->rot);
	copy_v3_v3(td->ext->isize, td->ext->size);
}

/* ********************* edge (for crease) ***** */

static void createTransEdge(TransInfo *t)
{
	BMEditMesh *em = BKE_editmesh_from_object(t->obedit);
	TransData *td = NULL;
	BMEdge *eed;
	BMIter iter;
	float mtx[3][3], smtx[3][3];
	int count = 0, countsel = 0;
	const bool is_prop_edit = (t->flag & T_PROP_EDIT) != 0;
	int cd_edge_float_offset;

	BM_ITER_MESH (eed, &iter, em->bm, BM_EDGES_OF_MESH) {
		if (!BM_elem_flag_test(eed, BM_ELEM_HIDDEN)) {
			if (BM_elem_flag_test(eed, BM_ELEM_SELECT)) countsel++;
			if (is_prop_edit) count++;
		}
	}

	if (countsel == 0)
		return;

	if (is_prop_edit) {
		t->total = count;
	}
	else {
		t->total = countsel;
	}

	td = t->data = MEM_callocN(t->total * sizeof(TransData), "TransCrease");

	copy_m3_m4(mtx, t->obedit->obmat);
	pseudoinverse_m3_m3(smtx, mtx, PSEUDOINVERSE_EPSILON);

	/* create data we need */
	if (t->mode == TFM_BWEIGHT) {
		BM_mesh_cd_flag_ensure(em->bm, BKE_mesh_from_object(t->obedit), ME_CDFLAG_EDGE_BWEIGHT);
		cd_edge_float_offset = CustomData_get_offset(&em->bm->edata, CD_BWEIGHT);
	}
	else { //if (t->mode == TFM_CREASE) {
		BLI_assert(t->mode == TFM_CREASE);
		BM_mesh_cd_flag_ensure(em->bm, BKE_mesh_from_object(t->obedit), ME_CDFLAG_EDGE_CREASE);
		cd_edge_float_offset = CustomData_get_offset(&em->bm->edata, CD_CREASE);
	}

	BLI_assert(cd_edge_float_offset != -1);

	BM_ITER_MESH (eed, &iter, em->bm, BM_EDGES_OF_MESH) {
		if (!BM_elem_flag_test(eed, BM_ELEM_HIDDEN) && (BM_elem_flag_test(eed, BM_ELEM_SELECT) || is_prop_edit)) {
			float *fl_ptr;
			/* need to set center for center calculations */
			mid_v3_v3v3(td->center, eed->v1->co, eed->v2->co);

			td->loc = NULL;
			if (BM_elem_flag_test(eed, BM_ELEM_SELECT))
				td->flag = TD_SELECTED;
			else
				td->flag = 0;

			copy_m3_m3(td->smtx, smtx);
			copy_m3_m3(td->mtx, mtx);

			td->ext = NULL;

			fl_ptr = BM_ELEM_CD_GET_VOID_P(eed, cd_edge_float_offset);
			td->val  =  fl_ptr;
			td->ival = *fl_ptr;

			td++;
		}
	}
}

/* ********************* pose mode ************* */

static bKinematicConstraint *has_targetless_ik(bPoseChannel *pchan)
{
	bConstraint *con = pchan->constraints.first;

	for (; con; con = con->next) {
		if (con->type == CONSTRAINT_TYPE_KINEMATIC && (con->enforce != 0.0f)) {
			bKinematicConstraint *data = con->data;

			if (data->tar == NULL)
				return data;
			if (data->tar->type == OB_ARMATURE && data->subtarget[0] == 0)
				return data;
		}
	}
	return NULL;
}

static short apply_targetless_ik(Object *ob)
{
	bPoseChannel *pchan, *parchan, *chanlist[256];
	bKinematicConstraint *data;
	int segcount, apply = 0;

	/* now we got a difficult situation... we have to find the
	 * target-less IK pchans, and apply transformation to the all
	 * pchans that were in the chain */

	for (pchan = ob->pose->chanbase.first; pchan; pchan = pchan->next) {
		data = has_targetless_ik(pchan);
		if (data && (data->flag & CONSTRAINT_IK_AUTO)) {

			/* fill the array with the bones of the chain (armature.c does same, keep it synced) */
			segcount = 0;

			/* exclude tip from chain? */
			if (!(data->flag & CONSTRAINT_IK_TIP))
				parchan = pchan->parent;
			else
				parchan = pchan;

			/* Find the chain's root & count the segments needed */
			for (; parchan; parchan = parchan->parent) {
				chanlist[segcount] = parchan;
				segcount++;

				if (segcount == data->rootbone || segcount > 255) break;  // 255 is weak
			}
			for (; segcount; segcount--) {
				Bone *bone;
				float rmat[4][4] /*, tmat[4][4], imat[4][4]*/;

				/* pose_mat(b) = pose_mat(b-1) * offs_bone * channel * constraint * IK  */
				/* we put in channel the entire result of rmat = (channel * constraint * IK) */
				/* pose_mat(b) = pose_mat(b-1) * offs_bone * rmat  */
				/* rmat = pose_mat(b) * inv(pose_mat(b-1) * offs_bone ) */

				parchan = chanlist[segcount - 1];
				bone = parchan->bone;
				bone->flag |= BONE_TRANSFORM;   /* ensures it gets an auto key inserted */

				BKE_armature_mat_pose_to_bone(parchan, parchan->pose_mat, rmat);

				/* apply and decompose, doesn't work for constraints or non-uniform scale well */
				{
					float rmat3[3][3], qrmat[3][3], imat3[3][3], smat[3][3];
					
					copy_m3_m4(rmat3, rmat);
					
					/* rotation */
					/* [#22409] is partially caused by this, as slight numeric error introduced during
					 * the solving process leads to locked-axis values changing. However, we cannot modify
					 * the values here, or else there are huge discrepancies between IK-solver (interactive)
					 * and applied poses.
					 */
					if (parchan->rotmode > 0)
						mat3_to_eulO(parchan->eul, parchan->rotmode, rmat3);
					else if (parchan->rotmode == ROT_MODE_AXISANGLE)
						mat3_to_axis_angle(parchan->rotAxis, &parchan->rotAngle, rmat3);
					else
						mat3_to_quat(parchan->quat, rmat3);
					
					/* for size, remove rotation */
					/* causes problems with some constraints (so apply only if needed) */
					if (data->flag & CONSTRAINT_IK_STRETCH) {
						if (parchan->rotmode > 0)
							eulO_to_mat3(qrmat, parchan->eul, parchan->rotmode);
						else if (parchan->rotmode == ROT_MODE_AXISANGLE)
							axis_angle_to_mat3(qrmat, parchan->rotAxis, parchan->rotAngle);
						else
							quat_to_mat3(qrmat, parchan->quat);
						
						invert_m3_m3(imat3, qrmat);
						mul_m3_m3m3(smat, rmat3, imat3);
						mat3_to_size(parchan->size, smat);
					}
					
					/* causes problems with some constraints (e.g. childof), so disable this */
					/* as it is IK shouldn't affect location directly */
					/* copy_v3_v3(parchan->loc, rmat[3]); */
				}

			}

			apply = 1;
			data->flag &= ~CONSTRAINT_IK_AUTO;
		}
	}

	return apply;
}

static void add_pose_transdata(TransInfo *t, bPoseChannel *pchan, Object *ob, TransData *td)
{
	Bone *bone = pchan->bone;
	float pmat[3][3], omat[3][3];
	float cmat[3][3], tmat[3][3];
	float vec[3];

	copy_v3_v3(vec, pchan->pose_mat[3]);
	copy_v3_v3(td->center, vec);

	td->ob = ob;
	td->flag = TD_SELECTED;
	if (bone->flag & BONE_HINGE_CHILD_TRANSFORM) {
		td->flag |= TD_NOCENTER;
	}

	if (bone->flag & BONE_TRANSFORM_CHILD) {
		td->flag |= TD_NOCENTER;
		td->flag |= TD_NO_LOC;
	}

	td->protectflag = pchan->protectflag;

	td->loc = pchan->loc;
	copy_v3_v3(td->iloc, pchan->loc);

	td->ext->size = pchan->size;
	copy_v3_v3(td->ext->isize, pchan->size);

	if (pchan->rotmode > 0) {
		td->ext->rot = pchan->eul;
		td->ext->rotAxis = NULL;
		td->ext->rotAngle = NULL;
		td->ext->quat = NULL;
		
		copy_v3_v3(td->ext->irot, pchan->eul);
	}
	else if (pchan->rotmode == ROT_MODE_AXISANGLE) {
		td->ext->rot = NULL;
		td->ext->rotAxis = pchan->rotAxis;
		td->ext->rotAngle = &pchan->rotAngle;
		td->ext->quat = NULL;
		
		td->ext->irotAngle = pchan->rotAngle;
		copy_v3_v3(td->ext->irotAxis, pchan->rotAxis);
	}
	else {
		td->ext->rot = NULL;
		td->ext->rotAxis = NULL;
		td->ext->rotAngle = NULL;
		td->ext->quat = pchan->quat;
		
		copy_qt_qt(td->ext->iquat, pchan->quat);
	}
	td->ext->rotOrder = pchan->rotmode;


	/* proper way to get parent transform + own transform + constraints transform */
	copy_m3_m4(omat, ob->obmat);

	/* New code, using "generic" BKE_pchan_to_pose_mat(). */
	{
		float rotscale_mat[4][4], loc_mat[4][4];
		float rpmat[3][3];

		BKE_pchan_to_pose_mat(pchan, rotscale_mat, loc_mat);
		if (t->mode == TFM_TRANSLATION)
			copy_m3_m4(pmat, loc_mat);
		else
			copy_m3_m4(pmat, rotscale_mat);

		/* Grrr! Exceptional case: When translating pose bones that are either Hinge or NoLocal,
		 * and want align snapping, we just need both loc_mat and rotscale_mat.
		 * So simply always store rotscale mat in td->ext, and always use it to apply rotations...
		 * Ugly to need such hacks! :/ */
		copy_m3_m4(rpmat, rotscale_mat);

		if (constraints_list_needinv(t, &pchan->constraints)) {
			copy_m3_m4(tmat, pchan->constinv);
			invert_m3_m3(cmat, tmat);
			mul_m3_series(td->mtx, cmat, omat, pmat);
			mul_m3_series(td->ext->r_mtx, cmat, omat, rpmat);
		}
		else {
			mul_m3_series(td->mtx, omat, pmat);
			mul_m3_series(td->ext->r_mtx, omat, rpmat);
		}
		invert_m3_m3(td->ext->r_smtx, td->ext->r_mtx);
	}

	pseudoinverse_m3_m3(td->smtx, td->mtx, PSEUDOINVERSE_EPSILON);

	/* exceptional case: rotate the pose bone which also applies transformation
	 * when a parentless bone has BONE_NO_LOCAL_LOCATION [] */
	if (!ELEM(t->mode, TFM_TRANSLATION, TFM_RESIZE) && (pchan->bone->flag & BONE_NO_LOCAL_LOCATION)) {
		if (pchan->parent) {
			/* same as td->smtx but without pchan->bone->bone_mat */
			td->flag |= TD_PBONE_LOCAL_MTX_C;
			mul_m3_m3m3(td->ext->l_smtx, pchan->bone->bone_mat, td->smtx);
		}
		else {
			td->flag |= TD_PBONE_LOCAL_MTX_P;
		}
	}
	
	/* for axismat we use bone's own transform */
	copy_m3_m4(pmat, pchan->pose_mat);
	mul_m3_m3m3(td->axismtx, omat, pmat);
	normalize_m3(td->axismtx);

	if (ELEM(t->mode, TFM_BONESIZE, TFM_BONE_ENVELOPE_DIST)) {
		bArmature *arm = t->poseobj->data;

		if ((t->mode == TFM_BONE_ENVELOPE_DIST) || (arm->drawtype == ARM_ENVELOPE)) {
			td->loc = NULL;
			td->val = &bone->dist;
			td->ival = bone->dist;
		}
		else {
			// abusive storage of scale in the loc pointer :)
			td->loc = &bone->xwidth;
			copy_v3_v3(td->iloc, td->loc);
			td->val = NULL;
		}
	}

	/* in this case we can do target-less IK grabbing */
	if (t->mode == TFM_TRANSLATION) {
		bKinematicConstraint *data = has_targetless_ik(pchan);
		if (data) {
			if (data->flag & CONSTRAINT_IK_TIP) {
				copy_v3_v3(data->grabtarget, pchan->pose_tail);
			}
			else {
				copy_v3_v3(data->grabtarget, pchan->pose_head);
			}
			td->loc = data->grabtarget;
			copy_v3_v3(td->iloc, td->loc);
			data->flag |= CONSTRAINT_IK_AUTO;

			/* only object matrix correction */
			copy_m3_m3(td->mtx, omat);
			pseudoinverse_m3_m3(td->smtx, td->mtx, PSEUDOINVERSE_EPSILON);
		}
	}

	/* store reference to first constraint */
	td->con = pchan->constraints.first;
}

static void bone_children_clear_transflag(int mode, short around, ListBase *lb)
{
	Bone *bone = lb->first;

	for (; bone; bone = bone->next) {
		if ((bone->flag & BONE_HINGE) && (bone->flag & BONE_CONNECTED)) {
			bone->flag |= BONE_HINGE_CHILD_TRANSFORM;
		}
		else if ((bone->flag & BONE_TRANSFORM) &&
		         (mode == TFM_ROTATION || mode == TFM_TRACKBALL) &&
		         (around == V3D_AROUND_LOCAL_ORIGINS))
		{
			bone->flag |= BONE_TRANSFORM_CHILD;
		}
		else {
			bone->flag &= ~BONE_TRANSFORM;
		}

		bone_children_clear_transflag(mode, around, &bone->childbase);
	}
}

/* sets transform flags in the bones
 * returns total number of bones with BONE_TRANSFORM */
int count_set_pose_transflags(int *out_mode, short around, Object *ob)
{
	bArmature *arm = ob->data;
	bPoseChannel *pchan;
	Bone *bone;
	int mode = *out_mode;
	int total = 0;

	for (pchan = ob->pose->chanbase.first; pchan; pchan = pchan->next) {
		bone = pchan->bone;
		if (PBONE_VISIBLE(arm, bone)) {
			if ((bone->flag & BONE_SELECTED))
				bone->flag |= BONE_TRANSFORM;
			else
				bone->flag &= ~BONE_TRANSFORM;
			
			bone->flag &= ~BONE_HINGE_CHILD_TRANSFORM;
			bone->flag &= ~BONE_TRANSFORM_CHILD;
		}
		else
			bone->flag &= ~BONE_TRANSFORM;
	}

	/* make sure no bone can be transformed when a parent is transformed */
	/* since pchans are depsgraph sorted, the parents are in beginning of list */
	if (!ELEM(mode, TFM_BONESIZE, TFM_BONE_ENVELOPE_DIST)) {
		for (pchan = ob->pose->chanbase.first; pchan; pchan = pchan->next) {
			bone = pchan->bone;
			if (bone->flag & BONE_TRANSFORM)
				bone_children_clear_transflag(mode, around, &bone->childbase);
		}
	}
	/* now count, and check if we have autoIK or have to switch from translate to rotate */
	bool has_translation = false, has_rotation = false;

	for (pchan = ob->pose->chanbase.first; pchan; pchan = pchan->next) {
		bone = pchan->bone;
		if (bone->flag & BONE_TRANSFORM) {
			total++;
			
			if (mode == TFM_TRANSLATION) {
				if (has_targetless_ik(pchan) == NULL) {
					if (pchan->parent && (pchan->bone->flag & BONE_CONNECTED)) {
						if (pchan->bone->flag & BONE_HINGE_CHILD_TRANSFORM)
							has_translation = true;
					}
					else {
						if ((pchan->protectflag & OB_LOCK_LOC) != OB_LOCK_LOC)
							has_translation = true;
					}
					if ((pchan->protectflag & OB_LOCK_ROT) != OB_LOCK_ROT)
						has_rotation = true;
				}
				else
					has_translation = true;
			}
		}
	}

	/* if there are no translatable bones, do rotation */
	if (mode == TFM_TRANSLATION && !has_translation) {
		if (has_rotation) {
			*out_mode = TFM_ROTATION;
		}
		else {
			*out_mode = TFM_RESIZE;
		}
	}

	return total;
}


/* -------- Auto-IK ---------- */

/* adjust pose-channel's auto-ik chainlen */
static bool pchan_autoik_adjust(bPoseChannel *pchan, short chainlen)
{
	bConstraint *con;
	bool changed = false;

	/* don't bother to search if no valid constraints */
	if ((pchan->constflag & (PCHAN_HAS_IK | PCHAN_HAS_TARGET)) == 0) {
		return changed;
	}

	/* check if pchan has ik-constraint */
	for (con = pchan->constraints.first; con; con = con->next) {
		if (con->type == CONSTRAINT_TYPE_KINEMATIC && (con->enforce != 0.0f)) {
			bKinematicConstraint *data = con->data;

			/* only accept if a temporary one (for auto-ik) */
			if (data->flag & CONSTRAINT_IK_TEMP) {
				/* chainlen is new chainlen, but is limited by maximum chainlen */
				const int old_rootbone = data->rootbone;
				if ((chainlen == 0) || (chainlen > data->max_rootbone)) {
					data->rootbone = data->max_rootbone;
				}
				else {
					data->rootbone = chainlen;
				}
				changed |= (data->rootbone != old_rootbone);
			}
		}
	}

	return changed;
}

/* change the chain-length of auto-ik */
void transform_autoik_update(TransInfo *t, short mode)
{
	short *chainlen = &t->settings->autoik_chainlen;
	bPoseChannel *pchan;

	/* mode determines what change to apply to chainlen */
	if (mode == 1) {
		/* mode=1 is from WHEELMOUSEDOWN... increases len */
		(*chainlen)++;
	}
	else if (mode == -1) {
		/* mode==-1 is from WHEELMOUSEUP... decreases len */
		if (*chainlen > 0) {
			(*chainlen)--;
		}
		else {
			/* IK length did not change, skip updates. */
			return;
		}
	}

	/* sanity checks (don't assume t->poseobj is set, or that it is an armature) */
	if (ELEM(NULL, t->poseobj, t->poseobj->pose))
		return;

	/* apply to all pose-channels */
	bool changed = false;
	for (pchan = t->poseobj->pose->chanbase.first; pchan; pchan = pchan->next) {
		changed |= pchan_autoik_adjust(pchan, *chainlen);
	}

	if (changed) {
		/* TODO(sergey): Consider doing partial update only. */
		DEG_relations_tag_update(G.main);
	}
}

/* frees temporal IKs */
static void pose_grab_with_ik_clear(Object *ob)
{
	bKinematicConstraint *data;
	bPoseChannel *pchan;
	bConstraint *con, *next;
	bool relations_changed = false;

	for (pchan = ob->pose->chanbase.first; pchan; pchan = pchan->next) {
		/* clear all temporary lock flags */
		pchan->ikflag &= ~(BONE_IK_NO_XDOF_TEMP | BONE_IK_NO_YDOF_TEMP | BONE_IK_NO_ZDOF_TEMP);
		
		pchan->constflag &= ~(PCHAN_HAS_IK | PCHAN_HAS_TARGET);
		
		/* remove all temporary IK-constraints added */
		for (con = pchan->constraints.first; con; con = next) {
			next = con->next;
			if (con->type == CONSTRAINT_TYPE_KINEMATIC) {
				data = con->data;
				if (data->flag & CONSTRAINT_IK_TEMP) {
					relations_changed = true;

					/* iTaSC needs clear for removed constraints */
					BIK_clear_data(ob->pose);

					BLI_remlink(&pchan->constraints, con);
					MEM_freeN(con->data);
					MEM_freeN(con);
					continue;
				}
				pchan->constflag |= PCHAN_HAS_IK;
				if (data->tar == NULL || (data->tar->type == OB_ARMATURE && data->subtarget[0] == 0))
					pchan->constflag |= PCHAN_HAS_TARGET;
			}
		}
	}

	if (relations_changed) {
		/* TODO(sergey): Consider doing partial update only. */
		DEG_relations_tag_update(G.main);
	}
}

/* adds the IK to pchan - returns if added */
static short pose_grab_with_ik_add(bPoseChannel *pchan)
{
	bKinematicConstraint *targetless = NULL;
	bKinematicConstraint *data;
	bConstraint *con;

	/* Sanity check */
	if (pchan == NULL)
		return 0;

	/* Rule: not if there's already an IK on this channel */
	for (con = pchan->constraints.first; con; con = con->next) {
		if (con->type == CONSTRAINT_TYPE_KINEMATIC) {
			data = con->data;
			
			if (data->tar == NULL || (data->tar->type == OB_ARMATURE && data->subtarget[0] == '\0')) {
				/* make reference to constraint to base things off later (if it's the last targetless constraint encountered) */
				targetless = (bKinematicConstraint *)con->data;
				
				/* but, if this is a targetless IK, we make it auto anyway (for the children loop) */
				if (con->enforce != 0.0f) {
					data->flag |= CONSTRAINT_IK_AUTO;
					
					/* if no chain length has been specified, just make things obey standard rotation locks too */
					if (data->rootbone == 0) {
						for (; pchan; pchan = pchan->parent) {
							/* here, we set ik-settings for bone from pchan->protectflag */
							// XXX: careful with quats/axis-angle rotations where we're locking 4d components
							if (pchan->protectflag & OB_LOCK_ROTX) pchan->ikflag |= BONE_IK_NO_XDOF_TEMP;
							if (pchan->protectflag & OB_LOCK_ROTY) pchan->ikflag |= BONE_IK_NO_YDOF_TEMP;
							if (pchan->protectflag & OB_LOCK_ROTZ) pchan->ikflag |= BONE_IK_NO_ZDOF_TEMP;
						}
					}
					
					return 0; 
				}
			}
			
			if ((con->flag & CONSTRAINT_DISABLE) == 0 && (con->enforce != 0.0f))
				return 0;
		}
	}

	con = BKE_constraint_add_for_pose(NULL, pchan, "TempConstraint", CONSTRAINT_TYPE_KINEMATIC);
	pchan->constflag |= (PCHAN_HAS_IK | PCHAN_HAS_TARGET);    /* for draw, but also for detecting while pose solving */
	data = con->data;
	if (targetless) {
		/* if exists, use values from last targetless (but disabled) IK-constraint as base */
		*data = *targetless;
	}
	else
		data->flag = CONSTRAINT_IK_TIP;
	data->flag |= CONSTRAINT_IK_TEMP | CONSTRAINT_IK_AUTO | CONSTRAINT_IK_POS;
	copy_v3_v3(data->grabtarget, pchan->pose_tail);
	data->rootbone = 0; /* watch-it! has to be 0 here, since we're still on the same bone for the first time through the loop [#25885] */
	
	/* we only include bones that are part of a continual connected chain */
	do {
		/* here, we set ik-settings for bone from pchan->protectflag */
		// XXX: careful with quats/axis-angle rotations where we're locking 4d components
		if (pchan->protectflag & OB_LOCK_ROTX) pchan->ikflag |= BONE_IK_NO_XDOF_TEMP;
		if (pchan->protectflag & OB_LOCK_ROTY) pchan->ikflag |= BONE_IK_NO_YDOF_TEMP;
		if (pchan->protectflag & OB_LOCK_ROTZ) pchan->ikflag |= BONE_IK_NO_ZDOF_TEMP;
		
		/* now we count this pchan as being included */
		data->rootbone++;
		
		/* continue to parent, but only if we're connected to it */
		if (pchan->bone->flag & BONE_CONNECTED)
			pchan = pchan->parent;
		else
			pchan = NULL;
	} while (pchan);

	/* make a copy of maximum chain-length */
	data->max_rootbone = data->rootbone;

	return 1;
}

/* bone is a candidate to get IK, but we don't do it if it has children connected */
static short pose_grab_with_ik_children(bPose *pose, Bone *bone)
{
	Bone *bonec;
	short wentdeeper = 0, added = 0;

	/* go deeper if children & children are connected */
	for (bonec = bone->childbase.first; bonec; bonec = bonec->next) {
		if (bonec->flag & BONE_CONNECTED) {
			wentdeeper = 1;
			added += pose_grab_with_ik_children(pose, bonec);
		}
	}
	if (wentdeeper == 0) {
		bPoseChannel *pchan = BKE_pose_channel_find_name(pose, bone->name);
		if (pchan)
			added += pose_grab_with_ik_add(pchan);
	}

	return added;
}

/* main call which adds temporal IK chains */
static short pose_grab_with_ik(Object *ob)
{
	bArmature *arm;
	bPoseChannel *pchan, *parent;
	Bone *bonec;
	short tot_ik = 0;

	if ((ob == NULL) || (ob->pose == NULL) || (ob->mode & OB_MODE_POSE) == 0)
		return 0;

	arm = ob->data;

	/* Rule: allow multiple Bones (but they must be selected, and only one ik-solver per chain should get added) */
	for (pchan = ob->pose->chanbase.first; pchan; pchan = pchan->next) {
		if (pchan->bone->layer & arm->layer) {
			if (pchan->bone->flag & BONE_SELECTED) {
				/* Rule: no IK for solitatry (unconnected) bones */
				for (bonec = pchan->bone->childbase.first; bonec; bonec = bonec->next) {
					if (bonec->flag & BONE_CONNECTED) {
						break;
					}
				}
				if ((pchan->bone->flag & BONE_CONNECTED) == 0 && (bonec == NULL))
					continue;

				/* rule: if selected Bone is not a root bone, it gets a temporal IK */
				if (pchan->parent) {
					/* only adds if there's no IK yet (and no parent bone was selected) */
					for (parent = pchan->parent; parent; parent = parent->parent) {
						if (parent->bone->flag & BONE_SELECTED)
							break;
					}
					if (parent == NULL)
						tot_ik += pose_grab_with_ik_add(pchan);
				}
				else {
					/* rule: go over the children and add IK to the tips */
					tot_ik += pose_grab_with_ik_children(ob->pose, pchan->bone);
				}
			}
		}
	}

	/* iTaSC needs clear for new IK constraints */
	if (tot_ik) {
		BIK_clear_data(ob->pose);
		/* TODO(sergey): Consuder doing partial update only. */
		DEG_relations_tag_update(G.main);
	}

	return (tot_ik) ? 1 : 0;
}


/* only called with pose mode active object now */
static void createTransPose(TransInfo *t, Object *ob)
{
	bArmature *arm;
	bPoseChannel *pchan;
	TransData *td;
	TransDataExtension *tdx;
	short ik_on = 0;
	int i;

	t->total = 0;

	/* check validity of state */
	arm = BKE_armature_from_object(ob);
	if ((arm == NULL) || (ob->pose == NULL)) return;

	if (arm->flag & ARM_RESTPOS) {
		if (ELEM(t->mode, TFM_DUMMY, TFM_BONESIZE) == 0) {
			BKE_report(t->reports, RPT_ERROR, "Cannot change Pose when 'Rest Position' is enabled");
			return;
		}
	}

	/* do we need to add temporal IK chains? */
	if ((arm->flag & ARM_AUTO_IK) && t->mode == TFM_TRANSLATION) {
		ik_on = pose_grab_with_ik(ob);
		if (ik_on) t->flag |= T_AUTOIK;
	}

	/* set flags and count total (warning, can change transform to rotate) */
	t->total = count_set_pose_transflags(&t->mode, t->around, ob);

	if (t->total == 0) return;

	t->flag |= T_POSE;
	t->poseobj = ob; /* we also allow non-active objects to be transformed, in weightpaint */

	/* disable PET, its not usable in pose mode yet [#32444] */
	t->flag &= ~T_PROP_EDIT_ALL;

	/* init trans data */
	td = t->data = MEM_callocN(t->total * sizeof(TransData), "TransPoseBone");
	tdx = t->ext = MEM_callocN(t->total * sizeof(TransDataExtension), "TransPoseBoneExt");
	for (i = 0; i < t->total; i++, td++, tdx++) {
		td->ext = tdx;
		td->val = NULL;
	}

	/* use pose channels to fill trans data */
	td = t->data;
	for (pchan = ob->pose->chanbase.first; pchan; pchan = pchan->next) {
		if (pchan->bone->flag & BONE_TRANSFORM) {
			add_pose_transdata(t, pchan, ob, td);
			td++;
		}
	}

	if (td != (t->data + t->total)) {
		BKE_report(t->reports, RPT_DEBUG, "Bone selection count error");
	}

	/* initialize initial auto=ik chainlen's? */
	if (ik_on) transform_autoik_update(t, 0);
}

void restoreBones(TransInfo *t)
{
	bArmature *arm = t->obedit->data;
	BoneInitData *bid = t->custom.type.data;
	EditBone *ebo;

	while (bid->bone) {
		ebo = bid->bone;
		
		ebo->dist = bid->dist;
		ebo->rad_tail = bid->rad_tail;
		ebo->roll = bid->roll;
		ebo->xwidth = bid->xwidth;
		ebo->zwidth = bid->zwidth;
		copy_v3_v3(ebo->head, bid->head);
		copy_v3_v3(ebo->tail, bid->tail);
		
		if (arm->flag & ARM_MIRROR_EDIT) {
			EditBone *ebo_child;

			/* Also move connected ebo_child, in case ebo_child's name aren't mirrored properly */
			for (ebo_child = arm->edbo->first; ebo_child; ebo_child = ebo_child->next) {
				if ((ebo_child->flag & BONE_CONNECTED) && (ebo_child->parent == ebo)) {
					copy_v3_v3(ebo_child->head, ebo->tail);
					ebo_child->rad_head = ebo->rad_tail;
				}
			}

			/* Also move connected parent, in case parent's name isn't mirrored properly */
			if ((ebo->flag & BONE_CONNECTED) && ebo->parent) {
				EditBone *parent = ebo->parent;
				copy_v3_v3(parent->tail, ebo->head);
				parent->rad_tail = ebo->rad_head;
			}
		}
		
		bid++;
	}
}


/* ********************* armature ************** */
static void createTransArmatureVerts(TransInfo *t)
{
	EditBone *ebo, *eboflip;
	bArmature *arm = t->obedit->data;
	ListBase *edbo = arm->edbo;
	TransData *td, *td_old;
	float mtx[3][3], smtx[3][3], bonemat[3][3];
	bool mirror = ((arm->flag & ARM_MIRROR_EDIT) != 0);
	int total_mirrored = 0, i;
	int oldtot;
	BoneInitData *bid;
	
	t->total = 0;
	for (ebo = edbo->first; ebo; ebo = ebo->next) {
		oldtot = t->total;

		if (EBONE_VISIBLE(arm, ebo) && !(ebo->flag & BONE_EDITMODE_LOCKED)) {
			if (ELEM(t->mode, TFM_BONESIZE, TFM_BONE_ENVELOPE_DIST)) {
				if (ebo->flag & BONE_SELECTED)
					t->total++;
			}
			else if (t->mode == TFM_BONE_ROLL) {
				if (ebo->flag & BONE_SELECTED)
					t->total++;
			}
			else {
				if (ebo->flag & BONE_TIPSEL)
					t->total++;
				if (ebo->flag & BONE_ROOTSEL)
					t->total++;
			}
		}

		if (mirror && (oldtot < t->total)) {
			eboflip = ED_armature_bone_get_mirrored(arm->edbo, ebo);
			if (eboflip)
				total_mirrored++;
		}
	}

	if (!t->total) return;

	transform_around_single_fallback(t);

	copy_m3_m4(mtx, t->obedit->obmat);
	pseudoinverse_m3_m3(smtx, mtx, PSEUDOINVERSE_EPSILON);

	td = t->data = MEM_callocN(t->total * sizeof(TransData), "TransEditBone");

	if (mirror) {
		t->custom.type.data = bid = MEM_mallocN((total_mirrored + 1) * sizeof(BoneInitData), "BoneInitData");
		t->custom.type.use_free = true;
	}

	i = 0;

	for (ebo = edbo->first; ebo; ebo = ebo->next) {
		td_old = td;
		ebo->oldlength = ebo->length;   // length==0.0 on extrude, used for scaling radius of bone points

		if (EBONE_VISIBLE(arm, ebo) && !(ebo->flag & BONE_EDITMODE_LOCKED)) {
			if (t->mode == TFM_BONE_ENVELOPE) {
				if (ebo->flag & BONE_ROOTSEL) {
					td->val = &ebo->rad_head;
					td->ival = *td->val;

					copy_v3_v3(td->center, ebo->head);
					td->flag = TD_SELECTED;

					copy_m3_m3(td->smtx, smtx);
					copy_m3_m3(td->mtx, mtx);

					td->loc = NULL;
					td->ext = NULL;
					td->ob = t->obedit;

					td++;
				}
				if (ebo->flag & BONE_TIPSEL) {
					td->val = &ebo->rad_tail;
					td->ival = *td->val;
					copy_v3_v3(td->center, ebo->tail);
					td->flag = TD_SELECTED;

					copy_m3_m3(td->smtx, smtx);
					copy_m3_m3(td->mtx, mtx);

					td->loc = NULL;
					td->ext = NULL;
					td->ob = t->obedit;

					td++;
				}

			}
			else if (ELEM(t->mode, TFM_BONESIZE, TFM_BONE_ENVELOPE_DIST)) {
				if (ebo->flag & BONE_SELECTED) {
					if ((t->mode == TFM_BONE_ENVELOPE_DIST) || (arm->drawtype == ARM_ENVELOPE)) {
						td->loc = NULL;
						td->val = &ebo->dist;
						td->ival = ebo->dist;
					}
					else {
						// abusive storage of scale in the loc pointer :)
						td->loc = &ebo->xwidth;
						copy_v3_v3(td->iloc, td->loc);
						td->val = NULL;
					}
					copy_v3_v3(td->center, ebo->head);
					td->flag = TD_SELECTED;

					/* use local bone matrix */
					ED_armature_ebone_to_mat3(ebo, bonemat);
					mul_m3_m3m3(td->mtx, mtx, bonemat);
					invert_m3_m3(td->smtx, td->mtx);

					copy_m3_m3(td->axismtx, td->mtx);
					normalize_m3(td->axismtx);

					td->ext = NULL;
					td->ob = t->obedit;

					td++;
				}
			}
			else if (t->mode == TFM_BONE_ROLL) {
				if (ebo->flag & BONE_SELECTED) {
					td->loc = NULL;
					td->val = &(ebo->roll);
					td->ival = ebo->roll;

					copy_v3_v3(td->center, ebo->head);
					td->flag = TD_SELECTED;

					td->ext = NULL;
					td->ob = t->obedit;

					td++;
				}
			}
			else {
				if (ebo->flag & BONE_TIPSEL) {
					copy_v3_v3(td->iloc, ebo->tail);

					/* Don't allow single selected tips to have a modified center,
					 * causes problem with snapping (see T45974).
					 * However, in rotation mode, we want to keep that 'rotate bone around root with
					 * only its tip selected' behavior (see T46325). */
					if ((t->around == V3D_AROUND_LOCAL_ORIGINS) &&
					    ((t->mode == TFM_ROTATION) || (ebo->flag & BONE_ROOTSEL)))
					{
						copy_v3_v3(td->center, ebo->head);
					}
					else {
						copy_v3_v3(td->center, td->iloc);
					}

					td->loc = ebo->tail;
					td->flag = TD_SELECTED;
					if (ebo->flag & BONE_EDITMODE_LOCKED)
						td->protectflag = OB_LOCK_LOC | OB_LOCK_ROT | OB_LOCK_SCALE;

					copy_m3_m3(td->smtx, smtx);
					copy_m3_m3(td->mtx, mtx);

					ED_armature_ebone_to_mat3(ebo, td->axismtx);

					if ((ebo->flag & BONE_ROOTSEL) == 0) {
						td->extra = ebo;
						td->ival = ebo->roll;
					}

					td->ext = NULL;
					td->val = NULL;
					td->ob = t->obedit;

					td++;
				}
				if (ebo->flag & BONE_ROOTSEL) {
					copy_v3_v3(td->iloc, ebo->head);
					copy_v3_v3(td->center, td->iloc);
					td->loc = ebo->head;
					td->flag = TD_SELECTED;
					if (ebo->flag & BONE_EDITMODE_LOCKED)
						td->protectflag = OB_LOCK_LOC | OB_LOCK_ROT | OB_LOCK_SCALE;

					copy_m3_m3(td->smtx, smtx);
					copy_m3_m3(td->mtx, mtx);

					ED_armature_ebone_to_mat3(ebo, td->axismtx);

					td->extra = ebo; /* to fix roll */
					td->ival = ebo->roll;

					td->ext = NULL;
					td->val = NULL;
					td->ob = t->obedit;

					td++;
				}
			}
		}

		if (mirror && (td_old != td)) {
			eboflip = ED_armature_bone_get_mirrored(arm->edbo, ebo);
			if (eboflip) {
				bid[i].bone = eboflip;
				bid[i].dist = eboflip->dist;
				bid[i].rad_tail = eboflip->rad_tail;
				bid[i].roll = eboflip->roll;
				bid[i].xwidth = eboflip->xwidth;
				bid[i].zwidth = eboflip->zwidth;
				copy_v3_v3(bid[i].head, eboflip->head);
				copy_v3_v3(bid[i].tail, eboflip->tail);
				i++;
			}
		}
	}

	if (mirror) {
		/* trick to terminate iteration */
		bid[total_mirrored].bone = NULL;
	}
}

/* ********************* meta elements ********* */

static void createTransMBallVerts(TransInfo *t)
{
	MetaBall *mb = (MetaBall *)t->obedit->data;
	MetaElem *ml;
	TransData *td;
	TransDataExtension *tx;
	float mtx[3][3], smtx[3][3];
	int count = 0, countsel = 0;
	const bool is_prop_edit = (t->flag & T_PROP_EDIT) != 0;

	/* count totals */
	for (ml = mb->editelems->first; ml; ml = ml->next) {
		if (ml->flag & SELECT) countsel++;
		if (is_prop_edit) count++;
	}

	/* note: in prop mode we need at least 1 selected */
	if (countsel == 0) return;

	if (is_prop_edit) t->total = count;
	else t->total = countsel;

	td = t->data = MEM_callocN(t->total * sizeof(TransData), "TransObData(MBall EditMode)");
	tx = t->ext = MEM_callocN(t->total * sizeof(TransDataExtension), "MetaElement_TransExtension");

	copy_m3_m4(mtx, t->obedit->obmat);
	pseudoinverse_m3_m3(smtx, mtx, PSEUDOINVERSE_EPSILON);

	for (ml = mb->editelems->first; ml; ml = ml->next) {
		if (is_prop_edit || (ml->flag & SELECT)) {
			td->loc = &ml->x;
			copy_v3_v3(td->iloc, td->loc);
			copy_v3_v3(td->center, td->loc);

			quat_to_mat3(td->axismtx, ml->quat);

			if (ml->flag & SELECT) td->flag = TD_SELECTED | TD_USEQUAT | TD_SINGLESIZE;
			else td->flag = TD_USEQUAT;

			copy_m3_m3(td->smtx, smtx);
			copy_m3_m3(td->mtx, mtx);

			td->ext = tx;

			/* Radius of MetaElem (mass of MetaElem influence) */
			if (ml->flag & MB_SCALE_RAD) {
				td->val = &ml->rad;
				td->ival = ml->rad;
			}
			else {
				td->val = &ml->s;
				td->ival = ml->s;
			}

			/* expx/expy/expz determine "shape" of some MetaElem types */
			tx->size = &ml->expx;
			tx->isize[0] = ml->expx;
			tx->isize[1] = ml->expy;
			tx->isize[2] = ml->expz;

			/* quat is used for rotation of MetaElem */
			tx->quat = ml->quat;
			copy_qt_qt(tx->iquat, ml->quat);

			tx->rot = NULL;

			td++;
			tx++;
		}
	}
}

/* ********************* curve/surface ********* */

static void calc_distanceCurveVerts(TransData *head, TransData *tail)
{
	TransData *td, *td_near = NULL;
	for (td = head; td <= tail; td++) {
		if (td->flag & TD_SELECTED) {
			td_near = td;
			td->dist = 0.0f;
		}
		else if (td_near) {
			float dist;
			dist = len_v3v3(td_near->center, td->center);
			if (dist < (td - 1)->dist) {
				td->dist = (td - 1)->dist;
			}
			else {
				td->dist = dist;
			}
		}
		else {
			td->dist = FLT_MAX;
			td->flag |= TD_NOTCONNECTED;
		}
	}
	td_near = NULL;
	for (td = tail; td >= head; td--) {
		if (td->flag & TD_SELECTED) {
			td_near = td;
			td->dist = 0.0f;
		}
		else if (td_near) {
			float dist;
			dist = len_v3v3(td_near->center, td->center);
			if (td->flag & TD_NOTCONNECTED || dist < td->dist || (td + 1)->dist < td->dist) {
				td->flag &= ~TD_NOTCONNECTED;
				if (dist < (td + 1)->dist) {
					td->dist = (td + 1)->dist;
				}
				else {
					td->dist = dist;
				}
			}
		}
	}
}

/* Utility function for getting the handle data from bezier's */
static TransDataCurveHandleFlags *initTransDataCurveHandles(TransData *td, struct BezTriple *bezt)
{
	TransDataCurveHandleFlags *hdata;
	td->flag |= TD_BEZTRIPLE;
	hdata = td->hdata = MEM_mallocN(sizeof(TransDataCurveHandleFlags), "CuHandle Data");
	hdata->ih1 = bezt->h1;
	hdata->h1 = &bezt->h1;
	hdata->ih2 = bezt->h2; /* in case the second is not selected */
	hdata->h2 = &bezt->h2;
	return hdata;
}

/**
 * For the purpose of transform code we need to behave as if handles are selected,
 * even when they aren't (see special case below).
 */
static int bezt_select_to_transform_triple_flag(
        const BezTriple *bezt, const bool hide_handles)
{
	int flag = 0;

	if (hide_handles) {
		if (bezt->f2 & SELECT) {
			flag = (1 << 0) | (1 << 1) | (1 << 2);
		}
	}
	else {
		flag = (
			((bezt->f1 & SELECT) ? (1 << 0) : 0) |
			((bezt->f2 & SELECT) ? (1 << 1) : 0) |
			((bezt->f3 & SELECT) ? (1 << 2) : 0)
		);
	}

	/* Special case for auto & aligned handles:
	 * When a center point is being moved without the handles,
	 * leaving the handles stationary makes no sense and only causes strange behavior,
	 * where one handle is arbitrarily anchored, the other one is aligned and lengthened
	 * based on where the center point is moved. Also a bug when cancelling, see: T52007.
	 *
	 * A more 'correct' solution could be to store handle locations in 'TransDataCurveHandleFlags'.
	 * However that doesn't resolve odd behavior, so best transform the handles in this case.
	 */
	if ((flag != ((1 << 0) | (1 << 1) | (1 << 2))) && (flag & (1 << 1))) {
		if (ELEM(bezt->h1, HD_AUTO, HD_ALIGN) &&
		    ELEM(bezt->h2, HD_AUTO, HD_ALIGN))
		{
			flag = (1 << 0) | (1 << 1) | (1 << 2);
		}
	}

	return flag;
}

static void createTransCurveVerts(TransInfo *t)
{
	Curve *cu = t->obedit->data;
	TransData *td = NULL;
	Nurb *nu;
	BezTriple *bezt;
	BPoint *bp;
	float mtx[3][3], smtx[3][3];
	int a;
	int count = 0, countsel = 0;
	const bool is_prop_edit = (t->flag & T_PROP_EDIT) != 0;
	short hide_handles = (cu->drawflag & CU_HIDE_HANDLES);
	ListBase *nurbs;

	/* to be sure */
	if (cu->editnurb == NULL) return;

#define SEL_F1 (1 << 0)
#define SEL_F2 (1 << 1)
#define SEL_F3 (1 << 2)

	/* count total of vertices, check identical as in 2nd loop for making transdata! */
	nurbs = BKE_curve_editNurbs_get(cu);
	for (nu = nurbs->first; nu; nu = nu->next) {
		if (nu->type == CU_BEZIER) {
			for (a = 0, bezt = nu->bezt; a < nu->pntsu; a++, bezt++) {
				if (bezt->hide == 0) {
					const int bezt_tx = bezt_select_to_transform_triple_flag(bezt, hide_handles);
					if (bezt_tx & SEL_F1) { countsel++; }
					if (bezt_tx & SEL_F2) { countsel++; }
					if (bezt_tx & SEL_F3) { countsel++; }
					if (is_prop_edit) count += 3;

				}
			}
		}
		else {
			for (a = nu->pntsu * nu->pntsv, bp = nu->bp; a > 0; a--, bp++) {
				if (bp->hide == 0) {
					if (is_prop_edit) count++;
					if (bp->f1 & SELECT) countsel++;
				}
			}
		}
	}
	/* note: in prop mode we need at least 1 selected */
	if (countsel == 0) return;

	if (is_prop_edit) t->total = count;
	else t->total = countsel;
	t->data = MEM_callocN(t->total * sizeof(TransData), "TransObData(Curve EditMode)");

	transform_around_single_fallback(t);

	copy_m3_m4(mtx, t->obedit->obmat);
	pseudoinverse_m3_m3(smtx, mtx, PSEUDOINVERSE_EPSILON);

	td = t->data;
	for (nu = nurbs->first; nu; nu = nu->next) {
		if (nu->type == CU_BEZIER) {
			TransData *head, *tail;
			head = tail = td;
			for (a = 0, bezt = nu->bezt; a < nu->pntsu; a++, bezt++) {
				if (bezt->hide == 0) {
					TransDataCurveHandleFlags *hdata = NULL;
					float axismtx[3][3];

					if (t->around == V3D_AROUND_LOCAL_ORIGINS) {
						float normal[3], plane[3];

						BKE_nurb_bezt_calc_normal(nu, bezt, normal);
						BKE_nurb_bezt_calc_plane(nu, bezt, plane);

						if (createSpaceNormalTangent(axismtx, normal, plane)) {
							/* pass */
						}
						else {
							normalize_v3(normal);
							axis_dominant_v3_to_m3(axismtx, normal);
							invert_m3(axismtx);
						}
					}

					/* Elements that will be transform (not always a match to selection). */
					const int bezt_tx = bezt_select_to_transform_triple_flag(bezt, hide_handles);

					if (is_prop_edit || bezt_tx & SEL_F1) {
						copy_v3_v3(td->iloc, bezt->vec[0]);
						td->loc = bezt->vec[0];
						copy_v3_v3(td->center, bezt->vec[(hide_handles ||
						                                  (t->around == V3D_AROUND_LOCAL_ORIGINS) ||
						                                  (bezt->f2 & SELECT)) ? 1 : 0]);
						if (hide_handles) {
							if (bezt->f2 & SELECT) td->flag = TD_SELECTED;
							else td->flag = 0;
						}
						else {
							if (bezt->f1 & SELECT) td->flag = TD_SELECTED;
							else td->flag = 0;
						}
						td->ext = NULL;
						td->val = NULL;

						hdata = initTransDataCurveHandles(td, bezt);

						copy_m3_m3(td->smtx, smtx);
						copy_m3_m3(td->mtx, mtx);
						if (t->around == V3D_AROUND_LOCAL_ORIGINS) {
							copy_m3_m3(td->axismtx, axismtx);
						}

						td++;
						count++;
						tail++;
					}

					/* This is the Curve Point, the other two are handles */
					if (is_prop_edit || bezt_tx & SEL_F2) {
						copy_v3_v3(td->iloc, bezt->vec[1]);
						td->loc = bezt->vec[1];
						copy_v3_v3(td->center, td->loc);
						if (bezt->f2 & SELECT) td->flag = TD_SELECTED;
						else td->flag = 0;
						td->ext = NULL;

						if (t->mode == TFM_CURVE_SHRINKFATTEN) { /* || t->mode==TFM_RESIZE) {*/ /* TODO - make points scale */
							td->val = &(bezt->radius);
							td->ival = bezt->radius;
						}
						else if (t->mode == TFM_TILT) {
							td->val = &(bezt->alfa);
							td->ival = bezt->alfa;
						}
						else {
							td->val = NULL;
						}

						copy_m3_m3(td->smtx, smtx);
						copy_m3_m3(td->mtx, mtx);
						if (t->around == V3D_AROUND_LOCAL_ORIGINS) {
							copy_m3_m3(td->axismtx, axismtx);
						}

						if ((bezt_tx & SEL_F1) == 0 && (bezt_tx & SEL_F3) == 0)
							/* If the middle is selected but the sides arnt, this is needed */
							if (hdata == NULL) { /* if the handle was not saved by the previous handle */
								hdata = initTransDataCurveHandles(td, bezt);
							}

						td++;
						count++;
						tail++;
					}
					if (is_prop_edit || bezt_tx & SEL_F3) {
						copy_v3_v3(td->iloc, bezt->vec[2]);
						td->loc = bezt->vec[2];
						copy_v3_v3(td->center, bezt->vec[(hide_handles ||
						                                  (t->around == V3D_AROUND_LOCAL_ORIGINS) ||
						                                  (bezt->f2 & SELECT)) ? 1 : 2]);
						if (hide_handles) {
							if (bezt->f2 & SELECT) td->flag = TD_SELECTED;
							else td->flag = 0;
						}
						else {
							if (bezt->f3 & SELECT) td->flag = TD_SELECTED;
							else td->flag = 0;
						}
						td->ext = NULL;
						td->val = NULL;

						if (hdata == NULL) { /* if the handle was not saved by the previous handle */
							hdata = initTransDataCurveHandles(td, bezt);
						}

						copy_m3_m3(td->smtx, smtx);
						copy_m3_m3(td->mtx, mtx);
						if (t->around == V3D_AROUND_LOCAL_ORIGINS) {
							copy_m3_m3(td->axismtx, axismtx);
						}

						td++;
						count++;
						tail++;
					}

					(void)hdata;  /* quiet warning */
				}
				else if (is_prop_edit && head != tail) {
					calc_distanceCurveVerts(head, tail - 1);
					head = tail;
				}
			}
			if (is_prop_edit && head != tail)
				calc_distanceCurveVerts(head, tail - 1);

			/* TODO - in the case of tilt and radius we can also avoid allocating the initTransDataCurveHandles
			 * but for now just don't change handle types */
			if (ELEM(t->mode, TFM_CURVE_SHRINKFATTEN, TFM_TILT, TFM_DUMMY) == 0) {
				/* sets the handles based on their selection, do this after the data is copied to the TransData */
				BKE_nurb_handles_test(nu, !hide_handles);
			}
		}
		else {
			TransData *head, *tail;
			head = tail = td;
			for (a = nu->pntsu * nu->pntsv, bp = nu->bp; a > 0; a--, bp++) {
				if (bp->hide == 0) {
					if (is_prop_edit || (bp->f1 & SELECT)) {
						float axismtx[3][3];

						if (t->around == V3D_AROUND_LOCAL_ORIGINS) {
							if (nu->pntsv == 1) {
								float normal[3], plane[3];

								BKE_nurb_bpoint_calc_normal(nu, bp, normal);
								BKE_nurb_bpoint_calc_plane(nu, bp, plane);

								if (createSpaceNormalTangent(axismtx, normal, plane)) {
									/* pass */
								}
								else {
									normalize_v3(normal);
									axis_dominant_v3_to_m3(axismtx, normal);
									invert_m3(axismtx);
								}
							}
						}

						copy_v3_v3(td->iloc, bp->vec);
						td->loc = bp->vec;
						copy_v3_v3(td->center, td->loc);
						if (bp->f1 & SELECT) td->flag = TD_SELECTED;
						else td->flag = 0;
						td->ext = NULL;

						if (t->mode == TFM_CURVE_SHRINKFATTEN || t->mode == TFM_RESIZE) {
							td->val = &(bp->radius);
							td->ival = bp->radius;
						}
						else {
							td->val = &(bp->alfa);
							td->ival = bp->alfa;
						}

						copy_m3_m3(td->smtx, smtx);
						copy_m3_m3(td->mtx, mtx);
						if (t->around == V3D_AROUND_LOCAL_ORIGINS) {
							if (nu->pntsv == 1) {
								copy_m3_m3(td->axismtx, axismtx);
							}
						}

						td++;
						count++;
						tail++;
					}
				}
				else if (is_prop_edit && head != tail) {
					calc_distanceCurveVerts(head, tail - 1);
					head = tail;
				}
			}
			if (is_prop_edit && head != tail)
				calc_distanceCurveVerts(head, tail - 1);
		}
	}

#undef SEL_F1
#undef SEL_F2
#undef SEL_F3
}

/* ********************* lattice *************** */

static void createTransLatticeVerts(TransInfo *t)
{
	Lattice *latt = ((Lattice *)t->obedit->data)->editlatt->latt;
	TransData *td = NULL;
	BPoint *bp;
	float mtx[3][3], smtx[3][3];
	int a;
	int count = 0, countsel = 0;
	const bool is_prop_edit = (t->flag & T_PROP_EDIT) != 0;

	bp = latt->def;
	a  = latt->pntsu * latt->pntsv * latt->pntsw;
	while (a--) {
		if (bp->hide == 0) {
			if (bp->f1 & SELECT) countsel++;
			if (is_prop_edit) count++;
		}
		bp++;
	}

	/* note: in prop mode we need at least 1 selected */
	if (countsel == 0) return;

	if (is_prop_edit) t->total = count;
	else t->total = countsel;
	t->data = MEM_callocN(t->total * sizeof(TransData), "TransObData(Lattice EditMode)");

	copy_m3_m4(mtx, t->obedit->obmat);
	pseudoinverse_m3_m3(smtx, mtx, PSEUDOINVERSE_EPSILON);

	td = t->data;
	bp = latt->def;
	a  = latt->pntsu * latt->pntsv * latt->pntsw;
	while (a--) {
		if (is_prop_edit || (bp->f1 & SELECT)) {
			if (bp->hide == 0) {
				copy_v3_v3(td->iloc, bp->vec);
				td->loc = bp->vec;
				copy_v3_v3(td->center, td->loc);
				if (bp->f1 & SELECT) {
					td->flag = TD_SELECTED;
				}
				else {
					td->flag = 0;
				}
				copy_m3_m3(td->smtx, smtx);
				copy_m3_m3(td->mtx, mtx);

				td->ext = NULL;
				td->val = NULL;

				td++;
				count++;
			}
		}
		bp++;
	}
}

/* ******************* particle edit **************** */
static void createTransParticleVerts(bContext *C, TransInfo *t)
{
	TransData *td = NULL;
	TransDataExtension *tx;
	Object *ob = CTX_data_active_object(C);
	ParticleEditSettings *pset = PE_settings(t->scene);
	PTCacheEdit *edit = PE_get_current(t->scene, t->view_layer, ob);
	ParticleSystem *psys = NULL;
	ParticleSystemModifierData *psmd = NULL;
	PTCacheEditPoint *point;
	PTCacheEditKey *key;
	float mat[4][4];
	int i, k, transformparticle;
	int count = 0, hasselected = 0;
	const bool is_prop_edit = (t->flag & T_PROP_EDIT) != 0;

	if (edit == NULL || t->settings->particle.selectmode == SCE_SELECT_PATH) return;

	psys = edit->psys;

	if (psys)
		psmd = psys_get_modifier(ob, psys);

	for (i = 0, point = edit->points; i < edit->totpoint; i++, point++) {
		point->flag &= ~PEP_TRANSFORM;
		transformparticle = 0;

		if ((point->flag & PEP_HIDE) == 0) {
			for (k = 0, key = point->keys; k < point->totkey; k++, key++) {
				if ((key->flag & PEK_HIDE) == 0) {
					if (key->flag & PEK_SELECT) {
						hasselected = 1;
						transformparticle = 1;
					}
					else if (is_prop_edit)
						transformparticle = 1;
				}
			}
		}

		if (transformparticle) {
			count += point->totkey;
			point->flag |= PEP_TRANSFORM;
		}
	}

	/* note: in prop mode we need at least 1 selected */
	if (hasselected == 0) return;

	t->total = count;
	td = t->data = MEM_callocN(t->total * sizeof(TransData), "TransObData(Particle Mode)");

	if (t->mode == TFM_BAKE_TIME)
		tx = t->ext = MEM_callocN(t->total * sizeof(TransDataExtension), "Particle_TransExtension");
	else
		tx = t->ext = NULL;

	unit_m4(mat);

	invert_m4_m4(ob->imat, ob->obmat);

	for (i = 0, point = edit->points; i < edit->totpoint; i++, point++) {
		TransData *head, *tail;
		head = tail = td;

		if (!(point->flag & PEP_TRANSFORM)) continue;

		if (psys && !(psys->flag & PSYS_GLOBAL_HAIR))
			psys_mat_hair_to_global(ob, psmd->dm_final, psys->part->from, psys->particles + i, mat);

		for (k = 0, key = point->keys; k < point->totkey; k++, key++) {
			if (key->flag & PEK_USE_WCO) {
				copy_v3_v3(key->world_co, key->co);
				mul_m4_v3(mat, key->world_co);
				td->loc = key->world_co;
			}
			else
				td->loc = key->co;

			copy_v3_v3(td->iloc, td->loc);
			copy_v3_v3(td->center, td->loc);

			if (key->flag & PEK_SELECT)
				td->flag |= TD_SELECTED;
			else if (!is_prop_edit)
				td->flag |= TD_SKIP;

			unit_m3(td->mtx);
			unit_m3(td->smtx);

			/* don't allow moving roots */
			if (k == 0 && pset->flag & PE_LOCK_FIRST && (!psys || !(psys->flag & PSYS_GLOBAL_HAIR)))
				td->protectflag |= OB_LOCK_LOC;

			td->ob = ob;
			td->ext = tx;
			if (t->mode == TFM_BAKE_TIME) {
				td->val = key->time;
				td->ival = *(key->time);
				/* abuse size and quat for min/max values */
				td->flag |= TD_NO_EXT;
				if (k == 0) tx->size = NULL;
				else tx->size = (key - 1)->time;

				if (k == point->totkey - 1) tx->quat = NULL;
				else tx->quat = (key + 1)->time;
			}

			td++;
			if (tx)
				tx++;
			tail++;
		}
		if (is_prop_edit && head != tail)
			calc_distanceCurveVerts(head, tail - 1);
	}
}

void flushTransParticles(TransInfo *t)
{
	Scene *scene = t->scene;
	ViewLayer *view_layer = t->view_layer;
	Object *ob = OBACT(view_layer);
	PTCacheEdit *edit = PE_get_current(scene, view_layer, ob);
	ParticleSystem *psys = edit->psys;
	ParticleSystemModifierData *psmd = NULL;
	PTCacheEditPoint *point;
	PTCacheEditKey *key;
	TransData *td;
	float mat[4][4], imat[4][4], co[3];
	int i, k;
	const bool is_prop_edit = (t->flag & T_PROP_EDIT) != 0;

	if (psys)
		psmd = psys_get_modifier(ob, psys);

	/* we do transform in world space, so flush world space position
	 * back to particle local space (only for hair particles) */
	td = t->data;
	for (i = 0, point = edit->points; i < edit->totpoint; i++, point++, td++) {
		if (!(point->flag & PEP_TRANSFORM)) continue;

		if (psys && !(psys->flag & PSYS_GLOBAL_HAIR)) {
			psys_mat_hair_to_global(ob, psmd->dm_final, psys->part->from, psys->particles + i, mat);
			invert_m4_m4(imat, mat);

			for (k = 0, key = point->keys; k < point->totkey; k++, key++) {
				copy_v3_v3(co, key->world_co);
				mul_m4_v3(imat, co);


				/* optimization for proportional edit */
				if (!is_prop_edit || !compare_v3v3(key->co, co, 0.0001f)) {
					copy_v3_v3(key->co, co);
					point->flag |= PEP_EDIT_RECALC;
				}
			}
		}
		else
			point->flag |= PEP_EDIT_RECALC;
	}

	EvaluationContext eval_ctx;
	CTX_data_eval_ctx(t->context, &eval_ctx);
	PE_update_object(&eval_ctx, scene, view_layer, OBACT(view_layer), 1);
}

/* ********************* mesh ****************** */

static bool bmesh_test_dist_add(
        BMVert *v, BMVert *v_other,
        float *dists, const float *dists_prev,
        /* optionally track original index */
        int *index, const int *index_prev,
        float mtx[3][3])
{
	if ((BM_elem_flag_test(v_other, BM_ELEM_SELECT) == 0) &&
	    (BM_elem_flag_test(v_other, BM_ELEM_HIDDEN) == 0))
	{
		const int i = BM_elem_index_get(v);
		const int i_other = BM_elem_index_get(v_other);
		float vec[3];
		float dist_other;
		sub_v3_v3v3(vec, v->co, v_other->co);
		mul_m3_v3(mtx, vec);

		dist_other = dists_prev[i] + len_v3(vec);
		if (dist_other < dists[i_other]) {
			dists[i_other] = dist_other;
			if (index != NULL) {
				index[i_other] = index_prev[i];
			}
			return true;
		}
	}

	return false;
}

/**
 * \param mtx: Measure disatnce in this space.
 * \param dists: Store the closest connected distance to selected vertices.
 * \param index: Optionally store the original index we're measuring the distance to (can be NULL).
 */
static void editmesh_set_connectivity_distance(BMesh *bm, float mtx[3][3], float *dists, int *index)
{
	BLI_LINKSTACK_DECLARE(queue, BMVert *);

	/* any BM_ELEM_TAG'd vertex is in 'queue_next', so we don't add in twice */
	BLI_LINKSTACK_DECLARE(queue_next, BMVert *);

	BLI_LINKSTACK_INIT(queue);
	BLI_LINKSTACK_INIT(queue_next);

	{
		BMIter viter;
		BMVert *v;
		int i;

		BM_ITER_MESH_INDEX (v, &viter, bm, BM_VERTS_OF_MESH, i) {
			float dist;
			BM_elem_index_set(v, i); /* set_inline */
			BM_elem_flag_disable(v, BM_ELEM_TAG);

			if (BM_elem_flag_test(v, BM_ELEM_SELECT) == 0 || BM_elem_flag_test(v, BM_ELEM_HIDDEN)) {
				dist = FLT_MAX;
				if (index != NULL) {
					index[i] = i;
				}
			}
			else {
				BLI_LINKSTACK_PUSH(queue, v);
				dist = 0.0f;
				if (index != NULL) {
					index[i] = i;
				}
			}

			dists[i] = dist;
		}
		bm->elem_index_dirty &= ~BM_VERT;
	}

	/* need to be very careful of feedback loops here, store previous dist's to avoid feedback */
	float *dists_prev = MEM_dupallocN(dists);
	int *index_prev = MEM_dupallocN(index);  /* may be NULL */

	do {
		BMVert *v;
		LinkNode *lnk;

		/* this is correct but slow to do each iteration,
		 * instead sync the dist's while clearing BM_ELEM_TAG (below) */
#if 0
		memcpy(dists_prev, dists, sizeof(float) * bm->totvert);
#endif

		while ((v = BLI_LINKSTACK_POP(queue))) {
			BLI_assert(dists[BM_elem_index_get(v)] != FLT_MAX);

			/* connected edge-verts */
			if (v->e != NULL) {
				BMEdge *e_iter, *e_first;

				e_iter = e_first = v->e;

				/* would normally use BM_EDGES_OF_VERT, but this runs so often,
				 * its faster to iterate on the data directly */
				do {

					if (BM_elem_flag_test(e_iter, BM_ELEM_HIDDEN) == 0) {

						/* edge distance */
						{
							BMVert *v_other = BM_edge_other_vert(e_iter, v);
							if (bmesh_test_dist_add(v, v_other, dists, dists_prev, index, index_prev, mtx)) {
								if (BM_elem_flag_test(v_other, BM_ELEM_TAG) == 0) {
									BM_elem_flag_enable(v_other, BM_ELEM_TAG);
									BLI_LINKSTACK_PUSH(queue_next, v_other);
								}
							}
						}

						/* face distance */
						if (e_iter->l) {
							BMLoop *l_iter_radial, *l_first_radial;
							/**
							 * imaginary edge diagonally across quad,
							 * \note, this takes advantage of the rules of winding that we
							 * know 2 or more of a verts edges wont reference the same face twice.
							 * Also, if the edge is hidden, the face will be hidden too.
							 */
							l_iter_radial = l_first_radial = e_iter->l;

							do {
								if ((l_iter_radial->v == v) &&
								    (l_iter_radial->f->len == 4) &&
								    (BM_elem_flag_test(l_iter_radial->f, BM_ELEM_HIDDEN) == 0))
								{
									BMVert *v_other = l_iter_radial->next->next->v;
									if (bmesh_test_dist_add(v, v_other, dists, dists_prev, index, index_prev, mtx)) {
										if (BM_elem_flag_test(v_other, BM_ELEM_TAG) == 0) {
											BM_elem_flag_enable(v_other, BM_ELEM_TAG);
											BLI_LINKSTACK_PUSH(queue_next, v_other);
										}
									}
								}
							} while ((l_iter_radial = l_iter_radial->radial_next) != l_first_radial);
						}
					}
				} while ((e_iter = BM_DISK_EDGE_NEXT(e_iter, v)) != e_first);
			}
		}


		/* clear for the next loop */
		for (lnk = queue_next; lnk; lnk = lnk->next) {
			BMVert *v_link = lnk->link;
			const int i = BM_elem_index_get(v_link);

			BM_elem_flag_disable(v_link, BM_ELEM_TAG);

			/* keep in sync, avoid having to do full memcpy each iteration */
			dists_prev[i] = dists[i];
			if (index != NULL) {
				index_prev[i] = index[i];
			}
		}

		BLI_LINKSTACK_SWAP(queue, queue_next);

		/* none should be tagged now since 'queue_next' is empty */
		BLI_assert(BM_iter_mesh_count_flag(BM_VERTS_OF_MESH, bm, BM_ELEM_TAG, true) == 0);

	} while (BLI_LINKSTACK_SIZE(queue));

	BLI_LINKSTACK_FREE(queue);
	BLI_LINKSTACK_FREE(queue_next);

	MEM_freeN(dists_prev);
	if (index_prev != NULL) {
		MEM_freeN(index_prev);
	}
}

static struct TransIslandData *editmesh_islands_info_calc(
        BMEditMesh *em, int *r_island_tot, int **r_island_vert_map,
        bool calc_single_islands)
{
	BMesh *bm = em->bm;
	struct TransIslandData *trans_islands;
	char htype;
	char itype;
	int i;

	/* group vars */
	int *groups_array;
	int (*group_index)[2];
	int group_tot;
	void **ele_array;

	int *vert_map;

	if (em->selectmode & (SCE_SELECT_VERTEX | SCE_SELECT_EDGE)) {
		groups_array = MEM_mallocN(sizeof(*groups_array) * bm->totedgesel, __func__);
		group_tot = BM_mesh_calc_edge_groups(bm, groups_array, &group_index,
		                                     NULL, NULL,
		                                     BM_ELEM_SELECT);

		htype = BM_EDGE;
		itype = BM_VERTS_OF_EDGE;

	}
	else {  /* (bm->selectmode & SCE_SELECT_FACE) */
		groups_array = MEM_mallocN(sizeof(*groups_array) * bm->totfacesel, __func__);
		group_tot = BM_mesh_calc_face_groups(bm, groups_array, &group_index,
		                                     NULL, NULL,
		                                     BM_ELEM_SELECT, BM_VERT);

		htype = BM_FACE;
		itype = BM_VERTS_OF_FACE;
	}


	trans_islands = MEM_mallocN(sizeof(*trans_islands) * group_tot, __func__);

	vert_map = MEM_mallocN(sizeof(*vert_map) * bm->totvert, __func__);
	/* we shouldn't need this, but with incorrect selection flushing
	 * its possible we have a selected vertex thats not in a face, for now best not crash in that case. */
	copy_vn_i(vert_map, bm->totvert, -1);

	BM_mesh_elem_table_ensure(bm, htype);
	ele_array = (htype == BM_FACE) ? (void **)bm->ftable : (void **)bm->etable;

	BM_mesh_elem_index_ensure(bm, BM_VERT);

	/* may be an edge OR a face array */
	for (i = 0; i < group_tot; i++) {
		BMEditSelection ese = {NULL};

		const int fg_sta = group_index[i][0];
		const int fg_len = group_index[i][1];
		float co[3], no[3], tangent[3];
		int j;

		zero_v3(co);
		zero_v3(no);
		zero_v3(tangent);

		ese.htype = htype;

		/* loop on each face in this group:
		 * - assign r_vert_map
		 * - calculate (co, no)
		 */
		for (j = 0; j < fg_len; j++) {
			float tmp_co[3], tmp_no[3], tmp_tangent[3];

			ese.ele = ele_array[groups_array[fg_sta + j]];

			BM_editselection_center(&ese, tmp_co);
			BM_editselection_normal(&ese, tmp_no);
			BM_editselection_plane(&ese, tmp_tangent);

			add_v3_v3(co, tmp_co);
			add_v3_v3(no, tmp_no);
			add_v3_v3(tangent, tmp_tangent);

			{
				/* setup vertex map */
				BMIter iter;
				BMVert *v;

				/* connected edge-verts */
				BM_ITER_ELEM (v, &iter, ese.ele, itype) {
					vert_map[BM_elem_index_get(v)] = i;
				}
			}
		}

		mul_v3_v3fl(trans_islands[i].co, co, 1.0f / (float)fg_len);

		if (createSpaceNormalTangent(trans_islands[i].axismtx, no, tangent)) {
			/* pass */
		}
		else {
			if (normalize_v3(no) != 0.0f) {
				axis_dominant_v3_to_m3(trans_islands[i].axismtx, no);
				invert_m3(trans_islands[i].axismtx);
			}
			else {
				unit_m3(trans_islands[i].axismtx);
			}
		}
	}

	MEM_freeN(groups_array);
	MEM_freeN(group_index);

	/* for PET we need islands of 1 so connected vertices can use it with V3D_AROUND_LOCAL_ORIGINS */
	if (calc_single_islands) {
		BMIter viter;
		BMVert *v;
		int group_tot_single = 0;

		BM_ITER_MESH_INDEX (v, &viter, bm, BM_VERTS_OF_MESH, i) {
			if (BM_elem_flag_test(v, BM_ELEM_SELECT) && (vert_map[i] == -1)) {
				group_tot_single += 1;
			}
		}

		if (group_tot_single != 0) {
			trans_islands = MEM_reallocN(trans_islands, sizeof(*trans_islands) * (group_tot + group_tot_single));

			BM_ITER_MESH_INDEX (v, &viter, bm, BM_VERTS_OF_MESH, i) {
				if (BM_elem_flag_test(v, BM_ELEM_SELECT) && (vert_map[i] == -1)) {
					struct TransIslandData *v_island = &trans_islands[group_tot];
					vert_map[i] = group_tot;

					copy_v3_v3(v_island->co, v->co);

					if (is_zero_v3(v->no) != 0.0f) {
						axis_dominant_v3_to_m3(v_island->axismtx, v->no);
						invert_m3(v_island->axismtx);
					}
					else {
						unit_m3(v_island->axismtx);
					}

					group_tot += 1;
				}
			}
		}
	}

	*r_island_tot = group_tot;
	*r_island_vert_map = vert_map;

	return trans_islands;
}

/* way to overwrite what data is edited with transform */
static void VertsToTransData(TransInfo *t, TransData *td, TransDataExtension *tx,
                             BMEditMesh *em, BMVert *eve, float *bweight,
                             struct TransIslandData *v_island)
{
	float *no, _no[3];
	BLI_assert(BM_elem_flag_test(eve, BM_ELEM_HIDDEN) == 0);

	td->flag = 0;
	//if (key)
	//	td->loc = key->co;
	//else
	td->loc = eve->co;
	copy_v3_v3(td->iloc, td->loc);

	if ((t->mode == TFM_SHRINKFATTEN) &&
	    (em->selectmode & SCE_SELECT_FACE) &&
	    BM_elem_flag_test(eve, BM_ELEM_SELECT) &&
	    (BM_vert_calc_normal_ex(eve, BM_ELEM_SELECT, _no)))
	{
		no = _no;
	}
	else {
		no = eve->no;
	}

	if (v_island) {
		copy_v3_v3(td->center, v_island->co);
		copy_m3_m3(td->axismtx, v_island->axismtx);
	}
	else if (t->around == V3D_AROUND_LOCAL_ORIGINS) {
		copy_v3_v3(td->center, td->loc);
		createSpaceNormal(td->axismtx, no);
	}
	else {
		copy_v3_v3(td->center, td->loc);

		/* Setting normals */
		copy_v3_v3(td->axismtx[2], no);
		td->axismtx[0][0]        =
		    td->axismtx[0][1]    =
		    td->axismtx[0][2]    =
		    td->axismtx[1][0]    =
		    td->axismtx[1][1]    =
		    td->axismtx[1][2]    = 0.0f;
	}


	td->ext = NULL;
	td->val = NULL;
	td->extra = NULL;
	if (t->mode == TFM_BWEIGHT) {
		td->val  =  bweight;
		td->ival = *bweight;
	}
	else if (t->mode == TFM_SKIN_RESIZE) {
		MVertSkin *vs = CustomData_bmesh_get(&em->bm->vdata,
		                                     eve->head.data,
		                                     CD_MVERT_SKIN);
		/* skin node size */
		td->ext = tx;
		copy_v3_v3(tx->isize, vs->radius);
		tx->size = vs->radius;
		td->val = vs->radius;
	}
	else if (t->mode == TFM_SHRINKFATTEN) {
		td->ext = tx;
		tx->isize[0] = BM_vert_calc_shell_factor_ex(eve, no, BM_ELEM_SELECT);
	}
}

static void createTransEditVerts(TransInfo *t)
{
	TransData *tob = NULL;
	TransDataExtension *tx = NULL;
	EvaluationContext eval_ctx;
	BMEditMesh *em = BKE_editmesh_from_object(t->obedit);
	Mesh *me = t->obedit->data;
	BMesh *bm = em->bm;
	BMVert *eve;
	BMIter iter;
	float (*mappedcos)[3] = NULL, (*quats)[4] = NULL;
	float mtx[3][3], smtx[3][3], (*defmats)[3][3] = NULL, (*defcos)[3] = NULL;
	float *dists = NULL;
	int a;
	const int prop_mode = (t->flag & T_PROP_EDIT) ? (t->flag & T_PROP_EDIT_ALL) : 0;
	int mirror = 0;
	int cd_vert_bweight_offset = -1;
	bool use_topology = (me->editflag & ME_EDIT_MIRROR_TOPO) != 0;

	struct TransIslandData *island_info = NULL;
	int island_info_tot;
	int *island_vert_map = NULL;

	DEG_evaluation_context_init_from_scene(&eval_ctx,
<<<<<<< HEAD
	                                       t->scene, t->view_layer, t->engine, t->active_object,
=======
	                                       t->scene, t->view_layer, t->engine_type,
>>>>>>> 108c4bd5
	                                       DAG_EVAL_VIEWPORT);

	/* Even for translation this is needed because of island-orientation, see: T51651. */
	const bool is_island_center = (t->around == V3D_AROUND_LOCAL_ORIGINS);
	/* Original index of our connected vertex when connected distances are calculated.
	 * Optional, allocate if needed. */
	int *dists_index = NULL;

	if (t->flag & T_MIRROR) {
		EDBM_verts_mirror_cache_begin(em, 0, false, (t->flag & T_PROP_EDIT) == 0, use_topology);
		mirror = 1;
	}

	/**
	 * Quick check if we can transform.
	 *
	 * \note ignore modes here, even in edge/face modes, transform data is created by selected vertices.
	 * \note in prop mode we need at least 1 selected.
	 */
	if (bm->totvertsel == 0) {
		goto cleanup;
	}

	if (t->mode == TFM_BWEIGHT) {
		BM_mesh_cd_flag_ensure(bm, BKE_mesh_from_object(t->obedit), ME_CDFLAG_VERT_BWEIGHT);
		cd_vert_bweight_offset = CustomData_get_offset(&bm->vdata, CD_BWEIGHT);
	}

	if (prop_mode) {
		unsigned int count = 0;
		BM_ITER_MESH (eve, &iter, bm, BM_VERTS_OF_MESH) {
			if (!BM_elem_flag_test(eve, BM_ELEM_HIDDEN)) {
				count++;
			}
		}

		t->total = count;

		/* allocating scratch arrays */
		if (prop_mode & T_PROP_CONNECTED) {
			dists = MEM_mallocN(em->bm->totvert * sizeof(float), __func__);
			if (is_island_center) {
				dists_index =  MEM_mallocN(em->bm->totvert * sizeof(int), __func__);
			}
		}
	}
	else {
		t->total = bm->totvertsel;
	}

	tob = t->data = MEM_callocN(t->total * sizeof(TransData), "TransObData(Mesh EditMode)");
	if (ELEM(t->mode, TFM_SKIN_RESIZE, TFM_SHRINKFATTEN)) {
		/* warning, this is overkill, we only need 2 extra floats,
		 * but this stores loads of extra stuff, for TFM_SHRINKFATTEN its even more overkill
		 * since we may not use the 'alt' transform mode to maintain shell thickness,
		 * but with generic transform code its hard to lazy init vars */
		tx = t->ext = MEM_callocN(t->total * sizeof(TransDataExtension),
		                          "TransObData ext");
	}

	copy_m3_m4(mtx, t->obedit->obmat);
	/* we use a pseudoinverse so that when one of the axes is scaled to 0,
	 * matrix inversion still works and we can still moving along the other */
	pseudoinverse_m3_m3(smtx, mtx, PSEUDOINVERSE_EPSILON);

	if (prop_mode & T_PROP_CONNECTED) {
		editmesh_set_connectivity_distance(em->bm, mtx, dists, dists_index);
	}

	if (is_island_center) {
		/* In this specific case, near-by vertices will need to know the island of the nearest connected vertex. */
		const bool calc_single_islands = (
		        (prop_mode & T_PROP_CONNECTED) &&
		        (t->around == V3D_AROUND_LOCAL_ORIGINS) &&
		        (em->selectmode & SCE_SELECT_VERTEX));

		island_info = editmesh_islands_info_calc(em, &island_info_tot, &island_vert_map, calc_single_islands);
	}

	/* detect CrazySpace [tm] */
	if (modifiers_getCageIndex(t->scene, t->obedit, NULL, 1) != -1) {
		int totleft = -1;
		if (modifiers_isCorrectableDeformed(t->scene, t->obedit)) {
			/* check if we can use deform matrices for modifier from the
			 * start up to stack, they are more accurate than quats */
			totleft = BKE_crazyspace_get_first_deform_matrices_editbmesh(&eval_ctx, t->scene, t->obedit, em, &defmats, &defcos);
		}

		/* if we still have more modifiers, also do crazyspace
		 * correction with quats, relative to the coordinates after
		 * the modifiers that support deform matrices (defcos) */

#if 0	/* TODO, fix crazyspace+extrude so it can be enabled for general use - campbell */
		if ((totleft > 0) || (totleft == -1))
#else
		if (totleft > 0)
#endif
		{
			mappedcos = BKE_crazyspace_get_mapped_editverts(&eval_ctx, t->scene, t->obedit);
			quats = MEM_mallocN(em->bm->totvert * sizeof(*quats), "crazy quats");
			BKE_crazyspace_set_quats_editmesh(em, defcos, mappedcos, quats, !prop_mode);
			if (mappedcos)
				MEM_freeN(mappedcos);
		}

		if (defcos) {
			MEM_freeN(defcos);
		}
	}

	/* find out which half we do */
	if (mirror) {
		BM_ITER_MESH (eve, &iter, bm, BM_VERTS_OF_MESH) {
			if (BM_elem_flag_test(eve, BM_ELEM_SELECT) && eve->co[0] != 0.0f) {
				if (eve->co[0] < 0.0f) {
					t->mirror = -1;
					mirror = -1;
				}
				break;
			}
		}
	}

	BM_ITER_MESH_INDEX (eve, &iter, bm, BM_VERTS_OF_MESH, a) {
		if (!BM_elem_flag_test(eve, BM_ELEM_HIDDEN)) {
			if (prop_mode || BM_elem_flag_test(eve, BM_ELEM_SELECT)) {
				struct TransIslandData *v_island = NULL;
				float *bweight = (cd_vert_bweight_offset != -1) ? BM_ELEM_CD_GET_VOID_P(eve, cd_vert_bweight_offset) : NULL;

				if (island_info) {
					const int connected_index = (dists_index && dists_index[a] != -1) ? dists_index[a] : a;
					v_island = (island_vert_map[connected_index] != -1) ?
					           &island_info[island_vert_map[connected_index]] : NULL;
				}


				VertsToTransData(t, tob, tx, em, eve, bweight, v_island);
				if (tx)
					tx++;

				/* selected */
				if (BM_elem_flag_test(eve, BM_ELEM_SELECT))
					tob->flag |= TD_SELECTED;

				if (prop_mode) {
					if (prop_mode & T_PROP_CONNECTED) {
						tob->dist = dists[a];
					}
					else {
						tob->flag |= TD_NOTCONNECTED;
						tob->dist = FLT_MAX;
					}
				}

				/* CrazySpace */
				if (defmats || (quats && BM_elem_flag_test(eve, BM_ELEM_TAG))) {
					float mat[3][3], qmat[3][3], imat[3][3];

					/* use both or either quat and defmat correction */
					if (quats && BM_elem_flag_test(eve, BM_ELEM_TAG)) {
						quat_to_mat3(qmat, quats[BM_elem_index_get(eve)]);

						if (defmats)
							mul_m3_series(mat, defmats[a], qmat, mtx);
						else
							mul_m3_m3m3(mat, mtx, qmat);
					}
					else
						mul_m3_m3m3(mat, mtx, defmats[a]);

					invert_m3_m3(imat, mat);

					copy_m3_m3(tob->smtx, imat);
					copy_m3_m3(tob->mtx, mat);
				}
				else {
					copy_m3_m3(tob->smtx, smtx);
					copy_m3_m3(tob->mtx, mtx);
				}

				/* Mirror? */
				if ((mirror > 0 && tob->iloc[0] > 0.0f) || (mirror < 0 && tob->iloc[0] < 0.0f)) {
					BMVert *vmir = EDBM_verts_mirror_get(em, eve); //t->obedit, em, eve, tob->iloc, a);
					if (vmir && vmir != eve) {
						tob->extra = vmir;
					}
				}
				tob++;
			}
		}
	}
	
	if (island_info) {
		MEM_freeN(island_info);
		MEM_freeN(island_vert_map);
	}

	if (mirror != 0) {
		tob = t->data;
		for (a = 0; a < t->total; a++, tob++) {
			if (ABS(tob->loc[0]) <= 0.00001f) {
				tob->flag |= TD_MIRROR_EDGE;
			}
		}
	}

cleanup:
	/* crazy space free */
	if (quats)
		MEM_freeN(quats);
	if (defmats)
		MEM_freeN(defmats);
	if (dists)
		MEM_freeN(dists);
	if (dists_index)
		MEM_freeN(dists_index);

	if (t->flag & T_MIRROR) {
		EDBM_verts_mirror_cache_end(em);
	}
}

/* *** NODE EDITOR *** */
void flushTransNodes(TransInfo *t)
{
	const float dpi_fac = UI_DPI_FAC;
	int a;
	TransData *td;
	TransData2D *td2d;
	
	applyGridAbsolute(t);
	
	/* flush to 2d vector from internally used 3d vector */
	for (a = 0, td = t->data, td2d = t->data2d; a < t->total; a++, td++, td2d++) {
		bNode *node = td->extra;
		float locx, locy;

		/* weirdo - but the node system is a mix of free 2d elements and dpi sensitive UI */
#ifdef USE_NODE_CENTER
		locx = (td2d->loc[0] - (BLI_rctf_size_x(&node->totr)) * +0.5f) / dpi_fac;
		locy = (td2d->loc[1] - (BLI_rctf_size_y(&node->totr)) * -0.5f) / dpi_fac;
#else
		locx = td2d->loc[0] / dpi_fac;
		locy = td2d->loc[1] / dpi_fac;
#endif
		
		/* account for parents (nested nodes) */
		if (node->parent) {
			nodeFromView(node->parent, locx, locy, &node->locx, &node->locy);
		}
		else {
			node->locx = locx;
			node->locy = locy;
		}
	}
	
	/* handle intersection with noodles */
	if (t->total == 1) {
		ED_node_link_intersect_test(t->sa, 1);
	}
}

/* *** SEQUENCE EDITOR *** */

/* commented _only_ because the meta may have animation data which
 * needs moving too [#28158] */

#define SEQ_TX_NESTED_METAS

BLI_INLINE void trans_update_seq(Scene *sce, Sequence *seq, int old_start, int sel_flag)
{
	if (seq->depth == 0) {
		/* Calculate this strip and all nested strips.
		 * Children are ALWAYS transformed first so we don't need to do this in another loop.
		 */
		BKE_sequence_calc(sce, seq);
	}
	else {
		BKE_sequence_calc_disp(sce, seq);
	}

	if (sel_flag == SELECT)
		BKE_sequencer_offset_animdata(sce, seq, seq->start - old_start);
}

void flushTransSeq(TransInfo *t)
{
	ListBase *seqbasep = BKE_sequencer_editing_get(t->scene, false)->seqbasep; /* Editing null check already done */
	int a, new_frame;
	TransData *td = NULL;
	TransData2D *td2d = NULL;
	TransDataSeq *tdsq = NULL;
	Sequence *seq;



	/* prevent updating the same seq twice
	 * if the transdata order is changed this will mess up
	 * but so will TransDataSeq */
	Sequence *seq_prev = NULL;
	int old_start_prev = 0, sel_flag_prev = 0;

	/* flush to 2d vector from internally used 3d vector */
	for (a = 0, td = t->data, td2d = t->data2d; a < t->total; a++, td++, td2d++) {
		int old_start;
		tdsq = (TransDataSeq *)td->extra;
		seq = tdsq->seq;
		old_start = seq->start;
		new_frame = round_fl_to_int(td2d->loc[0]);

		switch (tdsq->sel_flag) {
			case SELECT:
#ifdef SEQ_TX_NESTED_METAS
				if ((seq->depth != 0 || BKE_sequence_tx_test(seq))) /* for meta's, their children move */
					seq->start = new_frame - tdsq->start_offset;
#else
				if (seq->type != SEQ_TYPE_META && (seq->depth != 0 || seq_tx_test(seq))) /* for meta's, their children move */
					seq->start = new_frame - tdsq->start_offset;
#endif
				if (seq->depth == 0) {
					seq->machine = round_fl_to_int(td2d->loc[1]);
					CLAMP(seq->machine, 1, MAXSEQ);
				}
				break;
			case SEQ_LEFTSEL: /* no vertical transform  */
				BKE_sequence_tx_set_final_left(seq, new_frame);
				BKE_sequence_tx_handle_xlimits(seq, tdsq->flag & SEQ_LEFTSEL, tdsq->flag & SEQ_RIGHTSEL);
				BKE_sequence_single_fix(seq); /* todo - move this into aftertrans update? - old seq tx needed it anyway */
				break;
			case SEQ_RIGHTSEL: /* no vertical transform  */
				BKE_sequence_tx_set_final_right(seq, new_frame);
				BKE_sequence_tx_handle_xlimits(seq, tdsq->flag & SEQ_LEFTSEL, tdsq->flag & SEQ_RIGHTSEL);
				BKE_sequence_single_fix(seq); /* todo - move this into aftertrans update? - old seq tx needed it anyway */
				break;
		}

		/* Update *previous* seq! Else, we would update a seq after its first transform, and if it has more than one
		 * (like e.g. SEQ_LEFTSEL and SEQ_RIGHTSEL), the others are not updated! See T38469.
		 */
		if (seq != seq_prev) {
			if (seq_prev) {
				trans_update_seq(t->scene, seq_prev, old_start_prev, sel_flag_prev);
			}

			seq_prev = seq;
			old_start_prev = old_start;
			sel_flag_prev = tdsq->sel_flag;
		}
		else {
			/* We want to accumulate *all* sel_flags for this seq! */
			sel_flag_prev |= tdsq->sel_flag;
		}
	}

	/* Don't forget to update the last seq! */
	if (seq_prev) {
		trans_update_seq(t->scene, seq_prev, old_start_prev, sel_flag_prev);
	}


	if (ELEM(t->mode, TFM_SEQ_SLIDE, TFM_TIME_TRANSLATE)) { /* originally TFM_TIME_EXTEND, transform changes */
		/* Special annoying case here, need to calc metas with TFM_TIME_EXTEND only */

		/* calc all meta's then effects [#27953] */
		for (seq = seqbasep->first; seq; seq = seq->next) {
			if (seq->type == SEQ_TYPE_META && seq->flag & SELECT) {
				BKE_sequence_calc(t->scene, seq);
			}
		}
		for (seq = seqbasep->first; seq; seq = seq->next) {
			if (seq->seq1 || seq->seq2 || seq->seq3) {
				BKE_sequence_calc(t->scene, seq);
			}
		}

		/* update effects inside meta's */
		for (a = 0, seq_prev = NULL, td = t->data, td2d = t->data2d;
		     a < t->total;
		     a++, td++, td2d++, seq_prev = seq)
		{
			tdsq = (TransDataSeq *)td->extra;
			seq = tdsq->seq;
			if ((seq != seq_prev) && (seq->depth != 0)) {
				if (seq->seq1 || seq->seq2 || seq->seq3) {
					BKE_sequence_calc(t->scene, seq);
				}
			}
		}
	}

	/* need to do the overlap check in a new loop otherwise adjacent strips
	 * will not be updated and we'll get false positives */
	seq_prev = NULL;
	for (a = 0, td = t->data, td2d = t->data2d; a < t->total; a++, td++, td2d++) {

		tdsq = (TransDataSeq *)td->extra;
		seq = tdsq->seq;

		if (seq != seq_prev) {
			if (seq->depth == 0) {
				/* test overlap, displayes red outline */
				seq->flag &= ~SEQ_OVERLAP;
				if (BKE_sequence_test_overlap(seqbasep, seq)) {
					seq->flag |= SEQ_OVERLAP;
				}
			}
		}
		seq_prev = seq;
	}
}

/* ********************* UV ****************** */

static void UVsToTransData(
        const float aspect[2], TransData *td, TransData2D *td2d,
        float *uv, const float *center, bool selected)
{
	/* uv coords are scaled by aspects. this is needed for rotations and
	 * proportional editing to be consistent with the stretched uv coords
	 * that are displayed. this also means that for display and numinput,
	 * and when the uv coords are flushed, these are converted each time */
	td2d->loc[0] = uv[0] * aspect[0];
	td2d->loc[1] = uv[1] * aspect[1];
	td2d->loc[2] = 0.0f;
	td2d->loc2d = uv;

	td->flag = 0;
	td->loc = td2d->loc;
	copy_v2_v2(td->center, center ? center : td->loc);
	td->center[2] = 0.0f;
	copy_v3_v3(td->iloc, td->loc);

	memset(td->axismtx, 0, sizeof(td->axismtx));
	td->axismtx[2][2] = 1.0f;

	td->ext = NULL; td->val = NULL;

	if (selected) {
		td->flag |= TD_SELECTED;
		td->dist = 0.0;
	}
	else {
		td->dist = FLT_MAX;
	}
	unit_m3(td->mtx);
	unit_m3(td->smtx);
}

static void createTransUVs(bContext *C, TransInfo *t)
{
	SpaceImage *sima = CTX_wm_space_image(C);
	Image *ima = CTX_data_edit_image(C);
	Scene *scene = t->scene;
	ToolSettings *ts = CTX_data_tool_settings(C);
	TransData *td = NULL;
	TransData2D *td2d = NULL;
	BMEditMesh *em = BKE_editmesh_from_object(t->obedit);
	BMFace *efa;
	BMIter iter, liter;
	UvElementMap *elementmap = NULL;
	BLI_bitmap *island_enabled = NULL;
	struct { float co[2]; int co_num; } *island_center = NULL;
	int count = 0, countsel = 0, count_rejected = 0;
	const bool is_prop_edit = (t->flag & T_PROP_EDIT) != 0;
	const bool is_prop_connected = (t->flag & T_PROP_CONNECTED) != 0;
	const bool is_island_center = (t->around == V3D_AROUND_LOCAL_ORIGINS);
	const int cd_loop_uv_offset = CustomData_get_offset(&em->bm->ldata, CD_MLOOPUV);

	if (!ED_space_image_show_uvedit(sima, t->obedit))
		return;

	/* count */
	if (is_prop_connected || is_island_center) {
		/* create element map with island information */
		const bool use_facesel = (ts->uv_flag & UV_SYNC_SELECTION) == 0;
		elementmap = BM_uv_element_map_create(em->bm, use_facesel, false, true);
		if (elementmap == NULL) {
			return;
		}

		if (is_prop_connected) {
			island_enabled = BLI_BITMAP_NEW(elementmap->totalIslands, "TransIslandData(UV Editing)");
		}

		if (is_island_center) {
			island_center = MEM_callocN(sizeof(*island_center) * elementmap->totalIslands, __func__);
		}
	}

	BM_ITER_MESH (efa, &iter, em->bm, BM_FACES_OF_MESH) {
		BMLoop *l;

		if (!uvedit_face_visible_test(scene, ima, efa)) {
			BM_elem_flag_disable(efa, BM_ELEM_TAG);
			continue;
		}

		BM_elem_flag_enable(efa, BM_ELEM_TAG);
		BM_ITER_ELEM (l, &liter, efa, BM_LOOPS_OF_FACE) {
			if (uvedit_uv_select_test(scene, l, cd_loop_uv_offset)) {
				countsel++;

				if (is_prop_connected || island_center) {
					UvElement *element = BM_uv_element_get(elementmap, efa, l);

					if (is_prop_connected) {
						BLI_BITMAP_ENABLE(island_enabled, element->island);
					}

					if (is_island_center) {
						if (element->flag == false) {
							MLoopUV *luv = BM_ELEM_CD_GET_VOID_P(l, cd_loop_uv_offset);
							add_v2_v2(island_center[element->island].co, luv->uv);
							island_center[element->island].co_num++;
							element->flag = true;
						}
					}
				}
			}

			if (is_prop_edit) {
				count++;
			}
		}
	}

	/* note: in prop mode we need at least 1 selected */
	if (countsel == 0) {
		goto finally;
	}

	if (is_island_center) {
		int i;

		for (i = 0; i < elementmap->totalIslands; i++) {
			mul_v2_fl(island_center[i].co, 1.0f / island_center[i].co_num);
			mul_v2_v2(island_center[i].co, t->aspect);
		}
	}

	t->total = (is_prop_edit) ? count : countsel;
	t->data = MEM_callocN(t->total * sizeof(TransData), "TransObData(UV Editing)");
	/* for each 2d uv coord a 3d vector is allocated, so that they can be
	 * treated just as if they were 3d verts */
	t->data2d = MEM_callocN(t->total * sizeof(TransData2D), "TransObData2D(UV Editing)");

	if (sima->flag & SI_CLIP_UV)
		t->flag |= T_CLIP_UV;

	td = t->data;
	td2d = t->data2d;

	BM_ITER_MESH (efa, &iter, em->bm, BM_FACES_OF_MESH) {
		BMLoop *l;

		if (!BM_elem_flag_test(efa, BM_ELEM_TAG))
			continue;

		BM_ITER_ELEM (l, &liter, efa, BM_LOOPS_OF_FACE) {
			const bool selected = uvedit_uv_select_test(scene, l, cd_loop_uv_offset);
			MLoopUV *luv;
			const float *center = NULL;

			if (!is_prop_edit && !selected)
				continue;

			if (is_prop_connected || is_island_center) {
				UvElement *element = BM_uv_element_get(elementmap, efa, l);

				if (is_prop_connected) {
					if (!BLI_BITMAP_TEST(island_enabled, element->island)) {
						count_rejected++;
						continue;
					}
				}

				if (is_island_center) {
					center = island_center[element->island].co;
				}
			}
			
			BM_elem_flag_enable(l, BM_ELEM_TAG);
			luv = BM_ELEM_CD_GET_VOID_P(l, cd_loop_uv_offset);
			UVsToTransData(t->aspect, td++, td2d++, luv->uv, center, selected);
		}
	}

	if (is_prop_connected) {
		t->total -= count_rejected;
	}

	if (sima->flag & SI_LIVE_UNWRAP)
		ED_uvedit_live_unwrap_begin(t->scene, t->obedit);


finally:
	if (is_prop_connected || is_island_center) {
		BM_uv_element_map_free(elementmap);

		if (is_prop_connected) {
			MEM_freeN(island_enabled);
		}

		if (island_center) {
			MEM_freeN(island_center);
		}
	}
}

void flushTransUVs(TransInfo *t)
{
	SpaceImage *sima = t->sa->spacedata.first;
	TransData2D *td;
	int a;
	float aspect_inv[2], size[2];
	const bool use_pixel_snap = ((sima->flag & SI_PIXELSNAP) && (t->state != TRANS_CANCEL));

	aspect_inv[0] = 1.0f / t->aspect[0];
	aspect_inv[1] = 1.0f / t->aspect[1];

	if (use_pixel_snap) {
		int size_i[2];
		ED_space_image_get_size(sima, &size_i[0], &size_i[1]);
		size[0] = size_i[0];
		size[1] = size_i[1];
	}

	/* flush to 2d vector from internally used 3d vector */
	for (a = 0, td = t->data2d; a < t->total; a++, td++) {
		td->loc2d[0] = td->loc[0] * aspect_inv[0];
		td->loc2d[1] = td->loc[1] * aspect_inv[1];

		if (use_pixel_snap) {
			td->loc2d[0] = roundf(td->loc2d[0] * size[0]) / size[0];
			td->loc2d[1] = roundf(td->loc2d[1] * size[1]) / size[1];
		}
	}
}

bool clipUVTransform(TransInfo *t, float vec[2], const bool resize)
{
	TransData *td;
	int a;
	bool clipx = true, clipy = true;
	float min[2], max[2];

	min[0] = min[1] = 0.0f;
	max[0] = t->aspect[0];
	max[1] = t->aspect[1];

	for (a = 0, td = t->data; a < t->total; a++, td++) {
		minmax_v2v2_v2(min, max, td->loc);
	}

	if (resize) {
		if (min[0] < 0.0f && t->center[0] > 0.0f && t->center[0] < t->aspect[0] * 0.5f)
			vec[0] *= t->center[0] / (t->center[0] - min[0]);
		else if (max[0] > t->aspect[0] && t->center[0] < t->aspect[0])
			vec[0] *= (t->center[0] - t->aspect[0]) / (t->center[0] - max[0]);
		else
			clipx = 0;

		if (min[1] < 0.0f && t->center[1] > 0.0f && t->center[1] < t->aspect[1] * 0.5f)
			vec[1] *= t->center[1] / (t->center[1] - min[1]);
		else if (max[1] > t->aspect[1] && t->center[1] < t->aspect[1])
			vec[1] *= (t->center[1] - t->aspect[1]) / (t->center[1] - max[1]);
		else
			clipy = 0;
	}
	else {
		if (min[0] < 0.0f)
			vec[0] -= min[0];
		else if (max[0] > t->aspect[0])
			vec[0] -= max[0] - t->aspect[0];
		else
			clipx = 0;

		if (min[1] < 0.0f)
			vec[1] -= min[1];
		else if (max[1] > t->aspect[1])
			vec[1] -= max[1] - t->aspect[1];
		else
			clipy = 0;
	}

	return (clipx || clipy);
}

void clipUVData(TransInfo *t)
{
	TransData *td = NULL;
	int a;

	for (a = 0, td = t->data; a < t->total; a++, td++) {
		if (td->flag & TD_NOACTION)
			break;

		if ((td->flag & TD_SKIP) || (!td->loc))
			continue;

		td->loc[0] = min_ff(max_ff(0.0f, td->loc[0]), t->aspect[0]);
		td->loc[1] = min_ff(max_ff(0.0f, td->loc[1]), t->aspect[1]);
	}
}

/* ********************* ANIMATION EDITORS (GENERAL) ************************* */

/* This function tests if a point is on the "mouse" side of the cursor/frame-marking */
static bool FrameOnMouseSide(char side, float frame, float cframe)
{
	/* both sides, so it doesn't matter */
	if (side == 'B') return true;

	/* only on the named side */
	if (side == 'R')
		return (frame >= cframe);
	else
		return (frame <= cframe);
}

/* ********************* NLA EDITOR ************************* */

static void createTransNlaData(bContext *C, TransInfo *t)
{
	Scene *scene = t->scene;
	SpaceNla *snla = NULL;
	TransData *td = NULL;
	TransDataNla *tdn = NULL;
	
	bAnimContext ac;
	ListBase anim_data = {NULL, NULL};
	bAnimListElem *ale;
	int filter;
	
	int count = 0;
	
	/* determine what type of data we are operating on */
	if (ANIM_animdata_get_context(C, &ac) == 0)
		return;
	snla = (SpaceNla *)ac.sl;
	
	/* filter data */
	filter = (ANIMFILTER_DATA_VISIBLE | ANIMFILTER_LIST_VISIBLE | ANIMFILTER_FOREDIT);
	ANIM_animdata_filter(&ac, &anim_data, filter, ac.data, ac.datatype);
	
	/* which side of the current frame should be allowed */
	if (t->mode == TFM_TIME_EXTEND) {
		/* only side on which mouse is gets transformed */
		float xmouse, ymouse;
		
		UI_view2d_region_to_view(&ac.ar->v2d, t->mouse.imval[0], t->mouse.imval[1], &xmouse, &ymouse);
		t->frame_side = (xmouse > CFRA) ? 'R' : 'L';
	}
	else {
		/* normal transform - both sides of current frame are considered */
		t->frame_side = 'B';
	}
	
	/* loop 1: count how many strips are selected (consider each strip as 2 points) */
	for (ale = anim_data.first; ale; ale = ale->next) {
		NlaTrack *nlt = (NlaTrack *)ale->data;
		NlaStrip *strip;
		
		/* make some meta-strips for chains of selected strips */
		BKE_nlastrips_make_metas(&nlt->strips, 1);
		
		/* only consider selected strips */
		for (strip = nlt->strips.first; strip; strip = strip->next) {
			// TODO: we can make strips have handles later on...
			/* transition strips can't get directly transformed */
			if (strip->type != NLASTRIP_TYPE_TRANSITION) {
				if (strip->flag & NLASTRIP_FLAG_SELECT) {
					if (FrameOnMouseSide(t->frame_side, strip->start, (float)CFRA)) count++;
					if (FrameOnMouseSide(t->frame_side, strip->end, (float)CFRA)) count++;
				}
			}
		}
	}
	
	/* stop if trying to build list if nothing selected */
	if (count == 0) {
		/* clear temp metas that may have been created but aren't needed now 
		 * because they fell on the wrong side of CFRA
		 */
		for (ale = anim_data.first; ale; ale = ale->next) {
			NlaTrack *nlt = (NlaTrack *)ale->data;
			BKE_nlastrips_clear_metas(&nlt->strips, 0, 1);
		}
		
		/* cleanup temp list */
		ANIM_animdata_freelist(&anim_data);
		return;
	}
	
	/* allocate memory for data */
	t->total = count;
	
	t->data = MEM_callocN(t->total * sizeof(TransData), "TransData(NLA Editor)");
	td = t->data;
	t->custom.type.data = tdn = MEM_callocN(t->total * sizeof(TransDataNla), "TransDataNla (NLA Editor)");
	t->custom.type.use_free = true;
	
	/* loop 2: build transdata array */
	for (ale = anim_data.first; ale; ale = ale->next) {
		/* only if a real NLA-track */
		if (ale->type == ANIMTYPE_NLATRACK) {
			AnimData *adt = ale->adt;
			NlaTrack *nlt = (NlaTrack *)ale->data;
			NlaStrip *strip;
			
			/* only consider selected strips */
			for (strip = nlt->strips.first; strip; strip = strip->next) {
				// TODO: we can make strips have handles later on...
				/* transition strips can't get directly transformed */
				if (strip->type != NLASTRIP_TYPE_TRANSITION) {
					if (strip->flag & NLASTRIP_FLAG_SELECT) {
						/* our transform data is constructed as follows:
						 *	- only the handles on the right side of the current-frame get included
						 *	- td structs are transform-elements operated on by the transform system
						 *	  and represent a single handle. The storage/pointer used (val or loc) depends on
						 *	  whether we're scaling or transforming. Ultimately though, the handles
						 *    the td writes to will simply be a dummy in tdn
						 *	- for each strip being transformed, a single tdn struct is used, so in some
						 *	  cases, there will need to be 1 of these tdn elements in the array skipped...
						 */
						float center[3], yval;
						
						/* firstly, init tdn settings */
						tdn->id = ale->id;
						tdn->oldTrack = tdn->nlt = nlt;
						tdn->strip = strip;
						tdn->trackIndex = BLI_findindex(&adt->nla_tracks, nlt);
						
						yval = (float)(tdn->trackIndex * NLACHANNEL_STEP(snla));
						
						tdn->h1[0] = strip->start;
						tdn->h1[1] = yval;
						tdn->h2[0] = strip->end;
						tdn->h2[1] = yval;
						
						center[0] = (float)CFRA;
						center[1] = yval;
						center[2] = 0.0f;
						
						/* set td's based on which handles are applicable */
						if (FrameOnMouseSide(t->frame_side, strip->start, (float)CFRA)) {
							/* just set tdn to assume that it only has one handle for now */
							tdn->handle = -1;
							
							/* now, link the transform data up to this data */
							if (ELEM(t->mode, TFM_TRANSLATION, TFM_TIME_EXTEND)) {
								td->loc = tdn->h1;
								copy_v3_v3(td->iloc, tdn->h1);
								
								/* store all the other gunk that is required by transform */
								copy_v3_v3(td->center, center);
								memset(td->axismtx, 0, sizeof(td->axismtx));
								td->axismtx[2][2] = 1.0f;
								
								td->ext = NULL; td->val = NULL;
								
								td->flag |= TD_SELECTED;
								td->dist = 0.0f;
								
								unit_m3(td->mtx);
								unit_m3(td->smtx);
							}
							else {
								/* time scaling only needs single value */
								td->val = &tdn->h1[0];
								td->ival = tdn->h1[0];
							}
							
							td->extra = tdn;
							td++;
						}
						if (FrameOnMouseSide(t->frame_side, strip->end, (float)CFRA)) {
							/* if tdn is already holding the start handle, then we're doing both, otherwise, only end */
							tdn->handle = (tdn->handle) ? 2 : 1;
							
							/* now, link the transform data up to this data */
							if (ELEM(t->mode, TFM_TRANSLATION, TFM_TIME_EXTEND)) {
								td->loc = tdn->h2;
								copy_v3_v3(td->iloc, tdn->h2);
								
								/* store all the other gunk that is required by transform */
								copy_v3_v3(td->center, center);
								memset(td->axismtx, 0, sizeof(td->axismtx));
								td->axismtx[2][2] = 1.0f;
								
								td->ext = NULL; td->val = NULL;
								
								td->flag |= TD_SELECTED;
								td->dist = 0.0f;
								
								unit_m3(td->mtx);
								unit_m3(td->smtx);
							}
							else {
								/* time scaling only needs single value */
								td->val = &tdn->h2[0];
								td->ival = tdn->h2[0];
							}
							
							td->extra = tdn;
							td++;
						}
						
						/* if both handles were used, skip the next tdn (i.e. leave it blank) since the counting code is dumb...
						 * otherwise, just advance to the next one...
						 */
						if (tdn->handle == 2)
							tdn += 2;
						else
							tdn++;
					}
				}
			}
		}
	}
	
	/* cleanup temp list */
	ANIM_animdata_freelist(&anim_data);
}

/* ********************* ACTION EDITOR ****************** */

static int gpf_cmp_frame(void *thunk, const void *a, const void *b)
{
	const bGPDframe *frame_a = a;
	const bGPDframe *frame_b = b;

	if (frame_a->framenum < frame_b->framenum) return -1;
	if (frame_a->framenum > frame_b->framenum) return  1;
	*((bool *)thunk) = true;
	/* selected last */
	if ((frame_a->flag & GP_FRAME_SELECT) &&
	    ((frame_b->flag & GP_FRAME_SELECT) == 0))
	{
		return  1;
	}
	return 0;
}

static int masklay_shape_cmp_frame(void *thunk, const void *a, const void *b)
{
	const MaskLayerShape *frame_a = a;
	const MaskLayerShape *frame_b = b;

	if (frame_a->frame < frame_b->frame) return -1;
	if (frame_a->frame > frame_b->frame) return  1;
	*((bool *)thunk) = true;
	/* selected last */
	if ((frame_a->flag & MASK_SHAPE_SELECT) &&
	    ((frame_b->flag & MASK_SHAPE_SELECT) == 0))
	{
		return 1;
	}
	return 0;
}

/* Called by special_aftertrans_update to make sure selected gp-frames replace
 * any other gp-frames which may reside on that frame (that are not selected).
 * It also makes sure gp-frames are still stored in chronological order after
 * transform.
 */
static void posttrans_gpd_clean(bGPdata *gpd)
{
	bGPDlayer *gpl;
	
	for (gpl = gpd->layers.first; gpl; gpl = gpl->next) {
		bGPDframe *gpf, *gpfn;
		bool is_double = false;

		BLI_listbase_sort_r(&gpl->frames, gpf_cmp_frame, &is_double);

		if (is_double) {
			for (gpf = gpl->frames.first; gpf; gpf = gpfn) {
				gpfn = gpf->next;
				if (gpfn && gpf->framenum == gpfn->framenum) {
					BKE_gpencil_layer_delframe(gpl, gpf);
				}
			}
		}

#ifdef DEBUG
		for (gpf = gpl->frames.first; gpf; gpf = gpf->next) {
			BLI_assert(!gpf->next || gpf->framenum < gpf->next->framenum);
		}
#endif
	}
}

static void posttrans_mask_clean(Mask *mask)
{
	MaskLayer *masklay;

	for (masklay = mask->masklayers.first; masklay; masklay = masklay->next) {
		MaskLayerShape *masklay_shape, *masklay_shape_next;
		bool is_double = false;

		BLI_listbase_sort_r(&masklay->splines_shapes, masklay_shape_cmp_frame, &is_double);

		if (is_double) {
			for (masklay_shape = masklay->splines_shapes.first; masklay_shape; masklay_shape = masklay_shape_next) {
				masklay_shape_next = masklay_shape->next;
				if (masklay_shape_next && masklay_shape->frame == masklay_shape_next->frame) {
					BKE_mask_layer_shape_unlink(masklay, masklay_shape);
				}
			}
		}

#ifdef DEBUG
		for (masklay_shape = masklay->splines_shapes.first; masklay_shape; masklay_shape = masklay_shape->next) {
			BLI_assert(!masklay_shape->next || masklay_shape->frame < masklay_shape->next->frame);
		}
#endif
	}
}

/* Called during special_aftertrans_update to make sure selected keyframes replace
 * any other keyframes which may reside on that frame (that is not selected).
 */
static void posttrans_fcurve_clean(FCurve *fcu, const bool use_handle)
{
	float *selcache;    /* cache for frame numbers of selected frames (fcu->totvert*sizeof(float)) */
	int len, index, i;  /* number of frames in cache, item index */

	/* allocate memory for the cache */
	// TODO: investigate using BezTriple columns instead?
	if (fcu->totvert == 0 || fcu->bezt == NULL)
		return;
	selcache = MEM_callocN(sizeof(float) * fcu->totvert, "FCurveSelFrameNums");
	len = 0;
	index = 0;

	/* We do 2 loops, 1 for marking keyframes for deletion, one for deleting
	 * as there is no guarantee what order the keyframes are exactly, even though
	 * they have been sorted by time.
	 */

	/*	Loop 1: find selected keyframes   */
	for (i = 0; i < fcu->totvert; i++) {
		BezTriple *bezt = &fcu->bezt[i];
		
		if (BEZT_ISSEL_ANY(bezt)) {
			selcache[index] = bezt->vec[1][0];
			index++;
			len++;
		}
	}

	/* Loop 2: delete unselected keyframes on the same frames 
	 * (if any keyframes were found, or the whole curve wasn't affected) 
	 */
	if ((len) && (len != fcu->totvert)) {
		for (i = fcu->totvert - 1; i >= 0; i--) {
			BezTriple *bezt = &fcu->bezt[i];
			
			if (BEZT_ISSEL_ANY(bezt) == 0) {
				/* check beztriple should be removed according to cache */
				for (index = 0; index < len; index++) {
					if (IS_EQF(bezt->vec[1][0], selcache[index])) {
						delete_fcurve_key(fcu, i, 0);
						break;
					}
					else if (bezt->vec[1][0] < selcache[index])
						break;
				}
			}
		}
		
		testhandles_fcurve(fcu, use_handle);
	}

	/* free cache */
	MEM_freeN(selcache);
}



/* Called by special_aftertrans_update to make sure selected keyframes replace
 * any other keyframes which may reside on that frame (that is not selected).
 * remake_action_ipos should have already been called
 */
static void posttrans_action_clean(bAnimContext *ac, bAction *act)
{
	ListBase anim_data = {NULL, NULL};
	bAnimListElem *ale;
	int filter;

	/* filter data */
	filter = (ANIMFILTER_DATA_VISIBLE | ANIMFILTER_FOREDIT /*| ANIMFILTER_CURVESONLY*/);
	ANIM_animdata_filter(ac, &anim_data, filter, act, ANIMCONT_ACTION);

	/* loop through relevant data, removing keyframes as appropriate
	 *      - all keyframes are converted in/out of global time
	 */
	for (ale = anim_data.first; ale; ale = ale->next) {
		AnimData *adt = ANIM_nla_mapping_get(ac, ale);
		
		if (adt) {
			ANIM_nla_mapping_apply_fcurve(adt, ale->key_data, 0, 0);
			posttrans_fcurve_clean(ale->key_data, false); /* only use handles in graph editor */
			ANIM_nla_mapping_apply_fcurve(adt, ale->key_data, 1, 0);
		}
		else
			posttrans_fcurve_clean(ale->key_data, false);  /* only use handles in graph editor */
	}

	/* free temp data */
	ANIM_animdata_freelist(&anim_data);
}

/* ----------------------------- */

/* fully select selected beztriples, but only include if it's on the right side of cfra */
static int count_fcurve_keys(FCurve *fcu, char side, float cfra, bool is_prop_edit)
{
	BezTriple *bezt;
	int i, count = 0, count_all = 0;

	if (ELEM(NULL, fcu, fcu->bezt))
		return count;

	/* only include points that occur on the right side of cfra */
	for (i = 0, bezt = fcu->bezt; i < fcu->totvert; i++, bezt++) {
		if (FrameOnMouseSide(side, bezt->vec[1][0], cfra)) {
			/* no need to adjust the handle selection since they are assumed
			 * selected (like graph editor with SIPO_NOHANDLES) */
			if (bezt->f2 & SELECT)
				count++;

			count_all++;
		}
	}

	if (is_prop_edit && count > 0)
		return count_all;
	else return count;
}

/* fully select selected beztriples, but only include if it's on the right side of cfra */
static int count_gplayer_frames(bGPDlayer *gpl, char side, float cfra, bool is_prop_edit)
{
	bGPDframe *gpf;
	int count = 0, count_all = 0;
	
	if (gpl == NULL)
		return count;
	
	/* only include points that occur on the right side of cfra */
	for (gpf = gpl->frames.first; gpf; gpf = gpf->next) {
		if (FrameOnMouseSide(side, (float)gpf->framenum, cfra)) {
			if (gpf->flag & GP_FRAME_SELECT)
				count++;
			count_all++;
		}
	}
	
	if (is_prop_edit && count > 0)
		return count_all;
	else
		return count;
}

/* fully select selected beztriples, but only include if it's on the right side of cfra */
static int count_masklayer_frames(MaskLayer *masklay, char side, float cfra, bool is_prop_edit)
{
	MaskLayerShape *masklayer_shape;
	int count = 0, count_all = 0;

	if (masklay == NULL)
		return count;

	/* only include points that occur on the right side of cfra */
	for (masklayer_shape = masklay->splines_shapes.first; masklayer_shape; masklayer_shape = masklayer_shape->next) {
		if (FrameOnMouseSide(side, (float)masklayer_shape->frame, cfra)) {
			if (masklayer_shape->flag & MASK_SHAPE_SELECT)
				count++;
			count_all++;
		}
	}

	if (is_prop_edit && count > 0)
		return count_all;
	else
		return count;
}


/* This function assigns the information to transdata */
static void TimeToTransData(TransData *td, float *time, AnimData *adt, float ypos)
{
	/* memory is calloc'ed, so that should zero everything nicely for us */
	td->val = time;
	td->ival = *(time);

	td->center[0] = td->ival;
	td->center[1] = ypos;

	/* store the AnimData where this keyframe exists as a keyframe of the
	 * active action as td->extra.
	 */
	td->extra = adt;
}

/* This function advances the address to which td points to, so it must return
 * the new address so that the next time new transform data is added, it doesn't
 * overwrite the existing ones...  i.e.   td = IcuToTransData(td, icu, ob, side, cfra);
 *
 * The 'side' argument is needed for the extend mode. 'B' = both sides, 'R'/'L' mean only data
 * on the named side are used.
 */
static TransData *ActionFCurveToTransData(TransData *td, TransData2D **td2dv, FCurve *fcu, AnimData *adt, char side, float cfra, bool is_prop_edit, float ypos)
{
	BezTriple *bezt;
	TransData2D *td2d = *td2dv;
	int i;

	if (ELEM(NULL, fcu, fcu->bezt))
		return td;

	for (i = 0, bezt = fcu->bezt; i < fcu->totvert; i++, bezt++) {
		/* only add selected keyframes (for now, proportional edit is not enabled) */
		if (is_prop_edit || (bezt->f2 & SELECT)) { /* note this MUST match count_fcurve_keys(), so can't use BEZT_ISSEL_ANY() macro */
			/* only add if on the right 'side' of the current frame */
			if (FrameOnMouseSide(side, bezt->vec[1][0], cfra)) {
				TimeToTransData(td, bezt->vec[1], adt, ypos);
				
				if (bezt->f2 & SELECT)
					td->flag |= TD_SELECTED;

				/*set flags to move handles as necessary*/
				td->flag |= TD_MOVEHANDLE1 | TD_MOVEHANDLE2;
				td2d->h1 = bezt->vec[0];
				td2d->h2 = bezt->vec[2];
				
				copy_v2_v2(td2d->ih1, td2d->h1);
				copy_v2_v2(td2d->ih2, td2d->h2);
				
				td++;
				td2d++;
			}
		}
	}
	
	*td2dv = td2d;
	
	return td;
}

/* helper struct for gp-frame transforms (only used here) */
typedef struct tGPFtransdata {
	float val;          /* where transdata writes transform */
	int *sdata;         /* pointer to gpf->framenum */
} tGPFtransdata;

/* This function helps flush transdata written to tempdata into the gp-frames  */
void flushTransIntFrameActionData(TransInfo *t)
{
	tGPFtransdata *tfd = t->custom.type.data;
	int i;

	/* flush data! */
	for (i = 0; i < t->total; i++, tfd++) {
		*(tfd->sdata) = round_fl_to_int(tfd->val);
	}
}

/* This function advances the address to which td points to, so it must return
 * the new address so that the next time new transform data is added, it doesn't
 * overwrite the existing ones...  i.e.   td = GPLayerToTransData(td, ipo, ob, side, cfra);
 *
 * The 'side' argument is needed for the extend mode. 'B' = both sides, 'R'/'L' mean only data
 * on the named side are used.
 */
static int GPLayerToTransData(TransData *td, tGPFtransdata *tfd, bGPDlayer *gpl, char side, float cfra, bool is_prop_edit, float ypos)
{
	bGPDframe *gpf;
	int count = 0;
	
	/* check for select frames on right side of current frame */
	for (gpf = gpl->frames.first; gpf; gpf = gpf->next) {
		if (is_prop_edit || (gpf->flag & GP_FRAME_SELECT)) {
			if (FrameOnMouseSide(side, (float)gpf->framenum, cfra)) {
				/* memory is calloc'ed, so that should zero everything nicely for us */
				td->val = &tfd->val;
				td->ival = (float)gpf->framenum;
				
				td->center[0] = td->ival;
				td->center[1] = ypos;

				tfd->val = (float)gpf->framenum;
				tfd->sdata = &gpf->framenum;
				
				/* advance td now */
				td++;
				tfd++;
				count++;
			}
		}
	}
	
	return count;
}

/* refer to comment above #GPLayerToTransData, this is the same but for masks */
static int MaskLayerToTransData(TransData *td, tGPFtransdata *tfd, MaskLayer *masklay, char side, float cfra, bool is_prop_edit, float ypos)
{
	MaskLayerShape *masklay_shape;
	int count = 0;

	/* check for select frames on right side of current frame */
	for (masklay_shape = masklay->splines_shapes.first; masklay_shape; masklay_shape = masklay_shape->next) {
		if (is_prop_edit || (masklay_shape->flag & MASK_SHAPE_SELECT)) {
			if (FrameOnMouseSide(side, (float)masklay_shape->frame, cfra)) {
				/* memory is calloc'ed, so that should zero everything nicely for us */
				td->val = &tfd->val;
				td->ival = (float)masklay_shape->frame;

				td->center[0] = td->ival;
				td->center[1] = ypos;

				tfd->val = (float)masklay_shape->frame;
				tfd->sdata = &masklay_shape->frame;

				/* advance td now */
				td++;
				tfd++;
				count++;
			}
		}
	}

	return count;
}


static void createTransActionData(bContext *C, TransInfo *t)
{
	Scene *scene = t->scene;
	TransData *td = NULL;
	TransData2D *td2d = NULL;
	tGPFtransdata *tfd = NULL;

	rcti *mask = &t->ar->v2d.mask;
	rctf *datamask = &t->ar->v2d.cur;

	float xsize = BLI_rctf_size_x(datamask);
	float ysize = BLI_rctf_size_y(datamask);
	float xmask = BLI_rcti_size_x(mask);
	float ymask = BLI_rcti_size_y(mask);

	bAnimContext ac;
	ListBase anim_data = {NULL, NULL};
	bAnimListElem *ale;
	int filter;
	const bool is_prop_edit = (t->flag & T_PROP_EDIT) != 0;

	int count = 0;
	float cfra;
	float ypos = 1.0f / ((ysize / xsize) * (xmask / ymask)) * BLI_rctf_cent_y(&t->ar->v2d.cur);

	/* determine what type of data we are operating on */
	if (ANIM_animdata_get_context(C, &ac) == 0)
		return;
	
	/* filter data */
	if (ELEM(ac.datatype, ANIMCONT_GPENCIL, ANIMCONT_MASK))
		filter = (ANIMFILTER_DATA_VISIBLE | ANIMFILTER_FOREDIT);
	else
		filter = (ANIMFILTER_DATA_VISIBLE | ANIMFILTER_FOREDIT /*| ANIMFILTER_CURVESONLY*/);
	ANIM_animdata_filter(&ac, &anim_data, filter, ac.data, ac.datatype);
	
	/* which side of the current frame should be allowed */
	if (t->mode == TFM_TIME_EXTEND) {
		/* only side on which mouse is gets transformed */
		float xmouse, ymouse;
		
		UI_view2d_region_to_view(&ac.ar->v2d, t->mouse.imval[0], t->mouse.imval[1], &xmouse, &ymouse);
		t->frame_side = (xmouse > CFRA) ? 'R' : 'L'; // XXX use t->frame_side
	}
	else {
		/* normal transform - both sides of current frame are considered */
		t->frame_side = 'B';
	}
	
	/* loop 1: fully select ipo-keys and count how many BezTriples are selected */
	for (ale = anim_data.first; ale; ale = ale->next) {
		AnimData *adt = ANIM_nla_mapping_get(&ac, ale);
		int adt_count = 0;
		/* convert current-frame to action-time (slightly less accurate, especially under
		 * higher scaling ratios, but is faster than converting all points)
		 */
		if (adt)
			cfra = BKE_nla_tweakedit_remap(adt, (float)CFRA, NLATIME_CONVERT_UNMAP);
		else
			cfra = (float)CFRA;
		
		if (ELEM(ale->type, ANIMTYPE_FCURVE, ANIMTYPE_NLACURVE))
			adt_count = count_fcurve_keys(ale->key_data, t->frame_side, cfra, is_prop_edit);
		else if (ale->type == ANIMTYPE_GPLAYER)
			adt_count = count_gplayer_frames(ale->data, t->frame_side, cfra, is_prop_edit);
		else if (ale->type == ANIMTYPE_MASKLAYER)
			adt_count = count_masklayer_frames(ale->data, t->frame_side, cfra, is_prop_edit);
		else
			BLI_assert(0);

		if (adt_count > 0) {
			count += adt_count;
			ale->tag = true;
		}
	}
	
	/* stop if trying to build list if nothing selected */
	if (count == 0) {
		/* cleanup temp list */
		ANIM_animdata_freelist(&anim_data);
		return;
	}
	
	/* allocate memory for data */
	t->total = count;
	
	t->data = MEM_callocN(t->total * sizeof(TransData), "TransData(Action Editor)");
	t->data2d = MEM_callocN(t->total * sizeof(TransData2D), "transdata2d");
	td = t->data;
	td2d = t->data2d;
	
	if (ELEM(ac.datatype, ANIMCONT_GPENCIL, ANIMCONT_MASK)) {
		t->custom.type.data = tfd = MEM_callocN(sizeof(tGPFtransdata) * count, "tGPFtransdata");
		t->custom.type.use_free = true;
	}
	
	/* loop 2: build transdata array */
	for (ale = anim_data.first; ale; ale = ale->next) {

		if (is_prop_edit && !ale->tag)
			continue;

		cfra = (float)CFRA;

		{
			AnimData *adt;
			adt = ANIM_nla_mapping_get(&ac, ale);
			if (adt) {
				cfra = BKE_nla_tweakedit_remap(adt, cfra, NLATIME_CONVERT_UNMAP);
			}
		}

		if (ale->type == ANIMTYPE_GPLAYER) {
			bGPDlayer *gpl = (bGPDlayer *)ale->data;
			int i;
			
			i = GPLayerToTransData(td, tfd, gpl, t->frame_side, cfra, is_prop_edit, ypos);
			td += i;
			tfd += i;
		}
		else if (ale->type == ANIMTYPE_MASKLAYER) {
			MaskLayer *masklay = (MaskLayer *)ale->data;
			int i;

			i = MaskLayerToTransData(td, tfd, masklay, t->frame_side, cfra, is_prop_edit, ypos);
			td += i;
			tfd += i;
		}
		else {
			AnimData *adt = ANIM_nla_mapping_get(&ac, ale);
			FCurve *fcu = (FCurve *)ale->key_data;
			
			td = ActionFCurveToTransData(td, &td2d, fcu, adt, t->frame_side, cfra, is_prop_edit, ypos);
		}
	}

	/* calculate distances for proportional editing */
	if (is_prop_edit) {
		td = t->data;

		for (ale = anim_data.first; ale; ale = ale->next) {
			AnimData *adt;

			/* F-Curve may not have any keyframes */
			if (!ale->tag)
				continue;

			adt = ANIM_nla_mapping_get(&ac, ale);
			if (adt)
				cfra = BKE_nla_tweakedit_remap(adt, (float)CFRA, NLATIME_CONVERT_UNMAP);
			else
				cfra = (float)CFRA;

			if (ale->type == ANIMTYPE_GPLAYER) {
				bGPDlayer *gpl = (bGPDlayer *)ale->data;
				bGPDframe *gpf;

				for (gpf = gpl->frames.first; gpf; gpf = gpf->next) {
					if (gpf->flag & GP_FRAME_SELECT) {
						td->dist = td->rdist = 0.0f;
					}
					else {
						bGPDframe *gpf_iter;
						int min = INT_MAX;
						for (gpf_iter = gpl->frames.first; gpf_iter; gpf_iter = gpf->next) {
							if (gpf_iter->flag & GP_FRAME_SELECT) {
								if (FrameOnMouseSide(t->frame_side, (float)gpf_iter->framenum, cfra)) {
									int val = abs(gpf->framenum - gpf_iter->framenum);
									if (val < min) {
										min = val;
									}
								}
							}
						}
						td->dist = td->rdist = min;
					}
					td++;
				}
			}
			else if (ale->type == ANIMTYPE_MASKLAYER) {
				MaskLayer *masklay = (MaskLayer *)ale->data;
				MaskLayerShape *masklay_shape;

				for (masklay_shape = masklay->splines_shapes.first; masklay_shape; masklay_shape = masklay_shape->next) {
					if (FrameOnMouseSide(t->frame_side, (float)masklay_shape->frame, cfra)) {
						if (masklay_shape->flag & MASK_SHAPE_SELECT) {
							td->dist = td->rdist = 0.0f;
						}
						else {
							MaskLayerShape *masklay_iter;
							int min = INT_MAX;
							for (masklay_iter = masklay->splines_shapes.first; masklay_iter; masklay_iter = masklay_iter->next) {
								if (masklay_iter->flag & MASK_SHAPE_SELECT) {
									if (FrameOnMouseSide(t->frame_side, (float)masklay_iter->frame, cfra)) {
										int val = abs(masklay_shape->frame - masklay_iter->frame);
										if (val < min) {
											min = val;
										}
									}
								}
							}
							td->dist = td->rdist = min;
						}
						td++;
					}
				}
			}
			else {
				FCurve *fcu = (FCurve *)ale->key_data;
				BezTriple *bezt;
				int i;

				for (i = 0, bezt = fcu->bezt; i < fcu->totvert; i++, bezt++) {
					if (FrameOnMouseSide(t->frame_side, bezt->vec[1][0], cfra)) {
						if (bezt->f2 & SELECT) {
							td->dist = td->rdist = 0.0f;
						}
						else {
							BezTriple *bezt_iter;
							int j;
							float min = FLT_MAX;
							for (j = 0, bezt_iter = fcu->bezt; j < fcu->totvert; j++, bezt_iter++) {
								if (bezt_iter->f2 & SELECT) {
									if (FrameOnMouseSide(t->frame_side, (float)bezt_iter->vec[1][0], cfra)) {
										float val = fabs(bezt->vec[1][0] - bezt_iter->vec[1][0]);
										if (val < min)
											min = val;
									}
								}
							}
							td->dist = td->rdist = min;
						}
						td++;
					}
				}
			}
		}
	}

	/* cleanup temp list */
	ANIM_animdata_freelist(&anim_data);
}

/* ********************* GRAPH EDITOR ************************* */

typedef struct TransDataGraph {
	float unit_scale;
	float offset;
} TransDataGraph;

/* Helper function for createTransGraphEditData, which is responsible for associating
 * source data with transform data
 */
static void bezt_to_transdata(TransData *td, TransData2D *td2d, TransDataGraph *tdg,
                              AnimData *adt, BezTriple *bezt,
                              int bi, bool selected, bool ishandle, bool intvals,
                              float mtx[3][3], float smtx[3][3], float unit_scale, float offset)
{
	float *loc = bezt->vec[bi];
	const float *cent = bezt->vec[1];

	/* New location from td gets dumped onto the old-location of td2d, which then
	 * gets copied to the actual data at td2d->loc2d (bezt->vec[n])
	 *
	 * Due to NLA mapping, we apply NLA mapping to some of the verts here,
	 * and then that mapping will be undone after transform is done.
	 */
	
	if (adt) {
		td2d->loc[0] = BKE_nla_tweakedit_remap(adt, loc[0], NLATIME_CONVERT_MAP);
		td2d->loc[1] = (loc[1] + offset) * unit_scale;
		td2d->loc[2] = 0.0f;
		td2d->loc2d = loc;
		
		td->loc = td2d->loc;
		td->center[0] = BKE_nla_tweakedit_remap(adt, cent[0], NLATIME_CONVERT_MAP);
		td->center[1] = (cent[1] + offset) * unit_scale;
		td->center[2] = 0.0f;
		
		copy_v3_v3(td->iloc, td->loc);
	}
	else {
		td2d->loc[0] = loc[0];
		td2d->loc[1] = (loc[1] + offset) * unit_scale;
		td2d->loc[2] = 0.0f;
		td2d->loc2d = loc;
		
		td->loc = td2d->loc;
		copy_v3_v3(td->center, cent);
		td->center[1] = (td->center[1] + offset) * unit_scale;
		copy_v3_v3(td->iloc, td->loc);
	}

	if (!ishandle) {
		td2d->h1 = bezt->vec[0];
		td2d->h2 = bezt->vec[2];
		copy_v2_v2(td2d->ih1, td2d->h1);
		copy_v2_v2(td2d->ih2, td2d->h2);
	}
	else {
		td2d->h1 = NULL;
		td2d->h2 = NULL;
	}

	memset(td->axismtx, 0, sizeof(td->axismtx));
	td->axismtx[2][2] = 1.0f;
	
	td->ext = NULL; td->val = NULL;
	
	/* store AnimData info in td->extra, for applying mapping when flushing */
	td->extra = adt;
	
	if (selected) {
		td->flag |= TD_SELECTED;
		td->dist = 0.0f;
	}
	else
		td->dist = FLT_MAX;
	
	if (ishandle)
		td->flag |= TD_NOTIMESNAP;
	if (intvals)
		td->flag |= TD_INTVALUES;

	/* copy space-conversion matrices for dealing with non-uniform scales */
	copy_m3_m3(td->mtx, mtx);
	copy_m3_m3(td->smtx, smtx);

	tdg->unit_scale = unit_scale;
	tdg->offset = offset;
}

static bool graph_edit_is_translation_mode(TransInfo *t)
{
	return ELEM(t->mode, TFM_TRANSLATION, TFM_TIME_TRANSLATE, TFM_TIME_SLIDE, TFM_TIME_DUPLICATE);
}

static bool graph_edit_use_local_center(TransInfo *t)
{
	return ((t->around == V3D_AROUND_LOCAL_ORIGINS) &&
	        (graph_edit_is_translation_mode(t) == false));
}


static void graph_key_shortest_dist(TransInfo *t, FCurve *fcu, TransData *td_start, TransData *td, int cfra, bool use_handle)
{
	int j = 0;
	TransData *td_iter = td_start;

	td->dist = FLT_MAX;
	for (; j < fcu->totvert; j++) {
		BezTriple *bezt = fcu->bezt + j;
		if (FrameOnMouseSide(t->frame_side, bezt->vec[1][0], cfra)) {
			const bool sel2 = (bezt->f2 & SELECT) != 0;
			const bool sel1 = use_handle ? (bezt->f1 & SELECT) != 0 : sel2;
			const bool sel3 = use_handle ? (bezt->f3 & SELECT) != 0 : sel2;

			if (sel1 || sel2 || sel3) {
				td->dist = td->rdist = min_ff(td->dist, fabs(td_iter->center[0] - td->center[0]));
			}

			td_iter += 3;
		}
	}
}

static void createTransGraphEditData(bContext *C, TransInfo *t)
{
	SpaceIpo *sipo = (SpaceIpo *)t->sa->spacedata.first;
	Scene *scene = t->scene;
	ARegion *ar = t->ar;
	View2D *v2d = &ar->v2d;
	
	TransData *td = NULL;
	TransData2D *td2d = NULL;
	TransDataGraph *tdg = NULL;
	
	bAnimContext ac;
	ListBase anim_data = {NULL, NULL};
	bAnimListElem *ale;
	int filter;
	
	BezTriple *bezt;
	int count = 0, i;
	float mtx[3][3], smtx[3][3];
	const bool is_translation_mode = graph_edit_is_translation_mode(t);
	const bool use_handle = !(sipo->flag & SIPO_NOHANDLES);
	const bool use_local_center = graph_edit_use_local_center(t);
	const bool is_prop_edit = (t->flag & T_PROP_EDIT) != 0;
	short anim_map_flag = ANIM_UNITCONV_ONLYSEL | ANIM_UNITCONV_SELVERTS;
	
	/* determine what type of data we are operating on */
	if (ANIM_animdata_get_context(C, &ac) == 0)
		return;

	anim_map_flag |= ANIM_get_normalization_flags(&ac);

	/* filter data */
	filter = (ANIMFILTER_DATA_VISIBLE | ANIMFILTER_FOREDIT | ANIMFILTER_CURVE_VISIBLE);
	ANIM_animdata_filter(&ac, &anim_data, filter, ac.data, ac.datatype);
	
	/* which side of the current frame should be allowed */
	// XXX we still want this mode, but how to get this using standard transform too?
	if (t->mode == TFM_TIME_EXTEND) {
		/* only side on which mouse is gets transformed */
		float xmouse, ymouse;
		
		UI_view2d_region_to_view(v2d, t->mouse.imval[0], t->mouse.imval[1], &xmouse, &ymouse);
		t->frame_side = (xmouse > CFRA) ? 'R' : 'L'; // XXX use t->frame_side
	}
	else {
		/* normal transform - both sides of current frame are considered */
		t->frame_side = 'B';
	}
	
	/* loop 1: count how many BezTriples (specifically their verts) are selected (or should be edited) */
	for (ale = anim_data.first; ale; ale = ale->next) {
		AnimData *adt = ANIM_nla_mapping_get(&ac, ale);
		FCurve *fcu = (FCurve *)ale->key_data;
		float cfra;
		int curvecount = 0;
		bool selected = false;

		/* F-Curve may not have any keyframes */
		if (fcu->bezt == NULL)
			continue;

		/* convert current-frame to action-time (slightly less accurate, especially under
		 * higher scaling ratios, but is faster than converting all points)
		 */
		if (adt)
			cfra = BKE_nla_tweakedit_remap(adt, (float)CFRA, NLATIME_CONVERT_UNMAP);
		else
			cfra = (float)CFRA;

		/* only include BezTriples whose 'keyframe' occurs on the same side of the current frame as mouse */
		for (i = 0, bezt = fcu->bezt; i < fcu->totvert; i++, bezt++) {
			if (FrameOnMouseSide(t->frame_side, bezt->vec[1][0], cfra)) {
				const bool sel2 = (bezt->f2 & SELECT) != 0;
				const bool sel1 = use_handle ? (bezt->f1 & SELECT) != 0 : sel2;
				const bool sel3 = use_handle ? (bezt->f3 & SELECT) != 0 : sel2;

				if (is_prop_edit) {
					curvecount += 3;
					if (sel2 || sel1 || sel3)
						selected = true;
				}
				else {
					if (!is_translation_mode || !(sel2)) {
						if (sel1) {
							count++;
						}

						if (sel3) {
							count++;
						}
					}

					/* only include main vert if selected */
					if (sel2 && !use_local_center) {
						count++;
					}
				}
			}
		}

		if (is_prop_edit) {
			if (selected) {
				count += curvecount;
				ale->tag = true;
			}
		}
	}
	
	/* stop if trying to build list if nothing selected */
	if (count == 0) {
		/* cleanup temp list */
		ANIM_animdata_freelist(&anim_data);
		return;
	}
	
	/* allocate memory for data */
	t->total = count;
	
	t->data = MEM_callocN(t->total * sizeof(TransData), "TransData (Graph Editor)");
	/* for each 2d vert a 3d vector is allocated, so that they can be treated just as if they were 3d verts */
	t->data2d = MEM_callocN(t->total * sizeof(TransData2D), "TransData2D (Graph Editor)");
	t->custom.type.data = MEM_callocN(t->total * sizeof(TransDataGraph), "TransDataGraph");
	t->custom.type.use_free = true;
	
	td = t->data;
	td2d = t->data2d;
	tdg = t->custom.type.data;
	
	/* precompute space-conversion matrices for dealing with non-uniform scaling of Graph Editor */
	unit_m3(mtx);
	unit_m3(smtx);
	
	if (ELEM(t->mode, TFM_ROTATION, TFM_RESIZE)) {
		float xscale, yscale;
		
		/* apply scale factors to x and y axes of space-conversion matrices */
		UI_view2d_scale_get(v2d, &xscale, &yscale);
		
		/* mtx is data to global (i.e. view) conversion */
		mul_v3_fl(mtx[0], xscale);
		mul_v3_fl(mtx[1], yscale);
		
		/* smtx is global (i.e. view) to data conversion */
		if (IS_EQF(xscale, 0.0f) == 0) mul_v3_fl(smtx[0], 1.0f / xscale);
		if (IS_EQF(yscale, 0.0f) == 0) mul_v3_fl(smtx[1], 1.0f / yscale);
	}
	
	/* loop 2: build transdata arrays */
	for (ale = anim_data.first; ale; ale = ale->next) {
		AnimData *adt = ANIM_nla_mapping_get(&ac, ale);
		FCurve *fcu = (FCurve *)ale->key_data;
		bool intvals = (fcu->flag & FCURVE_INT_VALUES) != 0;
		float unit_scale, offset;
		float cfra;

		/* F-Curve may not have any keyframes */
		if (fcu->bezt == NULL || (is_prop_edit && ale->tag == 0))
			continue;

		/* convert current-frame to action-time (slightly less accurate, especially under
		 * higher scaling ratios, but is faster than converting all points)
		 */
		if (adt)
			cfra = BKE_nla_tweakedit_remap(adt, (float)CFRA, NLATIME_CONVERT_UNMAP);
		else
			cfra = (float)CFRA;

		unit_scale = ANIM_unit_mapping_get_factor(ac.scene, ale->id, ale->key_data, anim_map_flag, &offset);

		/* only include BezTriples whose 'keyframe' occurs on the same side of the current frame as mouse (if applicable) */
		for (i = 0, bezt = fcu->bezt; i < fcu->totvert; i++, bezt++) {
			if (FrameOnMouseSide(t->frame_side, bezt->vec[1][0], cfra)) {
				const bool sel2 = (bezt->f2 & SELECT) != 0;
				const bool sel1 = use_handle ? (bezt->f1 & SELECT) != 0 : sel2;
				const bool sel3 = use_handle ? (bezt->f3 & SELECT) != 0 : sel2;

				TransDataCurveHandleFlags *hdata = NULL;
				/* short h1=1, h2=1; */ /* UNUSED */
				
				if (is_prop_edit) {
					bool is_sel = (sel2 || sel1 || sel3);
					/* we always select all handles for proportional editing if central handle is selected */
					initTransDataCurveHandles(td, bezt);
					bezt_to_transdata(td++, td2d++, tdg++, adt, bezt, 0, is_sel, true, intvals, mtx, smtx, unit_scale, offset);
					initTransDataCurveHandles(td, bezt);
					bezt_to_transdata(td++, td2d++, tdg++, adt, bezt, 1, is_sel, false, intvals, mtx, smtx, unit_scale, offset);
					initTransDataCurveHandles(td, bezt);
					bezt_to_transdata(td++, td2d++, tdg++, adt, bezt, 2, is_sel, true, intvals, mtx, smtx, unit_scale, offset);
				}
				else {
					/* only include handles if selected, irrespective of the interpolation modes.
					 * also, only treat handles specially if the center point isn't selected.
					 */
					if (!is_translation_mode || !(sel2)) {
						if (sel1) {
							hdata = initTransDataCurveHandles(td, bezt);
							bezt_to_transdata(td++, td2d++, tdg++, adt, bezt, 0, sel1, true, intvals, mtx, smtx, unit_scale, offset);
						}
						else {
							/* h1 = 0; */ /* UNUSED */
						}

						if (sel3) {
							if (hdata == NULL)
								hdata = initTransDataCurveHandles(td, bezt);
							bezt_to_transdata(td++, td2d++, tdg++, adt, bezt, 2, sel3, true, intvals, mtx, smtx, unit_scale, offset);
						}
						else {
							/* h2 = 0; */ /* UNUSED */
						}
					}

					/* only include main vert if selected */
					if (sel2 && !use_local_center) {
						/* move handles relative to center */
						if (is_translation_mode) {
							if (sel1) td->flag |= TD_MOVEHANDLE1;
							if (sel3) td->flag |= TD_MOVEHANDLE2;
						}

						/* if handles were not selected, store their selection status */
						if (!(sel1) || !(sel3)) {
							if (hdata == NULL)
								hdata = initTransDataCurveHandles(td, bezt);
						}

						bezt_to_transdata(td++, td2d++, tdg++, adt, bezt, 1, sel2, false, intvals, mtx, smtx, unit_scale, offset);

					}
					/* special hack (must be done after initTransDataCurveHandles(), as that stores handle settings to restore...):
					 *	- Check if we've got entire BezTriple selected and we're scaling/rotating that point,
					 *	  then check if we're using auto-handles.
					 *	- If so, change them auto-handles to aligned handles so that handles get affected too
					 */
					if (ELEM(bezt->h1, HD_AUTO, HD_AUTO_ANIM) &&
					    ELEM(bezt->h2, HD_AUTO, HD_AUTO_ANIM) &&
					    ELEM(t->mode, TFM_ROTATION, TFM_RESIZE))
					{
						if (hdata && (sel1) && (sel3)) {
							bezt->h1 = HD_ALIGN;
							bezt->h2 = HD_ALIGN;
						}
					}
				}
			}
		}
		
		/* Sets handles based on the selection */
		testhandles_fcurve(fcu, use_handle);
	}

	if (is_prop_edit) {
		/* loop 2: build transdata arrays */
		td = t->data;

		for (ale = anim_data.first; ale; ale = ale->next) {
			AnimData *adt = ANIM_nla_mapping_get(&ac, ale);
			FCurve *fcu = (FCurve *)ale->key_data;
			TransData *td_start = td;
			float cfra;

			/* F-Curve may not have any keyframes */
			if (fcu->bezt == NULL || (ale->tag == 0))
				continue;

			/* convert current-frame to action-time (slightly less accurate, especially under
			 * higher scaling ratios, but is faster than converting all points)
			 */
			if (adt)
				cfra = BKE_nla_tweakedit_remap(adt, (float)CFRA, NLATIME_CONVERT_UNMAP);
			else
				cfra = (float)CFRA;

			/* only include BezTriples whose 'keyframe' occurs on the same side of the current frame as mouse (if applicable) */
			for (i = 0, bezt = fcu->bezt; i < fcu->totvert; i++, bezt++) {
				if (FrameOnMouseSide(t->frame_side, bezt->vec[1][0], cfra)) {
					const bool sel2 = (bezt->f2 & SELECT) != 0;
					const bool sel1 = use_handle ? (bezt->f1 & SELECT) != 0 : sel2;
					const bool sel3 = use_handle ? (bezt->f3 & SELECT) != 0 : sel2;

					if (sel1 || sel2) {
						td->dist = td->rdist =  0.0f;
					}
					else {
						graph_key_shortest_dist(t, fcu, td_start, td, cfra, use_handle);
					}
					td++;

					if (sel2) {
						td->dist = td->rdist = 0.0f;
					}
					else {
						graph_key_shortest_dist(t, fcu, td_start, td, cfra, use_handle);
					}
					td++;

					if (sel3 || sel2) {
						td->dist = td->rdist = 0.0f;
					}
					else {
						graph_key_shortest_dist(t, fcu, td_start, td, cfra, use_handle);
					}
					td++;
				}
			}
		}
	}

	/* cleanup temp list */
	ANIM_animdata_freelist(&anim_data);
}


/* ------------------------ */

/* struct for use in re-sorting BezTriples during Graph Editor transform */
typedef struct BeztMap {
	BezTriple *bezt;
	unsigned int oldIndex;      /* index of bezt in fcu->bezt array before sorting */
	unsigned int newIndex;      /* index of bezt in fcu->bezt array after sorting */
	short swapHs;               /* swap order of handles (-1=clear; 0=not checked, 1=swap) */
	char pipo, cipo;            /* interpolation of current and next segments */
} BeztMap;


/* This function converts an FCurve's BezTriple array to a BeztMap array
 * NOTE: this allocates memory that will need to get freed later
 */
static BeztMap *bezt_to_beztmaps(BezTriple *bezts, int totvert, const short UNUSED(use_handle))
{
	BezTriple *bezt = bezts;
	BezTriple *prevbezt = NULL;
	BeztMap *bezm, *bezms;
	int i;
	
	/* allocate memory for this array */
	if (totvert == 0 || bezts == NULL)
		return NULL;
	bezm = bezms = MEM_callocN(sizeof(BeztMap) * totvert, "BeztMaps");
	
	/* assign beztriples to beztmaps */
	for (i = 0; i < totvert; i++, bezm++, prevbezt = bezt, bezt++) {
		bezm->bezt = bezt;
		
		bezm->oldIndex = i;
		bezm->newIndex = i;
		
		bezm->pipo = (prevbezt) ? prevbezt->ipo : bezt->ipo;
		bezm->cipo = bezt->ipo;
	}

	return bezms;
}

/* This function copies the code of sort_time_ipocurve, but acts on BeztMap structs instead */
static void sort_time_beztmaps(BeztMap *bezms, int totvert, const short UNUSED(use_handle))
{
	BeztMap *bezm;
	int i, ok = 1;
	
	/* keep repeating the process until nothing is out of place anymore */
	while (ok) {
		ok = 0;
		
		bezm = bezms;
		i = totvert;
		while (i--) {
			/* is current bezm out of order (i.e. occurs later than next)? */
			if (i > 0) {
				if (bezm->bezt->vec[1][0] > (bezm + 1)->bezt->vec[1][0]) {
					bezm->newIndex++;
					(bezm + 1)->newIndex--;
					
					SWAP(BeztMap, *bezm, *(bezm + 1));
					
					ok = 1;
				}
			}
			
			/* do we need to check if the handles need to be swapped?
			 * optimization: this only needs to be performed in the first loop
			 */
			if (bezm->swapHs == 0) {
				if ((bezm->bezt->vec[0][0] > bezm->bezt->vec[1][0]) &&
				    (bezm->bezt->vec[2][0] < bezm->bezt->vec[1][0]) )
				{
					/* handles need to be swapped */
					bezm->swapHs = 1;
				}
				else {
					/* handles need to be cleared */
					bezm->swapHs = -1;
				}
			}
			
			bezm++;
		}
	}
}

/* This function firstly adjusts the pointers that the transdata has to each BezTriple */
static void beztmap_to_data(TransInfo *t, FCurve *fcu, BeztMap *bezms, int totvert, const short UNUSED(use_handle))
{
	BezTriple *bezts = fcu->bezt;
	BeztMap *bezm;
	TransData2D *td2d;
	TransData *td;
	int i, j;
	char *adjusted;
	
	/* dynamically allocate an array of chars to mark whether an TransData's
	 * pointers have been fixed already, so that we don't override ones that are
	 * already done
	 */
	adjusted = MEM_callocN(t->total, "beztmap_adjusted_map");
	
	/* for each beztmap item, find if it is used anywhere */
	bezm = bezms;
	for (i = 0; i < totvert; i++, bezm++) {
		/* loop through transdata, testing if we have a hit
		 * for the handles (vec[0]/vec[2]), we must also check if they need to be swapped...
		 */
		td2d = t->data2d;
		td = t->data;
		for (j = 0; j < t->total; j++, td2d++, td++) {
			/* skip item if already marked */
			if (adjusted[j] != 0) continue;
			
			/* update all transdata pointers, no need to check for selections etc,
			 * since only points that are really needed were created as transdata
			 */
			if (td2d->loc2d == bezm->bezt->vec[0]) {
				if (bezm->swapHs == 1)
					td2d->loc2d = (bezts + bezm->newIndex)->vec[2];
				else
					td2d->loc2d = (bezts + bezm->newIndex)->vec[0];
				adjusted[j] = 1;
			}
			else if (td2d->loc2d == bezm->bezt->vec[2]) {
				if (bezm->swapHs == 1)
					td2d->loc2d = (bezts + bezm->newIndex)->vec[0];
				else
					td2d->loc2d = (bezts + bezm->newIndex)->vec[2];
				adjusted[j] = 1;
			}
			else if (td2d->loc2d == bezm->bezt->vec[1]) {
				td2d->loc2d = (bezts + bezm->newIndex)->vec[1];
					
				/* if only control point is selected, the handle pointers need to be updated as well */
				if (td2d->h1)
					td2d->h1 = (bezts + bezm->newIndex)->vec[0];
				if (td2d->h2)
					td2d->h2 = (bezts + bezm->newIndex)->vec[2];
					
				adjusted[j] = 1;
			}

			/* the handle type pointer has to be updated too */
			if (adjusted[j] && td->flag & TD_BEZTRIPLE && td->hdata) {
				if (bezm->swapHs == 1) {
					td->hdata->h1 = &(bezts + bezm->newIndex)->h2;
					td->hdata->h2 = &(bezts + bezm->newIndex)->h1;
				}
				else {
					td->hdata->h1 = &(bezts + bezm->newIndex)->h1;
					td->hdata->h2 = &(bezts + bezm->newIndex)->h2;
				}
			}
		}
		
	}
	
	/* free temp memory used for 'adjusted' array */
	MEM_freeN(adjusted);
}

/* This function is called by recalcData during the Transform loop to recalculate
 * the handles of curves and sort the keyframes so that the curves draw correctly.
 * It is only called if some keyframes have moved out of order.
 *
 * anim_data is the list of channels (F-Curves) retrieved already containing the
 * channels to work on. It should not be freed here as it may still need to be used.
 */
void remake_graph_transdata(TransInfo *t, ListBase *anim_data)
{
	SpaceIpo *sipo = (SpaceIpo *)t->sa->spacedata.first;
	bAnimListElem *ale;
	const bool use_handle = (sipo->flag & SIPO_NOHANDLES) == 0;
	
	/* sort and reassign verts */
	for (ale = anim_data->first; ale; ale = ale->next) {
		FCurve *fcu = (FCurve *)ale->key_data;
		
		if (fcu->bezt) {
			BeztMap *bezm;
			
			/* adjust transform-data pointers */
			/* note, none of these functions use 'use_handle', it could be removed */
			bezm = bezt_to_beztmaps(fcu->bezt, fcu->totvert, use_handle);
			sort_time_beztmaps(bezm, fcu->totvert, use_handle);
			beztmap_to_data(t, fcu, bezm, fcu->totvert, use_handle);
			
			/* free mapping stuff */
			MEM_freeN(bezm);
			
			/* re-sort actual beztriples (perhaps this could be done using the beztmaps to save time?) */
			sort_time_fcurve(fcu);
			
			/* make sure handles are all set correctly */
			testhandles_fcurve(fcu, use_handle);
		}
	}
}

/* this function is called on recalcData to apply the transforms applied
 * to the transdata on to the actual keyframe data
 */
void flushTransGraphData(TransInfo *t)
{
	SpaceIpo *sipo = (SpaceIpo *)t->sa->spacedata.first;
	TransData *td;
	TransData2D *td2d;
	TransDataGraph *tdg;
	Scene *scene = t->scene;
	double secf = FPS;
	int a;

	/* flush to 2d vector from internally used 3d vector */
	for (a = 0, td = t->data, td2d = t->data2d, tdg = t->custom.type.data;
	     a < t->total;
	     a++, td++, td2d++, tdg++)
	{
		AnimData *adt = (AnimData *)td->extra; /* pointers to relevant AnimData blocks are stored in the td->extra pointers */
		float inv_unit_scale = 1.0f / tdg->unit_scale;

		/* handle snapping for time values
		 *	- we should still be in NLA-mapping timespace
		 *	- only apply to keyframes (but never to handles)
		 *  - don't do this when canceling, or else these changes won't go away
		 */
		if ((t->state != TRANS_CANCEL) && (td->flag & TD_NOTIMESNAP) == 0) {
			switch (sipo->autosnap) {
				case SACTSNAP_FRAME: /* snap to nearest frame */
					td2d->loc[0] = floor((double)td2d->loc[0] + 0.5);
					break;
				
				case SACTSNAP_SECOND: /* snap to nearest second */
					td2d->loc[0] = floor(((double)td2d->loc[0] / secf) + 0.5) * secf;
					break;
				
				case SACTSNAP_MARKER: /* snap to nearest marker */
					td2d->loc[0] = (float)ED_markers_find_nearest_marker_time(&t->scene->markers, td2d->loc[0]);
					break;
			}
		}

		/* we need to unapply the nla-mapping from the time in some situations */
		if (adt)
			td2d->loc2d[0] = BKE_nla_tweakedit_remap(adt, td2d->loc[0], NLATIME_CONVERT_UNMAP);
		else
			td2d->loc2d[0] = td2d->loc[0];
			
		/* Time-stepping auto-snapping modes don't get applied for Graph Editor transforms,
		 * as these use the generic transform modes which don't account for this sort of thing.
		 * These ones aren't affected by NLA mapping, so we do this after the conversion...
		 *
		 * NOTE: We also have to apply to td->loc, as that's what the handle-adjustment step below looks
		 *       to, otherwise we get "swimming handles"
		 * NOTE: We don't do this when canceling transforms, or else these changes don't go away
		 */
		if ((t->state != TRANS_CANCEL) && (td->flag & TD_NOTIMESNAP) == 0 && 
		    ELEM(sipo->autosnap, SACTSNAP_STEP, SACTSNAP_TSTEP)) 
		{
			switch (sipo->autosnap) {
				case SACTSNAP_STEP: /* frame step */
					td2d->loc2d[0] = floor((double)td2d->loc[0] + 0.5);
					td->loc[0]     = floor((double)td->loc[0] + 0.5);
					break;
				
				case SACTSNAP_TSTEP: /* second step */
					/* XXX: the handle behaviour in this case is still not quite right... */
					td2d->loc[0] = floor(((double)td2d->loc[0] / secf) + 0.5) * secf;
					td->loc[0]   = floor(((double)td->loc[0] / secf) + 0.5) * secf;
					break;
			}
		}
		
		/* if int-values only, truncate to integers */
		if (td->flag & TD_INTVALUES)
			td2d->loc2d[1] = floorf(td2d->loc[1] * inv_unit_scale - tdg->offset + 0.5f);
		else
			td2d->loc2d[1] = td2d->loc[1] * inv_unit_scale - tdg->offset;
		
		if ((td->flag & TD_MOVEHANDLE1) && td2d->h1) {
			td2d->h1[0] = td2d->ih1[0] + td->loc[0] - td->iloc[0];
			td2d->h1[1] = td2d->ih1[1] + (td->loc[1] - td->iloc[1]) * inv_unit_scale;
		}
		
		if ((td->flag & TD_MOVEHANDLE2) && td2d->h2) {
			td2d->h2[0] = td2d->ih2[0] + td->loc[0] - td->iloc[0];
			td2d->h2[1] = td2d->ih2[1] + (td->loc[1] - td->iloc[1]) * inv_unit_scale;
		}
	}
}

/* ******************* Sequencer Transform data ******************* */

/* This function applies the rules for transforming a strip so duplicate
 * checks don't need to be added in multiple places.
 *
 * recursive, count and flag MUST be set.
 *
 * seq->depth must be set before running this function so we know if the strips
 * are root level or not
 */
static void SeqTransInfo(TransInfo *t, Sequence *seq, int *recursive, int *count, int *flag)
{
	/* for extend we need to do some tricks */
	if (t->mode == TFM_TIME_EXTEND) {

		/* *** Extend Transform *** */

		Scene *scene = t->scene;
		int cfra = CFRA;
		int left = BKE_sequence_tx_get_final_left(seq, true);
		int right = BKE_sequence_tx_get_final_right(seq, true);

		if (seq->depth == 0 && ((seq->flag & SELECT) == 0 || (seq->flag & SEQ_LOCK))) {
			*recursive = false;
			*count = 0;
			*flag = 0;
		}
		else if (seq->type == SEQ_TYPE_META) {

			/* for meta's we only ever need to extend their children, no matter what depth
			 * just check the meta's are in the bounds */
			if      (t->frame_side == 'R' && right <= cfra) *recursive = false;
			else if (t->frame_side == 'L' && left  >= cfra) *recursive = false;
			else *recursive = true;

			*count = 1;
			*flag = (seq->flag | SELECT) & ~(SEQ_LEFTSEL | SEQ_RIGHTSEL);
		}
		else {

			*recursive = false;  /* not a meta, so no thinking here */
			*count = 1;          /* unless its set to 0, extend will never set 2 handles at once */
			*flag = (seq->flag | SELECT) & ~(SEQ_LEFTSEL | SEQ_RIGHTSEL);

			if (t->frame_side == 'R') {
				if      (right <= cfra) { *count = *flag = 0; }  /* ignore */
				else if (left   > cfra) {                     }  /* keep the selection */
				else *flag |= SEQ_RIGHTSEL;
			}
			else {
				if      (left >= cfra) { *count = *flag = 0; }  /* ignore */
				else if (right < cfra) {                     }  /* keep the selection */
				else *flag |= SEQ_LEFTSEL;
			}
		}
	}
	else {

		t->frame_side = 'B';

		/* *** Normal Transform *** */

		if (seq->depth == 0) {

			/* Count */

			/* Non nested strips (resect selection and handles) */
			if ((seq->flag & SELECT) == 0 || (seq->flag & SEQ_LOCK)) {
				*recursive = false;
				*count = 0;
				*flag = 0;
			}
			else {
				if ((seq->flag & (SEQ_LEFTSEL | SEQ_RIGHTSEL)) == (SEQ_LEFTSEL | SEQ_RIGHTSEL)) {
					*flag = seq->flag;
					*count = 2; /* we need 2 transdata's */
				}
				else {
					*flag = seq->flag;
					*count = 1; /* selected or with a handle selected */
				}

				/* Recursive */

				if ((seq->type == SEQ_TYPE_META) && ((seq->flag & (SEQ_LEFTSEL | SEQ_RIGHTSEL)) == 0)) {
					/* if any handles are selected, don't recurse */
					*recursive = true;
				}
				else {
					*recursive = false;
				}
			}
		}
		else {
			/* Nested, different rules apply */

#ifdef SEQ_TX_NESTED_METAS
			*flag = (seq->flag | SELECT) & ~(SEQ_LEFTSEL | SEQ_RIGHTSEL);
			*count = 1; /* ignore the selection for nested */
			*recursive = (seq->type == SEQ_TYPE_META);
#else
			if (seq->type == SEQ_TYPE_META) {
				/* Meta's can only directly be moved between channels since they
				 * don't have their start and length set directly (children affect that)
				 * since this Meta is nested we don't need any of its data in fact.
				 * BKE_sequence_calc() will update its settings when run on the toplevel meta */
				*flag = 0;
				*count = 0;
				*recursive = true;
			}
			else {
				*flag = (seq->flag | SELECT) & ~(SEQ_LEFTSEL | SEQ_RIGHTSEL);
				*count = 1; /* ignore the selection for nested */
				*recursive = false;
			}
#endif
		}
	}
}



static int SeqTransCount(TransInfo *t, Sequence *parent, ListBase *seqbase, int depth)
{
	Sequence *seq;
	int tot = 0, recursive, count, flag;

	for (seq = seqbase->first; seq; seq = seq->next) {
		seq->depth = depth;

		/* seq->tmp is used by seq_tx_get_final_{left, right} to check sequence's range and clamp to it if needed.
		 * it's first place where digging into sequences tree, so store link to parent here */
		seq->tmp = parent;

		SeqTransInfo(t, seq, &recursive, &count, &flag); /* ignore the flag */
		tot += count;

		if (recursive) {
			tot += SeqTransCount(t, seq, &seq->seqbase, depth + 1);
		}
	}

	return tot;
}


static TransData *SeqToTransData(TransData *td, TransData2D *td2d, TransDataSeq *tdsq, Sequence *seq, int flag, int sel_flag)
{
	int start_left;

	switch (sel_flag) {
		case SELECT:
			/* Use seq_tx_get_final_left() and an offset here
			 * so transform has the left hand location of the strip.
			 * tdsq->start_offset is used when flushing the tx data back */
			start_left = BKE_sequence_tx_get_final_left(seq, false);
			td2d->loc[0] = start_left;
			tdsq->start_offset = start_left - seq->start; /* use to apply the original location */
			break;
		case SEQ_LEFTSEL:
			start_left = BKE_sequence_tx_get_final_left(seq, false);
			td2d->loc[0] = start_left;
			break;
		case SEQ_RIGHTSEL:
			td2d->loc[0] = BKE_sequence_tx_get_final_right(seq, false);
			break;
	}

	td2d->loc[1] = seq->machine; /* channel - Y location */
	td2d->loc[2] = 0.0f;
	td2d->loc2d = NULL;


	tdsq->seq = seq;

	/* Use instead of seq->flag for nested strips and other
	 * cases where the selection may need to be modified */
	tdsq->flag = flag;
	tdsq->sel_flag = sel_flag;


	td->extra = (void *)tdsq; /* allow us to update the strip from here */

	td->flag = 0;
	td->loc = td2d->loc;
	copy_v3_v3(td->center, td->loc);
	copy_v3_v3(td->iloc, td->loc);

	memset(td->axismtx, 0, sizeof(td->axismtx));
	td->axismtx[2][2] = 1.0f;

	td->ext = NULL; td->val = NULL;

	td->flag |= TD_SELECTED;
	td->dist = 0.0;

	unit_m3(td->mtx);
	unit_m3(td->smtx);

	/* Time Transform (extend) */
	td->val = td2d->loc;
	td->ival = td2d->loc[0];

	return td;
}

static int SeqToTransData_Recursive(TransInfo *t, ListBase *seqbase, TransData *td, TransData2D *td2d, TransDataSeq *tdsq)
{
	Sequence *seq;
	int recursive, count, flag;
	int tot = 0;

	for (seq = seqbase->first; seq; seq = seq->next) {

		SeqTransInfo(t, seq, &recursive, &count, &flag);

		/* add children first so recalculating metastrips does nested strips first */
		if (recursive) {
			int tot_children = SeqToTransData_Recursive(t, &seq->seqbase, td, td2d, tdsq);

			td =     td +    tot_children;
			td2d =   td2d +  tot_children;
			tdsq =   tdsq +  tot_children;

			tot += tot_children;
		}

		/* use 'flag' which is derived from seq->flag but modified for special cases */
		if (flag & SELECT) {
			if (flag & (SEQ_LEFTSEL | SEQ_RIGHTSEL)) {
				if (flag & SEQ_LEFTSEL) {
					SeqToTransData(td++, td2d++, tdsq++, seq, flag, SEQ_LEFTSEL);
					tot++;
				}
				if (flag & SEQ_RIGHTSEL) {
					SeqToTransData(td++, td2d++, tdsq++, seq, flag, SEQ_RIGHTSEL);
					tot++;
				}
			}
			else {
				SeqToTransData(td++, td2d++, tdsq++, seq, flag, SELECT);
				tot++;
			}
		}
	}
	return tot;
}


static void SeqTransDataBounds(TransInfo *t, ListBase *seqbase, TransSeq *ts)
{
	Sequence *seq;
	int recursive, count, flag;
	int max = INT32_MIN, min = INT32_MAX;

	for (seq = seqbase->first; seq; seq = seq->next) {

		/* just to get the flag since there are corner cases where this isn't totally obvious */
		SeqTransInfo(t, seq, &recursive, &count, &flag);

		/* use 'flag' which is derived from seq->flag but modified for special cases */
		if (flag & SELECT) {
			if (flag & (SEQ_LEFTSEL | SEQ_RIGHTSEL)) {
				if (flag & SEQ_LEFTSEL) {
					min = min_ii(seq->startdisp, min);
					max = max_ii(seq->startdisp, max);
				}
				if (flag & SEQ_RIGHTSEL) {
					min = min_ii(seq->enddisp, min);
					max = max_ii(seq->enddisp, max);
				}
			}
			else {
				min = min_ii(seq->startdisp, min);
				max = max_ii(seq->enddisp, max);
			}
		}
	}

	if (ts) {
		ts->max = max;
		ts->min = min;
	}
}


static void freeSeqData(TransInfo *t, TransCustomData *custom_data)
{
	Editing *ed = BKE_sequencer_editing_get(t->scene, false);

	if (ed != NULL) {
		ListBase *seqbasep = ed->seqbasep;
		TransData *td = t->data;
		int a;

		/* prevent updating the same seq twice
		 * if the transdata order is changed this will mess up
		 * but so will TransDataSeq */
		Sequence *seq_prev = NULL;
		Sequence *seq;


		if (!(t->state == TRANS_CANCEL)) {

#if 0       // default 2.4 behavior

			/* flush to 2d vector from internally used 3d vector */
			for (a = 0; a < t->total; a++, td++) {
				if ((seq != seq_prev) && (seq->depth == 0) && (seq->flag & SEQ_OVERLAP)) {
					seq = ((TransDataSeq *)td->extra)->seq;
					BKE_sequence_base_shuffle(seqbasep, seq, t->scene);
				}

				seq_prev = seq;
			}

#else       // durian hack
			{
				int overlap = 0;

				for (a = 0, seq_prev = NULL; a < t->total; a++, td++, seq_prev = seq) {
					seq = ((TransDataSeq *)td->extra)->seq;
					if ((seq != seq_prev) && (seq->depth == 0) && (seq->flag & SEQ_OVERLAP)) {
						overlap = 1;
						break;
					}
				}

				if (overlap) {
					bool has_effect_root = false, has_effect_any = false;
					for (seq = seqbasep->first; seq; seq = seq->next)
						seq->tmp = NULL;

					td = t->data;
					for (a = 0, seq_prev = NULL; a < t->total; a++, td++, seq_prev = seq) {
						seq = ((TransDataSeq *)td->extra)->seq;
						if ((seq != seq_prev)) {
							/* check effects strips, we cant change their time */
							if ((seq->type & SEQ_TYPE_EFFECT) && seq->seq1) {
								has_effect_any = true;
								if (seq->depth == 0) {
									has_effect_root = true;
								}
							}
							else {
								/* Tag seq with a non zero value,
								 * used by BKE_sequence_base_shuffle_time to identify the ones to shuffle */
								if (seq->depth == 0) {
									seq->tmp = (void *)1;
								}
							}
						}

					}

					if (t->flag & T_ALT_TRANSFORM) {
						int minframe = MAXFRAME;
						td = t->data;
						for (a = 0, seq_prev = NULL; a < t->total; a++, td++, seq_prev = seq) {
							seq = ((TransDataSeq *)td->extra)->seq;
							if ((seq != seq_prev) && (seq->depth == 0)) {
								minframe = min_ii(minframe, seq->startdisp);
							}
						}


						for (seq = seqbasep->first; seq; seq = seq->next) {
							if (!(seq->flag & SELECT)) {
								if (seq->startdisp >= minframe) {
									seq->machine += MAXSEQ * 2;
								}
							}
						}

						BKE_sequence_base_shuffle_time(seqbasep, t->scene);

						for (seq = seqbasep->first; seq; seq = seq->next) {
							if (seq->machine >= MAXSEQ * 2) {
								seq->machine -= MAXSEQ * 2;
								seq->tmp = (void *)1;
							}
							else {
								seq->tmp = NULL;
							}
						}

						BKE_sequence_base_shuffle_time(seqbasep, t->scene);
					}
					else {
						BKE_sequence_base_shuffle_time(seqbasep, t->scene);
					}

					if (has_effect_any) {
						/* update effects strips based on strips just moved in time */
						td = t->data;
						for (a = 0, seq_prev = NULL; a < t->total; a++, td++, seq_prev = seq) {
							seq = ((TransDataSeq *)td->extra)->seq;
							if ((seq != seq_prev)) {
								if ((seq->type & SEQ_TYPE_EFFECT) && seq->seq1) {
									BKE_sequence_calc(t->scene, seq);
								}
							}
						}
					}

					if (has_effect_root) {
						/* now if any effects _still_ overlap, we need to move them up */
						td = t->data;
						for (a = 0, seq_prev = NULL; a < t->total; a++, td++, seq_prev = seq) {
							seq = ((TransDataSeq *)td->extra)->seq;
							if ((seq != seq_prev) && (seq->depth == 0)) {
								if ((seq->type & SEQ_TYPE_EFFECT) && seq->seq1) {
									if (BKE_sequence_test_overlap(seqbasep, seq)) {
										BKE_sequence_base_shuffle(seqbasep, seq, t->scene);
									}
								}
							}
						}
						/* done with effects */
					}
				}
			}
#endif

			for (seq = seqbasep->first; seq; seq = seq->next) {
				/* We might want to build a list of effects that need to be updated during transform */
				if (seq->type & SEQ_TYPE_EFFECT) {
					if      (seq->seq1 && seq->seq1->flag & SELECT) BKE_sequence_calc(t->scene, seq);
					else if (seq->seq2 && seq->seq2->flag & SELECT) BKE_sequence_calc(t->scene, seq);
					else if (seq->seq3 && seq->seq3->flag & SELECT) BKE_sequence_calc(t->scene, seq);
				}
			}

			BKE_sequencer_sort(t->scene);
		}
		else {
			/* Canceled, need to update the strips display */
			for (a = 0; a < t->total; a++, td++) {
				seq = ((TransDataSeq *)td->extra)->seq;
				if ((seq != seq_prev) && (seq->depth == 0)) {
					if (seq->flag & SEQ_OVERLAP)
						BKE_sequence_base_shuffle(seqbasep, seq, t->scene);

					BKE_sequence_calc_disp(t->scene, seq);
				}
				seq_prev = seq;
			}
		}
	}

	if ((custom_data->data != NULL) && custom_data->use_free) {
		TransSeq *ts = custom_data->data;
		MEM_freeN(ts->tdseq);
		MEM_freeN(custom_data->data);
		custom_data->data = NULL;
	}
	if (t->data) {
		MEM_freeN(t->data); // XXX postTrans usually does this
		t->data = NULL;
	}
}

static void createTransSeqData(bContext *C, TransInfo *t)
{
#define XXX_DURIAN_ANIM_TX_HACK

	View2D *v2d = UI_view2d_fromcontext(C);
	Scene *scene = t->scene;
	Editing *ed = BKE_sequencer_editing_get(t->scene, false);
	TransData *td = NULL;
	TransData2D *td2d = NULL;
	TransDataSeq *tdsq = NULL;
	TransSeq *ts = NULL;
	int xmouse;

	int count = 0;

	if (ed == NULL) {
		t->total = 0;
		return;
	}

	t->custom.type.free_cb = freeSeqData;

	xmouse = (int)UI_view2d_region_to_view_x(v2d, t->mouse.imval[0]);

	/* which side of the current frame should be allowed */
	if (t->mode == TFM_TIME_EXTEND) {
		/* only side on which mouse is gets transformed */
		t->frame_side = (xmouse > CFRA) ? 'R' : 'L';
	}
	else {
		/* normal transform - both sides of current frame are considered */
		t->frame_side = 'B';
	}

#ifdef XXX_DURIAN_ANIM_TX_HACK
	{
		Sequence *seq;
		for (seq = ed->seqbasep->first; seq; seq = seq->next) {
			/* hack */
			if ((seq->flag & SELECT) == 0 && seq->type & SEQ_TYPE_EFFECT) {
				Sequence *seq_user;
				int i;
				for (i = 0; i < 3; i++) {
					seq_user = *((&seq->seq1) + i);
					if (seq_user && (seq_user->flag & SELECT) &&
					    !(seq_user->flag & SEQ_LOCK) &&
					    !(seq_user->flag & (SEQ_LEFTSEL | SEQ_RIGHTSEL)))
					{
						seq->flag |= SELECT;
					}
				}
			}
		}
	}
#endif

	count = SeqTransCount(t, NULL, ed->seqbasep, 0);

	/* allocate memory for data */
	t->total = count;

	/* stop if trying to build list if nothing selected */
	if (count == 0) {
		return;
	}

	t->custom.type.data = ts = MEM_callocN(sizeof(TransSeq), "transseq");
	t->custom.type.use_free = true;
	td = t->data = MEM_callocN(t->total * sizeof(TransData), "TransSeq TransData");
	td2d = t->data2d = MEM_callocN(t->total * sizeof(TransData2D), "TransSeq TransData2D");
	ts->tdseq = tdsq = MEM_callocN(t->total * sizeof(TransDataSeq), "TransSeq TransDataSeq");

	/* loop 2: build transdata array */
	SeqToTransData_Recursive(t, ed->seqbasep, td, td2d, tdsq);
	SeqTransDataBounds(t, ed->seqbasep, ts);
	
	/* set the snap mode based on how close the mouse is at the end/start points */
	if (abs(xmouse - ts->max) > abs(xmouse - ts->min))
		ts->snap_left = true;

#undef XXX_DURIAN_ANIM_TX_HACK
}


/* *********************** Object Transform data ******************* */

/* Little helper function for ObjectToTransData used to give certain
 * constraints (ChildOf, FollowPath, and others that may be added)
 * inverse corrections for transform, so that they aren't in CrazySpace.
 * These particular constraints benefit from this, but others don't, hence
 * this semi-hack ;-)    - Aligorith
 */
static bool constraints_list_needinv(TransInfo *t, ListBase *list)
{
	bConstraint *con;

	/* loop through constraints, checking if there's one of the mentioned
	 * constraints needing special crazyspace corrections
	 */
	if (list) {
		for (con = list->first; con; con = con->next) {
			/* only consider constraint if it is enabled, and has influence on result */
			if ((con->flag & CONSTRAINT_DISABLE) == 0 && (con->enforce != 0.0f)) {
				/* (affirmative) returns for specific constraints here... */
				/* constraints that require this regardless  */
				if (ELEM(con->type,
				         CONSTRAINT_TYPE_FOLLOWPATH,
				         CONSTRAINT_TYPE_CLAMPTO,
				         CONSTRAINT_TYPE_OBJECTSOLVER,
				         CONSTRAINT_TYPE_FOLLOWTRACK))
				{
					return true;
				}
				
				/* constraints that require this only under special conditions */
				if (con->type == CONSTRAINT_TYPE_CHILDOF) {
					/* ChildOf constraint only works when using all location components, see T42256. */
					bChildOfConstraint *data = (bChildOfConstraint *)con->data;
					
					if ((data->flag & CHILDOF_LOCX) && (data->flag & CHILDOF_LOCY) && (data->flag & CHILDOF_LOCZ))
						return true;
				}
				else if (con->type == CONSTRAINT_TYPE_ROTLIKE) {
					/* CopyRot constraint only does this when rotating, and offset is on */
					bRotateLikeConstraint *data = (bRotateLikeConstraint *)con->data;
					
					if ((data->flag & ROTLIKE_OFFSET) && (t->mode == TFM_ROTATION))
						return true;
				}
				else if (con->type == CONSTRAINT_TYPE_TRANSFORM) {
					/* Transform constraint needs it for rotation at least (r.57309),
					 * but doing so when translating may also mess things up [#36203]
					 */
					
					if (t->mode == TFM_ROTATION)
						return true;
					/* ??? (t->mode == TFM_SCALE) ? */
				}
			}
		}
	}

	/* no appropriate candidates found */
	return false;
}

/* transcribe given object into TransData for Transforming */
static void ObjectToTransData(TransInfo *t, TransData *td, Object *ob)
{
	Scene *scene = t->scene;
	bool constinv;
	bool skip_invert = false;
	EvaluationContext eval_ctx;

	CTX_data_eval_ctx(t->context, &eval_ctx);

	if (t->mode != TFM_DUMMY && ob->rigidbody_object) {
		float rot[3][3], scale[3];
		float ctime = BKE_scene_frame_get(scene);

		/* only use rigid body transform if simulation is running, avoids problems with initial setup of rigid bodies */
		if (BKE_rigidbody_check_sim_running(scene->rigidbody_world, ctime)) {

			/* save original object transform */
			copy_v3_v3(td->ext->oloc, ob->loc);

			if (ob->rotmode > 0) {
				copy_v3_v3(td->ext->orot, ob->rot);
			}
			else if (ob->rotmode == ROT_MODE_AXISANGLE) {
				td->ext->orotAngle = ob->rotAngle;
				copy_v3_v3(td->ext->orotAxis, ob->rotAxis);
			}
			else {
				copy_qt_qt(td->ext->oquat, ob->quat);
			}
			/* update object's loc/rot to get current rigid body transform */
			mat4_to_loc_rot_size(ob->loc, rot, scale, ob->obmat);
			sub_v3_v3(ob->loc, ob->dloc);
			BKE_object_mat3_to_rot(ob, rot, false); /* drot is already corrected here */
		}
	}

	/* axismtx has the real orientation */
	copy_m3_m4(td->axismtx, ob->obmat);
	normalize_m3(td->axismtx);

	td->con = ob->constraints.first;

	/* hack: temporarily disable tracking and/or constraints when getting
	 *		object matrix, if tracking is on, or if constraints don't need
	 *      inverse correction to stop it from screwing up space conversion
	 *		matrix later
	 */
	constinv = constraints_list_needinv(t, &ob->constraints);

	/* disable constraints inversion for dummy pass */
	if (t->mode == TFM_DUMMY)
		skip_invert = true;

	if (skip_invert == false && constinv == false) {
		ob->transflag |= OB_NO_CONSTRAINTS;  /* BKE_object_where_is_calc_time checks this */
		BKE_object_where_is_calc(&eval_ctx, t->scene, ob);
		ob->transflag &= ~OB_NO_CONSTRAINTS;
	}
	else
		BKE_object_where_is_calc(&eval_ctx, t->scene, ob);

	td->ob = ob;

	td->loc = ob->loc;
	copy_v3_v3(td->iloc, td->loc);
	
	if (ob->rotmode > 0) {
		td->ext->rot = ob->rot;
		td->ext->rotAxis = NULL;
		td->ext->rotAngle = NULL;
		td->ext->quat = NULL;
		
		copy_v3_v3(td->ext->irot, ob->rot);
		copy_v3_v3(td->ext->drot, ob->drot);
	}
	else if (ob->rotmode == ROT_MODE_AXISANGLE) {
		td->ext->rot = NULL;
		td->ext->rotAxis = ob->rotAxis;
		td->ext->rotAngle = &ob->rotAngle;
		td->ext->quat = NULL;
		
		td->ext->irotAngle = ob->rotAngle;
		copy_v3_v3(td->ext->irotAxis, ob->rotAxis);
		// td->ext->drotAngle = ob->drotAngle;			// XXX, not implemented
		// copy_v3_v3(td->ext->drotAxis, ob->drotAxis);	// XXX, not implemented
	}
	else {
		td->ext->rot = NULL;
		td->ext->rotAxis = NULL;
		td->ext->rotAngle = NULL;
		td->ext->quat = ob->quat;
		
		copy_qt_qt(td->ext->iquat, ob->quat);
		copy_qt_qt(td->ext->dquat, ob->dquat);
	}
	td->ext->rotOrder = ob->rotmode;

	td->ext->size = ob->size;
	copy_v3_v3(td->ext->isize, ob->size);
	copy_v3_v3(td->ext->dscale, ob->dscale);

	copy_v3_v3(td->center, ob->obmat[3]);

	copy_m4_m4(td->ext->obmat, ob->obmat);

	/* is there a need to set the global<->data space conversion matrices? */
	if (ob->parent || constinv) {
		float obmtx[3][3], totmat[3][3], obinv[3][3];

		/* Get the effect of parenting, and/or certain constraints.
		 * NOTE: some Constraints, and also Tracking should never get this
		 *		done, as it doesn't work well.
		 */
		BKE_object_to_mat3(ob, obmtx);
		copy_m3_m4(totmat, ob->obmat);
		invert_m3_m3(obinv, totmat);
		mul_m3_m3m3(td->smtx, obmtx, obinv);
		invert_m3_m3(td->mtx, td->smtx);
	}
	else {
		/* no conversion to/from dataspace */
		unit_m3(td->smtx);
		unit_m3(td->mtx);
	}
}

static void trans_object_base_deps_flag_prepare(ViewLayer *view_layer)
{
	for (Base *base = view_layer->object_bases.first; base; base = base->next) {
		base->object->id.tag &= ~LIB_TAG_DOIT;
	}
}

static void set_trans_object_base_deps_flag_cb(ID *id, void *UNUSED(user_data))
{
	/* Here we only handle object IDs. */
	if (GS(id->name) != ID_OB) {
		return;
	}
	id->tag |= LIB_TAG_DOIT;
}

static void flush_trans_object_base_deps_flag(Depsgraph *depsgraph, Object *object)
{
	object->id.tag |= LIB_TAG_DOIT;
	DEG_foreach_dependent_ID(depsgraph, &object->id,
	                         set_trans_object_base_deps_flag_cb, NULL);
}

static void trans_object_base_deps_flag_finish(ViewLayer *view_layer)
{
	for (Base *base = view_layer->object_bases.first; base; base = base->next) {
		if (base->object->id.tag & LIB_TAG_DOIT) {
			base->flag_legacy |= BA_SNAP_FIX_DEPS_FIASCO;
		}
	}
}

/* sets flags in Bases to define whether they take part in transform */
/* it deselects Bases, so we have to call the clear function always after */
static void set_trans_object_base_flags(TransInfo *t)
{
	/* TODO(sergey): Get rid of global, use explicit main. */
	Main *bmain = G.main;
	ViewLayer *view_layer = t->view_layer;
	Scene *scene = t->scene;
	Depsgraph *depsgraph = BKE_scene_get_depsgraph(scene, view_layer, true);
	/* NOTE: if Base selected and has parent selected:
	 *   base->flag_legacy = BA_WAS_SEL
	 */
	/* Don't do it if we're not actually going to recalculate anything. */
	if (t->mode == TFM_DUMMY) {
		return;
	}
	/* Makes sure base flags and object flags are identical. */
	BKE_scene_base_flag_to_objects(t->view_layer);
	/* Make sure depsgraph is here. */
	DEG_graph_relations_update(depsgraph, bmain, scene, view_layer);
<<<<<<< HEAD

	/* handle pending update events, otherwise they got copied below */
	EvaluationContext eval_ctx;
	DEG_evaluation_context_init_from_scene(&eval_ctx,
	                                       t->scene, t->view_layer, t->engine, t->active_object,
	                                       DAG_EVAL_VIEWPORT);
	for (base = view_layer->object_bases.first; base; base = base->next) {
		if (base->object->recalc & OB_RECALC_ALL) {
			/* TODO(sergey): Ideally, it's not needed. */
			BKE_object_handle_update(&eval_ctx, t->scene, base->object);
		}
	}

	for (base = view_layer->object_bases.first; base; base = base->next) {
=======
	/* Clear all flags we need. It will be used to detect dependencies. */
	trans_object_base_deps_flag_prepare(view_layer);
	/* Traverse all bases and set all possible flags. */
	for (Base *base = view_layer->object_bases.first; base; base = base->next) {
>>>>>>> 108c4bd5
		base->flag_legacy &= ~BA_WAS_SEL;
		if (TESTBASELIB_BGMODE(base)) {
			Object *ob = base->object;
			Object *parsel = ob->parent;
			/* If parent selected, deselect. */
			while (parsel != NULL) {
				if (parsel->base_flag & BASE_SELECTED) {
					Base *parbase = BKE_view_layer_base_find(view_layer, parsel);
					if (parbase != NULL) { /* in rare cases this can fail */
						if (TESTBASELIB_BGMODE(parbase)) {
							break;
						}
					}
				}
				parsel = parsel->parent;
			}
			if (parsel != NULL) {
				/* Rotation around local centers are allowed to propagate. */
				if ((t->around == V3D_AROUND_LOCAL_ORIGINS) &&
				    (t->mode == TFM_ROTATION || t->mode == TFM_TRACKBALL))
				{
					base->flag_legacy |= BA_TRANSFORM_CHILD;
				}
				else {
					base->flag &= ~BASE_SELECTED;
					base->flag_legacy |= BA_WAS_SEL;
				}
			}
			flush_trans_object_base_deps_flag(depsgraph, ob);
		}
	}
	/* Store temporary bits in base indicating that base is being modified
	 * (directly or indirectly) by transforming objects.
	 */
	trans_object_base_deps_flag_finish(view_layer);
}

static bool mark_children(Object *ob)
{
	if (ob->flag & (SELECT | BA_TRANSFORM_CHILD))
		return true;

	if (ob->parent) {
		if (mark_children(ob->parent)) {
			ob->flag |= BA_TRANSFORM_CHILD;
			return true;
		}
	}
	
	return false;
}

static int count_proportional_objects(TransInfo *t)
{
	int total = 0;
	ViewLayer *view_layer = t->view_layer;
	Scene *scene = t->scene;
	Depsgraph *depsgraph = BKE_scene_get_depsgraph(scene, view_layer, true);
	/* Clear all flags we need. It will be used to detect dependencies. */
	trans_object_base_deps_flag_prepare(view_layer);
	/* Rotations around local centers are allowed to propagate, so we take all objects. */
	if (!((t->around == V3D_AROUND_LOCAL_ORIGINS) &&
	      (t->mode == TFM_ROTATION || t->mode == TFM_TRACKBALL)))
	{
		/* Mark all parents. */
		for (Base *base = view_layer->object_bases.first; base; base = base->next) {
			if (TESTBASELIB_BGMODE(base)) {
				Object *parent = base->object->parent;
				/* flag all parents */
				while (parent != NULL) {
					parent->flag |= BA_TRANSFORM_PARENT;
					parent = parent->parent;
				}
			}
		}
		/* Mark all children. */
		for (Base *base = view_layer->object_bases.first; base; base = base->next) {
			/* all base not already selected or marked that is editable */
			if ((base->object->flag & (BA_TRANSFORM_CHILD | BA_TRANSFORM_PARENT)) == 0 &&
			    (base->flag & BASE_SELECTED) == 0 &&
			    (BASE_EDITABLE_BGMODE(base)))
			{
				mark_children(base->object);
			}
		}
	}
	/* Flush changed flags to all dependencies. */
	for (Base *base = view_layer->object_bases.first; base; base = base->next) {
		Object *ob = base->object;
		/* If base is not selected, not a parent of selection or not a child of
		 * selection and it is editable.
		 */
		if ((ob->flag & (BA_TRANSFORM_CHILD | BA_TRANSFORM_PARENT)) == 0 &&
		    (base->flag & BASE_SELECTED) == 0 &&
		    (BASE_EDITABLE_BGMODE(base)))
		{
			flush_trans_object_base_deps_flag(depsgraph, ob);
			total += 1;
		}
	}
	/* Store temporary bits in base indicating that base is being modified
	 * (directly or indirectly) by transforming objects.
	 */
	trans_object_base_deps_flag_finish(view_layer);
	return total;
}

static void clear_trans_object_base_flags(TransInfo *t)
{
	ViewLayer *view_layer = t->view_layer;
	Base *base;

	for (base = view_layer->object_bases.first; base; base = base->next) {
		if (base->flag_legacy & BA_WAS_SEL) {
			base->flag |= BASE_SELECTED;
		}

		base->flag_legacy &= ~(BA_WAS_SEL | BA_SNAP_FIX_DEPS_FIASCO | BA_TEMP_TAG | BA_TRANSFORM_CHILD | BA_TRANSFORM_PARENT);
	}
}

/* auto-keyframing feature - for objects
 *  tmode: should be a transform mode
 */
// NOTE: context may not always be available, so must check before using it as it's a luxury for a few cases
void autokeyframe_ob_cb_func(bContext *C, Scene *scene, ViewLayer *view_layer, View3D *v3d, Object *ob, int tmode)
{
	ID *id = &ob->id;
	FCurve *fcu;
	
	// TODO: this should probably be done per channel instead...
	if (autokeyframe_cfra_can_key(scene, id)) {
		ReportList *reports = CTX_wm_reports(C);
		ToolSettings *ts = scene->toolsettings;
		KeyingSet *active_ks = ANIM_scene_get_active_keyingset(scene);
		ListBase dsources = {NULL, NULL};
		float cfra = (float)CFRA; // xxx this will do for now
		short flag = 0;
		
		/* get flags used for inserting keyframes */
		flag = ANIM_get_keyframing_flags(scene, 1);
		
		/* add datasource override for the object */
		ANIM_relative_keyingset_add_source(&dsources, id, NULL, NULL); 
		
		if (IS_AUTOKEY_FLAG(scene, ONLYKEYINGSET) && (active_ks)) {
			/* only insert into active keyingset 
			 * NOTE: we assume here that the active Keying Set does not need to have its iterator overridden
			 */
			ANIM_apply_keyingset(C, &dsources, NULL, active_ks, MODIFYKEY_MODE_INSERT, cfra);
		}
		else if (IS_AUTOKEY_FLAG(scene, INSERTAVAIL)) {
			AnimData *adt = ob->adt;
			
			/* only key on available channels */
			if (adt && adt->action) {
				for (fcu = adt->action->curves.first; fcu; fcu = fcu->next) {
					fcu->flag &= ~FCURVE_SELECTED;
					insert_keyframe(reports, id, adt->action,
					                (fcu->grp ? fcu->grp->name : NULL),
					                fcu->rna_path, fcu->array_index, cfra, 
					                ts->keyframe_type, flag);
				}
			}
		}
		else if (IS_AUTOKEY_FLAG(scene, INSERTNEEDED)) {
			bool do_loc = false, do_rot = false, do_scale = false;
			
			/* filter the conditions when this happens (assume that curarea->spacetype==SPACE_VIE3D) */
			if (tmode == TFM_TRANSLATION) {
				do_loc = true;
			}
			else if (ELEM(tmode, TFM_ROTATION, TFM_TRACKBALL)) {
				if (v3d->around == V3D_AROUND_ACTIVE) {
					if (ob != OBACT(view_layer))
						do_loc = true;
				}
				else if (v3d->around == V3D_AROUND_CURSOR)
					do_loc = true;
				
				if ((v3d->flag & V3D_ALIGN) == 0)
					do_rot = true;
			}
			else if (tmode == TFM_RESIZE) {
				if (v3d->around == V3D_AROUND_ACTIVE) {
					if (ob != OBACT(view_layer))
						do_loc = true;
				}
				else if (v3d->around == V3D_AROUND_CURSOR)
					do_loc = true;
				
				if ((v3d->flag & V3D_ALIGN) == 0)
					do_scale = true;
			}
			
			/* insert keyframes for the affected sets of channels using the builtin KeyingSets found */
			if (do_loc) {
				KeyingSet *ks = ANIM_builtin_keyingset_get_named(NULL, ANIM_KS_LOCATION_ID);
				ANIM_apply_keyingset(C, &dsources, NULL, ks, MODIFYKEY_MODE_INSERT, cfra);
			}
			if (do_rot) {
				KeyingSet *ks = ANIM_builtin_keyingset_get_named(NULL, ANIM_KS_ROTATION_ID);
				ANIM_apply_keyingset(C, &dsources, NULL, ks, MODIFYKEY_MODE_INSERT, cfra);
			}
			if (do_scale) {
				KeyingSet *ks = ANIM_builtin_keyingset_get_named(NULL, ANIM_KS_SCALING_ID);
				ANIM_apply_keyingset(C, &dsources, NULL, ks, MODIFYKEY_MODE_INSERT, cfra);
			}
		}
		/* insert keyframe in all (transform) channels */
		else {
			KeyingSet *ks = ANIM_builtin_keyingset_get_named(NULL, ANIM_KS_LOC_ROT_SCALE_ID);
			ANIM_apply_keyingset(C, &dsources, NULL, ks, MODIFYKEY_MODE_INSERT, cfra);
		}
		
		/* only calculate paths if there are paths to be recalculated,
		 * assuming that since we've autokeyed the transforms this is
		 * now safe to apply...
		 * 
		 * NOTE: only do this when there's context info
		 */
		if (C && (ob->avs.path_bakeflag & MOTIONPATH_BAKE_HAS_PATHS)) {
			//ED_objects_clear_paths(C); // XXX for now, don't need to clear
			ED_objects_recalculate_paths(C, scene);
			
			/* XXX: there's potential here for problems with unkeyed rotations/scale, 
			 *      but for now (until proper data-locality for baking operations),
			 *      this should be a better fix for T24451 and T37755
			 */
		}
		
		/* free temp info */
		BLI_freelistN(&dsources);
	}
}

/* auto-keyframing feature - for poses/pose-channels
 *  tmode: should be a transform mode
 *	targetless_ik: has targetless ik been done on any channels?
 */
// NOTE: context may not always be available, so must check before using it as it's a luxury for a few cases
void autokeyframe_pose_cb_func(bContext *C, Scene *scene, View3D *v3d, Object *ob, int tmode, short targetless_ik)
{
	ID *id = &ob->id;
	AnimData *adt = ob->adt;
	bAction *act = (adt) ? adt->action : NULL;
	bPose   *pose = ob->pose;
	bPoseChannel *pchan;
	FCurve *fcu;
	
	// TODO: this should probably be done per channel instead...
	if (autokeyframe_cfra_can_key(scene, id)) {
		ReportList *reports = CTX_wm_reports(C);
		ToolSettings *ts = scene->toolsettings;
		KeyingSet *active_ks = ANIM_scene_get_active_keyingset(scene);
		float cfra = (float)CFRA;
		short flag = 0;
		
		/* flag is initialized from UserPref keyframing settings
		 *	- special exception for targetless IK - INSERTKEY_MATRIX keyframes should get
		 *    visual keyframes even if flag not set, as it's not that useful otherwise
		 *	  (for quick animation recording)
		 */
		flag = ANIM_get_keyframing_flags(scene, 1);
		
		if (targetless_ik) 
			flag |= INSERTKEY_MATRIX;
		
		for (pchan = pose->chanbase.first; pchan; pchan = pchan->next) {
			if (pchan->bone->flag & BONE_TRANSFORM) {
				ListBase dsources = {NULL, NULL};
				
				/* clear any 'unkeyed' flag it may have */
				pchan->bone->flag &= ~BONE_UNKEYED;
				
				/* add datasource override for the camera object */
				ANIM_relative_keyingset_add_source(&dsources, id, &RNA_PoseBone, pchan); 
				
				/* only insert into active keyingset? */
				if (IS_AUTOKEY_FLAG(scene, ONLYKEYINGSET) && (active_ks)) {
					/* run the active Keying Set on the current datasource */
					ANIM_apply_keyingset(C, &dsources, NULL, active_ks, MODIFYKEY_MODE_INSERT, cfra);
				}
				/* only insert into available channels? */
				else if (IS_AUTOKEY_FLAG(scene, INSERTAVAIL)) {
					if (act) {
						for (fcu = act->curves.first; fcu; fcu = fcu->next) {
							/* only insert keyframes for this F-Curve if it affects the current bone */
							if (strstr(fcu->rna_path, "bones")) {
								char *pchanName = BLI_str_quoted_substrN(fcu->rna_path, "bones[");
								
								/* only if bone name matches too... 
								 * NOTE: this will do constraints too, but those are ok to do here too?
								 */
								if (pchanName && STREQ(pchanName, pchan->name)) {
									insert_keyframe(reports, id, act, 
									                ((fcu->grp) ? (fcu->grp->name) : (NULL)),
									                fcu->rna_path, fcu->array_index, cfra,
									                ts->keyframe_type, flag);
								}
								
								if (pchanName) MEM_freeN(pchanName);
							}
						}
					}
				}
				/* only insert keyframe if needed? */
				else if (IS_AUTOKEY_FLAG(scene, INSERTNEEDED)) {
					bool do_loc = false, do_rot = false, do_scale = false;
					
					/* filter the conditions when this happens (assume that curarea->spacetype==SPACE_VIE3D) */
					if (tmode == TFM_TRANSLATION) {
						if (targetless_ik)
							do_rot = true;
						else
							do_loc = true;
					}
					else if (ELEM(tmode, TFM_ROTATION, TFM_TRACKBALL)) {
						if (ELEM(v3d->around, V3D_AROUND_CURSOR, V3D_AROUND_ACTIVE))
							do_loc = true;
							
						if ((v3d->flag & V3D_ALIGN) == 0)
							do_rot = true;
					}
					else if (tmode == TFM_RESIZE) {
						if (ELEM(v3d->around, V3D_AROUND_CURSOR, V3D_AROUND_ACTIVE))
							do_loc = true;
							
						if ((v3d->flag & V3D_ALIGN) == 0)
							do_scale = true;
					}
					
					if (do_loc) {
						KeyingSet *ks = ANIM_builtin_keyingset_get_named(NULL, ANIM_KS_LOCATION_ID);
						ANIM_apply_keyingset(C, &dsources, NULL, ks, MODIFYKEY_MODE_INSERT, cfra);
					}
					if (do_rot) {
						KeyingSet *ks = ANIM_builtin_keyingset_get_named(NULL, ANIM_KS_ROTATION_ID);
						ANIM_apply_keyingset(C, &dsources, NULL, ks, MODIFYKEY_MODE_INSERT, cfra);
					}
					if (do_scale) {
						KeyingSet *ks = ANIM_builtin_keyingset_get_named(NULL, ANIM_KS_SCALING_ID);
						ANIM_apply_keyingset(C, &dsources, NULL, ks, MODIFYKEY_MODE_INSERT, cfra);
					}
				}
				/* insert keyframe in all (transform) channels */
				else {
					KeyingSet *ks = ANIM_builtin_keyingset_get_named(NULL, ANIM_KS_LOC_ROT_SCALE_ID);
					ANIM_apply_keyingset(C, &dsources, NULL, ks, MODIFYKEY_MODE_INSERT, cfra);
				}
				
				/* free temp info */
				BLI_freelistN(&dsources);
			}
		}
		
		/* do the bone paths 
		 *  - only do this when there is context info, since we need that to resolve
		 *	  how to do the updates and so on...
		 *	- do not calculate unless there are paths already to update...
		 */
		if (C && (ob->pose->avs.path_bakeflag & MOTIONPATH_BAKE_HAS_PATHS)) {
			//ED_pose_clear_paths(C, ob); // XXX for now, don't need to clear
			ED_pose_recalculate_paths(C, scene, ob);
		}
	}
	else {
		/* tag channels that should have unkeyed data */
		for (pchan = pose->chanbase.first; pchan; pchan = pchan->next) {
			if (pchan->bone->flag & BONE_TRANSFORM) {
				/* tag this channel */
				pchan->bone->flag |= BONE_UNKEYED;
			}
		}
	}
}

static void special_aftertrans_update__movieclip(bContext *C, TransInfo *t)
{
	SpaceClip *sc = t->sa->spacedata.first;
	MovieClip *clip = ED_space_clip_get_clip(sc);
	ListBase *plane_tracks_base = BKE_tracking_get_active_plane_tracks(&clip->tracking);
	const int framenr = ED_space_clip_get_clip_frame_number(sc);
	/* Update coordinates of modified plane tracks. */
	for (MovieTrackingPlaneTrack *plane_track = plane_tracks_base->first;
	     plane_track;
	     plane_track = plane_track->next)
	{
		bool do_update = false;
		if (plane_track->flag & PLANE_TRACK_HIDDEN) {
			continue;
		}
		do_update |= PLANE_TRACK_VIEW_SELECTED(plane_track) != 0;
		if (do_update == false) {
			if ((plane_track->flag & PLANE_TRACK_AUTOKEY) == 0) {
				int i;
				for (i = 0; i < plane_track->point_tracksnr; i++) {
					MovieTrackingTrack *track = plane_track->point_tracks[i];
					if (TRACK_VIEW_SELECTED(sc, track)) {
						do_update = true;
						break;
					}
				}
			}
		}
		if (do_update) {
			BKE_tracking_track_plane_from_existing_motion(plane_track, framenr);
		}
	}
	if (t->scene->nodetree != NULL) {
		/* Tracks can be used for stabilization nodes,
		 * flush update for such nodes.
		 */
		nodeUpdateID(t->scene->nodetree, &clip->id);
		WM_event_add_notifier(C, NC_SCENE | ND_NODES, NULL);
	}
}

static void special_aftertrans_update__mask(bContext *C, TransInfo *t)
{
	Mask *mask = NULL;

	if (t->spacetype == SPACE_CLIP) {
		SpaceClip *sc = t->sa->spacedata.first;
		mask = ED_space_clip_get_mask(sc);
	}
	else if (t->spacetype == SPACE_IMAGE) {
		SpaceImage *sima = t->sa->spacedata.first;
		mask = ED_space_image_get_mask(sima);
	}
	else {
		BLI_assert(0);
	}

	if (t->scene->nodetree) {
		/* tracks can be used for stabilization nodes,
		 * flush update for such nodes */
		//if (nodeUpdateID(t->scene->nodetree, &mask->id))
		{
			WM_event_add_notifier(C, NC_MASK | ND_DATA, &mask->id);
		}
	}

	/* TODO - dont key all masks... */
	if (IS_AUTOKEY_ON(t->scene)) {
		Scene *scene = t->scene;

		ED_mask_layer_shape_auto_key_select(mask, CFRA);
	}
}

static void special_aftertrans_update__node(bContext *UNUSED(C), TransInfo *t)
{
	const bool canceled = (t->state == TRANS_CANCEL);
	
	if (canceled && t->remove_on_cancel) {
		/* remove selected nodes on cancel */
		SpaceNode *snode = (SpaceNode *)t->sa->spacedata.first;
		bNodeTree *ntree = snode->edittree;
		if (ntree) {
			bNode *node, *node_next;
			for (node = ntree->nodes.first; node; node = node_next) {
				node_next = node->next;
				if (node->flag & NODE_SELECT)
					nodeFreeNode(ntree, node);
			}
		}
	}
}

static void special_aftertrans_update__mesh(bContext *UNUSED(C), TransInfo *t)
{
	/* so automerge supports mirror */
	if ((t->scene->toolsettings->automerge) &&
	    (t->obedit && t->obedit->type == OB_MESH))
	{
		BMEditMesh *em = BKE_editmesh_from_object(t->obedit);
		BMesh *bm = em->bm;
		char hflag;
		bool has_face_sel = (bm->totfacesel != 0);

		if (t->flag & T_MIRROR) {
			TransData *td;
			int i;

			/* rather then adjusting the selection (which the user would notice)
			 * tag all mirrored verts, then automerge those */
			BM_mesh_elem_hflag_disable_all(bm, BM_VERT, BM_ELEM_TAG, false);

			for (i = 0, td = t->data; i < t->total; i++, td++) {
				if (td->extra) {
					BM_elem_flag_enable((BMVert *)td->extra, BM_ELEM_TAG);
				}
			}

			hflag = BM_ELEM_SELECT | BM_ELEM_TAG;
		}
		else {
			hflag = BM_ELEM_SELECT;
		}

		EDBM_automerge(t->scene, t->obedit, true, hflag);

		/* Special case, this is needed or faces won't re-select.
		 * Flush selected edges to faces. */
		if (has_face_sel && (em->selectmode == SCE_SELECT_FACE)) {
			EDBM_selectmode_flush_ex(em, SCE_SELECT_EDGE);
		}
	}
}

/* inserting keys, pointcache, redraw events... */
/* 
 * note: sequencer freeing has its own function now because of a conflict with transform's order of freeing (campbell)
 *       Order changed, the sequencer stuff should go back in here
 * */
void special_aftertrans_update(bContext *C, TransInfo *t)
{
	EvaluationContext eval_ctx;
	Object *ob;
//	short redrawipo=0, resetslowpar=1;
	const bool canceled = (t->state == TRANS_CANCEL);
	const bool duplicate = (t->mode == TFM_TIME_DUPLICATE);

	CTX_data_eval_ctx(C, &eval_ctx);
	
	/* early out when nothing happened */
	if (t->total == 0 || t->mode == TFM_DUMMY)
		return;
	
	if (t->spacetype == SPACE_VIEW3D) {
		if (t->obedit) {
			/* Special Exception:
			 * We don't normally access 't->custom.mode' here, but its needed in this case. */

			if (canceled == 0) {
				/* we need to delete the temporary faces before automerging */
				if (t->mode == TFM_EDGE_SLIDE) {
					EdgeSlideData *sld = t->custom.mode.data;

					/* handle multires re-projection, done
					 * on transform completion since it's
					 * really slow -joeedh */
					projectEdgeSlideData(t, true);

					/* free temporary faces to avoid automerging and deleting
					 * during cleanup - psy-fi */
					freeEdgeSlideTempFaces(sld);
				}
				else if (t->mode == TFM_VERT_SLIDE) {
					/* as above */
					VertSlideData *sld = t->custom.mode.data;
					projectVertSlideData(t, true);
					freeVertSlideTempFaces(sld);
				}

				if (t->obedit->type == OB_MESH) {
					special_aftertrans_update__mesh(C, t);
				}
			}
			else {
				if (t->mode == TFM_EDGE_SLIDE) {
					EdgeSlideData *sld = t->custom.mode.data;

					sld->perc = 0.0;
					projectEdgeSlideData(t, false);
				}
				else if (t->mode == TFM_VERT_SLIDE) {
					VertSlideData *sld = t->custom.mode.data;

					sld->perc = 0.0;
					projectVertSlideData(t, false);
				}
			}
		}
	}


	if (t->options & CTX_GPENCIL_STROKES) {
		/* pass */
	}
	else if (t->spacetype == SPACE_SEQ) {
		/* freeSeqData in transform_conversions.c does this
		 * keep here so the else at the end wont run... */

		SpaceSeq *sseq = (SpaceSeq *)t->sa->spacedata.first;

		/* marker transform, not especially nice but we may want to move markers
		 * at the same time as keyframes in the dope sheet. */
		if ((sseq->flag & SEQ_MARKER_TRANS) && (canceled == 0)) {
			/* cant use TFM_TIME_EXTEND
			 * for some reason EXTEND is changed into TRANSLATE, so use frame_side instead */

			if (t->mode == TFM_SEQ_SLIDE) {
				if (t->frame_side == 'B')
					ED_markers_post_apply_transform(&t->scene->markers, t->scene, TFM_TIME_TRANSLATE, t->values[0], t->frame_side);
			}
			else if (ELEM(t->frame_side, 'L', 'R')) {
				ED_markers_post_apply_transform(&t->scene->markers, t->scene, TFM_TIME_EXTEND, t->values[0], t->frame_side);
			}
		}
	}
	else if (t->spacetype == SPACE_IMAGE) {
		if (t->options & CTX_MASK) {
			special_aftertrans_update__mask(C, t);
		}
	}
	else if (t->spacetype == SPACE_NODE) {
		SpaceNode *snode = (SpaceNode *)t->sa->spacedata.first;
		special_aftertrans_update__node(C, t);
		if (canceled == 0) {
			ED_node_post_apply_transform(C, snode->edittree);
			
			ED_node_link_insert(t->sa);
		}
		
		/* clear link line */
		ED_node_link_intersect_test(t->sa, 0);
	}
	else if (t->spacetype == SPACE_CLIP) {
		if (t->options & CTX_MOVIECLIP) {
			special_aftertrans_update__movieclip(C, t);
		}
		else if (t->options & CTX_MASK) {
			special_aftertrans_update__mask(C, t);
		}
	}
	else if (t->spacetype == SPACE_ACTION) {
		SpaceAction *saction = (SpaceAction *)t->sa->spacedata.first;
		bAnimContext ac;
		
		/* initialize relevant anim-context 'context' data */
		if (ANIM_animdata_get_context(C, &ac) == 0)
			return;
			
		ob = ac.obact;
		
		if (ELEM(ac.datatype, ANIMCONT_DOPESHEET, ANIMCONT_SHAPEKEY)) {
			ListBase anim_data = {NULL, NULL};
			bAnimListElem *ale;
			short filter = (ANIMFILTER_DATA_VISIBLE | ANIMFILTER_FOREDIT /*| ANIMFILTER_CURVESONLY*/);
			
			/* get channels to work on */
			ANIM_animdata_filter(&ac, &anim_data, filter, ac.data, ac.datatype);
			
			/* these should all be F-Curves */
			for (ale = anim_data.first; ale; ale = ale->next) {
				AnimData *adt = ANIM_nla_mapping_get(&ac, ale);
				FCurve *fcu = (FCurve *)ale->key_data;
				
				/* 3 cases here for curve cleanups:
				 * 1) NOTRANSKEYCULL on     -> cleanup of duplicates shouldn't be done
				 * 2) canceled == 0        -> user confirmed the transform, so duplicates should be removed
				 * 3) canceled + duplicate -> user canceled the transform, but we made duplicates, so get rid of these
				 */
				if ((saction->flag & SACTION_NOTRANSKEYCULL) == 0 &&
				    ((canceled == 0) || (duplicate)) )
				{
					if (adt) {
						ANIM_nla_mapping_apply_fcurve(adt, fcu, 0, 0);
						posttrans_fcurve_clean(fcu, false); /* only use handles in graph editor */
						ANIM_nla_mapping_apply_fcurve(adt, fcu, 1, 0);
					}
					else
						posttrans_fcurve_clean(fcu, false);  /* only use handles in graph editor */
				}
			}
			
			/* free temp memory */
			ANIM_animdata_freelist(&anim_data);
		}
		else if (ac.datatype == ANIMCONT_ACTION) { // TODO: just integrate into the above...
			/* Depending on the lock status, draw necessary views */
			// fixme... some of this stuff is not good
			if (ob) {
				if (ob->pose || BKE_key_from_object(ob))
					DEG_id_tag_update(&ob->id, OB_RECALC_OB | OB_RECALC_DATA | OB_RECALC_TIME);
				else
					DEG_id_tag_update(&ob->id, OB_RECALC_OB);
			}
			
			/* 3 cases here for curve cleanups:
			 * 1) NOTRANSKEYCULL on     -> cleanup of duplicates shouldn't be done
			 * 2) canceled == 0        -> user confirmed the transform, so duplicates should be removed
			 * 3) canceled + duplicate -> user canceled the transform, but we made duplicates, so get rid of these
			 */
			if ((saction->flag & SACTION_NOTRANSKEYCULL) == 0 &&
			    ((canceled == 0) || (duplicate)))
			{
				posttrans_action_clean(&ac, (bAction *)ac.data);
			}
		}
		else if (ac.datatype == ANIMCONT_GPENCIL) {
			/* remove duplicate frames and also make sure points are in order! */
			/* 3 cases here for curve cleanups:
			 * 1) NOTRANSKEYCULL on     -> cleanup of duplicates shouldn't be done
			 * 2) canceled == 0        -> user confirmed the transform, so duplicates should be removed
			 * 3) canceled + duplicate -> user canceled the transform, but we made duplicates, so get rid of these
			 */
			if ((saction->flag & SACTION_NOTRANSKEYCULL) == 0 &&
			    ((canceled == 0) || (duplicate)))
			{
				bGPdata *gpd;
				
				// XXX: BAD! this get gpencil datablocks directly from main db...
				// but that's how this currently works :/
				for (gpd = G.main->gpencil.first; gpd; gpd = gpd->id.next) {
					if (ID_REAL_USERS(gpd))
						posttrans_gpd_clean(gpd);
				}
			}
		}
		else if (ac.datatype == ANIMCONT_MASK) {
			/* remove duplicate frames and also make sure points are in order! */
			/* 3 cases here for curve cleanups:
			 * 1) NOTRANSKEYCULL on     -> cleanup of duplicates shouldn't be done
			 * 2) canceled == 0        -> user confirmed the transform, so duplicates should be removed
			 * 3) canceled + duplicate -> user canceled the transform, but we made duplicates, so get rid of these
			 */
			if ((saction->flag & SACTION_NOTRANSKEYCULL) == 0 &&
			    ((canceled == 0) || (duplicate)))
			{
				Mask *mask;

				// XXX: BAD! this get gpencil datablocks directly from main db...
				// but that's how this currently works :/
				for (mask = G.main->mask.first; mask; mask = mask->id.next) {
					if (ID_REAL_USERS(mask))
						posttrans_mask_clean(mask);
				}
			}
		}
		
		/* marker transform, not especially nice but we may want to move markers
		 * at the same time as keyframes in the dope sheet. 
		 */
		if ((saction->flag & SACTION_MARKERS_MOVE) && (canceled == 0)) {
			if (t->mode == TFM_TIME_TRANSLATE) {
#if 0
				if (ELEM(t->frame_side, 'L', 'R')) { /* TFM_TIME_EXTEND */
					/* same as below */
					ED_markers_post_apply_transform(ED_context_get_markers(C), t->scene, t->mode, t->values[0], t->frame_side);
				}
				else /* TFM_TIME_TRANSLATE */
#endif
				{
					ED_markers_post_apply_transform(ED_context_get_markers(C), t->scene, t->mode, t->values[0], t->frame_side);
				}
			}
			else if (t->mode == TFM_TIME_SCALE) {
				ED_markers_post_apply_transform(ED_context_get_markers(C), t->scene, t->mode, t->values[0], t->frame_side);
			}
		}
		
		/* make sure all F-Curves are set correctly */
		if (!ELEM(ac.datatype, ANIMCONT_GPENCIL, ANIMCONT_MASK))
			ANIM_editkeyframes_refresh(&ac);
		
		/* clear flag that was set for time-slide drawing */
		saction->flag &= ~SACTION_MOVING;
	}
	else if (t->spacetype == SPACE_IPO) {
		SpaceIpo *sipo = (SpaceIpo *)t->sa->spacedata.first;
		bAnimContext ac;
		const bool use_handle = (sipo->flag & SIPO_NOHANDLES) == 0;
		
		/* initialize relevant anim-context 'context' data */
		if (ANIM_animdata_get_context(C, &ac) == 0)
			return;
		
		if (ac.datatype) {
			ListBase anim_data = {NULL, NULL};
			bAnimListElem *ale;
			short filter = (ANIMFILTER_DATA_VISIBLE | ANIMFILTER_FOREDIT | ANIMFILTER_CURVE_VISIBLE);
			
			/* get channels to work on */
			ANIM_animdata_filter(&ac, &anim_data, filter, ac.data, ac.datatype);
			
			for (ale = anim_data.first; ale; ale = ale->next) {
				AnimData *adt = ANIM_nla_mapping_get(&ac, ale);
				FCurve *fcu = (FCurve *)ale->key_data;
				
				/* 3 cases here for curve cleanups:
				 * 1) NOTRANSKEYCULL on     -> cleanup of duplicates shouldn't be done
				 * 2) canceled == 0        -> user confirmed the transform, so duplicates should be removed
				 * 3) canceled + duplicate -> user canceled the transform, but we made duplicates, so get rid of these
				 */
				if ((sipo->flag & SIPO_NOTRANSKEYCULL) == 0 &&
				    ((canceled == 0) || (duplicate)))
				{
					if (adt) {
						ANIM_nla_mapping_apply_fcurve(adt, fcu, 0, 0);
						posttrans_fcurve_clean(fcu, use_handle);
						ANIM_nla_mapping_apply_fcurve(adt, fcu, 1, 0);
					}
					else
						posttrans_fcurve_clean(fcu, use_handle);
				}
			}
			
			/* free temp memory */
			ANIM_animdata_freelist(&anim_data);
		}
		
		/* Make sure all F-Curves are set correctly, but not if transform was
		 * canceled, since then curves were already restored to initial state.
		 * Note: if the refresh is really needed after cancel then some way
		 *       has to be added to not update handle types (see bug 22289).
		 */
		if (!canceled)
			ANIM_editkeyframes_refresh(&ac);
	}
	else if (t->spacetype == SPACE_NLA) {
		bAnimContext ac;
		
		/* initialize relevant anim-context 'context' data */
		if (ANIM_animdata_get_context(C, &ac) == 0)
			return;
			
		if (ac.datatype) {
			ListBase anim_data = {NULL, NULL};
			bAnimListElem *ale;
			short filter = (ANIMFILTER_DATA_VISIBLE | ANIMFILTER_FOREDIT);
			
			/* get channels to work on */
			ANIM_animdata_filter(&ac, &anim_data, filter, ac.data, ac.datatype);
			
			for (ale = anim_data.first; ale; ale = ale->next) {
				NlaTrack *nlt = (NlaTrack *)ale->data;
				
				/* make sure strips are in order again */
				BKE_nlatrack_sort_strips(nlt);
				
				/* remove the temp metas */
				BKE_nlastrips_clear_metas(&nlt->strips, 0, 1);
			}
			
			/* free temp memory */
			ANIM_animdata_freelist(&anim_data);
			
			/* perform after-transfrom validation */
			ED_nla_postop_refresh(&ac);
		}
	}
	else if (t->obedit) {
		if (t->obedit->type == OB_MESH) {
			BMEditMesh *em = BKE_editmesh_from_object(t->obedit);
			/* table needs to be created for each edit command, since vertices can move etc */
			ED_mesh_mirror_spatial_table(t->obedit, em, NULL, NULL, 'e');
		}
	}
	else if ((t->flag & T_POSE) && (t->poseobj)) {
		bArmature *arm;
		bPoseChannel *pchan;
		short targetless_ik = 0;

		ob = t->poseobj;
		arm = ob->data;

		if ((t->flag & T_AUTOIK) && (t->options & CTX_AUTOCONFIRM)) {
			/* when running transform non-interactively (operator exec),
			 * we need to update the pose otherwise no updates get called during
			 * transform and the auto-ik is not applied. see [#26164] */
			struct Object *pose_ob = t->poseobj;
			BKE_pose_where_is(&eval_ctx, t->scene, pose_ob);
		}

		/* set BONE_TRANSFORM flags for autokey, manipulator draw might have changed them */
		if (!canceled && (t->mode != TFM_DUMMY))
			count_set_pose_transflags(&t->mode, t->around, ob);

		/* if target-less IK grabbing, we calculate the pchan transforms and clear flag */
		if (!canceled && t->mode == TFM_TRANSLATION)
			targetless_ik = apply_targetless_ik(ob);
		else {
			/* not forget to clear the auto flag */
			for (pchan = ob->pose->chanbase.first; pchan; pchan = pchan->next) {
				bKinematicConstraint *data = has_targetless_ik(pchan);
				if (data) data->flag &= ~CONSTRAINT_IK_AUTO;
			}
		}

		if (t->mode == TFM_TRANSLATION)
			pose_grab_with_ik_clear(ob);

		/* automatic inserting of keys and unkeyed tagging - only if transform wasn't canceled (or TFM_DUMMY) */
		if (!canceled && (t->mode != TFM_DUMMY)) {
			autokeyframe_pose_cb_func(C, t->scene, (View3D *)t->view, ob, t->mode, targetless_ik);
			DEG_id_tag_update(&ob->id, OB_RECALC_DATA);
		}
		else if (arm->flag & ARM_DELAYDEFORM) {
			/* TODO(sergey): Armature is already updated by recalcData(), so we
			 * might save some time by skipping re-evaluating it. But this isn't
			 * possible yet within new dependency graph, and also other contexts
			 * might need to update their CoW copies.
			 */
			DEG_id_tag_update(&ob->id, OB_RECALC_DATA);
		}
		else {
			DEG_id_tag_update(&ob->id, OB_RECALC_DATA);
		}

	}
	else if (t->options & CTX_PAINT_CURVE) {
		/* pass */
	}
	else if ((ob = t->active_object) &&
	         (ob->mode & OB_MODE_PARTICLE_EDIT) &&
	         PE_get_current(t->scene, t->view_layer, ob))
	{
		/* do nothing */
	}
	else { /* Objects */
		int i;

		BLI_assert(t->flag & (T_OBJECT | T_TEXTURE));

		for (i = 0; i < t->total; i++) {
			TransData *td = t->data + i;
			ListBase pidlist;
			PTCacheID *pid;
			ob = td->ob;

			if (td->flag & TD_NOACTION)
				break;
			
			if (td->flag & TD_SKIP)
				continue;

			/* flag object caches as outdated */
			BKE_ptcache_ids_from_object(&pidlist, ob, t->scene, MAX_DUPLI_RECUR);
			for (pid = pidlist.first; pid; pid = pid->next) {
				if (pid->type != PTCACHE_TYPE_PARTICLES) /* particles don't need reset on geometry change */
					pid->cache->flag |= PTCACHE_OUTDATED;
			}
			BLI_freelistN(&pidlist);

			/* pointcache refresh */
			if (BKE_ptcache_object_reset(t->scene, ob, PTCACHE_RESET_OUTDATED))
				DEG_id_tag_update(&ob->id, OB_RECALC_DATA);

			/* Needed for proper updating of "quick cached" dynamics. */
			/* Creates troubles for moving animated objects without */
			/* autokey though, probably needed is an anim sys override? */
			/* Please remove if some other solution is found. -jahka */
			DEG_id_tag_update(&ob->id, OB_RECALC_OB);

			/* Set autokey if necessary */
			if (!canceled) {
				autokeyframe_ob_cb_func(C, t->scene, t->view_layer, (View3D *)t->view, ob, t->mode);
			}
			
			/* restore rigid body transform */
			if (ob->rigidbody_object && canceled) {
				float ctime = BKE_scene_frame_get(t->scene);
				if (BKE_rigidbody_check_sim_running(t->scene->rigidbody_world, ctime))
					BKE_rigidbody_aftertrans_update(ob, td->ext->oloc, td->ext->orot, td->ext->oquat, td->ext->orotAxis, td->ext->orotAngle);
			}
		}
	}

	clear_trans_object_base_flags(t);
}

int special_transform_moving(TransInfo *t)
{
	if (t->spacetype == SPACE_SEQ) {
		return G_TRANSFORM_SEQ;
	}
	else if (t->spacetype == SPACE_IPO) {
		return G_TRANSFORM_FCURVES;
	}
	else if (t->obedit || ((t->flag & T_POSE) && (t->poseobj))) {
		return G_TRANSFORM_EDIT;
	}
	else if (t->flag & (T_OBJECT | T_TEXTURE)) {
		return G_TRANSFORM_OBJ;
	}

	return 0;
}

static void createTransObject(bContext *C, TransInfo *t)
{
	TransData *td = NULL;
	TransDataExtension *tx;
	const bool is_prop_edit = (t->flag & T_PROP_EDIT) != 0;

	set_trans_object_base_flags(t);

	/* count */
	t->total = CTX_DATA_COUNT(C, selected_objects);
	
	if (!t->total) {
		/* clear here, main transform function escapes too */
		clear_trans_object_base_flags(t);
		return;
	}
	
	if (is_prop_edit) {
		t->total += count_proportional_objects(t);
	}

	td = t->data = MEM_callocN(t->total * sizeof(TransData), "TransOb");
	tx = t->ext = MEM_callocN(t->total * sizeof(TransDataExtension), "TransObExtension");

	CTX_DATA_BEGIN(C, Base *, base, selected_bases)
	{
		Object *ob = base->object;
		
		td->flag = TD_SELECTED;
		td->protectflag = ob->protectflag;
		td->ext = tx;
		td->ext->rotOrder = ob->rotmode;
		
		if (base->flag & BA_TRANSFORM_CHILD) {
			td->flag |= TD_NOCENTER;
			td->flag |= TD_NO_LOC;
		}
		
		/* select linked objects, but skip them later */
		if (ID_IS_LINKED(ob)) {
			td->flag |= TD_SKIP;
		}
		
		ObjectToTransData(t, td, ob);
		td->val = NULL;
		td++;
		tx++;
	}
	CTX_DATA_END;
	
	if (is_prop_edit) {
		ViewLayer *view_layer = t->view_layer;
		Base *base;

		for (base = view_layer->object_bases.first; base; base = base->next) {
			Object *ob = base->object;

			/* if base is not selected, not a parent of selection or not a child of selection and it is editable */
			if ((ob->flag & (BA_TRANSFORM_CHILD | BA_TRANSFORM_PARENT)) == 0 &&
			    (base->flag & BASE_SELECTED) == 0 &&
			    BASE_EDITABLE_BGMODE(base))
			{
				td->protectflag = ob->protectflag;
				td->ext = tx;
				td->ext->rotOrder = ob->rotmode;
				
				ObjectToTransData(t, td, ob);
				td->val = NULL;
				td++;
				tx++;
			}
		}
	}
}

/* transcribe given node into TransData2D for Transforming */
static void NodeToTransData(TransData *td, TransData2D *td2d, bNode *node, const float dpi_fac)
{
	float locx, locy;
	
	/* account for parents (nested nodes) */
	if (node->parent) {
		nodeToView(node->parent, node->locx, node->locy, &locx, &locy);
	}
	else {
		locx = node->locx;
		locy = node->locy;
	}
	
	/* use top-left corner as the transform origin for nodes */
	/* weirdo - but the node system is a mix of free 2d elements and dpi sensitive UI */
#ifdef USE_NODE_CENTER
	td2d->loc[0] = (locx * dpi_fac) + (BLI_rctf_size_x(&node->totr) * +0.5f);
	td2d->loc[1] = (locy * dpi_fac) + (BLI_rctf_size_y(&node->totr) * -0.5f);
#else
	td2d->loc[0] = locx * dpi_fac;
	td2d->loc[1] = locy * dpi_fac;
#endif
	td2d->loc[2] = 0.0f;
	td2d->loc2d = td2d->loc; /* current location */

	td->flag = 0;

	td->loc = td2d->loc;
	copy_v3_v3(td->iloc, td->loc);
	/* use node center instead of origin (top-left corner) */
	td->center[0] = td2d->loc[0];
	td->center[1] = td2d->loc[1];
	td->center[2] = 0.0f;

	memset(td->axismtx, 0, sizeof(td->axismtx));
	td->axismtx[2][2] = 1.0f;

	td->ext = NULL; td->val = NULL;

	td->flag |= TD_SELECTED;
	td->dist = 0.0;

	unit_m3(td->mtx);
	unit_m3(td->smtx);

	td->extra = node;
}

static bool is_node_parent_select(bNode *node)
{
	while ((node = node->parent)) {
		if (node->flag & NODE_TRANSFORM) {
			return true;
		}
	}
	return false;
}

static void createTransNodeData(bContext *UNUSED(C), TransInfo *t)
{
	const float dpi_fac = UI_DPI_FAC;
	TransData *td;
	TransData2D *td2d;
	SpaceNode *snode = t->sa->spacedata.first;
	bNode *node;

	t->total = 0;

	if (!snode->edittree) {
		return;
	}

	/* nodes dont support PET and probably never will */
	t->flag &= ~T_PROP_EDIT_ALL;

	/* set transform flags on nodes */
	for (node = snode->edittree->nodes.first; node; node = node->next) {
		if (node->flag & NODE_SELECT && is_node_parent_select(node) == false) {
			node->flag |= NODE_TRANSFORM;
			t->total++;
		}
		else {
			node->flag &= ~NODE_TRANSFORM;
		}
	}

	td = t->data = MEM_callocN(t->total * sizeof(TransData), "TransNode TransData");
	td2d = t->data2d = MEM_callocN(t->total * sizeof(TransData2D), "TransNode TransData2D");

	for (node = snode->edittree->nodes.first; node; node = node->next) {
		if (node->flag & NODE_TRANSFORM) {
			NodeToTransData(td++, td2d++, node, dpi_fac);
		}
	}
}

/* *** CLIP EDITOR *** */

/* * motion tracking * */

enum transDataTracking_Mode {
	transDataTracking_ModeTracks = 0,
	transDataTracking_ModeCurves = 1,
	transDataTracking_ModePlaneTracks = 2,
};

typedef struct TransDataTracking {
	int mode, flag;

	/* tracks transformation from main window */
	int area;
	const float *relative, *loc;
	float soffset[2], srelative[2];
	float offset[2];

	float (*smarkers)[2];
	int markersnr;
	MovieTrackingMarker *markers;

	/* marker transformation from curves editor */
	float *prev_pos, scale;
	short coord;

	MovieTrackingTrack *track;
	MovieTrackingPlaneTrack *plane_track;
} TransDataTracking;

static void markerToTransDataInit(TransData *td, TransData2D *td2d, TransDataTracking *tdt,
                                  MovieTrackingTrack *track, MovieTrackingMarker *marker,
                                  int area, float loc[2], float rel[2], const float off[2], const float aspect[2])
{
	int anchor = area == TRACK_AREA_POINT && off;

	tdt->mode = transDataTracking_ModeTracks;

	if (anchor) {
		td2d->loc[0] = rel[0] * aspect[0]; /* hold original location */
		td2d->loc[1] = rel[1] * aspect[1];

		tdt->loc = loc;
		td2d->loc2d = loc; /* current location */
	}
	else {
		td2d->loc[0] = loc[0] * aspect[0]; /* hold original location */
		td2d->loc[1] = loc[1] * aspect[1];

		td2d->loc2d = loc; /* current location */
	}
	td2d->loc[2] = 0.0f;

	tdt->relative = rel;
	tdt->area = area;

	tdt->markersnr = track->markersnr;
	tdt->markers = track->markers;
	tdt->track = track;

	if (rel) {
		if (!anchor) {
			td2d->loc[0] += rel[0] * aspect[0];
			td2d->loc[1] += rel[1] * aspect[1];
		}

		copy_v2_v2(tdt->srelative, rel);
	}

	if (off)
		copy_v2_v2(tdt->soffset, off);

	td->flag = 0;
	td->loc = td2d->loc;
	copy_v3_v3(td->iloc, td->loc);

	//copy_v3_v3(td->center, td->loc);
	td->flag |= TD_INDIVIDUAL_SCALE;
	td->center[0] = marker->pos[0] * aspect[0];
	td->center[1] = marker->pos[1] * aspect[1];

	memset(td->axismtx, 0, sizeof(td->axismtx));
	td->axismtx[2][2] = 1.0f;

	td->ext = NULL;
	td->val = NULL;

	td->flag |= TD_SELECTED;
	td->dist = 0.0;

	unit_m3(td->mtx);
	unit_m3(td->smtx);
}

static void trackToTransData(
        const int framenr, TransData *td, TransData2D *td2d,
        TransDataTracking *tdt, MovieTrackingTrack *track, const float aspect[2])
{
	MovieTrackingMarker *marker = BKE_tracking_marker_ensure(track, framenr);

	tdt->flag = marker->flag;
	marker->flag &= ~(MARKER_DISABLED | MARKER_TRACKED);

	markerToTransDataInit(td++, td2d++, tdt++, track, marker, TRACK_AREA_POINT,
	                      track->offset, marker->pos, track->offset, aspect);

	if (track->flag & SELECT) {
		markerToTransDataInit(td++, td2d++, tdt++, track, marker, TRACK_AREA_POINT,
		                      marker->pos, NULL, NULL, aspect);
	}

	if (track->pat_flag & SELECT) {
		int a;

		for (a = 0; a < 4; a++) {
			markerToTransDataInit(td++, td2d++, tdt++, track, marker, TRACK_AREA_PAT,
			                      marker->pattern_corners[a], marker->pos, NULL, aspect);
		}
	}

	if (track->search_flag & SELECT) {
		markerToTransDataInit(td++, td2d++, tdt++, track, marker, TRACK_AREA_SEARCH,
		                      marker->search_min, marker->pos, NULL, aspect);

		markerToTransDataInit(td++, td2d++, tdt++, track, marker, TRACK_AREA_SEARCH,
		                      marker->search_max, marker->pos, NULL, aspect);
	}
}

static void planeMarkerToTransDataInit(TransData *td, TransData2D *td2d, TransDataTracking *tdt,
                                       MovieTrackingPlaneTrack *plane_track, float corner[2],
                                       const float aspect[2])
{
	tdt->mode = transDataTracking_ModePlaneTracks;
	tdt->plane_track = plane_track;

	td2d->loc[0] = corner[0] * aspect[0]; /* hold original location */
	td2d->loc[1] = corner[1] * aspect[1];

	td2d->loc2d = corner; /* current location */
	td2d->loc[2] = 0.0f;

	td->flag = 0;
	td->loc = td2d->loc;
	copy_v3_v3(td->iloc, td->loc);
	copy_v3_v3(td->center, td->loc);

	memset(td->axismtx, 0, sizeof(td->axismtx));
	td->axismtx[2][2] = 1.0f;

	td->ext = NULL;
	td->val = NULL;

	td->flag |= TD_SELECTED;
	td->dist = 0.0;

	unit_m3(td->mtx);
	unit_m3(td->smtx);
}

static void planeTrackToTransData(const int framenr, TransData *td, TransData2D *td2d,
                                  TransDataTracking *tdt, MovieTrackingPlaneTrack *plane_track,
                                  const float aspect[2])
{
	MovieTrackingPlaneMarker *plane_marker = BKE_tracking_plane_marker_ensure(plane_track, framenr);
	int i;

	tdt->flag = plane_marker->flag;
	plane_marker->flag &= ~PLANE_MARKER_TRACKED;

	for (i = 0; i < 4; i++) {
		planeMarkerToTransDataInit(td++, td2d++, tdt++, plane_track, plane_marker->corners[i], aspect);
	}
}

static void transDataTrackingFree(TransInfo *UNUSED(t), TransCustomData *custom_data)
{
	if (custom_data->data) {
		TransDataTracking *tdt = custom_data->data;
		if (tdt->smarkers)
			MEM_freeN(tdt->smarkers);

		MEM_freeN(tdt);
		custom_data->data = NULL;
	}
}

static void createTransTrackingTracksData(bContext *C, TransInfo *t)
{
	TransData *td;
	TransData2D *td2d;
	SpaceClip *sc = CTX_wm_space_clip(C);
	MovieClip *clip = ED_space_clip_get_clip(sc);
	ListBase *tracksbase = BKE_tracking_get_active_tracks(&clip->tracking);
	ListBase *plane_tracks_base = BKE_tracking_get_active_plane_tracks(&clip->tracking);
	MovieTrackingTrack *track;
	MovieTrackingPlaneTrack *plane_track;
	TransDataTracking *tdt;
	int framenr = ED_space_clip_get_clip_frame_number(sc);

	/* count */
	t->total = 0;

	track = tracksbase->first;
	while (track) {
		if (TRACK_VIEW_SELECTED(sc, track) && (track->flag & TRACK_LOCKED) == 0) {
			t->total++; /* offset */

			if (track->flag & SELECT)
				t->total++;

			if (track->pat_flag & SELECT)
				t->total += 4;

			if (track->search_flag & SELECT)
				t->total += 2;
		}

		track = track->next;
	}

	for (plane_track = plane_tracks_base->first;
	     plane_track;
	     plane_track = plane_track->next)
	{
		if (PLANE_TRACK_VIEW_SELECTED(plane_track)) {
			t->total += 4;
		}
	}

	if (t->total == 0)
		return;

	td = t->data = MEM_callocN(t->total * sizeof(TransData), "TransTracking TransData");
	td2d = t->data2d = MEM_callocN(t->total * sizeof(TransData2D), "TransTracking TransData2D");
	tdt = t->custom.type.data = MEM_callocN(t->total * sizeof(TransDataTracking), "TransTracking TransDataTracking");

	t->custom.type.free_cb = transDataTrackingFree;

	/* create actual data */
	track = tracksbase->first;
	while (track) {
		if (TRACK_VIEW_SELECTED(sc, track) && (track->flag & TRACK_LOCKED) == 0) {
			trackToTransData(framenr, td, td2d, tdt, track, t->aspect);

			/* offset */
			td++;
			td2d++;
			tdt++;

			if (track->flag & SELECT) {
				td++;
				td2d++;
				tdt++;
			}

			if (track->pat_flag & SELECT) {
				td += 4;
				td2d += 4;
				tdt += 4;
			}

			if (track->search_flag & SELECT) {
				td += 2;
				td2d += 2;
				tdt += 2;
			}
		}

		track = track->next;
	}

	for (plane_track = plane_tracks_base->first;
	     plane_track;
	     plane_track = plane_track->next)
	{
		if (PLANE_TRACK_VIEW_SELECTED(plane_track)) {
			planeTrackToTransData(framenr, td, td2d, tdt, plane_track, t->aspect);
			td += 4;
			td2d += 4;
			tdt += 4;
		}
	}
}

static void markerToTransCurveDataInit(TransData *td, TransData2D *td2d, TransDataTracking *tdt,
                                       MovieTrackingTrack *track, MovieTrackingMarker *marker,
                                       MovieTrackingMarker *prev_marker, short coord, float size)
{
	float frames_delta = (marker->framenr - prev_marker->framenr);

	tdt->flag = marker->flag;
	marker->flag &= ~MARKER_TRACKED;

	tdt->mode = transDataTracking_ModeCurves;
	tdt->coord = coord;
	tdt->scale = 1.0f / size * frames_delta;
	tdt->prev_pos = prev_marker->pos;
	tdt->track = track;

	/* calculate values depending on marker's speed */
	td2d->loc[0] = marker->framenr;
	td2d->loc[1] = (marker->pos[coord] - prev_marker->pos[coord]) * size / frames_delta;
	td2d->loc[2] = 0.0f;

	td2d->loc2d = marker->pos; /* current location */

	td->flag = 0;
	td->loc = td2d->loc;
	copy_v3_v3(td->center, td->loc);
	copy_v3_v3(td->iloc, td->loc);

	memset(td->axismtx, 0, sizeof(td->axismtx));
	td->axismtx[2][2] = 1.0f;

	td->ext = NULL;
	td->val = NULL;

	td->flag |= TD_SELECTED;
	td->dist = 0.0;

	unit_m3(td->mtx);
	unit_m3(td->smtx);
}

static void createTransTrackingCurvesData(bContext *C, TransInfo *t)
{
	TransData *td;
	TransData2D *td2d;
	SpaceClip *sc = CTX_wm_space_clip(C);
	MovieClip *clip = ED_space_clip_get_clip(sc);
	ListBase *tracksbase = BKE_tracking_get_active_tracks(&clip->tracking);
	MovieTrackingTrack *track;
	MovieTrackingMarker *marker, *prev_marker;
	TransDataTracking *tdt;
	int i, width, height;

	BKE_movieclip_get_size(clip, &sc->user, &width, &height);

	/* count */
	t->total = 0;

	if ((sc->flag & SC_SHOW_GRAPH_TRACKS_MOTION) == 0) {
		return;
	}

	track = tracksbase->first;
	while (track) {
		if (TRACK_VIEW_SELECTED(sc, track) && (track->flag & TRACK_LOCKED) == 0) {
			for (i = 1; i < track->markersnr; i++) {
				marker = &track->markers[i];
				prev_marker = &track->markers[i - 1];

				if ((marker->flag & MARKER_DISABLED) || (prev_marker->flag & MARKER_DISABLED))
					continue;

				if (marker->flag & MARKER_GRAPH_SEL_X)
					t->total += 1;

				if (marker->flag & MARKER_GRAPH_SEL_Y)
					t->total += 1;
			}
		}

		track = track->next;
	}

	if (t->total == 0)
		return;

	td = t->data = MEM_callocN(t->total * sizeof(TransData), "TransTracking TransData");
	td2d = t->data2d = MEM_callocN(t->total * sizeof(TransData2D), "TransTracking TransData2D");
	t->custom.type.data = tdt = MEM_callocN(t->total * sizeof(TransDataTracking), "TransTracking TransDataTracking");
	t->custom.type.free_cb = transDataTrackingFree;

	/* create actual data */
	track = tracksbase->first;
	while (track) {
		if (TRACK_VIEW_SELECTED(sc, track) && (track->flag & TRACK_LOCKED) == 0) {
			for (i = 1; i < track->markersnr; i++) {
				marker = &track->markers[i];
				prev_marker = &track->markers[i - 1];

				if ((marker->flag & MARKER_DISABLED) || (prev_marker->flag & MARKER_DISABLED))
					continue;

				if (marker->flag & MARKER_GRAPH_SEL_X) {
					markerToTransCurveDataInit(td, td2d, tdt, track, marker, &track->markers[i - 1], 0, width);
					td += 1;
					td2d += 1;
					tdt += 1;
				}

				if (marker->flag & MARKER_GRAPH_SEL_Y) {
					markerToTransCurveDataInit(td, td2d, tdt, track, marker, &track->markers[i - 1], 1, height);

					td += 1;
					td2d += 1;
					tdt += 1;
				}
			}
		}

		track = track->next;
	}
}

static void createTransTrackingData(bContext *C, TransInfo *t)
{
	ARegion *ar = CTX_wm_region(C);
	SpaceClip *sc = CTX_wm_space_clip(C);
	MovieClip *clip = ED_space_clip_get_clip(sc);
	int width, height;

	t->total = 0;

	if (!clip)
		return;

	BKE_movieclip_get_size(clip, &sc->user, &width, &height);

	if (width == 0 || height == 0)
		return;

	if (ar->regiontype == RGN_TYPE_PREVIEW) {
		/* transformation was called from graph editor */
		createTransTrackingCurvesData(C, t);
	}
	else {
		createTransTrackingTracksData(C, t);
	}
}

static void cancelTransTracking(TransInfo *t)
{
	SpaceClip *sc = t->sa->spacedata.first;
	int i, framenr = ED_space_clip_get_clip_frame_number(sc);
	TransDataTracking *tdt_array = t->custom.type.data;

	i = 0;
	while (i < t->total) {
		TransDataTracking *tdt = &tdt_array[i];

		if (tdt->mode == transDataTracking_ModeTracks) {
			MovieTrackingTrack *track = tdt->track;
			MovieTrackingMarker *marker = BKE_tracking_marker_get(track, framenr);

			marker->flag = tdt->flag;

			if (track->flag & SELECT)
				i++;

			if (track->pat_flag & SELECT)
				i += 4;

			if (track->search_flag & SELECT)
				i += 2;
		}
		else if (tdt->mode == transDataTracking_ModeCurves) {
			MovieTrackingTrack *track = tdt->track;
			MovieTrackingMarker *marker, *prev_marker;
			int a;

			for (a = 1; a < track->markersnr; a++) {
				marker = &track->markers[a];
				prev_marker = &track->markers[a - 1];

				if ((marker->flag & MARKER_DISABLED) || (prev_marker->flag & MARKER_DISABLED))
					continue;

				if (marker->flag & (MARKER_GRAPH_SEL_X | MARKER_GRAPH_SEL_Y)) {
					marker->flag = tdt->flag;
				}
			}
		}
		else if (tdt->mode == transDataTracking_ModePlaneTracks) {
			MovieTrackingPlaneTrack *plane_track = tdt->plane_track;
			MovieTrackingPlaneMarker *plane_marker = BKE_tracking_plane_marker_get(plane_track, framenr);

			plane_marker->flag = tdt->flag;
			i += 3;
		}

		i++;
	}
}

void flushTransTracking(TransInfo *t)
{
	TransData *td;
	TransData2D *td2d;
	TransDataTracking *tdt;
	int a;

	if (t->state == TRANS_CANCEL)
		cancelTransTracking(t);

	/* flush to 2d vector from internally used 3d vector */
	for (a = 0, td = t->data, td2d = t->data2d, tdt = t->custom.type.data; a < t->total; a++, td2d++, td++, tdt++) {
		if (tdt->mode == transDataTracking_ModeTracks) {
			float loc2d[2];

			if (t->mode == TFM_ROTATION && tdt->area == TRACK_AREA_SEARCH) {
				continue;
			}

			loc2d[0] = td2d->loc[0] / t->aspect[0];
			loc2d[1] = td2d->loc[1] / t->aspect[1];

			if (t->flag & T_ALT_TRANSFORM) {
				if (t->mode == TFM_RESIZE) {
					if (tdt->area != TRACK_AREA_PAT)
						continue;
				}
				else if (t->mode == TFM_TRANSLATION) {
					if (tdt->area == TRACK_AREA_POINT && tdt->relative) {
						float d[2], d2[2];

						if (!tdt->smarkers) {
							tdt->smarkers = MEM_callocN(sizeof(*tdt->smarkers) * tdt->markersnr, "flushTransTracking markers");
							for (a = 0; a < tdt->markersnr; a++)
								copy_v2_v2(tdt->smarkers[a], tdt->markers[a].pos);
						}

						sub_v2_v2v2(d, loc2d, tdt->soffset);
						sub_v2_v2(d, tdt->srelative);

						sub_v2_v2v2(d2, loc2d, tdt->srelative);

						for (a = 0; a < tdt->markersnr; a++)
							add_v2_v2v2(tdt->markers[a].pos, tdt->smarkers[a], d2);

						negate_v2_v2(td2d->loc2d, d);
					}
				}
			}

			if (tdt->area != TRACK_AREA_POINT || tdt->relative == NULL) {
				td2d->loc2d[0] = loc2d[0];
				td2d->loc2d[1] = loc2d[1];

				if (tdt->relative)
					sub_v2_v2(td2d->loc2d, tdt->relative);
			}
		}
		else if (tdt->mode == transDataTracking_ModeCurves) {
			td2d->loc2d[tdt->coord] = tdt->prev_pos[tdt->coord] + td2d->loc[1] * tdt->scale;
		}
		else if (tdt->mode == transDataTracking_ModePlaneTracks) {
			td2d->loc2d[0] = td2d->loc[0] / t->aspect[0];
			td2d->loc2d[1] = td2d->loc[1] / t->aspect[1];
		}
	}
}

/* * masking * */

typedef struct TransDataMasking {
	bool is_handle;

	float handle[2], orig_handle[2];
	float vec[3][3];
	MaskSplinePoint *point;
	float parent_matrix[3][3];
	float parent_inverse_matrix[3][3];
	char orig_handle_type;

	eMaskWhichHandle which_handle;
} TransDataMasking;

static void MaskHandleToTransData(MaskSplinePoint *point, eMaskWhichHandle which_handle,
                                  TransData *td, TransData2D *td2d, TransDataMasking *tdm,
                                  const float asp[2],
                                  /*const*/ float parent_matrix[3][3],
                                  /*const*/ float parent_inverse_matrix[3][3])
{
	BezTriple *bezt = &point->bezt;
	const bool is_sel_any = MASKPOINT_ISSEL_ANY(point);

	tdm->point = point;
	copy_m3_m3(tdm->vec, bezt->vec);

	tdm->is_handle = true;
	copy_m3_m3(tdm->parent_matrix, parent_matrix);
	copy_m3_m3(tdm->parent_inverse_matrix, parent_inverse_matrix);

	BKE_mask_point_handle(point, which_handle, tdm->handle);
	tdm->which_handle = which_handle;

	copy_v2_v2(tdm->orig_handle, tdm->handle);

	mul_v2_m3v2(td2d->loc, parent_matrix, tdm->handle);
	td2d->loc[0] *= asp[0];
	td2d->loc[1] *= asp[1];
	td2d->loc[2] = 0.0f;

	td2d->loc2d = tdm->handle;

	td->flag = 0;
	td->loc = td2d->loc;
	mul_v2_m3v2(td->center, parent_matrix, bezt->vec[1]);
	td->center[0] *= asp[0];
	td->center[1] *= asp[1];
	copy_v3_v3(td->iloc, td->loc);

	memset(td->axismtx, 0, sizeof(td->axismtx));
	td->axismtx[2][2] = 1.0f;

	td->ext = NULL;
	td->val = NULL;

	if (is_sel_any) {
		td->flag |= TD_SELECTED;
	}

	td->dist = 0.0;

	unit_m3(td->mtx);
	unit_m3(td->smtx);

	if (which_handle == MASK_WHICH_HANDLE_LEFT) {
		tdm->orig_handle_type = bezt->h1;
	}
	else if (which_handle == MASK_WHICH_HANDLE_RIGHT) {
		tdm->orig_handle_type = bezt->h2;
	}
}

static void MaskPointToTransData(
        Scene *scene, MaskSplinePoint *point,
        TransData *td, TransData2D *td2d, TransDataMasking *tdm,
        const bool is_prop_edit, const float asp[2])
{
	BezTriple *bezt = &point->bezt;
	const bool is_sel_point = MASKPOINT_ISSEL_KNOT(point);
	const bool is_sel_any = MASKPOINT_ISSEL_ANY(point);
	float parent_matrix[3][3], parent_inverse_matrix[3][3];

	BKE_mask_point_parent_matrix_get(point, CFRA, parent_matrix);
	invert_m3_m3(parent_inverse_matrix, parent_matrix);

	if (is_prop_edit || is_sel_point) {
		int i;

		tdm->point = point;
		copy_m3_m3(tdm->vec, bezt->vec);

		for (i = 0; i < 3; i++) {
			copy_m3_m3(tdm->parent_matrix, parent_matrix);
			copy_m3_m3(tdm->parent_inverse_matrix, parent_inverse_matrix);

			/* CV coords are scaled by aspects. this is needed for rotations and
			 * proportional editing to be consistent with the stretched CV coords
			 * that are displayed. this also means that for display and numinput,
			 * and when the CV coords are flushed, these are converted each time */
			mul_v2_m3v2(td2d->loc, parent_matrix, bezt->vec[i]);
			td2d->loc[0] *= asp[0];
			td2d->loc[1] *= asp[1];
			td2d->loc[2] = 0.0f;

			td2d->loc2d = bezt->vec[i];

			td->flag = 0;
			td->loc = td2d->loc;
			mul_v2_m3v2(td->center, parent_matrix, bezt->vec[1]);
			td->center[0] *= asp[0];
			td->center[1] *= asp[1];
			copy_v3_v3(td->iloc, td->loc);

			memset(td->axismtx, 0, sizeof(td->axismtx));
			td->axismtx[2][2] = 1.0f;

			td->ext = NULL;

			if (i == 1) {
				/* scaling weights */
				td->val = &bezt->weight;
				td->ival = *td->val;
			}
			else {
				td->val = NULL;
			}

			if (is_sel_any) {
				td->flag |= TD_SELECTED;
			}
			td->dist = 0.0;

			unit_m3(td->mtx);
			unit_m3(td->smtx);

			if (i == 0) {
				tdm->orig_handle_type = bezt->h1;
			}
			else if (i == 2) {
				tdm->orig_handle_type = bezt->h2;
			}

			td++;
			td2d++;
			tdm++;
		}
	}
	else {
		if (BKE_mask_point_handles_mode_get(point) == MASK_HANDLE_MODE_STICK) {
			MaskHandleToTransData(point, MASK_WHICH_HANDLE_STICK,
			                      td, td2d, tdm, asp, parent_matrix,
			                      parent_inverse_matrix);

			td++;
			td2d++;
			tdm++;
		}
		else {
			if (bezt->f1 & SELECT) {
				MaskHandleToTransData(point, MASK_WHICH_HANDLE_LEFT,
				                      td, td2d, tdm, asp, parent_matrix,
				                      parent_inverse_matrix);

				if (bezt->h1 == HD_VECT) {
					bezt->h1 = HD_FREE;
				}
				else if (bezt->h1 == HD_AUTO) {
					bezt->h1 = HD_ALIGN_DOUBLESIDE;
					bezt->h2 = HD_ALIGN_DOUBLESIDE;
				}

				td++;
				td2d++;
				tdm++;
			}
			if (bezt->f3 & SELECT) {
				MaskHandleToTransData(point, MASK_WHICH_HANDLE_RIGHT,
				                      td, td2d, tdm, asp, parent_matrix,
				                      parent_inverse_matrix);

				if (bezt->h2 == HD_VECT) {
					bezt->h2 = HD_FREE;
				}
				else if (bezt->h2 == HD_AUTO) {
					bezt->h1 = HD_ALIGN_DOUBLESIDE;
					bezt->h2 = HD_ALIGN_DOUBLESIDE;
				}

				td++;
				td2d++;
				tdm++;
			}
		}
	}
}

static void createTransMaskingData(bContext *C, TransInfo *t)
{
	Scene *scene = CTX_data_scene(C);
	Mask *mask = CTX_data_edit_mask(C);
	MaskLayer *masklay;
	TransData *td = NULL;
	TransData2D *td2d = NULL;
	TransDataMasking *tdm = NULL;
	int count = 0, countsel = 0;
	const bool is_prop_edit = (t->flag & T_PROP_EDIT);
	float asp[2];

	t->total = 0;

	if (!mask)
		return;

	if (t->spacetype == SPACE_CLIP) {
		SpaceClip *sc = t->sa->spacedata.first;
		MovieClip *clip = ED_space_clip_get_clip(sc);
		if (!clip) {
			return;
		}
	}

	/* count */
	for (masklay = mask->masklayers.first; masklay; masklay = masklay->next) {
		MaskSpline *spline;

		if (masklay->restrictflag & (MASK_RESTRICT_VIEW | MASK_RESTRICT_SELECT)) {
			continue;
		}

		for (spline = masklay->splines.first; spline; spline = spline->next) {
			int i;

			for (i = 0; i < spline->tot_point; i++) {
				MaskSplinePoint *point = &spline->points[i];

				if (MASKPOINT_ISSEL_ANY(point)) {
					if (MASKPOINT_ISSEL_KNOT(point)) {
						countsel += 3;
					}
					else {
						if (BKE_mask_point_handles_mode_get(point) == MASK_HANDLE_MODE_STICK) {
							countsel += 1;
						}
						else {
							BezTriple *bezt = &point->bezt;
							if (bezt->f1 & SELECT) {
								countsel++;
							}
							if (bezt->f3 & SELECT) {
								countsel++;
							}
						}
					}
				}

				if (is_prop_edit)
					count += 3;
			}
		}
	}

	/* note: in prop mode we need at least 1 selected */
	if (countsel == 0) {
		return;
	}

	ED_mask_get_aspect(t->sa, t->ar, &asp[0], &asp[1]);

	t->total = (is_prop_edit) ? count : countsel;
	td = t->data = MEM_callocN(t->total * sizeof(TransData), "TransObData(Mask Editing)");
	/* for each 2d uv coord a 3d vector is allocated, so that they can be
	 * treated just as if they were 3d verts */
	td2d = t->data2d = MEM_callocN(t->total * sizeof(TransData2D), "TransObData2D(Mask Editing)");
	t->custom.type.data = tdm = MEM_callocN(t->total * sizeof(TransDataMasking), "TransDataMasking(Mask Editing)");
	t->custom.type.use_free = true;

	/* create data */
	for (masklay = mask->masklayers.first; masklay; masklay = masklay->next) {
		MaskSpline *spline;

		if (masklay->restrictflag & (MASK_RESTRICT_VIEW | MASK_RESTRICT_SELECT)) {
			continue;
		}

		for (spline = masklay->splines.first; spline; spline = spline->next) {
			int i;

			for (i = 0; i < spline->tot_point; i++) {
				MaskSplinePoint *point = &spline->points[i];

				if (is_prop_edit || MASKPOINT_ISSEL_ANY(point)) {
					MaskPointToTransData(scene, point, td, td2d, tdm, is_prop_edit, asp);

					if (is_prop_edit || MASKPOINT_ISSEL_KNOT(point)) {
						td += 3;
						td2d += 3;
						tdm += 3;
					}
					else {
						if (BKE_mask_point_handles_mode_get(point) == MASK_HANDLE_MODE_STICK) {
							td++;
							td2d++;
							tdm++;
						}
						else {
							BezTriple *bezt = &point->bezt;
							if (bezt->f1 & SELECT) {
								td++;
								td2d++;
								tdm++;
							}
							if (bezt->f3 & SELECT) {
								td++;
								td2d++;
								tdm++;
							}
						}
					}
				}
			}
		}
	}
}

void flushTransMasking(TransInfo *t)
{
	TransData2D *td;
	TransDataMasking *tdm;
	int a;
	float asp[2], inv[2];

	ED_mask_get_aspect(t->sa, t->ar, &asp[0], &asp[1]);
	inv[0] = 1.0f / asp[0];
	inv[1] = 1.0f / asp[1];

	/* flush to 2d vector from internally used 3d vector */
	for (a = 0, td = t->data2d, tdm = t->custom.type.data; a < t->total; a++, td++, tdm++) {
		td->loc2d[0] = td->loc[0] * inv[0];
		td->loc2d[1] = td->loc[1] * inv[1];
		mul_m3_v2(tdm->parent_inverse_matrix, td->loc2d);

		if (tdm->is_handle) {
			BKE_mask_point_set_handle(tdm->point, tdm->which_handle,
			                          td->loc2d,
			                          (t->flag & T_ALT_TRANSFORM) != 0,
			                          tdm->orig_handle, tdm->vec);
		}

		if (t->state == TRANS_CANCEL) {
			if (tdm->which_handle == MASK_WHICH_HANDLE_LEFT) {
				tdm->point->bezt.h1 = tdm->orig_handle_type;
			}
			else if (tdm->which_handle == MASK_WHICH_HANDLE_RIGHT) {
				tdm->point->bezt.h2 = tdm->orig_handle_type;
			}
		}
	}
}

typedef struct TransDataPaintCurve {
	PaintCurvePoint *pcp; /* initial curve point */
	char id;
} TransDataPaintCurve;


#define PC_IS_ANY_SEL(pc) (((pc)->bez.f1 | (pc)->bez.f2 | (pc)->bez.f3) & SELECT)

static void PaintCurveConvertHandle(PaintCurvePoint *pcp, int id, TransData2D *td2d, TransDataPaintCurve *tdpc, TransData *td)
{
	BezTriple *bezt = &pcp->bez;
	copy_v2_v2(td2d->loc, bezt->vec[id]);
	td2d->loc[2] = 0.0f;
	td2d->loc2d = bezt->vec[id];

	td->flag = 0;
	td->loc = td2d->loc;
	copy_v3_v3(td->center, bezt->vec[1]);
	copy_v3_v3(td->iloc, td->loc);

	memset(td->axismtx, 0, sizeof(td->axismtx));
	td->axismtx[2][2] = 1.0f;

	td->ext = NULL;
	td->val = NULL;
	td->flag |= TD_SELECTED;
	td->dist = 0.0;

	unit_m3(td->mtx);
	unit_m3(td->smtx);

	tdpc->id = id;
	tdpc->pcp = pcp;
}

static void PaintCurvePointToTransData(PaintCurvePoint *pcp, TransData *td, TransData2D *td2d, TransDataPaintCurve *tdpc)
{
	BezTriple *bezt = &pcp->bez;

	if (pcp->bez.f2 == SELECT) {
		int i;
		for (i = 0; i < 3; i++) {
			copy_v2_v2(td2d->loc, bezt->vec[i]);
			td2d->loc[2] = 0.0f;
			td2d->loc2d = bezt->vec[i];

			td->flag = 0;
			td->loc = td2d->loc;
			copy_v3_v3(td->center, bezt->vec[1]);
			copy_v3_v3(td->iloc, td->loc);

			memset(td->axismtx, 0, sizeof(td->axismtx));
			td->axismtx[2][2] = 1.0f;

			td->ext = NULL;
			td->val = NULL;
			td->flag |= TD_SELECTED;
			td->dist = 0.0;

			unit_m3(td->mtx);
			unit_m3(td->smtx);

			tdpc->id = i;
			tdpc->pcp = pcp;

			td++;
			td2d++;
			tdpc++;
		}
	}
	else {
		if (bezt->f3 & SELECT) {
			PaintCurveConvertHandle(pcp, 2, td2d, tdpc, td);
			td2d++;
			tdpc++;
			td++;
		}

		if (bezt->f1 & SELECT) {
			PaintCurveConvertHandle(pcp, 0, td2d, tdpc, td);
		}
	}
}

static void createTransPaintCurveVerts(bContext *C, TransInfo *t)
{
	Paint *paint = BKE_paint_get_active_from_context(C);
	PaintCurve *pc;
	PaintCurvePoint *pcp;
	Brush *br;
	TransData *td = NULL;
	TransData2D *td2d = NULL;
	TransDataPaintCurve *tdpc = NULL;
	int i;
	int total = 0;

	t->total = 0;

	if (!paint || !paint->brush || !paint->brush->paint_curve)
		return;

	br = paint->brush;
	pc = br->paint_curve;

	for (pcp = pc->points, i = 0; i < pc->tot_points; i++, pcp++) {
		if (PC_IS_ANY_SEL(pcp)) {
			if (pcp->bez.f2 & SELECT) {
				total += 3;
				continue;
			}
			else {
				if (pcp->bez.f1 & SELECT)
					total++;
				if (pcp->bez.f3 & SELECT)
					total++;
			}
		}
	}

	if (!total)
		return;

	t->total = total;
	td2d = t->data2d = MEM_callocN(t->total * sizeof(TransData2D), "TransData2D");
	td = t->data = MEM_callocN(t->total * sizeof(TransData), "TransData");
	t->custom.type.data = tdpc = MEM_callocN(t->total * sizeof(TransDataPaintCurve), "TransDataPaintCurve");
	t->custom.type.use_free = true;

	for (pcp = pc->points, i = 0; i < pc->tot_points; i++, pcp++) {
		if (PC_IS_ANY_SEL(pcp)) {
			PaintCurvePointToTransData(pcp, td, td2d, tdpc);

			if (pcp->bez.f2 & SELECT) {
				td += 3;
				td2d += 3;
				tdpc += 3;
			}
			else {
				if (pcp->bez.f1 & SELECT) {
					td++;
					td2d++;
					tdpc++;
				}
				if (pcp->bez.f3 & SELECT) {
					td++;
					td2d++;
					tdpc++;
				}
			}
		}
	}
}


void flushTransPaintCurve(TransInfo *t)
{
	int i;
	TransData2D *td2d = t->data2d;
	TransDataPaintCurve *tdpc = t->custom.type.data;

	for (i = 0; i < t->total; i++, tdpc++, td2d++) {
		PaintCurvePoint *pcp = tdpc->pcp;
		copy_v2_v2(pcp->bez.vec[tdpc->id], td2d->loc);
	}
}


static void createTransGPencil(bContext *C, TransInfo *t)
{
	bGPdata *gpd = ED_gpencil_data_get_active(C);
	bGPDlayer *gpl;
	TransData *td = NULL;
	float mtx[3][3], smtx[3][3];
	
	const Scene *scene = CTX_data_scene(C);
	const int cfra_scene = CFRA;
	
	const bool is_prop_edit = (t->flag & T_PROP_EDIT) != 0;
	const bool is_prop_edit_connected = (t->flag & T_PROP_CONNECTED) != 0;
	
	
	/* == Grease Pencil Strokes to Transform Data ==
	 * Grease Pencil stroke points can be a mixture of 2D (screen-space),
	 * or 3D coordinates. However, they're always saved as 3D points.
	 * For now, we just do these without creating TransData2D for the 2D
	 * strokes. This may cause issues in future though.
	 */
	t->total = 0;
	
	if (gpd == NULL)
		return;
	
	/* First Pass: Count the number of datapoints required for the strokes, 
	 * (and additional info about the configuration - e.g. 2D/3D?)
	 */
	for (gpl = gpd->layers.first; gpl; gpl = gpl->next) {
		/* only editable and visible layers are considered */
		if (gpencil_layer_is_editable(gpl) && (gpl->actframe != NULL)) {
			bGPDframe *gpf = gpl->actframe;
			bGPDstroke *gps;

			for (gps = gpf->strokes.first; gps; gps = gps->next) {
				/* skip strokes that are invalid for current view */
				if (ED_gpencil_stroke_can_use(C, gps) == false) {
					continue;
				}
				/* check if the color is editable */
				if (ED_gpencil_stroke_color_use(gpl, gps) == false) {
					continue;
				}

				if (is_prop_edit) {
					/* Proportional Editing... */
					if (is_prop_edit_connected) {
						/* connected only - so only if selected */
						if (gps->flag & GP_STROKE_SELECT)
							t->total += gps->totpoints;
					}
					else {
						/* everything goes - connection status doesn't matter */
						t->total += gps->totpoints;
					}
				}
				else {
					/* only selected stroke points are considered */
					if (gps->flag & GP_STROKE_SELECT) {
						bGPDspoint *pt;
						int i;
						
						// TODO: 2D vs 3D?
						for (i = 0, pt = gps->points; i < gps->totpoints; i++, pt++) {
							if (pt->flag & GP_SPOINT_SELECT)
								t->total++;
						}
					}
				}				
			}
		}
	}
	
	/* Stop trying if nothing selected */
	if (t->total == 0) {
		return;
	}
	
	/* Allocate memory for data */
	t->data = MEM_callocN(t->total * sizeof(TransData), "TransData(GPencil)");
	td = t->data;
	
	unit_m3(smtx);
	unit_m3(mtx);
	
	/* Second Pass: Build transdata array */
	for (gpl = gpd->layers.first; gpl; gpl = gpl->next) {
		/* only editable and visible layers are considered */
		if (gpencil_layer_is_editable(gpl) && (gpl->actframe != NULL)) {
			const int cfra = (gpl->flag & GP_LAYER_FRAMELOCK) ? gpl->actframe->framenum : cfra_scene;
			bGPDframe *gpf = gpl->actframe;
			bGPDstroke *gps;
			float diff_mat[4][4];
			float inverse_diff_mat[4][4];

			/* calculate difference matrix if parent object */
			if (gpl->parent != NULL) {
				ED_gpencil_parent_location(gpl, diff_mat);
				/* undo matrix */
				invert_m4_m4(inverse_diff_mat, diff_mat);
			}
			
			/* Make a new frame to work on if the layer's frame and the current scene frame don't match up
			 * - This is useful when animating as it saves that "uh-oh" moment when you realize you've
			 *   spent too much time editing the wrong frame...
			 */
			if (gpf->framenum != cfra) {
				gpf = BKE_gpencil_frame_addcopy(gpl, cfra);
				/* in some weird situations (framelock enabled) return NULL */
				if (gpf == NULL) {
					continue;
				}
			}
			
			/* Loop over strokes, adding TransData for points as needed... */
			for (gps = gpf->strokes.first; gps; gps = gps->next) {
				TransData *head = td;
				TransData *tail = td;
				bool stroke_ok;
				
				/* skip strokes that are invalid for current view */
				if (ED_gpencil_stroke_can_use(C, gps) == false) {
					continue;
				}
				/* check if the color is editable */
				if (ED_gpencil_stroke_color_use(gpl, gps) == false) {
					continue;
				}
				/* What we need to include depends on proportional editing settings... */
				if (is_prop_edit) {
					if (is_prop_edit_connected) {
						/* A) "Connected" - Only those in selected strokes */
						stroke_ok = (gps->flag & GP_STROKE_SELECT) != 0;
					}
					else {
						/* B) All points, always */
						stroke_ok = true;
					}
				}
				else {
					/* C) Only selected points in selected strokes */
					stroke_ok = (gps->flag & GP_STROKE_SELECT) != 0;
				}
				
				/* Do stroke... */
				if (stroke_ok && gps->totpoints) {
					bGPDspoint *pt;
					int i;
					
#if 0	/* XXX: this isn't needed anymore; cannot calculate center this way or is_prop_edit breaks */
					const float ninv = 1.0f / gps->totpoints;
					float center[3] = {0.0f};
					
					/* compute midpoint of stroke */
					for (i = 0, pt = gps->points; i < gps->totpoints; i++, pt++) {
						madd_v3_v3v3fl(center, center, &pt->x, ninv);
					}
#endif
					
					/* add all necessary points... */
					for (i = 0, pt = gps->points; i < gps->totpoints; i++, pt++) {
						bool point_ok;
						
						/* include point? */
						if (is_prop_edit) {
							/* Always all points in strokes that get included */
							point_ok = true;
						}
						else {
							/* Only selected points in selected strokes */
							point_ok = (pt->flag & GP_SPOINT_SELECT) != 0;
						}
						
						/* do point... */
						if (point_ok) {
							copy_v3_v3(td->iloc, &pt->x);
							copy_v3_v3(td->center, &pt->x); // XXX: what about  t->around == local?
							
							td->loc = &pt->x;
							
							td->flag = 0;
							
							if (pt->flag & GP_SPOINT_SELECT)
								td->flag |= TD_SELECTED;
								
							/* for other transform modes (e.g. shrink-fatten), need to additional data */
							if (t->mode == TFM_GPENCIL_SHRINKFATTEN) {
								td->val = &pt->pressure;
								td->ival = pt->pressure;
							}
							
							/* screenspace needs special matrices... */
							if ((gps->flag & (GP_STROKE_3DSPACE | GP_STROKE_2DSPACE | GP_STROKE_2DIMAGE)) == 0) {
								/* screenspace */
								td->protectflag = OB_LOCK_LOCZ | OB_LOCK_ROTZ | OB_LOCK_SCALEZ;
								
								/* apply parent transformations */
								if (gpl->parent == NULL) {
									copy_m3_m4(td->smtx, t->persmat);
									copy_m3_m4(td->mtx, t->persinv);
									unit_m3(td->axismtx);
								}
								else {
									/* apply matrix transformation relative to parent */
									copy_m3_m4(td->smtx, inverse_diff_mat); /* final position */
									copy_m3_m4(td->mtx, diff_mat); /* display position */
									copy_m3_m4(td->axismtx, diff_mat); /* axis orientation */
								}
							}
							else {
								/* configure 2D dataspace points so that they don't play up... */
								if (gps->flag & (GP_STROKE_2DSPACE | GP_STROKE_2DIMAGE)) {
									td->protectflag = OB_LOCK_LOCZ | OB_LOCK_ROTZ | OB_LOCK_SCALEZ;
									// XXX: matrices may need to be different?
								}
								
								/* apply parent transformations */
								if (gpl->parent == NULL) {
									copy_m3_m3(td->smtx, smtx);
									copy_m3_m3(td->mtx, mtx);
									unit_m3(td->axismtx); // XXX?
								}
								else {
									/* apply matrix transformation relative to parent */
									copy_m3_m4(td->smtx, inverse_diff_mat); /* final position */
									copy_m3_m4(td->mtx, diff_mat);  /* display position */
									copy_m3_m4(td->axismtx, diff_mat); /* axis orientation */
								}
							}
							/* Triangulation must be calculated again, so save the stroke for recalc function */
							td->extra = gps;

							td++;
							tail++;
						}
					}
					
					/* March over these points, and calculate the proportional editing distances */
					if (is_prop_edit && (head != tail)) {
						/* XXX: for now, we are similar enough that this works... */
						calc_distanceCurveVerts(head, tail - 1);
					}
				}
			}
		}
	}
}


void createTransData(bContext *C, TransInfo *t)
{
	Scene *scene = t->scene;
	ViewLayer *view_layer = t->view_layer;
	Object *ob = OBACT(view_layer);

	/* if tests must match recalcData for correct updates */
	if (t->options & CTX_TEXTURE) {
		t->flag |= T_TEXTURE;
		createTransTexspace(t);
	}
	else if (t->options & CTX_EDGE) {
		t->ext = NULL;
		t->flag |= T_EDIT;
		createTransEdge(t);
		if (t->data && t->flag & T_PROP_EDIT) {
			sort_trans_data(t); // makes selected become first in array
			set_prop_dist(t, 1);
			sort_trans_data_dist(t);
		}
	}
	else if (t->options & CTX_GPENCIL_STROKES) {
		t->options |= CTX_GPENCIL_STROKES;
		t->flag |= T_POINTS;
		createTransGPencil(C, t);
		
		if (t->data && (t->flag & T_PROP_EDIT)) {
			sort_trans_data(t); // makes selected become first in array
			set_prop_dist(t, 1);
			sort_trans_data_dist(t);
		}
	}
	else if (t->spacetype == SPACE_IMAGE) {
		t->flag |= T_POINTS | T_2D_EDIT;
		if (t->options & CTX_MASK) {
			/* copied from below */
			createTransMaskingData(C, t);

			if (t->data && (t->flag & T_PROP_EDIT)) {
				sort_trans_data(t); // makes selected become first in array
				set_prop_dist(t, true);
				sort_trans_data_dist(t);
			}
		}
		else if (t->options & CTX_PAINT_CURVE) {
			if (!ELEM(t->mode, TFM_SHEAR, TFM_SHRINKFATTEN))
				createTransPaintCurveVerts(C, t);
		}
		else if (t->obedit) {
			createTransUVs(C, t);
			if (t->data && (t->flag & T_PROP_EDIT)) {
				sort_trans_data(t); // makes selected become first in array
				set_prop_dist(t, 1);
				sort_trans_data_dist(t);
			}
		}
	}
	else if (t->spacetype == SPACE_ACTION) {
		t->flag |= T_POINTS | T_2D_EDIT;
		createTransActionData(C, t);

		if (t->data && (t->flag & T_PROP_EDIT)) {
			sort_trans_data(t); // makes selected become first in array
			//set_prop_dist(t, false); /* don't do that, distance has been set in createTransActionData already */
			sort_trans_data_dist(t);
		}
	}
	else if (t->spacetype == SPACE_NLA) {
		t->flag |= T_POINTS | T_2D_EDIT;
		createTransNlaData(C, t);
	}
	else if (t->spacetype == SPACE_SEQ) {
		t->flag |= T_POINTS | T_2D_EDIT;
		t->num.flag |= NUM_NO_FRACTION; /* sequencer has no use for floating point transformations */
		createTransSeqData(C, t);
	}
	else if (t->spacetype == SPACE_IPO) {
		t->flag |= T_POINTS | T_2D_EDIT;
		createTransGraphEditData(C, t);

		if (t->data && (t->flag & T_PROP_EDIT)) {
			sort_trans_data(t); // makes selected become first in array
			set_prop_dist(t, false); /* don't do that, distance has been set in createTransGraphEditData already */
			sort_trans_data_dist(t);
		}
	}
	else if (t->spacetype == SPACE_NODE) {
		t->flag |= T_POINTS | T_2D_EDIT;
		createTransNodeData(C, t);
		if (t->data && (t->flag & T_PROP_EDIT)) {
			sort_trans_data(t); // makes selected become first in array
			set_prop_dist(t, 1);
			sort_trans_data_dist(t);
		}
	}
	else if (t->spacetype == SPACE_CLIP) {
		t->flag |= T_POINTS | T_2D_EDIT;
		if (t->options & CTX_MOVIECLIP)
			createTransTrackingData(C, t);
		else if (t->options & CTX_MASK) {
			/* copied from above */
			createTransMaskingData(C, t);

			if (t->data && (t->flag & T_PROP_EDIT)) {
				sort_trans_data(t); // makes selected become first in array
				set_prop_dist(t, true);
				sort_trans_data_dist(t);
			}
		}
	}
	else if (t->obedit) {
		t->ext = NULL;
		if (t->obedit->type == OB_MESH) {
			createTransEditVerts(t);
		}
		else if (ELEM(t->obedit->type, OB_CURVE, OB_SURF)) {
			createTransCurveVerts(t);
		}
		else if (t->obedit->type == OB_LATTICE) {
			createTransLatticeVerts(t);
		}
		else if (t->obedit->type == OB_MBALL) {
			createTransMBallVerts(t);
		}
		else if (t->obedit->type == OB_ARMATURE) {
			t->flag &= ~T_PROP_EDIT;
			createTransArmatureVerts(t);
		}
		else {
			printf("edit type not implemented!\n");
		}

		t->flag |= T_EDIT | T_POINTS;

		if (t->data && t->flag & T_PROP_EDIT) {
			if (ELEM(t->obedit->type, OB_CURVE, OB_MESH)) {
				sort_trans_data(t); // makes selected become first in array
				if ((t->obedit->type == OB_MESH) && (t->flag & T_PROP_CONNECTED)) {
					/* already calculated by editmesh_set_connectivity_distance */
				}
				else {
					set_prop_dist(t, 0);
				}
				sort_trans_data_dist(t);
			}
			else {
				sort_trans_data(t); // makes selected become first in array
				set_prop_dist(t, 1);
				sort_trans_data_dist(t);
			}
		}

		/* exception... hackish, we want bonesize to use bone orientation matrix (ton) */
		if (t->mode == TFM_BONESIZE) {
			t->flag &= ~(T_EDIT | T_POINTS);
			t->flag |= T_POSE;
			t->poseobj = ob;    /* <- tsk tsk, this is going to give issues one day */
		}
	}
	else if (ob && (ob->mode & OB_MODE_POSE)) {
		// XXX this is currently limited to active armature only...
		// XXX active-layer checking isn't done as that should probably be checked through context instead
		createTransPose(t, ob);
	}
	else if (ob && (ob->mode & OB_MODE_WEIGHT_PAINT) && !(t->options & CTX_PAINT_CURVE)) {
		/* important that ob_armature can be set even when its not selected [#23412]
		 * lines below just check is also visible */
		Object *ob_armature = modifiers_isDeformedByArmature(ob);
		if (ob_armature && ob_armature->mode & OB_MODE_POSE) {
			Base *base_arm = BKE_view_layer_base_find(t->view_layer, ob_armature);
			if (base_arm) {
				if (BASE_VISIBLE(base_arm)) {
					createTransPose(t, ob_armature);
				}
			}
			
		}
	}
	else if (ob && (ob->mode & OB_MODE_PARTICLE_EDIT) && PE_start_edit(PE_get_current(scene, view_layer, ob))) {
		createTransParticleVerts(C, t);
		t->flag |= T_POINTS;

		if (t->data && t->flag & T_PROP_EDIT) {
			sort_trans_data(t); // makes selected become first in array
			set_prop_dist(t, 1);
			sort_trans_data_dist(t);
		}
	}
	else if (ob && (ob->mode & OB_MODE_ALL_PAINT)) {
		if ((t->options & CTX_PAINT_CURVE) && !ELEM(t->mode, TFM_SHEAR, TFM_SHRINKFATTEN)) {
			t->flag |= T_POINTS | T_2D_EDIT;
			createTransPaintCurveVerts(C, t);
		}
	}
	else {
		createTransObject(C, t);
		t->flag |= T_OBJECT;

		if (t->data && t->flag & T_PROP_EDIT) {
			// selected objects are already first, no need to presort
			set_prop_dist(t, 1);
			sort_trans_data_dist(t);
		}

		/* Check if we're transforming the camera from the camera */
		if ((t->spacetype == SPACE_VIEW3D) && (t->ar->regiontype == RGN_TYPE_WINDOW)) {
			View3D *v3d = t->view;
			RegionView3D *rv3d = t->ar->regiondata;
			if ((rv3d->persp == RV3D_CAMOB) && v3d->camera) {
				/* we could have a flag to easily check an object is being transformed */
				if (v3d->camera->id.tag & LIB_TAG_DOIT) {
					t->flag |= T_CAMERA;
				}
			}
		}
	}
}<|MERGE_RESOLUTION|>--- conflicted
+++ resolved
@@ -2483,11 +2483,7 @@
 	int *island_vert_map = NULL;
 
 	DEG_evaluation_context_init_from_scene(&eval_ctx,
-<<<<<<< HEAD
-	                                       t->scene, t->view_layer, t->engine, t->active_object,
-=======
-	                                       t->scene, t->view_layer, t->engine_type,
->>>>>>> 108c4bd5
+	                                       t->scene, t->view_layer, t->engine_type, t->active_object,
 	                                       DAG_EVAL_VIEWPORT);
 
 	/* Even for translation this is needed because of island-orientation, see: T51651. */
@@ -5585,27 +5581,10 @@
 	BKE_scene_base_flag_to_objects(t->view_layer);
 	/* Make sure depsgraph is here. */
 	DEG_graph_relations_update(depsgraph, bmain, scene, view_layer);
-<<<<<<< HEAD
-
-	/* handle pending update events, otherwise they got copied below */
-	EvaluationContext eval_ctx;
-	DEG_evaluation_context_init_from_scene(&eval_ctx,
-	                                       t->scene, t->view_layer, t->engine, t->active_object,
-	                                       DAG_EVAL_VIEWPORT);
-	for (base = view_layer->object_bases.first; base; base = base->next) {
-		if (base->object->recalc & OB_RECALC_ALL) {
-			/* TODO(sergey): Ideally, it's not needed. */
-			BKE_object_handle_update(&eval_ctx, t->scene, base->object);
-		}
-	}
-
-	for (base = view_layer->object_bases.first; base; base = base->next) {
-=======
 	/* Clear all flags we need. It will be used to detect dependencies. */
 	trans_object_base_deps_flag_prepare(view_layer);
 	/* Traverse all bases and set all possible flags. */
 	for (Base *base = view_layer->object_bases.first; base; base = base->next) {
->>>>>>> 108c4bd5
 		base->flag_legacy &= ~BA_WAS_SEL;
 		if (TESTBASELIB_BGMODE(base)) {
 			Object *ob = base->object;
