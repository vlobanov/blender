/*
 * ***** BEGIN GPL LICENSE BLOCK *****
 *
 * This program is free software; you can redistribute it and/or
 * modify it under the terms of the GNU General Public License
 * as published by the Free Software Foundation; either version 2
 * of the License, or (at your option) any later version.
 *
 * This program is distributed in the hope that it will be useful,
 * but WITHOUT ANY WARRANTY; without even the implied warranty of
 * MERCHANTABILITY or FITNESS FOR A PARTICULAR PURPOSE.  See the
 * GNU General Public License for more details.
 *
 * You should have received a copy of the GNU General Public License
 * along with this program; if not, write to the Free Software Foundation,
 * Inc., 51 Franklin Street, Fifth Floor, Boston, MA 02110-1301, USA.
 *
 * The Original Code is Copyright (C) 2001-2002 by NaN Holding BV.
 * All rights reserved.
 *
 * Contributor(s): Blender Foundation, 2002-2008 full recode
 *
 * ***** END GPL LICENSE BLOCK *****
 */

/** \file blender/editors/object/object_add.c
 *  \ingroup edobj
 */


#include <stdlib.h>
#include <string.h>

#include "MEM_guardedalloc.h"

#include "DNA_anim_types.h"
#include "DNA_camera_types.h"
#include "DNA_collection_types.h"
#include "DNA_curve_types.h"
<<<<<<< HEAD
#include "DNA_group_types.h"
#include "DNA_hair_types.h"
=======
>>>>>>> ed7f6b51
#include "DNA_lamp_types.h"
#include "DNA_key_types.h"
#include "DNA_material_types.h"
#include "DNA_mesh_types.h"
#include "DNA_meta_types.h"
#include "DNA_object_fluidsim_types.h"
#include "DNA_object_force_types.h"
#include "DNA_object_types.h"
#include "DNA_lightprobe_types.h"
#include "DNA_scene_types.h"
#include "DNA_vfont_types.h"
#include "DNA_gpencil_types.h"

#include "BLI_utildefines.h"
#include "BLI_ghash.h"
#include "BLI_listbase.h"
#include "BLI_math.h"
#include "BLI_string.h"

#include "BLT_translation.h"

#include "BKE_action.h"
#include "BKE_anim.h"
#include "BKE_animsys.h"
#include "BKE_armature.h"
#include "BKE_camera.h"
#include "BKE_collection.h"
#include "BKE_context.h"
#include "BKE_constraint.h"
#include "BKE_curve.h"
#include "BKE_displist.h"
#include "BKE_effect.h"
#include "BKE_font.h"
#include "BKE_gpencil.h"
#include "BKE_hair.h"
#include "BKE_lamp.h"
#include "BKE_lattice.h"
#include "BKE_layer.h"
#include "BKE_library.h"
#include "BKE_library_query.h"
#include "BKE_library_remap.h"
#include "BKE_key.h"
#include "BKE_main.h"
#include "BKE_material.h"
#include "BKE_mball.h"
#include "BKE_mesh.h"
#include "BKE_mesh_runtime.h"
#include "BKE_nla.h"
#include "BKE_object.h"
#include "BKE_particle.h"
#include "BKE_report.h"
#include "BKE_scene.h"
#include "BKE_screen.h"
#include "BKE_speaker.h"

#include "DEG_depsgraph.h"
#include "DEG_depsgraph_build.h"

#include "RNA_access.h"
#include "RNA_define.h"
#include "RNA_enum_types.h"

#include "WM_api.h"
#include "WM_types.h"

#include "ED_armature.h"
#include "ED_curve.h"
#include "ED_gpencil.h"
#include "ED_mball.h"
#include "ED_mesh.h"
#include "ED_node.h"
#include "ED_object.h"
#include "ED_physics.h"
#include "ED_render.h"
#include "ED_screen.h"
#include "ED_transform.h"
#include "ED_view3d.h"

#include "UI_resources.h"

#include "object_intern.h"

/* this is an exact copy of the define in rna_lamp.c
 * kept here because of linking order.
 * Icons are only defined here */
const EnumPropertyItem rna_enum_light_type_items[] = {
	{LA_LOCAL, "POINT", ICON_LIGHT_POINT, "Point", "Omnidirectional point light source"},
	{LA_SUN, "SUN", ICON_LIGHT_SUN, "Sun", "Constant direction parallel ray light source"},
	{LA_SPOT, "SPOT", ICON_LIGHT_SPOT, "Spot", "Directional cone light source"},
	{LA_HEMI, "HEMI", ICON_LIGHT_HEMI, "Hemi", "180 degree constant light source"},
	{LA_AREA, "AREA", ICON_LIGHT_AREA, "Area", "Directional area light source"},
	{0, NULL, 0, NULL, NULL}
};

/* copy from rna_object_force.c */
static const EnumPropertyItem field_type_items[] = {
	{PFIELD_FORCE, "FORCE", ICON_FORCE_FORCE, "Force", ""},
	{PFIELD_WIND, "WIND", ICON_FORCE_WIND, "Wind", ""},
	{PFIELD_VORTEX, "VORTEX", ICON_FORCE_VORTEX, "Vortex", ""},
	{PFIELD_MAGNET, "MAGNET", ICON_FORCE_MAGNETIC, "Magnetic", ""},
	{PFIELD_HARMONIC, "HARMONIC", ICON_FORCE_HARMONIC, "Harmonic", ""},
	{PFIELD_CHARGE, "CHARGE", ICON_FORCE_CHARGE, "Charge", ""},
	{PFIELD_LENNARDJ, "LENNARDJ", ICON_FORCE_LENNARDJONES, "Lennard-Jones", ""},
	{PFIELD_TEXTURE, "TEXTURE", ICON_FORCE_TEXTURE, "Texture", ""},
	{PFIELD_GUIDE, "GUIDE", ICON_FORCE_CURVE, "Curve Guide", ""},
	{PFIELD_BOID, "BOID", ICON_FORCE_BOID, "Boid", ""},
	{PFIELD_TURBULENCE, "TURBULENCE", ICON_FORCE_TURBULENCE, "Turbulence", ""},
	{PFIELD_DRAG, "DRAG", ICON_FORCE_DRAG, "Drag", ""},
	{PFIELD_SMOKEFLOW, "SMOKE", ICON_FORCE_SMOKEFLOW, "Smoke Flow", ""},
	{0, NULL, 0, NULL, NULL}
};

static EnumPropertyItem lightprobe_type_items[] = {
	{LIGHTPROBE_TYPE_CUBE, "CUBEMAP", ICON_LIGHTPROBE_CUBEMAP, "Reflection Cubemap",
     "Reflection probe with spherical or cubic attenuation"},
	{LIGHTPROBE_TYPE_PLANAR, "PLANAR", ICON_LIGHTPROBE_PLANAR, "Reflection Plane",
     "Planar reflection probe"},
	{LIGHTPROBE_TYPE_GRID, "GRID", ICON_LIGHTPROBE_GRID, "Irradiance Volume",
     "Irradiance probe to capture diffuse indirect lighting"},
	{0, NULL, 0, NULL, NULL}
};

/************************** Exported *****************************/

void ED_object_location_from_view(bContext *C, float loc[3])
{
	View3D *v3d = CTX_wm_view3d(C);
	Scene *scene = CTX_data_scene(C);
	const float *cursor;

	cursor = ED_view3d_cursor3d_get(scene, v3d)->location;

	copy_v3_v3(loc, cursor);
}

void ED_object_rotation_from_quat(float rot[3], const float viewquat[4], const char align_axis)
{
	BLI_assert(align_axis >= 'X' && align_axis <= 'Z');

	switch (align_axis) {
		case 'X':
		{
			/* Same as 'rv3d->viewinv[1]' */
			float axis_y[4] = {0.0f, 1.0f, 0.0f};
			float quat_y[4], quat[4];
			axis_angle_to_quat(quat_y, axis_y, M_PI_2);
			mul_qt_qtqt(quat, viewquat, quat_y);
			quat_to_eul(rot, quat);
			break;
		}
		case 'Y':
		{
			quat_to_eul(rot, viewquat);
			rot[0] -= (float)M_PI_2;
			break;
		}
		case 'Z':
		{
			quat_to_eul(rot, viewquat);
			break;
		}
	}
}

void ED_object_rotation_from_view(bContext *C, float rot[3], const char align_axis)
{
	RegionView3D *rv3d = CTX_wm_region_view3d(C);
	BLI_assert(align_axis >= 'X' && align_axis <= 'Z');
	if (rv3d) {
		float viewquat[4];
		copy_qt_qt(viewquat, rv3d->viewquat);
		viewquat[0] *= -1.0f;
		ED_object_rotation_from_quat(rot, viewquat, align_axis);
	}
	else {
		zero_v3(rot);
	}
}

void ED_object_base_init_transform(bContext *C, Base *base, const float loc[3], const float rot[3])
{
	Object *ob = base->object;
	Scene *scene = CTX_data_scene(C);
	Depsgraph *depsgraph = CTX_data_depsgraph(C);

	if (!scene) return;

	if (loc)
		copy_v3_v3(ob->loc, loc);

	if (rot)
		copy_v3_v3(ob->rot, rot);

	BKE_object_where_is_calc(depsgraph, scene, ob);
}

/* Uses context to figure out transform for primitive.
 * Returns standard diameter. */
float ED_object_new_primitive_matrix(
        bContext *C, Object *obedit,
        const float loc[3], const float rot[3], float primmat[4][4])
{
	Scene *scene = CTX_data_scene(C);
	View3D *v3d = CTX_wm_view3d(C);
	float mat[3][3], rmat[3][3], cmat[3][3], imat[3][3];

	unit_m4(primmat);

	eul_to_mat3(rmat, rot);
	invert_m3(rmat);

	/* inverse transform for initial rotation and object */
	copy_m3_m4(mat, obedit->obmat);
	mul_m3_m3m3(cmat, rmat, mat);
	invert_m3_m3(imat, cmat);
	copy_m4_m3(primmat, imat);

	/* center */
	copy_v3_v3(primmat[3], loc);
	sub_v3_v3v3(primmat[3], primmat[3], obedit->obmat[3]);
	invert_m3_m3(imat, mat);
	mul_m3_v3(imat, primmat[3]);

	{
		const float dia = v3d ? ED_view3d_grid_scale(scene, v3d, NULL) : ED_scene_grid_scale(scene, NULL);
		return dia;
	}

	// return 1.0f;
}

/********************* Add Object Operator ********************/

static void view_align_update(struct Main *UNUSED(main), struct Scene *UNUSED(scene), struct PointerRNA *ptr)
{
	RNA_struct_idprops_unset(ptr, "rotation");
}

void ED_object_add_unit_props(wmOperatorType *ot)
{
	RNA_def_float_distance(ot->srna, "radius", 1.0f, 0.0, OBJECT_ADD_SIZE_MAXF, "Radius", "", 0.001, 100.00);
}

void ED_object_add_generic_props(wmOperatorType *ot, bool do_editmode)
{
	PropertyRNA *prop;

	/* note: this property gets hidden for add-camera operator */
	prop = RNA_def_boolean(ot->srna, "view_align", 0, "Align to View", "Align the new object to the view");
	RNA_def_property_update_runtime(prop, view_align_update);

	if (do_editmode) {
		prop = RNA_def_boolean(ot->srna, "enter_editmode", 0, "Enter Editmode",
		                       "Enter editmode when adding this object");
		RNA_def_property_flag(prop, PROP_HIDDEN | PROP_SKIP_SAVE);
	}

	prop = RNA_def_float_vector_xyz(ot->srna, "location", 3, NULL, -OBJECT_ADD_SIZE_MAXF, OBJECT_ADD_SIZE_MAXF,
	                                "Location", "Location for the newly added object", -1000.0f, 1000.0f);
	RNA_def_property_flag(prop, PROP_SKIP_SAVE);
	prop = RNA_def_float_rotation(ot->srna, "rotation", 3, NULL, -OBJECT_ADD_SIZE_MAXF, OBJECT_ADD_SIZE_MAXF,
	                              "Rotation", "Rotation for the newly added object",
	                              DEG2RADF(-360.0f), DEG2RADF(360.0f));
	RNA_def_property_flag(prop, PROP_SKIP_SAVE);
}

void ED_object_add_mesh_props(wmOperatorType *ot)
{
	RNA_def_boolean(ot->srna, "calc_uvs", true, "Generate UVs", "Generate a default UV map");
}

bool ED_object_add_generic_get_opts(bContext *C, wmOperator *op, const char view_align_axis,
                                    float loc[3], float rot[3],
                                    bool *enter_editmode, bool *is_view_aligned)
{
	PropertyRNA *prop;

	/* Switch to Edit mode? optional prop */
	if ((prop = RNA_struct_find_property(op->ptr, "enter_editmode"))) {
		bool _enter_editmode;
		if (!enter_editmode)
			enter_editmode = &_enter_editmode;

		if (RNA_property_is_set(op->ptr, prop) && enter_editmode)
			*enter_editmode = RNA_property_boolean_get(op->ptr, prop);
		else {
			*enter_editmode = (U.flag & USER_ADD_EDITMODE) != 0;
			RNA_property_boolean_set(op->ptr, prop, *enter_editmode);
		}
	}

	/* Location! */
	{
		float _loc[3];
		if (!loc)
			loc = _loc;

		if (RNA_struct_property_is_set(op->ptr, "location")) {
			RNA_float_get_array(op->ptr, "location", loc);
		}
		else {
			ED_object_location_from_view(C, loc);
			RNA_float_set_array(op->ptr, "location", loc);
		}
	}

	/* Rotation! */
	{
		bool _is_view_aligned;
		float _rot[3];
		if (!is_view_aligned)
			is_view_aligned = &_is_view_aligned;
		if (!rot)
			rot = _rot;

		if (RNA_struct_property_is_set(op->ptr, "rotation"))
			*is_view_aligned = false;
		else if (RNA_struct_property_is_set(op->ptr, "view_align"))
			*is_view_aligned = RNA_boolean_get(op->ptr, "view_align");
		else {
			*is_view_aligned = (U.flag & USER_ADD_VIEWALIGNED) != 0;
			RNA_boolean_set(op->ptr, "view_align", *is_view_aligned);
		}

		if (*is_view_aligned) {
			ED_object_rotation_from_view(C, rot, view_align_axis);
			RNA_float_set_array(op->ptr, "rotation", rot);
		}
		else
			RNA_float_get_array(op->ptr, "rotation", rot);
	}

	return true;
}

/* For object add primitive operators.
 * Do not call undo push in this function (users of this function have to). */
Object *ED_object_add_type(
        bContext *C,
        int type, const char *name,
        const float loc[3], const float rot[3],
        bool enter_editmode)
{
	Main *bmain = CTX_data_main(C);
	Scene *scene = CTX_data_scene(C);
	ViewLayer *view_layer = CTX_data_view_layer(C);
	Object *ob;

	/* for as long scene has editmode... */
	if (CTX_data_edit_object(C)) {
		ED_object_editmode_exit(C, EM_FREEDATA | EM_WAITCURSOR);
	}

	/* deselects all, sets active object */
	ob = BKE_object_add(bmain, scene, view_layer, type, name);
	/* editor level activate, notifiers */
	ED_object_base_activate(C, view_layer->basact);

	/* more editor stuff */
	ED_object_base_init_transform(C, view_layer->basact, loc, rot);

	/* TODO(sergey): This is weird to manually tag objects for update, better to
	 * use DEG_id_tag_update here perhaps.
	 */
	DEG_id_type_tag(bmain, ID_OB);
	DEG_relations_tag_update(bmain);
	if (ob->data != NULL) {
		DEG_id_tag_update_ex(bmain, (ID *)ob->data, DEG_TAG_EDITORS_UPDATE);
	}

	if (enter_editmode)
		ED_object_editmode_enter(C, EM_IGNORE_LAYER);

	WM_event_add_notifier(C, NC_SCENE | ND_LAYER_CONTENT, scene);

	/* TODO(sergey): Use proper flag for tagging here. */
	DEG_id_tag_update(&scene->id, 0);

	return ob;
}

/* for object add operator */
static int object_add_exec(bContext *C, wmOperator *op)
{
	Object *ob;
	bool enter_editmode;
	float loc[3], rot[3], radius;

	WM_operator_view3d_unit_defaults(C, op);
	if (!ED_object_add_generic_get_opts(C, op, 'Z', loc, rot, &enter_editmode, NULL))
		return OPERATOR_CANCELLED;

	radius = RNA_float_get(op->ptr, "radius");
	ob = ED_object_add_type(C, RNA_enum_get(op->ptr, "type"), NULL, loc, rot, enter_editmode);

	if (ob->type == OB_LATTICE) {
		/* lattice is a special case!
		 * we never want to scale the obdata since that is the rest-state */
		copy_v3_fl(ob->size, radius);
	}
	else {
		BKE_object_obdata_size_init(ob, radius);
	}

	return OPERATOR_FINISHED;
}

void OBJECT_OT_add(wmOperatorType *ot)
{
	/* identifiers */
	ot->name = "Add Object";
	ot->description = "Add an object to the scene";
	ot->idname = "OBJECT_OT_add";

	/* api callbacks */
	ot->exec = object_add_exec;
	ot->poll = ED_operator_objectmode;

	/* flags */
	ot->flag = OPTYPE_REGISTER | OPTYPE_UNDO;

	/* properties */
	ED_object_add_unit_props(ot);
	RNA_def_enum(ot->srna, "type", rna_enum_object_type_items, 0, "Type", "");

	ED_object_add_generic_props(ot, true);
}

/********************** Add Probe Operator **********************/

/* for object add operator */
static int lightprobe_add_exec(bContext *C, wmOperator *op)
{
	Object *ob;
	LightProbe *probe;
	int type;
	bool enter_editmode;
	float loc[3], rot[3];
	float radius;

	WM_operator_view3d_unit_defaults(C, op);
	if (!ED_object_add_generic_get_opts(C, op, 'Z', loc, rot, &enter_editmode, NULL))
		return OPERATOR_CANCELLED;

	type = RNA_enum_get(op->ptr, "type");
	radius = RNA_float_get(op->ptr, "radius");

	const char *name = CTX_DATA_(BLT_I18NCONTEXT_ID_OBJECT, "Light Probe");
	ob = ED_object_add_type(C, OB_LIGHTPROBE, name, loc, rot, false);
	BKE_object_obdata_size_init(ob, radius);

	probe = (LightProbe *)ob->data;
	probe->type = type;

	switch (type) {
		case LIGHTPROBE_TYPE_GRID:
			probe->distinf = 0.3f;
			probe->falloff = 1.0f;
			probe->clipsta = 0.01f;
			break;
		case LIGHTPROBE_TYPE_PLANAR:
			probe->distinf = 0.1f;
			probe->falloff = 0.5f;
			probe->clipsta = 0.001f;
			ob->empty_drawsize = 0.5f;
			break;
		case LIGHTPROBE_TYPE_CUBE:
			probe->attenuation_type = LIGHTPROBE_SHAPE_ELIPSOID;
			break;
		default:
			BLI_assert(!"Lightprobe type not configured.");
			break;
	}

	DEG_relations_tag_update(CTX_data_main(C));

	return OPERATOR_FINISHED;
}

void OBJECT_OT_lightprobe_add(wmOperatorType *ot)
{
	/* identifiers */
	ot->name = "Add Light Probe";
	ot->description = "Add a light probe object";
	ot->idname = "OBJECT_OT_lightprobe_add";

	/* api callbacks */
	ot->exec = lightprobe_add_exec;
	ot->poll = ED_operator_objectmode;

	/* flags */
	ot->flag = OPTYPE_REGISTER | OPTYPE_UNDO;

	/* properties */
	ot->prop = RNA_def_enum(ot->srna, "type", lightprobe_type_items, 0, "Type", "");

	ED_object_add_unit_props(ot);
	ED_object_add_generic_props(ot, true);
}

/********************* Add Effector Operator ********************/

/* for object add operator */
static int effector_add_exec(bContext *C, wmOperator *op)
{
	Object *ob;
	int type;
	bool enter_editmode;
	float loc[3], rot[3];
	float mat[4][4];
	float dia;

	WM_operator_view3d_unit_defaults(C, op);
	if (!ED_object_add_generic_get_opts(C, op, 'Z', loc, rot, &enter_editmode, NULL))
		return OPERATOR_CANCELLED;

	type = RNA_enum_get(op->ptr, "type");
	dia = RNA_float_get(op->ptr, "radius");

	if (type == PFIELD_GUIDE) {
		Curve *cu;
		const char *name = CTX_DATA_(BLT_I18NCONTEXT_ID_OBJECT, "CurveGuide");
		ob = ED_object_add_type(C, OB_CURVE, name, loc, rot, false);

		cu = ob->data;
		cu->flag |= CU_PATH | CU_3D;
		ED_object_editmode_enter(C, 0);
		ED_object_new_primitive_matrix(C, ob, loc, rot, mat);
		BLI_addtail(&cu->editnurb->nurbs, ED_curve_add_nurbs_primitive(C, ob, mat, CU_NURBS | CU_PRIM_PATH, dia));
		if (!enter_editmode)
			ED_object_editmode_exit(C, EM_FREEDATA);
	}
	else {
		const char *name = CTX_DATA_(BLT_I18NCONTEXT_ID_OBJECT, "Field");
		ob = ED_object_add_type(C, OB_EMPTY, name, loc, rot, false);
		BKE_object_obdata_size_init(ob, dia);
		if (ELEM(type, PFIELD_WIND, PFIELD_VORTEX))
			ob->empty_drawtype = OB_SINGLE_ARROW;
	}

	ob->pd = object_add_collision_fields(type);

	DEG_relations_tag_update(CTX_data_main(C));

	return OPERATOR_FINISHED;
}

void OBJECT_OT_effector_add(wmOperatorType *ot)
{
	/* identifiers */
	ot->name = "Add Effector";
	ot->description = "Add an empty object with a physics effector to the scene";
	ot->idname = "OBJECT_OT_effector_add";

	/* api callbacks */
	ot->exec = effector_add_exec;
	ot->poll = ED_operator_objectmode;

	/* flags */
	ot->flag = OPTYPE_REGISTER | OPTYPE_UNDO;

	/* properties */
	ot->prop = RNA_def_enum(ot->srna, "type", field_type_items, 0, "Type", "");

	ED_object_add_unit_props(ot);
	ED_object_add_generic_props(ot, true);
}

/********************* Add Camera Operator ********************/

static int object_camera_add_exec(bContext *C, wmOperator *op)
{
	View3D *v3d = CTX_wm_view3d(C);
	Scene *scene = CTX_data_scene(C);
	Object *ob;
	Camera *cam;
	bool enter_editmode;
	float loc[3], rot[3];

	/* force view align for cameras */
	RNA_boolean_set(op->ptr, "view_align", true);

	if (!ED_object_add_generic_get_opts(C, op, 'Z', loc, rot, &enter_editmode, NULL))
		return OPERATOR_CANCELLED;

	ob = ED_object_add_type(C, OB_CAMERA, NULL, loc, rot, false);

	if (v3d) {
		if (v3d->camera == NULL)
			v3d->camera = ob;
		if (v3d->scenelock && scene->camera == NULL) {
			scene->camera = ob;
		}
	}

	cam = ob->data;
	cam->drawsize = v3d ? ED_view3d_grid_scale(scene, v3d, NULL) : ED_scene_grid_scale(scene, NULL);

	return OPERATOR_FINISHED;
}

void OBJECT_OT_camera_add(wmOperatorType *ot)
{
	PropertyRNA *prop;

	/* identifiers */
	ot->name = "Add Camera";
	ot->description = "Add a camera object to the scene";
	ot->idname = "OBJECT_OT_camera_add";

	/* api callbacks */
	ot->exec = object_camera_add_exec;
	ot->poll = ED_operator_objectmode;

	/* flags */
	ot->flag = OPTYPE_REGISTER | OPTYPE_UNDO;

	ED_object_add_generic_props(ot, true);

	/* hide this for cameras, default */
	prop = RNA_struct_type_find_property(ot->srna, "view_align");
	RNA_def_property_flag(prop, PROP_HIDDEN);
}


/********************* Add Metaball Operator ********************/

static int object_metaball_add_exec(bContext *C, wmOperator *op)
{
	Object *obedit = CTX_data_edit_object(C);
	bool newob = false;
	bool enter_editmode;
	float loc[3], rot[3];
	float mat[4][4];
	float dia;

	WM_operator_view3d_unit_defaults(C, op);
	if (!ED_object_add_generic_get_opts(C, op, 'Z', loc, rot, &enter_editmode, NULL))
		return OPERATOR_CANCELLED;

	if (obedit == NULL || obedit->type != OB_MBALL) {
		obedit = ED_object_add_type(C, OB_MBALL, NULL, loc, rot, true);
		newob = true;
	}
	else {
		DEG_id_tag_update(&obedit->id, OB_RECALC_DATA);
	}

	ED_object_new_primitive_matrix(C, obedit, loc, rot, mat);
	dia = RNA_float_get(op->ptr, "radius");

	ED_mball_add_primitive(C, obedit, mat, dia, RNA_enum_get(op->ptr, "type"));

	/* userdef */
	if (newob && !enter_editmode) {
		ED_object_editmode_exit(C, EM_FREEDATA);
	}

	WM_event_add_notifier(C, NC_OBJECT | ND_DRAW, obedit);

	return OPERATOR_FINISHED;
}

void OBJECT_OT_metaball_add(wmOperatorType *ot)
{
	/* identifiers */
	ot->name = "Add Metaball";
	ot->description = "Add an metaball object to the scene";
	ot->idname = "OBJECT_OT_metaball_add";

	/* api callbacks */
	ot->invoke = WM_menu_invoke;
	ot->exec = object_metaball_add_exec;
	ot->poll = ED_operator_scene_editable;

	/* flags */
	ot->flag = OPTYPE_REGISTER | OPTYPE_UNDO;

	ot->prop = RNA_def_enum(ot->srna, "type", rna_enum_metaelem_type_items, 0, "Primitive", "");

	ED_object_add_unit_props(ot);
	ED_object_add_generic_props(ot, true);
}

/********************* Add Hair Operator ********************/

static int object_hair_add_exec(bContext *C, wmOperator *op)
{
	bool enter_editmode;
	unsigned int layer;
	float loc[3], rot[3];
	if (!ED_object_add_generic_get_opts(C, op, 'Z', loc, rot, &enter_editmode, &layer, NULL))
		return OPERATOR_CANCELLED;

	Object *ob = ED_object_add_type(C, OB_HAIR, NULL, loc, rot, false, layer);

	HairSystem *hsys = ob->data;
	UNUSED_VARS(hsys);

	return OPERATOR_FINISHED;
}

void OBJECT_OT_hair_add(wmOperatorType *ot)
{
	/* identifiers */
	ot->name = "Add Hair";
	ot->description = "Add a hair object to the scene";
	ot->idname = "OBJECT_OT_hair_add";

	/* api callbacks */
	ot->exec = object_hair_add_exec;
	ot->poll = ED_operator_objectmode;

	/* flags */
	ot->flag = OPTYPE_REGISTER | OPTYPE_UNDO;

	ED_object_add_generic_props(ot, true);
}

/********************* Add Text Operator ********************/

static int object_add_text_exec(bContext *C, wmOperator *op)
{
	Object *obedit = CTX_data_edit_object(C);
	bool enter_editmode;
	float loc[3], rot[3];

	WM_operator_view3d_unit_defaults(C, op);
	if (!ED_object_add_generic_get_opts(C, op, 'Z', loc, rot, &enter_editmode, NULL))
		return OPERATOR_CANCELLED;

	if (obedit && obedit->type == OB_FONT)
		return OPERATOR_CANCELLED;

	obedit = ED_object_add_type(C, OB_FONT, NULL, loc, rot, enter_editmode);
	BKE_object_obdata_size_init(obedit, RNA_float_get(op->ptr, "radius"));

	WM_event_add_notifier(C, NC_OBJECT | ND_DRAW, obedit);

	return OPERATOR_FINISHED;
}

void OBJECT_OT_text_add(wmOperatorType *ot)
{
	/* identifiers */
	ot->name = "Add Text";
	ot->description = "Add a text object to the scene";
	ot->idname = "OBJECT_OT_text_add";

	/* api callbacks */
	ot->exec = object_add_text_exec;
	ot->poll = ED_operator_objectmode;

	/* flags */
	ot->flag = OPTYPE_REGISTER | OPTYPE_UNDO;

	/* properties */
	ED_object_add_unit_props(ot);
	ED_object_add_generic_props(ot, true);
}

/********************* Add Armature Operator ********************/

static int object_armature_add_exec(bContext *C, wmOperator *op)
{
	Object *obedit = CTX_data_edit_object(C);
	RegionView3D *rv3d = CTX_wm_region_view3d(C);
	bool newob = false;
	bool enter_editmode;
	float loc[3], rot[3], dia;
	bool view_aligned = rv3d && (U.flag & USER_ADD_VIEWALIGNED);

	WM_operator_view3d_unit_defaults(C, op);
	if (!ED_object_add_generic_get_opts(C, op, 'Z', loc, rot, &enter_editmode, NULL))
		return OPERATOR_CANCELLED;

	if ((obedit == NULL) || (obedit->type != OB_ARMATURE)) {
		obedit = ED_object_add_type(C, OB_ARMATURE, NULL, loc, rot, true);
		ED_object_editmode_enter(C, 0);
		newob = true;
	}
	else {
		DEG_id_tag_update(&obedit->id, OB_RECALC_DATA);
	}

	if (obedit == NULL) {
		BKE_report(op->reports, RPT_ERROR, "Cannot create editmode armature");
		return OPERATOR_CANCELLED;
	}

	dia = RNA_float_get(op->ptr, "radius");
	ED_armature_ebone_add_primitive(obedit, dia, view_aligned);

	/* userdef */
	if (newob && !enter_editmode)
		ED_object_editmode_exit(C, EM_FREEDATA);

	WM_event_add_notifier(C, NC_OBJECT | ND_DRAW, obedit);

	return OPERATOR_FINISHED;
}

void OBJECT_OT_armature_add(wmOperatorType *ot)
{
	/* identifiers */
	ot->name = "Add Armature";
	ot->description = "Add an armature object to the scene";
	ot->idname = "OBJECT_OT_armature_add";

	/* api callbacks */
	ot->exec = object_armature_add_exec;
	ot->poll = ED_operator_objectmode;

	/* flags */
	ot->flag = OPTYPE_REGISTER | OPTYPE_UNDO;

	/* properties */
	ED_object_add_unit_props(ot);
	ED_object_add_generic_props(ot, true);
}

/********************* Add Empty Operator ********************/

static int object_empty_add_exec(bContext *C, wmOperator *op)
{
	Object *ob;
	int type = RNA_enum_get(op->ptr, "type");
	float loc[3], rot[3];

	WM_operator_view3d_unit_defaults(C, op);
	if (!ED_object_add_generic_get_opts(C, op, 'Z', loc, rot, NULL, NULL))
		return OPERATOR_CANCELLED;

	ob = ED_object_add_type(C, OB_EMPTY, NULL, loc, rot, false);

	BKE_object_empty_draw_type_set(ob, type);
	BKE_object_obdata_size_init(ob, RNA_float_get(op->ptr, "radius"));

	return OPERATOR_FINISHED;
}

void OBJECT_OT_empty_add(wmOperatorType *ot)
{
	/* identifiers */
	ot->name = "Add Empty";
	ot->description = "Add an empty object to the scene";
	ot->idname = "OBJECT_OT_empty_add";

	/* api callbacks */
	ot->invoke = WM_menu_invoke;
	ot->exec = object_empty_add_exec;
	ot->poll = ED_operator_objectmode;

	/* flags */
	ot->flag = OPTYPE_REGISTER | OPTYPE_UNDO;

	/* properties */
	ot->prop = RNA_def_enum(ot->srna, "type", rna_enum_object_empty_drawtype_items, 0, "Type", "");

	ED_object_add_unit_props(ot);
	ED_object_add_generic_props(ot, false);
}

static int empty_drop_named_image_invoke(bContext *C, wmOperator *op, const wmEvent *event)
{
	Scene *scene = CTX_data_scene(C);

	Image *ima = NULL;

	ima = (Image *)WM_operator_drop_load_path(C, op, ID_IM);
	if (!ima) {
		return OPERATOR_CANCELLED;
	}
	/* handled below */
	id_us_min((ID *)ima);

	Object *ob = NULL;
	Object *ob_cursor = ED_view3d_give_object_under_cursor(C, event->mval);

	/* either change empty under cursor or create a new empty */
	if (ob_cursor && ob_cursor->type == OB_EMPTY) {
		WM_event_add_notifier(C, NC_SCENE | ND_OB_ACTIVE, scene);
		DEG_id_tag_update((ID *)ob_cursor, DEG_TAG_TRANSFORM);
		ob = ob_cursor;
	}
	else {
		ob = ED_object_add_type(C, OB_EMPTY, NULL, NULL, NULL, false);

		ED_object_location_from_view(C, ob->loc);
		ED_view3d_cursor3d_position(C, event->mval, false, ob->loc);
		ED_object_rotation_from_view(C, ob->rot, 'Z');
		ob->empty_drawsize = 5.0f;
	}

	BKE_object_empty_draw_type_set(ob, OB_EMPTY_IMAGE);

	id_us_min(ob->data);
	ob->data = ima;
	id_us_plus(ob->data);

	return OPERATOR_FINISHED;
}

void OBJECT_OT_drop_named_image(wmOperatorType *ot)
{
	PropertyRNA *prop;

	/* identifiers */
	ot->name = "Add Empty Image/Drop Image To Empty";
	ot->description = "Add an empty image type to scene with data";
	ot->idname = "OBJECT_OT_drop_named_image";

	/* api callbacks */
	ot->invoke = empty_drop_named_image_invoke;
	ot->poll = ED_operator_objectmode;

	/* flags */
	ot->flag = OPTYPE_REGISTER | OPTYPE_UNDO;

	/* properties */
	prop = RNA_def_string(ot->srna, "filepath", NULL, FILE_MAX, "Filepath", "Path to image file");
	RNA_def_property_flag(prop, PROP_HIDDEN | PROP_SKIP_SAVE);
	RNA_def_boolean(ot->srna, "relative_path", true, "Relative Path", "Select the file relative to the blend file");
	RNA_def_property_flag(prop, PROP_HIDDEN | PROP_SKIP_SAVE);
	prop = RNA_def_string(ot->srna, "name", NULL, MAX_ID_NAME - 2, "Name", "Image name to assign");
	RNA_def_property_flag(prop, PROP_HIDDEN | PROP_SKIP_SAVE);
	ED_object_add_generic_props(ot, false);
}

/********************* Add Gpencil Operator ********************/

static int object_gpencil_add_exec(bContext *C, wmOperator *op)
{
	Object *ob = CTX_data_active_object(C);
	bGPdata *gpd = (ob && (ob->type == OB_GPENCIL)) ? ob->data : NULL;

	const int type = RNA_enum_get(op->ptr, "type");

	float loc[3], rot[3];
	bool newob = false;

	/* Note: We use 'Y' here (not 'Z'), as */
	WM_operator_view3d_unit_defaults(C, op);
	if (!ED_object_add_generic_get_opts(C, op, 'Y', loc, rot, NULL, NULL))
		return OPERATOR_CANCELLED;

	/* add new object if not currently editing a GP object,
	 * or if "empty" was chosen (i.e. user wants a blank GP canvas)
	 */
	if ((gpd == NULL) || (GPENCIL_ANY_MODE(gpd) == false) || (type == GP_EMPTY)) {
		const char *ob_name = NULL;
		switch (type) {
			case GP_MONKEY:
			{
				ob_name = "Suzanne";
				break;
			}
			case GP_STROKE:
			{
				ob_name = "Stroke";
				break;
			}
			default:
			{
				break;
			}
		}

		float radius = RNA_float_get(op->ptr, "radius");
		ob = ED_object_add_type(C, OB_GPENCIL, ob_name, loc, rot, true);
		gpd = ob->data;
		newob = true;

		BKE_object_obdata_size_init(ob, GP_OBGPENCIL_DEFAULT_SIZE * radius);
	}
	else {
		DEG_id_tag_update(&ob->id, OB_RECALC_DATA);
		WM_event_add_notifier(C, NC_GPENCIL | ND_DATA | NA_ADDED, NULL);
	}

	/* create relevant geometry */
	switch (type) {
		case GP_STROKE:
		{
			float radius = RNA_float_get(op->ptr, "radius");
			float mat[4][4];

			ED_object_new_primitive_matrix(C, ob, loc, rot, mat);
			mul_v3_fl(mat[0], radius);
			mul_v3_fl(mat[1], radius);
			mul_v3_fl(mat[2], radius);

			ED_gpencil_create_stroke(C, mat);
			break;
		}
		case GP_MONKEY:
		{
			float radius = RNA_float_get(op->ptr, "radius");
			float mat[4][4];

			ED_object_new_primitive_matrix(C, ob, loc, rot, mat);
			mul_v3_fl(mat[0], radius);
			mul_v3_fl(mat[1], radius);
			mul_v3_fl(mat[2], radius);

			ED_gpencil_create_monkey(C, mat);
			break;
		}
		case GP_EMPTY:
			/* do nothing */
			break;

		default:
			BKE_report(op->reports, RPT_WARNING, "Not implemented");
			break;
	}

	/* if this is a new object, initialise default stuff (colors, etc.) */
	if (newob) {
		ED_gpencil_add_defaults(C);
	}

	return OPERATOR_FINISHED;
}

void OBJECT_OT_gpencil_add(wmOperatorType *ot)
{
	/* identifiers */
	ot->name = "Add GPencil";
	ot->description = "Add a grease pencil object to the scene";
	ot->idname = "OBJECT_OT_gpencil_add";

	/* api callbacks */
	ot->invoke = WM_menu_invoke;
	ot->exec = object_gpencil_add_exec;
	ot->poll = ED_operator_scene_editable;

	/* flags */
	ot->flag = OPTYPE_REGISTER | OPTYPE_UNDO;

	/* properties */
	ED_object_add_unit_props(ot);
	ED_object_add_generic_props(ot, false);

	ot->prop = RNA_def_enum(ot->srna, "type", rna_enum_object_gpencil_type_items, 0, "Type", "");
}

/********************* Add Light Operator ********************/

static const char *get_light_defname(int type)
{
	switch (type) {
		case LA_LOCAL: return CTX_DATA_(BLT_I18NCONTEXT_ID_LAMP, "Point");
		case LA_SUN: return CTX_DATA_(BLT_I18NCONTEXT_ID_LAMP, "Sun");
		case LA_SPOT: return CTX_DATA_(BLT_I18NCONTEXT_ID_LAMP, "Spot");
		case LA_HEMI: return CTX_DATA_(BLT_I18NCONTEXT_ID_LAMP, "Hemi");
		case LA_AREA: return CTX_DATA_(BLT_I18NCONTEXT_ID_LAMP, "Area");
		default:
			return CTX_DATA_(BLT_I18NCONTEXT_ID_LAMP, "Light");
	}
}

static int object_light_add_exec(bContext *C, wmOperator *op)
{
	Scene *scene = CTX_data_scene(C);
	Object *ob;
	Lamp *la;
	int type = RNA_enum_get(op->ptr, "type");
	float loc[3], rot[3];

	WM_operator_view3d_unit_defaults(C, op);
	if (!ED_object_add_generic_get_opts(C, op, 'Z', loc, rot, NULL, NULL))
		return OPERATOR_CANCELLED;

	ob = ED_object_add_type(C, OB_LAMP, get_light_defname(type), loc, rot, false);

	float size = RNA_float_get(op->ptr, "radius");
	/* Better defaults for light size. */
	switch (type) {
		case LA_LOCAL:
		case LA_SPOT:
			break;
		case LA_AREA:
			size *= 4.0f;
			break;
		default:
			size *= 0.5f;
			break;
	}
	BKE_object_obdata_size_init(ob, size);

	la = (Lamp *)ob->data;
	la->type = type;

	if (BKE_scene_uses_cycles(scene)) {
		ED_node_shader_default(C, &la->id);
		la->use_nodes = true;
	}

	return OPERATOR_FINISHED;
}

void OBJECT_OT_light_add(wmOperatorType *ot)
{
	/* identifiers */
	ot->name = "Add Light";
	ot->description = "Add a light object to the scene";
	ot->idname = "OBJECT_OT_light_add";

	/* api callbacks */
	ot->invoke = WM_menu_invoke;
	ot->exec = object_light_add_exec;
	ot->poll = ED_operator_objectmode;

	/* flags */
	ot->flag = OPTYPE_REGISTER | OPTYPE_UNDO;

	/* properties */
	ot->prop = RNA_def_enum(ot->srna, "type", rna_enum_light_type_items, 0, "Type", "");
	RNA_def_property_translation_context(ot->prop, BLT_I18NCONTEXT_ID_LAMP);

	ED_object_add_unit_props(ot);
	ED_object_add_generic_props(ot, false);
}

/********************* Add Collection Instance Operator ********************/

static int collection_instance_add_exec(bContext *C, wmOperator *op)
{
	Main *bmain = CTX_data_main(C);
	Collection *collection;
	float loc[3], rot[3];

	if (RNA_struct_property_is_set(op->ptr, "name")) {
		char name[MAX_ID_NAME - 2];

		RNA_string_get(op->ptr, "name", name);
		collection = (Collection *)BKE_libblock_find_name(bmain, ID_GR, name);

		if (0 == RNA_struct_property_is_set(op->ptr, "location")) {
			const wmEvent *event = CTX_wm_window(C)->eventstate;
			ARegion *ar = CTX_wm_region(C);
			const int mval[2] = {event->x - ar->winrct.xmin,
			                     event->y - ar->winrct.ymin};
			ED_object_location_from_view(C, loc);
			ED_view3d_cursor3d_position(C, mval, false, loc);
			RNA_float_set_array(op->ptr, "location", loc);
		}
	}
	else
		collection = BLI_findlink(&CTX_data_main(C)->collection, RNA_enum_get(op->ptr, "collection"));

	if (!ED_object_add_generic_get_opts(C, op, 'Z', loc, rot, NULL, NULL))
		return OPERATOR_CANCELLED;

	if (collection) {
		Scene *scene = CTX_data_scene(C);
		ViewLayer *view_layer = CTX_data_view_layer(C);

		/* Avoid dependency cycles. */
		LayerCollection *active_lc = BKE_layer_collection_get_active(view_layer);
		while (BKE_collection_find_cycle(active_lc->collection, collection)) {
			active_lc = BKE_layer_collection_activate_parent(view_layer, active_lc);
		}

		Object *ob = ED_object_add_type(C, OB_EMPTY, collection->id.name + 2, loc, rot, false);
		ob->dup_group = collection;
		ob->transflag |= OB_DUPLICOLLECTION;
		id_us_plus(&collection->id);

		/* works without this except if you try render right after, see: 22027 */
		DEG_relations_tag_update(bmain);
		DEG_id_tag_update(&scene->id, DEG_TAG_SELECT_UPDATE);
		WM_event_add_notifier(C, NC_SCENE | ND_OB_ACTIVE, scene);

		return OPERATOR_FINISHED;
	}

	return OPERATOR_CANCELLED;
}

/* only used as menu */
void OBJECT_OT_collection_instance_add(wmOperatorType *ot)
{
	PropertyRNA *prop;

	/* identifiers */
	ot->name = "Add Collection Instance";
	ot->description = "Add a collection instance";
	ot->idname = "OBJECT_OT_collection_instance_add";

	/* api callbacks */
	ot->invoke = WM_enum_search_invoke;
	ot->exec = collection_instance_add_exec;
	ot->poll = ED_operator_objectmode;

	/* flags */
	ot->flag = OPTYPE_REGISTER | OPTYPE_UNDO;

	/* properties */
	RNA_def_string(ot->srna, "name", "Collection", MAX_ID_NAME - 2, "Name", "Collection name to add");
	prop = RNA_def_enum(ot->srna, "collection", DummyRNA_NULL_items, 0, "Collection", "");
	RNA_def_enum_funcs(prop, RNA_collection_itemf);
	RNA_def_property_flag(prop, PROP_ENUM_NO_TRANSLATE);
	ot->prop = prop;
	ED_object_add_generic_props(ot, false);
}

/********************* Add Speaker Operator ********************/

static int object_speaker_add_exec(bContext *C, wmOperator *op)
{
	Object *ob;
	float loc[3], rot[3];
	Scene *scene = CTX_data_scene(C);

	if (!ED_object_add_generic_get_opts(C, op, 'Z', loc, rot, NULL, NULL))
		return OPERATOR_CANCELLED;

	ob = ED_object_add_type(C, OB_SPEAKER, NULL, loc, rot, false);

	/* to make it easier to start using this immediately in NLA, a default sound clip is created
	 * ready to be moved around to retime the sound and/or make new sound clips
	 */
	{
		/* create new data for NLA hierarchy */
		AnimData *adt = BKE_animdata_add_id(&ob->id);
		NlaTrack *nlt = BKE_nlatrack_add(adt, NULL);
		NlaStrip *strip = BKE_nla_add_soundstrip(scene, ob->data);
		strip->start = CFRA;
		strip->end += strip->start;

		/* hook them up */
		BKE_nlatrack_add_strip(nlt, strip);

		/* auto-name the strip, and give the track an interesting name  */
		BLI_strncpy(nlt->name, DATA_("SoundTrack"), sizeof(nlt->name));
		BKE_nlastrip_validate_name(adt, strip);

		WM_event_add_notifier(C, NC_ANIMATION | ND_NLA | NA_EDITED, NULL);
	}

	return OPERATOR_FINISHED;
}

void OBJECT_OT_speaker_add(wmOperatorType *ot)
{
	/* identifiers */
	ot->name = "Add Speaker";
	ot->description = "Add a speaker object to the scene";
	ot->idname = "OBJECT_OT_speaker_add";

	/* api callbacks */
	ot->exec = object_speaker_add_exec;
	ot->poll = ED_operator_objectmode;

	/* flags */
	ot->flag = OPTYPE_REGISTER | OPTYPE_UNDO;

	ED_object_add_generic_props(ot, true);
}

/**************************** Delete Object *************************/

/* remove base from a specific scene */
/* note: now unlinks constraints as well */
void ED_object_base_free_and_unlink(Main *bmain, Scene *scene, Object *ob)
{
	if (BKE_library_ID_is_indirectly_used(bmain, ob) &&
	    ID_REAL_USERS(ob) <= 1 && ID_EXTRA_USERS(ob) == 0)
	{
		/* We cannot delete indirectly used object... */
		printf("WARNING, undeletable object '%s', should have been catched before reaching this function!",
		       ob->id.name + 2);
		return;
	}

	DEG_id_tag_update_ex(bmain, &ob->id, DEG_TAG_BASE_FLAGS_UPDATE);

	BKE_scene_collections_object_remove(bmain, scene, ob, true);
}

static int object_delete_exec(bContext *C, wmOperator *op)
{
	Main *bmain = CTX_data_main(C);
	Scene *scene = CTX_data_scene(C);
	wmWindowManager *wm = CTX_wm_manager(C);
	wmWindow *win;
	const bool use_global = RNA_boolean_get(op->ptr, "use_global");
	bool changed = false;

	if (CTX_data_edit_object(C))
		return OPERATOR_CANCELLED;

	CTX_DATA_BEGIN (C, Object *, ob, selected_objects)
	{
		const bool is_indirectly_used = BKE_library_ID_is_indirectly_used(bmain, ob);
		if (ob->id.tag & LIB_TAG_INDIRECT) {
			/* Can this case ever happen? */
			BKE_reportf(op->reports, RPT_WARNING, "Cannot delete indirectly linked object '%s'", ob->id.name + 2);
			continue;
		}
		else if (is_indirectly_used && ID_REAL_USERS(ob) <= 1 && ID_EXTRA_USERS(ob) == 0) {
			BKE_reportf(op->reports, RPT_WARNING,
			        "Cannot delete object '%s' from scene '%s', indirectly used objects need at least one user",
			        ob->id.name + 2, scene->id.name + 2);
			continue;
		}

		/* if grease pencil object, set cache as dirty */
		if (ob->type == OB_GPENCIL) {
			bGPdata *gpd = (bGPdata *)ob->data;
			DEG_id_tag_update(&gpd->id, OB_RECALC_OB | OB_RECALC_DATA);
		}

		/* This is sort of a quick hack to address T51243 - Proper thing to do here would be to nuke most of all this
		 * custom scene/object/base handling, and use generic lib remap/query for that.
		 * But this is for later (aka 2.8, once layers & co are settled and working).
		 */
		if (use_global && ob->id.lib == NULL) {
			/* We want to nuke the object, let's nuke it the easy way (not for linked data though)... */
			BKE_libblock_delete(bmain, &ob->id);
			changed = true;
			continue;
		}

		/* remove from Grease Pencil parent */
		/* XXX This is likely not correct? Will also remove parent from grease pencil from other scenes,
		 *     even when use_global is false... */
		for (bGPdata *gpd = bmain->gpencil.first; gpd; gpd = gpd->id.next) {
			for (bGPDlayer *gpl = gpd->layers.first; gpl; gpl = gpl->next) {
				if (gpl->parent != NULL) {
					if (gpl->parent == ob) {
						gpl->parent = NULL;
					}
				}
			}
		}

		/* remove from current scene only */
		ED_object_base_free_and_unlink(bmain, scene, ob);
		changed = true;

		if (use_global) {
			Scene *scene_iter;
			for (scene_iter = bmain->scene.first; scene_iter; scene_iter = scene_iter->id.next) {
				if (scene_iter != scene && !ID_IS_LINKED(scene_iter)) {
					if (is_indirectly_used && ID_REAL_USERS(ob) <= 1 && ID_EXTRA_USERS(ob) == 0) {
						BKE_reportf(op->reports, RPT_WARNING,
						            "Cannot delete object '%s' from scene '%s', indirectly used objects need at least one user",
						            ob->id.name + 2, scene_iter->id.name + 2);
						break;
					}
					ED_object_base_free_and_unlink(bmain, scene_iter, ob);
				}
			}
		}
		/* end global */
	}
	CTX_DATA_END;

	if (!changed)
		return OPERATOR_CANCELLED;

	/* delete has to handle all open scenes */
	BKE_main_id_tag_listbase(&bmain->scene, LIB_TAG_DOIT, true);
	for (win = wm->windows.first; win; win = win->next) {
		scene = WM_window_get_active_scene(win);

		if (scene->id.tag & LIB_TAG_DOIT) {
			scene->id.tag &= ~LIB_TAG_DOIT;

			DEG_relations_tag_update(bmain);

			DEG_id_tag_update(&scene->id, DEG_TAG_SELECT_UPDATE);
			WM_event_add_notifier(C, NC_SCENE | ND_OB_ACTIVE, scene);
			WM_event_add_notifier(C, NC_SCENE | ND_LAYER_CONTENT, scene);
		}
	}

	return OPERATOR_FINISHED;
}

void OBJECT_OT_delete(wmOperatorType *ot)
{
	/* identifiers */
	ot->name = "Delete";
	ot->description = "Delete selected objects";
	ot->idname = "OBJECT_OT_delete";

	/* api callbacks */
	ot->invoke = WM_operator_confirm;
	ot->exec = object_delete_exec;
	ot->poll = ED_operator_objectmode;

	/* flags */
	ot->flag = OPTYPE_REGISTER | OPTYPE_UNDO;

	PropertyRNA *prop;
	prop = RNA_def_boolean(ot->srna, "use_global", 0, "Delete Globally", "Remove object from all scenes");
	RNA_def_property_flag(prop, PROP_HIDDEN | PROP_SKIP_SAVE);
}

/**************************** Copy Utilities ******************************/

/* after copying objects, copied data should get new pointers */
static void copy_object_set_idnew(bContext *C)
{
	Main *bmain = CTX_data_main(C);

	CTX_DATA_BEGIN (C, Object *, ob, selected_editable_objects)
	{
		BKE_libblock_relink_to_newid(&ob->id);
	}
	CTX_DATA_END;

	BKE_main_id_clear_newpoins(bmain);
}

/********************* Make Duplicates Real ************************/

/**
 * \note regarding hashing dupli-objects when using OB_DUPLICOLLECTION, skip the first member of #DupliObject.persistent_id
 * since its a unique index and we only want to know if the group objects are from the same dupli-group instance.
 */
static unsigned int dupliobject_group_hash(const void *ptr)
{
	const DupliObject *dob = ptr;
	unsigned int hash = BLI_ghashutil_ptrhash(dob->ob);
	unsigned int i;
	for (i = 1; (i < MAX_DUPLI_RECUR) && dob->persistent_id[i] != INT_MAX; i++) {
		hash ^= (dob->persistent_id[i] ^ i);
	}
	return hash;
}

/**
 * \note regarding hashing dupli-objects when NOT using OB_DUPLICOLLECTION, include the first member of #DupliObject.persistent_id
 * since its the index of the vertex/face the object is instantiated on and we want to identify objects on the same vertex/face.
 */
static unsigned int dupliobject_hash(const void *ptr)
{
	const DupliObject *dob = ptr;
	unsigned int hash = BLI_ghashutil_ptrhash(dob->ob);
	hash ^= (dob->persistent_id[0] ^ 0);
	return hash;
}

/* Compare function that matches dupliobject_group_hash */
static bool dupliobject_group_cmp(const void *a_, const void *b_)
{
	const DupliObject *a = a_;
	const DupliObject *b = b_;
	unsigned int i;

	if (a->ob != b->ob) {
		return true;
	}

	for (i = 1; (i < MAX_DUPLI_RECUR); i++) {
		if (a->persistent_id[i] != b->persistent_id[i]) {
			return true;
		}
		else if (a->persistent_id[i] == INT_MAX) {
			break;
		}
	}

	/* matching */
	return false;
}

/* Compare function that matches dupliobject_hash */
static bool dupliobject_cmp(const void *a_, const void *b_)
{
	const DupliObject *a = a_;
	const DupliObject *b = b_;

	if (a->ob != b->ob) {
		return true;
	}

	if (a->persistent_id[0] != b->persistent_id[0]) {
		return true;
	}

	/* matching */
	return false;
}

static void make_object_duplilist_real(bContext *C, Scene *scene, Base *base,
                                       const bool use_base_parent,
                                       const bool use_hierarchy)
{
	Main *bmain = CTX_data_main(C);
	ViewLayer *view_layer = CTX_data_view_layer(C);
	Depsgraph *depsgraph = CTX_data_depsgraph(C);
	ListBase *lb_duplis;
	DupliObject *dob;
	GHash *dupli_gh, *parent_gh = NULL;

	if (!(base->object->transflag & OB_DUPLI)) {
		return;
	}

	lb_duplis = object_duplilist(depsgraph, scene, base->object);

	dupli_gh = BLI_ghash_ptr_new(__func__);
	if (use_hierarchy) {
		if (base->object->transflag & OB_DUPLICOLLECTION) {
			parent_gh = BLI_ghash_new(dupliobject_group_hash, dupliobject_group_cmp, __func__);
		}
		else {
			parent_gh = BLI_ghash_new(dupliobject_hash, dupliobject_cmp, __func__);
		}
	}

	for (dob = lb_duplis->first; dob; dob = dob->next) {
		Object *ob_src = dob->ob;
		Object *ob_dst = ID_NEW_SET(dob->ob, BKE_object_copy(bmain, ob_src));
		Base *base_dst;

		/* font duplis can have a totcol without material, we get them from parent
		 * should be implemented better...
		 */
		if (ob_dst->mat == NULL) {
			ob_dst->totcol = 0;
		}

		BKE_collection_object_add_from(bmain, scene, base->object, ob_dst);
		base_dst = BKE_view_layer_base_find(view_layer, ob_dst);
		BLI_assert(base_dst != NULL);

		BKE_scene_object_base_flag_sync_from_base(base_dst);

		/* make sure apply works */
		BKE_animdata_free(&ob_dst->id, true);
		ob_dst->adt = NULL;

		/* Proxies are not to be copied. */
		ob_dst->proxy_from = NULL;
		ob_dst->proxy_group = NULL;
		ob_dst->proxy = NULL;

		ob_dst->parent = NULL;
		BKE_constraints_free(&ob_dst->constraints);
		ob_dst->runtime.curve_cache = NULL;
		ob_dst->transflag &= ~OB_DUPLI;

		copy_m4_m4(ob_dst->obmat, dob->mat);
		BKE_object_apply_mat4(ob_dst, ob_dst->obmat, false, false);

		BLI_ghash_insert(dupli_gh, dob, ob_dst);
		if (parent_gh) {
			void **val;
			/* Due to nature of hash/comparison of this ghash, a lot of duplis may be considered as 'the same',
			 * this avoids trying to insert same key several time and raise asserts in debug builds... */
			if (!BLI_ghash_ensure_p(parent_gh, dob, &val)) {
				*val = ob_dst;
			}
		}
	}

	for (dob = lb_duplis->first; dob; dob = dob->next) {
		Object *ob_src = dob->ob;
		Object *ob_dst = BLI_ghash_lookup(dupli_gh, dob);

		/* Remap new object to itself, and clear again newid pointer of orig object. */
		BKE_libblock_relink_to_newid(&ob_dst->id);

		DEG_id_tag_update(&ob_dst->id, OB_RECALC_DATA);

		if (use_hierarchy) {
			/* original parents */
			Object *ob_src_par = ob_src->parent;
			Object *ob_dst_par = NULL;

			/* find parent that was also made real */
			if (ob_src_par) {
				/* OK to keep most of the members uninitialized,
				 * they won't be read, this is simply for a hash lookup. */
				DupliObject dob_key;
				dob_key.ob = ob_src_par;
				if (base->object->transflag & OB_DUPLICOLLECTION) {
					memcpy(&dob_key.persistent_id[1],
					       &dob->persistent_id[1],
					       sizeof(dob->persistent_id[1]) * (MAX_DUPLI_RECUR - 1));
				}
				else {
					dob_key.persistent_id[0] = dob->persistent_id[0];
				}
				ob_dst_par = BLI_ghash_lookup(parent_gh, &dob_key);
			}

			if (ob_dst_par) {
				/* allow for all possible parent types */
				ob_dst->partype = ob_src->partype;
				BLI_strncpy(ob_dst->parsubstr, ob_src->parsubstr, sizeof(ob_dst->parsubstr));
				ob_dst->par1 = ob_src->par1;
				ob_dst->par2 = ob_src->par2;
				ob_dst->par3 = ob_src->par3;

				copy_m4_m4(ob_dst->parentinv, ob_src->parentinv);

				ob_dst->parent = ob_dst_par;
			}
			else if (use_base_parent) {
				ob_dst->parent = base->object;
				ob_dst->partype = PAROBJECT;
			}
		}
		else if (use_base_parent) {
			/* since we are ignoring the internal hierarchy - parent all to the
			 * base object */
			ob_dst->parent = base->object;
			ob_dst->partype = PAROBJECT;
		}

		if (ob_dst->parent) {
			/* note, this may be the parent of other objects, but it should
			 * still work out ok */
			BKE_object_apply_mat4(ob_dst, dob->mat, false, true);

			/* to set ob_dst->orig and in case there's any other discrepancies */
			DEG_id_tag_update(&ob_dst->id, OB_RECALC_OB);
		}
	}

	if (base->object->transflag & OB_DUPLICOLLECTION && base->object->dup_group) {
		for (Object *ob = bmain->object.first; ob; ob = ob->id.next) {
			if (ob->proxy_group == base->object) {
				ob->proxy = NULL;
				ob->proxy_from = NULL;
				DEG_id_tag_update(&ob->id, OB_RECALC_OB);
			}
		}
	}

	BLI_ghash_free(dupli_gh, NULL, NULL);
	if (parent_gh) {
		BLI_ghash_free(parent_gh, NULL, NULL);
	}

	free_object_duplilist(lb_duplis);

	BKE_main_id_clear_newpoins(bmain);

	base->object->transflag &= ~OB_DUPLI;
}

static int object_duplicates_make_real_exec(bContext *C, wmOperator *op)
{
	Main *bmain = CTX_data_main(C);
	Scene *scene = CTX_data_scene(C);

	const bool use_base_parent = RNA_boolean_get(op->ptr, "use_base_parent");
	const bool use_hierarchy = RNA_boolean_get(op->ptr, "use_hierarchy");

	BKE_main_id_clear_newpoins(bmain);

	CTX_DATA_BEGIN (C, Base *, base, selected_editable_bases)
	{
		make_object_duplilist_real(C, scene, base, use_base_parent, use_hierarchy);

		/* dependencies were changed */
		WM_event_add_notifier(C, NC_OBJECT | ND_PARENT, base->object);
	}
	CTX_DATA_END;

	DEG_relations_tag_update(bmain);
	WM_event_add_notifier(C, NC_SCENE, scene);
	WM_main_add_notifier(NC_OBJECT | ND_DRAW, NULL);

	return OPERATOR_FINISHED;
}

void OBJECT_OT_duplicates_make_real(wmOperatorType *ot)
{
	/* identifiers */
	ot->name = "Make Duplicates Real";
	ot->description = "Make dupli objects attached to this object real";
	ot->idname = "OBJECT_OT_duplicates_make_real";

	/* api callbacks */
	ot->exec = object_duplicates_make_real_exec;

	ot->poll = ED_operator_objectmode;

	/* flags */
	ot->flag = OPTYPE_REGISTER | OPTYPE_UNDO;

	RNA_def_boolean(ot->srna, "use_base_parent", 0, "Parent", "Parent newly created objects to the original duplicator");
	RNA_def_boolean(ot->srna, "use_hierarchy", 0, "Keep Hierarchy", "Maintain parent child relationships");
}

/**************************** Convert **************************/

static const EnumPropertyItem convert_target_items[] = {
	{OB_CURVE, "CURVE", ICON_OUTLINER_OB_CURVE, "Curve from Mesh/Text", ""},
	{OB_MESH, "MESH", ICON_OUTLINER_OB_MESH, "Mesh from Curve/Meta/Surf/Text", ""},
	{0, NULL, 0, NULL, NULL}
};

static void convert_ensure_curve_cache(Depsgraph *depsgraph, Scene *scene, Object *ob)
{
	if (ob->runtime.curve_cache == NULL) {
		/* Force creation. This is normally not needed but on operator
		 * redo we might end up with an object which isn't evaluated yet.
		 */
		if (ELEM(ob->type, OB_SURF, OB_CURVE, OB_FONT)) {
			BKE_displist_make_curveTypes(depsgraph, scene, ob, false);
		}
		else if (ob->type == OB_MBALL) {
			BKE_displist_make_mball(depsgraph, scene, ob);
		}
	}
}

static void curvetomesh(Main *bmain, Depsgraph *depsgraph, Scene *scene, Object *ob)
{
	convert_ensure_curve_cache(depsgraph, scene, ob);
	BKE_mesh_from_nurbs(bmain, ob); /* also does users */

	if (ob->type == OB_MESH) {
		BKE_object_free_modifiers(ob, 0);
	}
}

static bool convert_poll(bContext *C)
{
	Scene *scene = CTX_data_scene(C);
	Base *base_act = CTX_data_active_base(C);
	Object *obact = base_act ? base_act->object : NULL;

	return (!ID_IS_LINKED(scene) && obact && (BKE_object_is_in_editmode(obact) == false) &&
	        (base_act->flag & BASE_SELECTED) && !ID_IS_LINKED(obact));
}

/* Helper for convert_exec */
static Base *duplibase_for_convert(Main *bmain, Scene *scene, ViewLayer *view_layer, Base *base, Object *ob)
{
	Object *obn;
	Base *basen;

	if (ob == NULL) {
		ob = base->object;
	}

	obn = BKE_object_copy(bmain, ob);
	DEG_id_tag_update(&ob->id, OB_RECALC_OB | OB_RECALC_DATA | OB_RECALC_TIME);
	BKE_collection_object_add_from(bmain, scene, ob, obn);

	basen = BKE_view_layer_base_find(view_layer, obn);
	ED_object_base_select(basen, BA_SELECT);
	ED_object_base_select(basen, BA_DESELECT);
	return basen;
}

static int convert_exec(bContext *C, wmOperator *op)
{
	Main *bmain = CTX_data_main(C);
	Depsgraph *depsgraph = CTX_data_depsgraph(C);
	Scene *scene = CTX_data_scene(C);
	ViewLayer *view_layer = CTX_data_view_layer(C);
	Base *basen = NULL, *basact = NULL;
	Object *ob1, *obact = CTX_data_active_object(C);
	Curve *cu;
	Nurb *nu;
	MetaBall *mb;
	Mesh *me;
	const short target = RNA_enum_get(op->ptr, "target");
	bool keep_original = RNA_boolean_get(op->ptr, "keep_original");
	int a, mballConverted = 0;

	/* don't forget multiple users! */

	{
		FOREACH_SCENE_OBJECT_BEGIN(scene, ob)
		{
			ob->flag &= ~OB_DONE;

			/* flag data that's not been edited (only needed for !keep_original) */
			if (ob->data) {
				((ID *)ob->data)->tag |= LIB_TAG_DOIT;
			}

			/* possible metaball basis is not in this scene */
			if (ob->type == OB_MBALL && target == OB_MESH) {
				if (BKE_mball_is_basis(ob) == false) {
					Object *ob_basis;
					ob_basis = BKE_mball_basis_find(scene, ob);
					if (ob_basis) {
						ob_basis->flag &= ~OB_DONE;
					}
				}
			}
		}
		FOREACH_SCENE_OBJECT_END;
	}

	ListBase selected_editable_bases = CTX_data_collection_get(C, "selected_editable_bases");

	/* Ensure we get all meshes calculated with a sufficient data-mask,
	 * needed since re-evaluating single modifiers causes bugs if they depend
	 * on other objects data masks too, see: T50950. */
	{
		for (CollectionPointerLink *link = selected_editable_bases.first; link; link = link->next) {
			Base *base = link->ptr.data;
			Object *ob = base->object;

			/* The way object type conversion works currently (enforcing conversion of *all* objects using converted
			 * obdata, even some un-selected/hidden/inother scene ones, sounds totally bad to me.
			 * However, changing this is more design than bugfix, not to mention convoluted code below,
			 * so that will be for later.
			 * But at the very least, do not do that with linked IDs! */
			if ((ID_IS_LINKED(ob) || (ob->data && ID_IS_LINKED(ob->data))) && !keep_original) {
				keep_original = true;
				BKE_reportf(op->reports, RPT_INFO,
				            "Converting some linked object/object data, enforcing 'Keep Original' option to True");
			}

			DEG_id_tag_update(&base->object->id, OB_RECALC_DATA);
		}

		uint64_t customdata_mask_prev = scene->customdata_mask;
		scene->customdata_mask |= CD_MASK_MESH;
		BKE_scene_graph_update_tagged(depsgraph, bmain);
		scene->customdata_mask = customdata_mask_prev;
	}

	for (CollectionPointerLink *link = selected_editable_bases.first; link; link = link->next) {
		Object *newob = NULL;
		Base *base = link->ptr.data;
		Object *ob = base->object;

		if (ob->flag & OB_DONE || !IS_TAGGED(ob->data)) {
			if (ob->type != target) {
				base->flag &= ~SELECT;
				ob->flag &= ~SELECT;
			}

			/* obdata already modified */
			if (!IS_TAGGED(ob->data)) {
				/* When 2 objects with linked data are selected, converting both
				 * would keep modifiers on all but the converted object [#26003] */
				if (ob->type == OB_MESH) {
					BKE_object_free_modifiers(ob, 0);  /* after derivedmesh calls! */
				}
				if (ob->type == OB_GPENCIL) {
					BKE_object_free_modifiers(ob, 0);  /* after derivedmesh calls! */
					BKE_object_free_shaderfx(ob, 0);
				}
			}
		}
		else if (ob->type == OB_MESH && target == OB_CURVE) {
			ob->flag |= OB_DONE;

			if (keep_original) {
				basen = duplibase_for_convert(bmain, scene, view_layer, base, NULL);
				newob = basen->object;

				/* decrement original mesh's usage count  */
				me = newob->data;
				id_us_min(&me->id);

				/* make a new copy of the mesh */
				newob->data = BKE_mesh_copy(bmain, me);
			}
			else {
				newob = ob;
			}

			BKE_mesh_to_curve(bmain, depsgraph, scene, newob);

			if (newob->type == OB_CURVE) {
				BKE_object_free_modifiers(newob, 0);   /* after derivedmesh calls! */
				ED_rigidbody_object_remove(bmain, scene, newob);
			}
		}
		else if (ob->type == OB_MESH) {
			ob->flag |= OB_DONE;

			if (keep_original) {
				basen = duplibase_for_convert(bmain, scene, view_layer, base, NULL);
				newob = basen->object;

				/* decrement original mesh's usage count  */
				me = newob->data;
				id_us_min(&me->id);

				/* make a new copy of the mesh */
				newob->data = BKE_mesh_copy(bmain, me);
			}
			else {
				newob = ob;
				DEG_id_tag_update(&ob->id, OB_RECALC_OB | OB_RECALC_DATA | OB_RECALC_TIME);
			}

			/* make new mesh data from the original copy */
			/* note: get the mesh from the original, not from the copy in some
			 * cases this doesn't give correct results (when MDEF is used for eg)
			 */
			Mesh *me_eval = mesh_get_eval_final(depsgraph, scene, newob, CD_MASK_MESH);
			if (newob->runtime.mesh_eval == me_eval) {
				newob->runtime.mesh_eval = NULL;
			}
			BKE_mesh_nomain_to_mesh(me_eval, newob->data, newob, CD_MASK_MESH, true);
			BKE_object_free_modifiers(newob, 0);   /* after derivedmesh calls! */
		}
		else if (ob->type == OB_FONT) {
			ob->flag |= OB_DONE;

			if (keep_original) {
				basen = duplibase_for_convert(bmain, scene, view_layer, base, NULL);
				newob = basen->object;

				/* decrement original curve's usage count  */
				id_us_min(&((Curve *)newob->data)->id);

				/* make a new copy of the curve */
				newob->data = BKE_curve_copy(bmain, ob->data);
			}
			else {
				newob = ob;
			}

			cu = newob->data;

			/* TODO(sergey): Ideally DAG will create nurbs list for a curve data
			 *               datablock, but for until we've got granular update
			 *               lets take care by selves.
			 */
			/* XXX This may fail/crash, since BKE_vfont_to_curve() accesses evaluated data in some cases (bastien). */
			BKE_vfont_to_curve(newob, FO_EDIT);

			newob->type = OB_CURVE;
			cu->type = OB_CURVE;

			if (cu->vfont) {
				id_us_min(&cu->vfont->id);
				cu->vfont = NULL;
			}
			if (cu->vfontb) {
				id_us_min(&cu->vfontb->id);
				cu->vfontb = NULL;
			}
			if (cu->vfonti) {
				id_us_min(&cu->vfonti->id);
				cu->vfonti = NULL;
			}
			if (cu->vfontbi) {
				id_us_min(&cu->vfontbi->id);
				cu->vfontbi = NULL;
			}

			if (!keep_original) {
				/* other users */
				if (cu->id.us > 1) {
					for (ob1 = bmain->object.first; ob1; ob1 = ob1->id.next) {
						if (ob1->data == ob->data) {
							ob1->type = OB_CURVE;
							DEG_id_tag_update(&ob1->id, OB_RECALC_OB | OB_RECALC_DATA | OB_RECALC_TIME);
						}
					}
				}
			}

			for (nu = cu->nurb.first; nu; nu = nu->next)
				nu->charidx = 0;

			cu->flag &= ~CU_3D;
			BKE_curve_curve_dimension_update(cu);

			if (target == OB_MESH) {
				curvetomesh(bmain, depsgraph, scene, newob);

				/* meshes doesn't use displist */
				BKE_object_free_curve_cache(newob);
			}
		}
		else if (ELEM(ob->type, OB_CURVE, OB_SURF)) {
			ob->flag |= OB_DONE;

			if (target == OB_MESH) {
				if (keep_original) {
					basen = duplibase_for_convert(bmain, scene, view_layer, base, NULL);
					newob = basen->object;

					/* decrement original curve's usage count  */
					id_us_min(&((Curve *)newob->data)->id);

					/* make a new copy of the curve */
					newob->data = BKE_curve_copy(bmain, ob->data);
				}
				else {
					newob = ob;
				}

				curvetomesh(bmain, depsgraph, scene, newob);

				/* meshes doesn't use displist */
				BKE_object_free_curve_cache(newob);
			}
		}
		else if (ob->type == OB_MBALL && target == OB_MESH) {
			Object *baseob;

			base->flag &= ~BASE_SELECTED;
			ob->base_flag &= ~BASE_SELECTED;

			baseob = BKE_mball_basis_find(scene, ob);

			if (ob != baseob) {
				/* if motherball is converting it would be marked as done later */
				ob->flag |= OB_DONE;
			}

			if (!(baseob->flag & OB_DONE)) {
				baseob->flag |= OB_DONE;

				basen = duplibase_for_convert(bmain, scene, view_layer, base, baseob);
				newob = basen->object;

				mb = newob->data;
				id_us_min(&mb->id);

				newob->data = BKE_mesh_add(bmain, "Mesh");
				newob->type = OB_MESH;

				me = newob->data;
				me->totcol = mb->totcol;
				if (newob->totcol) {
					me->mat = MEM_dupallocN(mb->mat);
					for (a = 0; a < newob->totcol; a++) id_us_plus((ID *)me->mat[a]);
				}

				convert_ensure_curve_cache(depsgraph, scene, baseob);
				BKE_mesh_from_metaball(&baseob->runtime.curve_cache->disp, newob->data);

				if (obact->type == OB_MBALL) {
					basact = basen;
				}

				mballConverted = 1;
			}
		}
		else {
			continue;
		}

		/* Ensure new object has consistent material data with its new obdata. */
		if (newob) {
			test_object_materials(bmain, newob, newob->data);
		}

		/* tag obdata if it was been changed */

		/* If the original object is active then make this object active */
		if (basen) {
			if (ob == obact) {
				/* store new active base to update BASACT */
				basact = basen;
			}

			basen = NULL;
		}

		if (!keep_original && (ob->flag & OB_DONE)) {
			DEG_id_tag_update(&ob->id, OB_RECALC_DATA);
			((ID *)ob->data)->tag &= ~LIB_TAG_DOIT; /* flag not to convert this datablock again */
		}
	}
	BLI_freelistN(&selected_editable_bases);

	if (!keep_original) {
		if (mballConverted) {
			FOREACH_SCENE_OBJECT_BEGIN(scene, ob_mball)
			{
				if (ob_mball->type == OB_MBALL) {
					if (ob_mball->flag & OB_DONE) {
						Object *ob_basis = NULL;
						if (BKE_mball_is_basis(ob_mball) ||
						    ((ob_basis = BKE_mball_basis_find(scene, ob_mball)) && (ob_basis->flag & OB_DONE)))
						{
							ED_object_base_free_and_unlink(bmain, scene, ob_mball);
						}
					}
				}
			}
			FOREACH_SCENE_OBJECT_END;
		}
	}

// XXX	ED_object_editmode_enter(C, 0);
// XXX	exit_editmode(C, EM_FREEDATA|EM_WAITCURSOR); /* freedata, but no undo */

	if (basact) {
		/* active base was changed */
		ED_object_base_activate(C, basact);
		BASACT(view_layer) = basact;
	}
	else if (BASACT(view_layer)->object->flag & OB_DONE) {
		WM_event_add_notifier(C, NC_OBJECT | ND_MODIFIER, BASACT(view_layer)->object);
		WM_event_add_notifier(C, NC_OBJECT | ND_DATA, BASACT(view_layer)->object);
	}

	DEG_relations_tag_update(bmain);
	DEG_id_tag_update(&scene->id, DEG_TAG_SELECT_UPDATE);
	WM_event_add_notifier(C, NC_OBJECT | ND_DRAW, scene);
	WM_event_add_notifier(C, NC_SCENE | ND_OB_SELECT, scene);

	return OPERATOR_FINISHED;
}


void OBJECT_OT_convert(wmOperatorType *ot)
{
	/* identifiers */
	ot->name = "Convert to";
	ot->description = "Convert selected objects to another type";
	ot->idname = "OBJECT_OT_convert";

	/* api callbacks */
	ot->invoke = WM_menu_invoke;
	ot->exec = convert_exec;
	ot->poll = convert_poll;

	/* flags */
	ot->flag = OPTYPE_REGISTER | OPTYPE_UNDO;

	/* properties */
	ot->prop = RNA_def_enum(ot->srna, "target", convert_target_items, OB_MESH, "Target", "Type of object to convert to");
	RNA_def_boolean(ot->srna, "keep_original", 0, "Keep Original", "Keep original objects instead of replacing them");
}

/**************************** Duplicate ************************/

/*
 * dupflag: a flag made from constants declared in DNA_userdef_types.h
 * The flag tells adduplicate() whether to copy data linked to the object, or to reference the existing data.
 * U.dupflag for default operations or you can construct a flag as python does
 * if the dupflag is 0 then no data will be copied (linked duplicate) */

/* used below, assumes id.new is correct */
/* leaves selection of base/object unaltered */
/* Does set ID->newid pointers. */
static Base *object_add_duplicate_internal(Main *bmain, Scene *scene, ViewLayer *view_layer, Object *ob, int dupflag)
{
#define ID_NEW_REMAP_US(a)	if (      (a)->id.newid) { (a) = (void *)(a)->id.newid;       (a)->id.us++; }
#define ID_NEW_REMAP_US2(a)	if (((ID *)a)->newid)    { (a) = ((ID  *)a)->newid;     ((ID *)a)->us++;    }

	Base *base, *basen = NULL;
	Material ***matarar;
	Object *obn;
	ID *id;
	int a, didit;

	if (ob->mode & OB_MODE_POSE) {
		; /* nothing? */
	}
	else {
		obn = ID_NEW_SET(ob, BKE_object_copy(bmain, ob));
		DEG_id_tag_update(&obn->id, OB_RECALC_OB | OB_RECALC_DATA);

		base = BKE_view_layer_base_find(view_layer, ob);
		if ((base != NULL) && (base->flag & BASE_VISIBLE)) {
			BKE_collection_object_add_from(bmain, scene, ob, obn);
		}
		else {
			LayerCollection *layer_collection = BKE_layer_collection_get_active(view_layer);
			BKE_collection_object_add(bmain, layer_collection->collection, obn);
		}
		basen = BKE_view_layer_base_find(view_layer, obn);

		/* 1) duplis should end up in same collection as the original
		 * 2) Rigid Body sim participants MUST always be part of a collection...
		 */
		// XXX: is 2) really a good measure here?
		if (ob->rigidbody_object || ob->rigidbody_constraint) {
			Collection *collection;
			for (collection = bmain->collection.first; collection; collection = collection->id.next) {
				if (BKE_collection_has_object(collection, ob))
					BKE_collection_object_add(bmain, collection, obn);
			}
		}

		/* duplicates using userflags */
		if (dupflag & USER_DUP_ACT) {
			BKE_animdata_copy_id_action(bmain, &obn->id, true);
		}

		if (dupflag & USER_DUP_MAT) {
			for (a = 0; a < obn->totcol; a++) {
				id = (ID *)obn->mat[a];
				if (id) {
					ID_NEW_REMAP_US(obn->mat[a])
					else {
						obn->mat[a] = ID_NEW_SET(obn->mat[a], BKE_material_copy(bmain, obn->mat[a]));
						/* duplicate grease pencil settings */
						if (ob->mat[a]->gp_style) {
							obn->mat[a]->gp_style = MEM_dupallocN(ob->mat[a]->gp_style);
						}
					}
					id_us_min(id);

					if (dupflag & USER_DUP_ACT) {
						BKE_animdata_copy_id_action(bmain, &obn->mat[a]->id, true);
					}
				}
			}
		}
		if (dupflag & USER_DUP_PSYS) {
			ParticleSystem *psys;
			for (psys = obn->particlesystem.first; psys; psys = psys->next) {
				id = (ID *) psys->part;
				if (id) {
					ID_NEW_REMAP_US(psys->part)
					else {
						psys->part = ID_NEW_SET(psys->part, BKE_particlesettings_copy(bmain, psys->part));
					}

					if (dupflag & USER_DUP_ACT) {
						BKE_animdata_copy_id_action(bmain, &psys->part->id, true);
					}

					id_us_min(id);
				}
			}
		}

		id = obn->data;
		didit = 0;

		switch (obn->type) {
			case OB_MESH:
				if (dupflag & USER_DUP_MESH) {
					ID_NEW_REMAP_US2(obn->data)
					else {
						obn->data = ID_NEW_SET(obn->data, BKE_mesh_copy(bmain, obn->data));
						didit = 1;
					}
					id_us_min(id);
				}
				break;
			case OB_CURVE:
				if (dupflag & USER_DUP_CURVE) {
					ID_NEW_REMAP_US2(obn->data)
					else {
						obn->data = ID_NEW_SET(obn->data, BKE_curve_copy(bmain, obn->data));
						didit = 1;
					}
					id_us_min(id);
				}
				break;
			case OB_SURF:
				if (dupflag & USER_DUP_SURF) {
					ID_NEW_REMAP_US2(obn->data)
					else {
						obn->data = ID_NEW_SET(obn->data, BKE_curve_copy(bmain, obn->data));
						didit = 1;
					}
					id_us_min(id);
				}
				break;
			case OB_FONT:
				if (dupflag & USER_DUP_FONT) {
					ID_NEW_REMAP_US2(obn->data)
					else {
						obn->data = ID_NEW_SET(obn->data, BKE_curve_copy(bmain, obn->data));
						didit = 1;
					}
					id_us_min(id);
				}
				break;
			case OB_MBALL:
				if (dupflag & USER_DUP_MBALL) {
					ID_NEW_REMAP_US2(obn->data)
					else {
						obn->data = ID_NEW_SET(obn->data, BKE_mball_copy(bmain, obn->data));
						didit = 1;
					}
					id_us_min(id);
				}
				break;
			case OB_LAMP:
				if (dupflag & USER_DUP_LAMP) {
					ID_NEW_REMAP_US2(obn->data)
					else {
						obn->data = ID_NEW_SET(obn->data, BKE_lamp_copy(bmain, obn->data));
						didit = 1;
					}
					id_us_min(id);
				}
				break;
			case OB_ARMATURE:
				DEG_id_tag_update(&obn->id, OB_RECALC_DATA);
				if (obn->pose)
					BKE_pose_tag_recalc(bmain, obn->pose);
				if (dupflag & USER_DUP_ARM) {
					ID_NEW_REMAP_US2(obn->data)
					else {
						obn->data = ID_NEW_SET(obn->data, BKE_armature_copy(bmain, obn->data));
						BKE_pose_rebuild(bmain, obn, obn->data, true);
						didit = 1;
					}
					id_us_min(id);
				}
				break;
			case OB_LATTICE:
				if (dupflag != 0) {
					ID_NEW_REMAP_US2(obn->data)
					else {
						obn->data = ID_NEW_SET(obn->data, BKE_lattice_copy(bmain, obn->data));
						didit = 1;
					}
					id_us_min(id);
				}
				break;
			case OB_CAMERA:
				if (dupflag != 0) {
					ID_NEW_REMAP_US2(obn->data)
					else {
						obn->data = ID_NEW_SET(obn->data, BKE_camera_copy(bmain, obn->data));
						didit = 1;
					}
					id_us_min(id);
				}
				break;
			case OB_SPEAKER:
				if (dupflag != 0) {
					ID_NEW_REMAP_US2(obn->data)
					else {
						obn->data = ID_NEW_SET(obn->data, BKE_speaker_copy(bmain, obn->data));
						didit = 1;
					}
					id_us_min(id);
				}
				break;
			case OB_GPENCIL:
				if (dupflag != 0) {
					ID_NEW_REMAP_US2(obn->data)
					else {
						obn->data = ID_NEW_SET(obn->data, BKE_gpencil_copy(bmain, obn->data));
						didit = 1;
					}
					id_us_min(id);
				}
				break;
		}

		/* check if obdata is copied */
		if (didit) {
			Key *key = BKE_key_from_object(obn);

			Key *oldkey = BKE_key_from_object(ob);
			if (oldkey != NULL) {
				ID_NEW_SET(oldkey, key);
			}

			if (dupflag & USER_DUP_ACT) {
				BKE_animdata_copy_id_action(bmain, (ID *)obn->data, true);
				if (key) {
					BKE_animdata_copy_id_action(bmain, (ID *)key, true);
				}
			}

			if (dupflag & USER_DUP_MAT) {
				matarar = give_matarar(obn);
				if (matarar) {
					for (a = 0; a < obn->totcol; a++) {
						id = (ID *)(*matarar)[a];
						if (id) {
							ID_NEW_REMAP_US((*matarar)[a])
							else {
								(*matarar)[a] = ID_NEW_SET((*matarar)[a], BKE_material_copy(bmain, (*matarar)[a]));
							}
							id_us_min(id);
						}
					}
				}
			}
		}
	}
	return basen;

#undef ID_NEW_REMAP_US
#undef ID_NEW_REMAP_US2
}

/* single object duplicate, if dupflag==0, fully linked, else it uses the flags given */
/* leaves selection of base/object unaltered.
 * note: don't call this within a loop since clear_* funcs loop over the entire database.
 * note: caller must do DAG_relations_tag_update(bmain);
 *       this is not done automatic since we may duplicate many objects in a batch */
Base *ED_object_add_duplicate(Main *bmain, Scene *scene, ViewLayer *view_layer, Base *base, int dupflag)
{
	Base *basen;
	Object *ob;

	basen = object_add_duplicate_internal(bmain, scene, view_layer, base->object, dupflag);
	if (basen == NULL) {
		return NULL;
	}

	ob = basen->object;

	/* link own references to the newly duplicated data [#26816] */
	BKE_libblock_relink_to_newid(&ob->id);

	/* DAG_relations_tag_update(bmain); */ /* caller must do */

	if (ob->data != NULL) {
		DEG_id_tag_update_ex(bmain, (ID *)ob->data, DEG_TAG_EDITORS_UPDATE);
	}

	BKE_main_id_clear_newpoins(bmain);

	return basen;
}

/* contextual operator dupli */
static int duplicate_exec(bContext *C, wmOperator *op)
{
	Main *bmain = CTX_data_main(C);
	Scene *scene = CTX_data_scene(C);
	ViewLayer *view_layer = CTX_data_view_layer(C);
	const bool linked = RNA_boolean_get(op->ptr, "linked");
	int dupflag = (linked) ? 0 : U.dupflag;

	CTX_DATA_BEGIN (C, Base *, base, selected_bases)
	{
		Base *basen = object_add_duplicate_internal(bmain, scene, view_layer, base->object, dupflag);

		/* note that this is safe to do with this context iterator,
		 * the list is made in advance */
		ED_object_base_select(base, BA_DESELECT);
		ED_object_base_select(basen, BA_SELECT);

		if (basen == NULL) {
			continue;
		}

		/* new object becomes active */
		if (BASACT(view_layer) == base)
			ED_object_base_activate(C, basen);

		if (basen->object->data) {
			DEG_id_tag_update(basen->object->data, 0);
		}
	}
	CTX_DATA_END;

	copy_object_set_idnew(C);

	BKE_main_id_clear_newpoins(bmain);

	DEG_relations_tag_update(bmain);
	DEG_id_tag_update(&scene->id, DEG_TAG_COPY_ON_WRITE | DEG_TAG_SELECT_UPDATE);

	WM_event_add_notifier(C, NC_SCENE | ND_OB_SELECT, scene);

	return OPERATOR_FINISHED;
}

void OBJECT_OT_duplicate(wmOperatorType *ot)
{
	PropertyRNA *prop;

	/* identifiers */
	ot->name = "Duplicate Objects";
	ot->description = "Duplicate selected objects";
	ot->idname = "OBJECT_OT_duplicate";

	/* api callbacks */
	ot->exec = duplicate_exec;
	ot->poll = ED_operator_objectmode;

	/* flags */
	ot->flag = OPTYPE_REGISTER | OPTYPE_UNDO;

	/* to give to transform */
	RNA_def_boolean(ot->srna, "linked", 0, "Linked", "Duplicate object but not object data, linking to the original data");
	prop = RNA_def_enum(ot->srna, "mode", rna_enum_transform_mode_types, TFM_TRANSLATION, "Mode", "");
	RNA_def_property_flag(prop, PROP_HIDDEN);
}

/* **************** add named object, for dragdrop ************* */

static int add_named_exec(bContext *C, wmOperator *op)
{
	wmWindow *win = CTX_wm_window(C);
	const wmEvent *event = win ? win->eventstate : NULL;
	Main *bmain = CTX_data_main(C);
	Scene *scene = CTX_data_scene(C);
	ViewLayer *view_layer = CTX_data_view_layer(C);
	Base *basen;
	Object *ob;
	const bool linked = RNA_boolean_get(op->ptr, "linked");
	int dupflag = (linked) ? 0 : U.dupflag;
	char name[MAX_ID_NAME - 2];

	/* find object, create fake base */
	RNA_string_get(op->ptr, "name", name);
	ob = (Object *)BKE_libblock_find_name(bmain, ID_OB, name);

	if (ob == NULL) {
		BKE_report(op->reports, RPT_ERROR, "Object not found");
		return OPERATOR_CANCELLED;
	}

	/* prepare dupli */
	basen = object_add_duplicate_internal(bmain, scene, view_layer, ob, dupflag);

	if (basen == NULL) {
		BKE_report(op->reports, RPT_ERROR, "Object could not be duplicated");
		return OPERATOR_CANCELLED;
	}

	BKE_scene_object_base_flag_sync_from_object(basen);
	basen->object->restrictflag &= ~OB_RESTRICT_VIEW;

	if (event) {
		ARegion *ar = CTX_wm_region(C);
		const int mval[2] = {event->x - ar->winrct.xmin,
		                     event->y - ar->winrct.ymin};
		ED_object_location_from_view(C, basen->object->loc);
		ED_view3d_cursor3d_position(C, mval, false, basen->object->loc);
	}

	ED_object_base_select(basen, BA_SELECT);
	ED_object_base_activate(C, basen);

	copy_object_set_idnew(C);

	BKE_main_id_clear_newpoins(bmain);

	/* TODO(sergey): Only update relations for the current scene. */
	DEG_relations_tag_update(bmain);

	DEG_id_tag_update(&scene->id, DEG_TAG_SELECT_UPDATE);
	WM_event_add_notifier(C, NC_SCENE | ND_OB_SELECT, scene);
	WM_event_add_notifier(C, NC_SCENE | ND_OB_ACTIVE, scene);

	return OPERATOR_FINISHED;
}

void OBJECT_OT_add_named(wmOperatorType *ot)
{
	/* identifiers */
	ot->name = "Add Named Object";
	ot->description = "Add named object";
	ot->idname = "OBJECT_OT_add_named";

	/* api callbacks */
	ot->exec = add_named_exec;
	ot->poll = ED_operator_objectmode;

	/* flags */
	ot->flag = OPTYPE_REGISTER | OPTYPE_UNDO;

	RNA_def_boolean(ot->srna, "linked", 0, "Linked", "Duplicate object but not object data, linking to the original data");
	RNA_def_string(ot->srna, "name", NULL, MAX_ID_NAME - 2, "Name", "Object name to add");
}

/**************************** Join *************************/

static bool join_poll(bContext *C)
{
	Object *ob = CTX_data_active_object(C);

	if (!ob || ID_IS_LINKED(ob)) return 0;

	if (ELEM(ob->type, OB_MESH, OB_CURVE, OB_SURF, OB_ARMATURE, OB_GPENCIL))
		return ED_operator_screenactive(C);
	else
		return 0;
}

static int join_exec(bContext *C, wmOperator *op)
{
	Object *ob = CTX_data_active_object(C);

	if (ob->mode & OB_MODE_EDIT) {
		BKE_report(op->reports, RPT_ERROR, "This data does not support joining in edit mode");
		return OPERATOR_CANCELLED;
	}
	else if (BKE_object_obdata_is_libdata(ob)) {
		BKE_report(op->reports, RPT_ERROR, "Cannot edit external libdata");
		return OPERATOR_CANCELLED;
	}
	else if (ob->type == OB_GPENCIL) {
		bGPdata *gpd = (bGPdata *)ob->data;
		if ((!gpd) || GPENCIL_ANY_MODE(gpd)) {
			BKE_report(op->reports, RPT_ERROR, "This data does not support joining in this mode");
			return OPERATOR_CANCELLED;
		}
	}

	if (ob->type == OB_MESH)
		return join_mesh_exec(C, op);
	else if (ELEM(ob->type, OB_CURVE, OB_SURF))
		return join_curve_exec(C, op);
	else if (ob->type == OB_ARMATURE)
		return join_armature_exec(C, op);
	else if (ob->type == OB_GPENCIL)
		return ED_gpencil_join_objects_exec(C, op);

	return OPERATOR_CANCELLED;
}

void OBJECT_OT_join(wmOperatorType *ot)
{
	/* identifiers */
	ot->name = "Join";
	ot->description = "Join selected objects into active object";
	ot->idname = "OBJECT_OT_join";

	/* api callbacks */
	ot->exec = join_exec;
	ot->poll = join_poll;

	/* flags */
	ot->flag = OPTYPE_REGISTER | OPTYPE_UNDO;
}

/**************************** Join as Shape Key*************************/

static bool join_shapes_poll(bContext *C)
{
	Object *ob = CTX_data_active_object(C);

	if (!ob || ID_IS_LINKED(ob)) return 0;

	/* only meshes supported at the moment */
	if (ob->type == OB_MESH)
		return ED_operator_screenactive(C);
	else
		return 0;
}

static int join_shapes_exec(bContext *C, wmOperator *op)
{
	Object *ob = CTX_data_active_object(C);

	if (ob->mode & OB_MODE_EDIT) {
		BKE_report(op->reports, RPT_ERROR, "This data does not support joining in edit mode");
		return OPERATOR_CANCELLED;
	}
	else if (BKE_object_obdata_is_libdata(ob)) {
		BKE_report(op->reports, RPT_ERROR, "Cannot edit external libdata");
		return OPERATOR_CANCELLED;
	}

	if (ob->type == OB_MESH)
		return join_mesh_shapes_exec(C, op);

	return OPERATOR_CANCELLED;
}

void OBJECT_OT_join_shapes(wmOperatorType *ot)
{
	/* identifiers */
	ot->name = "Join as Shapes";
	ot->description = "Merge selected objects to shapes of active object";
	ot->idname = "OBJECT_OT_join_shapes";

	/* api callbacks */
	ot->exec = join_shapes_exec;
	ot->poll = join_shapes_poll;

	/* flags */
	ot->flag = OPTYPE_REGISTER | OPTYPE_UNDO;
}<|MERGE_RESOLUTION|>--- conflicted
+++ resolved
@@ -37,11 +37,7 @@
 #include "DNA_camera_types.h"
 #include "DNA_collection_types.h"
 #include "DNA_curve_types.h"
-<<<<<<< HEAD
-#include "DNA_group_types.h"
 #include "DNA_hair_types.h"
-=======
->>>>>>> ed7f6b51
 #include "DNA_lamp_types.h"
 #include "DNA_key_types.h"
 #include "DNA_material_types.h"
@@ -731,12 +727,12 @@
 static int object_hair_add_exec(bContext *C, wmOperator *op)
 {
 	bool enter_editmode;
-	unsigned int layer;
+	bool is_view_aligned;
 	float loc[3], rot[3];
-	if (!ED_object_add_generic_get_opts(C, op, 'Z', loc, rot, &enter_editmode, &layer, NULL))
+	if (!ED_object_add_generic_get_opts(C, op, 'Z', loc, rot, &enter_editmode, &is_view_aligned))
 		return OPERATOR_CANCELLED;
 
-	Object *ob = ED_object_add_type(C, OB_HAIR, NULL, loc, rot, false, layer);
+	Object *ob = ED_object_add_type(C, OB_HAIR, NULL, loc, rot, enter_editmode);
 
 	HairSystem *hsys = ob->data;
 	UNUSED_VARS(hsys);
