--- conflicted
+++ resolved
@@ -71,11 +71,8 @@
 #include "BKE_DerivedMesh.h"
 #include "BKE_displist.h"
 #include "BKE_global.h"
-<<<<<<< HEAD
+#include "BKE_gpencil.h"
 #include "BKE_groom.h"
-=======
-#include "BKE_gpencil.h"
->>>>>>> dc2d841b
 #include "BKE_fcurve.h"
 #include "BKE_idprop.h"
 #include "BKE_lamp.h"
@@ -1900,17 +1897,14 @@
 	for (mb = bmain->mball.first; mb; mb = mb->id.next)
 		if (mb->id.tag & LIB_TAG_NEW)
 			new_id_matar(bmain, mb->mat, mb->totcol);
-<<<<<<< HEAD
+
+	for (gpd = bmain->gpencil.first; gpd; gpd = gpd->id.next)
+		if (gpd->id.tag & LIB_TAG_NEW)
+			new_id_matar(bmain, gpd->mat, gpd->totcol);
 	
 	for (Groom *groom = bmain->grooms.first; groom; groom = groom->id.next)
 		if (groom->id.tag & LIB_TAG_NEW)
 			new_id_matar(bmain, groom->mat, groom->totcol);
-=======
-
-	for (gpd = bmain->gpencil.first; gpd; gpd = gpd->id.next)
-		if (gpd->id.tag & LIB_TAG_NEW)
-			new_id_matar(bmain, gpd->mat, gpd->totcol);
->>>>>>> dc2d841b
 }
 
 /* used for copying scenes */
