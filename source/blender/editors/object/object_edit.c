/*
 * ***** BEGIN GPL LICENSE BLOCK *****
 *
 * This program is free software; you can redistribute it and/or
 * modify it under the terms of the GNU General Public License
 * as published by the Free Software Foundation; either version 2
 * of the License, or (at your option) any later version.
 *
 * This program is distributed in the hope that it will be useful,
 * but WITHOUT ANY WARRANTY; without even the implied warranty of
 * MERCHANTABILITY or FITNESS FOR A PARTICULAR PURPOSE.  See the
 * GNU General Public License for more details.
 *
 * You should have received a copy of the GNU General Public License
 * along with this program; if not, write to the Free Software Foundation,
 * Inc., 51 Franklin Street, Fifth Floor, Boston, MA 02110-1301, USA.
 *
 * The Original Code is Copyright (C) 2001-2002 by NaN Holding BV.
 * All rights reserved.
 *
 * Contributor(s): Blender Foundation, 2002-2008 full recode
 *
 * ***** END GPL LICENSE BLOCK *****
 */

/** \file blender/editors/object/object_edit.c
 *  \ingroup edobj
 */

#include <stdlib.h>
#include <string.h>
#include <math.h>
#include <time.h>
#include <float.h>
#include <ctype.h>
#include <stddef.h> //for offsetof

#include "MEM_guardedalloc.h"

#include "BLI_blenlib.h"
#include "BLI_math.h"
#include "BLI_utildefines.h"
#include "BLI_ghash.h"
#include "BLI_string_utils.h"

#include "BLT_translation.h"

#include "DNA_armature_types.h"
#include "DNA_curve_types.h"
#include "DNA_gpencil_types.h"
#include "DNA_group_types.h"
#include "DNA_material_types.h"
#include "DNA_meta_types.h"
#include "DNA_scene_types.h"
#include "DNA_object_types.h"
#include "DNA_object_force_types.h"
#include "DNA_meshdata_types.h"
#include "DNA_vfont_types.h"
#include "DNA_mesh_types.h"
#include "DNA_lattice_types.h"
#include "DNA_workspace_types.h"

#include "IMB_imbuf_types.h"

#include "BKE_anim.h"
#include "BKE_collection.h"
#include "BKE_constraint.h"
#include "BKE_context.h"
#include "BKE_curve.h"
#include "BKE_effect.h"
#include "BKE_global.h"
#include "BKE_image.h"
#include "BKE_lattice.h"
#include "BKE_library.h"
#include "BKE_main.h"
#include "BKE_material.h"
#include "BKE_mball.h"
#include "BKE_mesh.h"
#include "BKE_object.h"
#include "BKE_paint.h"
#include "BKE_pointcache.h"
#include "BKE_softbody.h"
#include "BKE_modifier.h"
#include "BKE_editlattice.h"
#include "BKE_editmesh.h"
#include "BKE_report.h"
#include "BKE_workspace.h"
#include "BKE_layer.h"

#include "DEG_depsgraph.h"
#include "DEG_depsgraph_build.h"

#include "ED_armature.h"
#include "ED_curve.h"
#include "ED_mesh.h"
#include "ED_mball.h"
#include "ED_lattice.h"
#include "ED_object.h"
#include "ED_screen.h"
#include "ED_undo.h"
#include "ED_image.h"
#include "ED_gpencil.h"

#include "RNA_access.h"
#include "RNA_define.h"
#include "RNA_enum_types.h"

/* for menu/popup icons etc etc*/

#include "UI_interface.h"
#include "UI_resources.h"

#include "WM_api.h"
#include "WM_types.h"
#include "WM_message.h"
#include "WM_toolsystem.h"

#include "object_intern.h"  // own include

/* prototypes */
typedef struct MoveToCollectionData MoveToCollectionData;
static void move_to_collection_menus_items(struct uiLayout *layout, struct MoveToCollectionData *menu);

/* ************* XXX **************** */
static void error(const char *UNUSED(arg)) {}
static void waitcursor(int UNUSED(val)) {}
static int pupmenu(const char *UNUSED(msg)) { return 0; }

/* port over here */
static void error_libdata(void) {}

Object *ED_object_context(bContext *C)
{
	return CTX_data_pointer_get_type(C, "object", &RNA_Object).data;
}

/* find the correct active object per context
 * note: context can be NULL when called from a enum with PROP_ENUM_NO_CONTEXT */
Object *ED_object_active_context(bContext *C)
{
	Object *ob = NULL;
	if (C) {
		ob = ED_object_context(C);
		if (!ob) ob = CTX_data_active_object(C);
	}
	return ob;
}


/* ******************* toggle editmode operator  ***************** */

static bool mesh_needs_keyindex(const Mesh *me)
{
	if (me->key) {
		return false;  /* will be added */
	}

	for (const Object *ob = G.main->object.first; ob; ob = ob->id.next) {
		if ((ob->parent) && (ob->parent->data == me) && ELEM(ob->partype, PARVERT1, PARVERT3)) {
			return true;
		}
		if (ob->data == me) {
			for (const ModifierData *md = ob->modifiers.first; md; md = md->next) {
				if (md->type == eModifierType_Hook) {
					return true;
				}
			}
		}
	}
	return false;
}

/**
 * Load EditMode data back into the object,
 * optionally freeing the editmode data.
 */
static bool ED_object_editmode_load_ex(Main *bmain, Object *obedit, const bool freedata)
{
	if (obedit == NULL) {
		return false;
	}

	if (obedit->type == OB_MESH) {
		Mesh *me = obedit->data;
		if (me->edit_btmesh == NULL) {
			return false;
		}

		if (me->edit_btmesh->bm->totvert > MESH_MAX_VERTS) {
			error("Too many vertices");
			return false;
		}

		EDBM_mesh_load(obedit);

		if (freedata) {
			EDBM_mesh_free(me->edit_btmesh);
			MEM_freeN(me->edit_btmesh);
			me->edit_btmesh = NULL;
		}
		/* will be recalculated as needed. */
		{
			ED_mesh_mirror_spatial_table(NULL, NULL, NULL, NULL, 'e');
			ED_mesh_mirror_topo_table(NULL, NULL, 'e');
		}
	}
	else if (obedit->type == OB_ARMATURE) {
		const bArmature *arm = obedit->data;
		if (arm->edbo == NULL) {
			return false;
		}
		ED_armature_from_edit(obedit->data);
		if (freedata) {
			ED_armature_edit_free(obedit->data);
		}
		/* TODO(sergey): Pose channels might have been changed, so need
		 * to inform dependency graph about this. But is it really the
		 * best place to do this?
		 */
		DEG_relations_tag_update(bmain);
	}
	else if (ELEM(obedit->type, OB_CURVE, OB_SURF)) {
		const Curve *cu = obedit->data;
		if (cu->editnurb == NULL) {
			return false;
		}
		ED_curve_editnurb_load(obedit);
		if (freedata) {
			ED_curve_editnurb_free(obedit);
		}
	}
	else if (obedit->type == OB_FONT) {
		const Curve *cu = obedit->data;
		if (cu->editfont == NULL) {
			return false;
		}
		ED_curve_editfont_load(obedit);
		if (freedata) {
			ED_curve_editfont_free(obedit);
		}
	}
	else if (obedit->type == OB_LATTICE) {
		const Lattice *lt = obedit->data;
		if (lt->editlatt == NULL) {
			return false;
		}
		BKE_editlattice_load(obedit);
		if (freedata) {
			BKE_editlattice_free(obedit);
		}
	}
	else if (obedit->type == OB_MBALL) {
		const MetaBall *mb = obedit->data;
		if (mb->editelems == NULL) {
			return false;
		}
		ED_mball_editmball_load(obedit);
		if (freedata) {
			ED_mball_editmball_free(obedit);
		}
	}

	return true;
}

bool ED_object_editmode_load(Object *obedit)
{
	/* TODO(sergey): use proper main here? */
	return ED_object_editmode_load_ex(G.main, obedit, false);
}

/**
 * \param flag:
 * - If #EM_FREEDATA isn't in the flag, use ED_object_editmode_load directly.
 */
void ED_object_editmode_exit_ex(Scene *scene, Object *obedit, int flag)
{
	const bool freedata = (flag & EM_FREEDATA) != 0;

	if (flag & EM_WAITCURSOR) waitcursor(1);

	if (ED_object_editmode_load_ex(G.main, obedit, freedata) == false) {
		/* in rare cases (background mode) its possible active object
		 * is flagged for editmode, without 'obedit' being set [#35489] */
		if (UNLIKELY(obedit && obedit->mode & OB_MODE_EDIT)) {
			obedit->mode &= ~OB_MODE_EDIT;
		}
		if (flag & EM_WAITCURSOR) waitcursor(0);
		return;
	}

	/* freedata only 0 now on file saves and render */
	if (freedata) {
		ListBase pidlist;
		PTCacheID *pid;

		/* flag object caches as outdated */
		BKE_ptcache_ids_from_object(&pidlist, obedit, scene, 0);
		for (pid = pidlist.first; pid; pid = pid->next) {
			if (pid->type != PTCACHE_TYPE_PARTICLES) /* particles don't need reset on geometry change */
				pid->cache->flag |= PTCACHE_OUTDATED;
		}
		BLI_freelistN(&pidlist);
		
		BKE_ptcache_object_reset(scene, obedit, PTCACHE_RESET_OUTDATED);

		/* also flush ob recalc, doesn't take much overhead, but used for particles */
		DEG_id_tag_update(&obedit->id, OB_RECALC_OB | OB_RECALC_DATA);

		WM_main_add_notifier(NC_SCENE | ND_MODE | NS_MODE_OBJECT, scene);


		obedit->mode &= ~OB_MODE_EDIT;
	}

	if (flag & EM_WAITCURSOR) waitcursor(0);
}

void ED_object_editmode_exit(bContext *C, int flag)
{
	Scene *scene = CTX_data_scene(C);
	Object *obedit = CTX_data_edit_object(C);
	ED_object_editmode_exit_ex(scene, obedit, flag);
}

void ED_object_editmode_enter_ex(Scene *scene, Object *ob, int flag)
{
	bool ok = false;

	if (ELEM(NULL, ob, ob->data)) return;
	if (ID_IS_LINKED(ob)) return;

	/* this checks actual object->data, for cases when other scenes have it in editmode context */
	if (BKE_object_is_in_editmode(ob))
		return;
	
	if (BKE_object_obdata_is_libdata(ob)) {
		error_libdata();
		return;
	}

	if (flag & EM_WAITCURSOR) waitcursor(1);

	ob->restore_mode = ob->mode;

	ob->mode = OB_MODE_EDIT;

	if (ob->type == OB_MESH) {
		BMEditMesh *em;
		ok = 1;
		const bool use_key_index = mesh_needs_keyindex(ob->data);

		EDBM_mesh_make(ob, scene->toolsettings->selectmode, use_key_index);

		em = BKE_editmesh_from_object(ob);
		if (LIKELY(em)) {
			/* order doesn't matter */
			EDBM_mesh_normals_update(em);
			BKE_editmesh_tessface_calc(em);
		}

		WM_main_add_notifier(NC_SCENE | ND_MODE | NS_EDITMODE_MESH, NULL);
	}
	else if (ob->type == OB_ARMATURE) {
		bArmature *arm = ob->data;
		if (!arm) return;
		/*
		 * The function BKE_object_obdata_is_libdata make a problem here, the
		 * check for ob->proxy return 0 and let blender enter to edit mode
		 * this causes a crash when you try leave the edit mode.
		 * The problem is that i can't remove the ob->proxy check from
		 * BKE_object_obdata_is_libdata that prevent the bugfix #6614, so
		 * i add this little hack here.
		 */
		if (ID_IS_LINKED(arm)) {
			error_libdata();
			return;
		}
		ok = 1;
		ED_armature_to_edit(arm);
		/* to ensure all goes in restposition and without striding */
		DEG_id_tag_update(&ob->id, OB_RECALC_OB | OB_RECALC_DATA | OB_RECALC_TIME); /* XXX: should this be OB_RECALC_DATA? */

		WM_main_add_notifier(NC_SCENE | ND_MODE | NS_EDITMODE_ARMATURE, scene);
	}
	else if (ob->type == OB_FONT) {
		ok = 1;
		ED_curve_editfont_make(ob);

		WM_main_add_notifier(NC_SCENE | ND_MODE | NS_EDITMODE_TEXT, scene);
	}
	else if (ob->type == OB_MBALL) {
		ok = 1;
		ED_mball_editmball_make(ob);

		WM_main_add_notifier(NC_SCENE | ND_MODE | NS_EDITMODE_MBALL, scene);
	}
	else if (ob->type == OB_LATTICE) {
		ok = 1;
		BKE_editlattice_make(ob);

		WM_main_add_notifier(NC_SCENE | ND_MODE | NS_EDITMODE_LATTICE, scene);
	}
	else if (ob->type == OB_SURF || ob->type == OB_CURVE) {
		ok = 1;
		ED_curve_editnurb_make(ob);

		WM_main_add_notifier(NC_SCENE | ND_MODE | NS_EDITMODE_CURVE, scene);
	}

	if (ok) {
		DEG_id_tag_update(&ob->id, OB_RECALC_DATA);
	}
	else {
		if ((flag & EM_NO_CONTEXT) == 0) {
			ob->mode &= ~OB_MODE_EDIT;
		}
		WM_main_add_notifier(NC_SCENE | ND_MODE | NS_MODE_OBJECT, scene);
	}

	if (flag & EM_WAITCURSOR) waitcursor(0);
}

void ED_object_editmode_enter(bContext *C, int flag)
{
	Scene *scene = CTX_data_scene(C);
	ViewLayer *view_layer = CTX_data_view_layer(C);
	Object *ob;

	if ((flag & EM_IGNORE_LAYER) == 0) {
		ob = CTX_data_active_object(C); /* active layer checked here for view3d */
	}
	else {
		ob = view_layer->basact->object;
	}
	if (ob == NULL) return;
	if (ID_IS_LINKED(ob)) return;

	ED_object_editmode_enter_ex(scene, ob, flag);
}

static int editmode_toggle_exec(bContext *C, wmOperator *op)
{
	struct wmMsgBus *mbus = CTX_wm_message_bus(C);
	const int mode_flag = OB_MODE_EDIT;
	const bool is_mode_set = (CTX_data_edit_object(C) != NULL);
	Scene *scene =  CTX_data_scene(C);
	ViewLayer *view_layer = CTX_data_view_layer(C);
	Object *obact = OBACT(view_layer);

	if (!is_mode_set) {
		if (!ED_object_mode_compat_set(C, obact, mode_flag, op->reports)) {
			return OPERATOR_CANCELLED;
		}
	}

	if (!is_mode_set) {
		ED_object_editmode_enter(C, EM_WAITCURSOR);
		if (obact->mode & mode_flag) {
			FOREACH_SELECTED_OBJECT_BEGIN(view_layer, ob)
			{
				if ((ob != obact) && (ob->type == obact->type)) {
					ED_object_editmode_enter_ex(scene, ob, EM_WAITCURSOR | EM_NO_CONTEXT);
				}
			}
			FOREACH_SELECTED_OBJECT_END;
		}
	}
	else {
		ED_object_editmode_exit(C, EM_FREEDATA | EM_WAITCURSOR);
		if ((obact->mode & mode_flag) == 0) {
			FOREACH_OBJECT_BEGIN(view_layer, ob)
			{
				if ((ob != obact) && (ob->type == obact->type)) {
					ED_object_editmode_exit_ex(scene, ob, EM_FREEDATA | EM_WAITCURSOR);
				}
			}
			FOREACH_OBJECT_END;
		}
	}

	ED_space_image_uv_sculpt_update(CTX_wm_manager(C), scene);

	WM_msg_publish_rna_prop(mbus, &obact->id, obact, Object, mode);

	WM_toolsystem_update_from_context_view3d(C);

	return OPERATOR_FINISHED;
}

static int editmode_toggle_poll(bContext *C)
{
	Object *ob = CTX_data_active_object(C);

	/* covers proxies too */
	if (ELEM(NULL, ob, ob->data) || ID_IS_LINKED(ob->data))
		return 0;

	/* if hidden but in edit mode, we still display */
	if ((ob->restrictflag & OB_RESTRICT_VIEW) && !(ob->mode & OB_MODE_EDIT)) {
		return 0;
	}

	return OB_TYPE_SUPPORT_EDITMODE(ob->type);
}

void OBJECT_OT_editmode_toggle(wmOperatorType *ot)
{
	
	/* identifiers */
	ot->name = "Toggle Editmode";
	ot->description = "Toggle object's editmode";
	ot->idname = "OBJECT_OT_editmode_toggle";
	
	/* api callbacks */
	ot->exec = editmode_toggle_exec;
	ot->poll = editmode_toggle_poll;
	
	/* flags */
	ot->flag = OPTYPE_REGISTER | OPTYPE_UNDO;
}

/* *************************** */

static int posemode_exec(bContext *C, wmOperator *op)
{
	struct wmMsgBus *mbus = CTX_wm_message_bus(C);
	Base *base = CTX_data_active_base(C);
	Object *obact = base->object;
	const int mode_flag = OB_MODE_POSE;
	bool is_mode_set = (obact->mode & mode_flag) != 0;
	
	if (!is_mode_set) {
		if (!ED_object_mode_compat_set(C, obact, mode_flag, op->reports)) {
			return OPERATOR_CANCELLED;
		}
	}

	if (obact->type != OB_ARMATURE) {
		return OPERATOR_PASS_THROUGH;
	}

	if (obact == CTX_data_edit_object(C)) {
		ED_object_editmode_exit(C, EM_FREEDATA);
		is_mode_set = false;
	}

	if (is_mode_set) {
		bool ok = ED_object_posemode_exit(C, obact);
		if (ok) {
			struct Main *bmain = CTX_data_main(C);
			ViewLayer *view_layer = CTX_data_view_layer(C);
			FOREACH_OBJECT_BEGIN(view_layer, ob)
			{
				if ((ob != obact) &&
				    (ob->type == OB_ARMATURE) &&
				    (ob->mode & mode_flag))
				{
					ED_object_posemode_exit_ex(bmain, ob);
				}
			}
			FOREACH_OBJECT_END;
		}
	}
	else {
		bool ok = ED_object_posemode_enter(C, obact);
		if (ok) {
			struct Main *bmain = CTX_data_main(C);
			ViewLayer *view_layer = CTX_data_view_layer(C);
			FOREACH_SELECTED_OBJECT_BEGIN(view_layer, ob)
			{
				if ((ob != obact) &&
				    (ob->type == OB_ARMATURE) &&
				    (ob->mode == OB_MODE_OBJECT) &&
				    (!ID_IS_LINKED(ob)))
				{
					ED_object_posemode_enter_ex(bmain, ob);
				}
			}
			FOREACH_SELECTED_OBJECT_END;
		}
	}

	WM_msg_publish_rna_prop(mbus, &obact->id, obact, Object, mode);

	WM_toolsystem_update_from_context_view3d(C);

	return OPERATOR_FINISHED;
}

void OBJECT_OT_posemode_toggle(wmOperatorType *ot) 
{
	/* identifiers */
	ot->name = "Toggle Pose Mode";
	ot->idname = "OBJECT_OT_posemode_toggle";
	ot->description = "Enable or disable posing/selecting bones";
	
	/* api callbacks */
	ot->exec = posemode_exec;
	ot->poll = ED_operator_object_active_editable;
	
	/* flag */
	ot->flag = OPTYPE_REGISTER | OPTYPE_UNDO;
}

/* both pointers should exist */
static void copy_texture_space(Object *to, Object *ob)
{
	float *poin1 = NULL, *poin2 = NULL;
	short texflag = 0;
	
	if (ob->type == OB_MESH) {
		texflag = ((Mesh *)ob->data)->texflag;
		poin2 = ((Mesh *)ob->data)->loc;
	}
	else if (ELEM(ob->type, OB_CURVE, OB_SURF, OB_FONT)) {
		texflag = ((Curve *)ob->data)->texflag;
		poin2 = ((Curve *)ob->data)->loc;
	}
	else if (ob->type == OB_MBALL) {
		texflag = ((MetaBall *)ob->data)->texflag;
		poin2 = ((MetaBall *)ob->data)->loc;
	}
	else
		return;
		
	if (to->type == OB_MESH) {
		((Mesh *)to->data)->texflag = texflag;
		poin1 = ((Mesh *)to->data)->loc;
	}
	else if (ELEM(to->type, OB_CURVE, OB_SURF, OB_FONT)) {
		((Curve *)to->data)->texflag = texflag;
		poin1 = ((Curve *)to->data)->loc;
	}
	else if (to->type == OB_MBALL) {
		((MetaBall *)to->data)->texflag = texflag;
		poin1 = ((MetaBall *)to->data)->loc;
	}
	else
		return;
	
	memcpy(poin1, poin2, 9 * sizeof(float));  /* this was noted in DNA_mesh, curve, mball */
	
	if (to->type == OB_MESH) {
		/* pass */
	}
	else if (to->type == OB_MBALL) {
		BKE_mball_texspace_calc(to);
	}
	else {
		BKE_curve_texspace_calc(to->data);
	}
	
}

/* UNUSED, keep in case we want to copy functionality for use elsewhere */
static void copy_attr(Main *bmain, Scene *scene, ViewLayer *view_layer, short event)
{
	Object *ob;
	Base *base;
	Curve *cu, *cu1;
	Nurb *nu;
	bool do_depgraph_update = false;
	
	if (ID_IS_LINKED(scene)) return;

	if (!(ob = OBACT(view_layer))) return;
	
	if (BKE_object_is_in_editmode(ob)) {
		/* obedit_copymenu(); */
		return;
	}

	if (event == 24) {
		/* moved to BKE_object_link_modifiers */
		/* copymenu_modifiers(bmain, scene, v3d, ob); */
		return;
	}

	for (base = FIRSTBASE(view_layer); base; base = base->next) {
		if (base != BASACT(view_layer)) {
			if (TESTBASELIB(base)) {
				DEG_id_tag_update(&base->object->id, OB_RECALC_DATA);
				
				if (event == 1) {  /* loc */
					copy_v3_v3(base->object->loc, ob->loc);
					copy_v3_v3(base->object->dloc, ob->dloc);
				}
				else if (event == 2) {  /* rot */
					copy_v3_v3(base->object->rot, ob->rot);
					copy_v3_v3(base->object->drot, ob->drot);

					copy_qt_qt(base->object->quat, ob->quat);
					copy_qt_qt(base->object->dquat, ob->dquat);
				}
				else if (event == 3) {  /* size */
					copy_v3_v3(base->object->size, ob->size);
					copy_v3_v3(base->object->dscale, ob->dscale);
				}
				else if (event == 4) {  /* drawtype */
					base->object->dt = ob->dt;
					base->object->dtx = ob->dtx;
					base->object->empty_drawtype = ob->empty_drawtype;
					base->object->empty_drawsize = ob->empty_drawsize;
				}
				else if (event == 5) {  /* time offs */
					base->object->sf = ob->sf;
				}
				else if (event == 6) {  /* dupli */
					base->object->dupon = ob->dupon;
					base->object->dupoff = ob->dupoff;
					base->object->dupsta = ob->dupsta;
					base->object->dupend = ob->dupend;
					
					base->object->transflag &= ~OB_DUPLI;
					base->object->transflag |= (ob->transflag & OB_DUPLI);

					base->object->dup_group = ob->dup_group;
					if (ob->dup_group)
						id_us_plus(&ob->dup_group->id);
				}
				else if (event == 17) {   /* tex space */
					copy_texture_space(base->object, ob);
				}
				else if (event == 18) {   /* font settings */
					
					if (base->object->type == ob->type) {
						cu = ob->data;
						cu1 = base->object->data;

						cu1->spacemode = cu->spacemode;
						cu1->align_y = cu->align_y;
						cu1->spacing = cu->spacing;
						cu1->linedist = cu->linedist;
						cu1->shear = cu->shear;
						cu1->fsize = cu->fsize;
						cu1->xof = cu->xof;
						cu1->yof = cu->yof;
						cu1->textoncurve = cu->textoncurve;
						cu1->wordspace = cu->wordspace;
						cu1->ulpos = cu->ulpos;
						cu1->ulheight = cu->ulheight;
						if (cu1->vfont)
							id_us_min(&cu1->vfont->id);
						cu1->vfont = cu->vfont;
						id_us_plus((ID *)cu1->vfont);
						if (cu1->vfontb)
							id_us_min(&cu1->vfontb->id);
						cu1->vfontb = cu->vfontb;
						id_us_plus((ID *)cu1->vfontb);
						if (cu1->vfonti)
							id_us_min(&cu1->vfonti->id);
						cu1->vfonti = cu->vfonti;
						id_us_plus((ID *)cu1->vfonti);
						if (cu1->vfontbi)
							id_us_min(&cu1->vfontbi->id);
						cu1->vfontbi = cu->vfontbi;
						id_us_plus((ID *)cu1->vfontbi);
						
						BLI_strncpy(cu1->family, cu->family, sizeof(cu1->family));
						
						DEG_id_tag_update(&base->object->id, OB_RECALC_DATA);
					}
				}
				else if (event == 19) {   /* bevel settings */
					
					if (ELEM(base->object->type, OB_CURVE, OB_FONT)) {
						cu = ob->data;
						cu1 = base->object->data;
						
						cu1->bevobj = cu->bevobj;
						cu1->taperobj = cu->taperobj;
						cu1->width = cu->width;
						cu1->bevresol = cu->bevresol;
						cu1->ext1 = cu->ext1;
						cu1->ext2 = cu->ext2;
						
						DEG_id_tag_update(&base->object->id, OB_RECALC_DATA);
					}
				}
				else if (event == 25) {   /* curve resolution */

					if (ELEM(base->object->type, OB_CURVE, OB_FONT)) {
						cu = ob->data;
						cu1 = base->object->data;
						
						cu1->resolu = cu->resolu;
						cu1->resolu_ren = cu->resolu_ren;
						
						nu = cu1->nurb.first;
						
						while (nu) {
							nu->resolu = cu1->resolu;
							nu = nu->next;
						}
						
						DEG_id_tag_update(&base->object->id, OB_RECALC_DATA);
					}
				}
				else if (event == 21) {
					if (base->object->type == OB_MESH) {
						ModifierData *md = modifiers_findByType(ob, eModifierType_Subsurf);

						if (md) {
							ModifierData *tmd = modifiers_findByType(base->object, eModifierType_Subsurf);

							if (!tmd) {
								tmd = modifier_new(eModifierType_Subsurf);
								BLI_addtail(&base->object->modifiers, tmd);
							}

							modifier_copyData(md, tmd);
							DEG_id_tag_update(&base->object->id, OB_RECALC_DATA);
						}
					}
				}
				else if (event == 22) {
					/* Copy the constraint channels over */
					BKE_constraints_copy(&base->object->constraints, &ob->constraints, true);
					
					do_depgraph_update = true;
				}
				else if (event == 23) {
					base->object->softflag = ob->softflag;
					if (base->object->soft) sbFree(base->object->soft);
					
					base->object->soft = copy_softbody(ob->soft, 0);

					if (!modifiers_findByType(base->object, eModifierType_Softbody)) {
						BLI_addhead(&base->object->modifiers, modifier_new(eModifierType_Softbody));
					}
				}
				else if (event == 26) {
#if 0 // XXX old animation system
					BKE_nlastrip_copy(s(&base->object->nlastrips, &ob->nlastrips);
#endif // XXX old animation system
				}
				else if (event == 27) {   /* autosmooth */
					if (base->object->type == OB_MESH) {
						Mesh *me = ob->data;
						Mesh *cme = base->object->data;
						cme->smoothresh = me->smoothresh;
						if (me->flag & ME_AUTOSMOOTH)
							cme->flag |= ME_AUTOSMOOTH;
						else
							cme->flag &= ~ME_AUTOSMOOTH;
					}
				}
				else if (event == 28) { /* UV orco */
					if (ELEM(base->object->type, OB_CURVE, OB_SURF)) {
						cu = ob->data;
						cu1 = base->object->data;
						
						if (cu->flag & CU_UV_ORCO)
							cu1->flag |= CU_UV_ORCO;
						else
							cu1->flag &= ~CU_UV_ORCO;
					}
				}
				else if (event == 29) { /* protected bits */
					base->object->protectflag = ob->protectflag;
				}
				else if (event == 30) { /* index object */
					base->object->index = ob->index;
				}
				else if (event == 31) { /* object color */
					copy_v4_v4(base->object->col, ob->col);
				}
			}
		}
	}
	
	if (do_depgraph_update)
		DEG_relations_tag_update(bmain);
}

static void UNUSED_FUNCTION(copy_attr_menu) (Main *bmain, Scene *scene, ViewLayer *view_layer, Object *obedit)
{
	Object *ob;
	short event;
	char str[512];
	
	if (!(ob = OBACT(view_layer))) return;
	
	if (obedit) {
/*		if (ob->type == OB_MESH) */
/* XXX			mesh_copy_menu(); */
		return;
	}
	
	/* Object Mode */
	
	/* If you change this menu, don't forget to update the menu in header_view3d.c
	 * view3d_edit_object_copyattrmenu() and in toolbox.c
	 */
	
	strcpy(str,
	       "Copy Attributes %t|Location %x1|Rotation %x2|Size %x3|Draw Options %x4|"
	       "Time Offset %x5|Dupli %x6|Object Color %x31|%l|Mass %x7|Damping %x8|All Physical Attributes %x11|Properties %x9|"
	       "Logic Bricks %x10|Protected Transform %x29|%l");
	
	strcat(str, "|Object Constraints %x22");
	strcat(str, "|NLA Strips %x26");
	
/* XXX	if (OB_TYPE_SUPPORT_MATERIAL(ob->type)) { */
/*		strcat(str, "|Texture Space %x17"); */
/*	} */
	
	if (ob->type == OB_FONT) strcat(str, "|Font Settings %x18|Bevel Settings %x19");
	if (ob->type == OB_CURVE) strcat(str, "|Bevel Settings %x19|UV Orco %x28");
	
	if ((ob->type == OB_FONT) || (ob->type == OB_CURVE)) {
		strcat(str, "|Curve Resolution %x25");
	}

	if (ob->type == OB_MESH) {
		strcat(str, "|Subsurf Settings %x21|AutoSmooth %x27");
	}

	if (ob->soft) strcat(str, "|Soft Body Settings %x23");
	
	strcat(str, "|Pass Index %x30");
	
	if (ob->type == OB_MESH || ob->type == OB_CURVE || ob->type == OB_LATTICE || ob->type == OB_SURF) {
		strcat(str, "|Modifiers ... %x24");
	}

	event = pupmenu(str);
	if (event <= 0) return;
	
	copy_attr(bmain, scene, view_layer, event);
}

/* ******************* force field toggle operator ***************** */

void ED_object_check_force_modifiers(Main *bmain, Scene *scene, Object *object)
{
	PartDeflect *pd = object->pd;
	ModifierData *md = modifiers_findByType(object, eModifierType_Surface);

	/* add/remove modifier as needed */
	if (!md) {
		if (pd && (pd->shape == PFIELD_SHAPE_SURFACE) && !ELEM(pd->forcefield, 0, PFIELD_GUIDE, PFIELD_TEXTURE)) {
			if (ELEM(object->type, OB_MESH, OB_SURF, OB_FONT, OB_CURVE)) {
				ED_object_modifier_add(NULL, bmain, scene, object, NULL, eModifierType_Surface);
			}
		}
	}
	else {
		if (!pd || (pd->shape != PFIELD_SHAPE_SURFACE) || ELEM(pd->forcefield, 0, PFIELD_GUIDE, PFIELD_TEXTURE)) {
			ED_object_modifier_remove(NULL, bmain, object, md);
		}
	}
}

static int forcefield_toggle_exec(bContext *C, wmOperator *UNUSED(op))
{
	Object *ob = CTX_data_active_object(C);

	if (ob->pd == NULL)
		ob->pd = object_add_collision_fields(PFIELD_FORCE);
	else if (ob->pd->forcefield == 0)
		ob->pd->forcefield = PFIELD_FORCE;
	else
		ob->pd->forcefield = 0;

	ED_object_check_force_modifiers(CTX_data_main(C), CTX_data_scene(C), ob);
	WM_event_add_notifier(C, NC_OBJECT | ND_DRAW, ob);
	WM_event_add_notifier(C, NC_OBJECT | ND_MODIFIER, ob);

	return OPERATOR_FINISHED;
}

void OBJECT_OT_forcefield_toggle(wmOperatorType *ot)
{
	
	/* identifiers */
	ot->name = "Toggle Force Field";
	ot->description = "Toggle object's force field";
	ot->idname = "OBJECT_OT_forcefield_toggle";
	
	/* api callbacks */
	ot->exec = forcefield_toggle_exec;
	ot->poll = ED_operator_object_active_editable;
	
	/* flags */
	ot->flag = OPTYPE_REGISTER | OPTYPE_UNDO;
}

/* ********************************************** */
/* Motion Paths */

/* For the objects with animation: update paths for those that have got them
 * This should selectively update paths that exist...
 *
 * To be called from various tools that do incremental updates 
 */
void ED_objects_recalculate_paths(bContext *C, Scene *scene)
{
	struct Main *bmain = CTX_data_main(C);
	Depsgraph *depsgraph = CTX_data_depsgraph(C);
	ListBase targets = {NULL, NULL};
	
	/* loop over objects in scene */
	CTX_DATA_BEGIN(C, Object *, ob, selected_editable_objects)
	{
		/* set flag to force recalc, then grab path(s) from object */
		ob->avs.recalc |= ANIMVIZ_RECALC_PATHS;
		animviz_get_object_motionpaths(ob, &targets);
	}
	CTX_DATA_END;
	
	/* recalculate paths, then free */
	animviz_calc_motionpaths(depsgraph, bmain, scene, &targets);
	BLI_freelistN(&targets);
}


/* show popup to determine settings */
static int object_calculate_paths_invoke(bContext *C, wmOperator *op, const wmEvent *UNUSED(event))
{
	Object *ob = CTX_data_active_object(C);
	
	if (ob == NULL)
		return OPERATOR_CANCELLED;
	
	/* set default settings from existing/stored settings */
	{
		bAnimVizSettings *avs = &ob->avs;
		
		RNA_int_set(op->ptr, "start_frame", avs->path_sf);
		RNA_int_set(op->ptr, "end_frame", avs->path_ef);
	}
	
	/* show popup dialog to allow editing of range... */
	/* FIXME: hardcoded dimensions here are just arbitrary */
	return WM_operator_props_dialog_popup(C, op, 10 * UI_UNIT_X, 10 * UI_UNIT_Y);
}

/* Calculate/recalculate whole paths (avs.path_sf to avs.path_ef) */
static int object_calculate_paths_exec(bContext *C, wmOperator *op)
{
	Scene *scene = CTX_data_scene(C);
	int start = RNA_int_get(op->ptr, "start_frame");
	int end = RNA_int_get(op->ptr, "end_frame");
	
	/* set up path data for bones being calculated */
	CTX_DATA_BEGIN(C, Object *, ob, selected_editable_objects)
	{
		bAnimVizSettings *avs = &ob->avs;
		
		/* grab baking settings from operator settings */
		avs->path_sf = start;
		avs->path_ef = end;
		
		/* verify that the selected object has the appropriate settings */
		animviz_verify_motionpaths(op->reports, scene, ob, NULL);
	}
	CTX_DATA_END;
	
	/* calculate the paths for objects that have them (and are tagged to get refreshed) */
	ED_objects_recalculate_paths(C, scene);
	
	/* notifiers for updates */
	WM_event_add_notifier(C, NC_OBJECT | ND_TRANSFORM, NULL);
	
	return OPERATOR_FINISHED; 
}

void OBJECT_OT_paths_calculate(wmOperatorType *ot)
{
	/* identifiers */
	ot->name = "Calculate Object Paths";
	ot->idname = "OBJECT_OT_paths_calculate";
	ot->description = "Calculate motion paths for the selected objects";
	
	/* api callbacks */
	ot->invoke = object_calculate_paths_invoke;
	ot->exec = object_calculate_paths_exec;
	ot->poll = ED_operator_object_active_editable;
	
	/* flags */
	ot->flag = OPTYPE_REGISTER | OPTYPE_UNDO;
	
	/* properties */
	RNA_def_int(ot->srna, "start_frame", 1, MINAFRAME, MAXFRAME, "Start", 
	            "First frame to calculate object paths on", MINFRAME, MAXFRAME / 2.0);
	RNA_def_int(ot->srna, "end_frame", 250, MINAFRAME, MAXFRAME, "End", 
	            "Last frame to calculate object paths on", MINFRAME, MAXFRAME / 2.0);
}

/* --------- */

static int object_update_paths_poll(bContext *C)
{
	if (ED_operator_object_active_editable(C)) {
		Object *ob = ED_object_active_context(C);
		return (ob->avs.path_bakeflag & MOTIONPATH_BAKE_HAS_PATHS) != 0;
	}
	
	return false;
}

static int object_update_paths_exec(bContext *C, wmOperator *UNUSED(op))
{
	Scene *scene = CTX_data_scene(C);
	
	if (scene == NULL)
		return OPERATOR_CANCELLED;
		
	/* calculate the paths for objects that have them (and are tagged to get refreshed) */
	ED_objects_recalculate_paths(C, scene);
	
	/* notifiers for updates */
	WM_event_add_notifier(C, NC_OBJECT | ND_TRANSFORM, NULL);
	
	return OPERATOR_FINISHED;
}

void OBJECT_OT_paths_update(wmOperatorType *ot)
{
	/* identifiers */
	ot->name = "Update Object Paths";
	ot->idname = "OBJECT_OT_paths_update";
	ot->description = "Recalculate paths for selected objects";
	
	/* api callbakcs */
	ot->exec = object_update_paths_exec;
	ot->poll = object_update_paths_poll;
	
	/* flags */
	ot->flag = OPTYPE_REGISTER | OPTYPE_UNDO;
}

/* --------- */

/* Helper for ED_objects_clear_paths() */
static void object_clear_mpath(Object *ob)
{
	if (ob->mpath) {
		animviz_free_motionpath(ob->mpath);
		ob->mpath = NULL;
		ob->avs.path_bakeflag &= ~MOTIONPATH_BAKE_HAS_PATHS;
	}
}

/* Clear motion paths for all objects */
void ED_objects_clear_paths(bContext *C, bool only_selected)
{
	if (only_selected) {
		/* loop over all selected + sedtiable objects in scene */
		CTX_DATA_BEGIN(C, Object *, ob, selected_editable_objects)
		{
			object_clear_mpath(ob);
		}
		CTX_DATA_END;
	}
	else {
		/* loop over all edtiable objects in scene */
		CTX_DATA_BEGIN(C, Object *, ob, editable_objects)
		{
			object_clear_mpath(ob);
		}
		CTX_DATA_END;
	}
}

/* operator callback for this */
static int object_clear_paths_exec(bContext *C, wmOperator *op)
{
	bool only_selected = RNA_boolean_get(op->ptr, "only_selected");
	
	/* use the backend function for this */
	ED_objects_clear_paths(C, only_selected);
	
	/* notifiers for updates */
	WM_event_add_notifier(C, NC_OBJECT | ND_TRANSFORM, NULL);
	
	return OPERATOR_FINISHED; 
}

/* operator callback/wrapper */
static int object_clear_paths_invoke(bContext *C, wmOperator *op, const wmEvent *evt)
{
	if ((evt->shift) && !RNA_struct_property_is_set(op->ptr, "only_selected")) {
		RNA_boolean_set(op->ptr, "only_selected", true);
	}
	return object_clear_paths_exec(C, op);
}

void OBJECT_OT_paths_clear(wmOperatorType *ot)
{
	/* identifiers */
	ot->name = "Clear Object Paths";
	ot->idname = "OBJECT_OT_paths_clear";
	ot->description = "Clear path caches for all objects, hold Shift key for selected objects only";
	
	/* api callbacks */
	ot->invoke = object_clear_paths_invoke;
	ot->exec = object_clear_paths_exec;
	ot->poll = ED_operator_object_active_editable;
	
	/* flags */
	ot->flag = OPTYPE_REGISTER | OPTYPE_UNDO;
	
	/* properties */
	ot->prop = RNA_def_boolean(ot->srna, "only_selected", false, "Only Selected",
	                           "Only clear paths from selected objects");
	RNA_def_property_flag(ot->prop, PROP_SKIP_SAVE);
}


/********************** Smooth/Flat *********************/

static int shade_smooth_exec(bContext *C, wmOperator *op)
{
	ID *data;
	Curve *cu;
	Nurb *nu;
	int clear = (STREQ(op->idname, "OBJECT_OT_shade_flat"));
	bool done = false, linked_data = false;

	CTX_DATA_BEGIN(C, Object *, ob, selected_editable_objects)
	{
		data = ob->data;

		if (data && ID_IS_LINKED(data)) {
			linked_data = true;
			continue;
		}

		if (ob->type == OB_MESH) {
			BKE_mesh_smooth_flag_set(ob, !clear);

			BKE_mesh_batch_cache_dirty(ob->data, BKE_MESH_BATCH_DIRTY_ALL);
			DEG_id_tag_update(&ob->id, OB_RECALC_DATA);
			WM_event_add_notifier(C, NC_OBJECT | ND_DRAW, ob);

			done = true;
		}
		else if (ELEM(ob->type, OB_SURF, OB_CURVE)) {
			cu = ob->data;

			for (nu = cu->nurb.first; nu; nu = nu->next) {
				if (!clear) nu->flag |= ME_SMOOTH;
				else nu->flag &= ~ME_SMOOTH;
			}

			DEG_id_tag_update(&ob->id, OB_RECALC_DATA);
			WM_event_add_notifier(C, NC_OBJECT | ND_DRAW, ob);

			done = true;
		}
	}
	CTX_DATA_END;

	if (linked_data)
		BKE_report(op->reports, RPT_WARNING, "Can't edit linked mesh or curve data");

	return (done) ? OPERATOR_FINISHED : OPERATOR_CANCELLED;
}

static int shade_poll(bContext *C)
{
	return (CTX_data_edit_object(C) == NULL);
}

void OBJECT_OT_shade_flat(wmOperatorType *ot)
{
	/* identifiers */
	ot->name = "Shade Flat";
	ot->description = "Render and display faces uniform, using Face Normals";
	ot->idname = "OBJECT_OT_shade_flat";
	
	/* api callbacks */
	ot->poll = shade_poll;
	ot->exec = shade_smooth_exec;

	/* flags */
	ot->flag = OPTYPE_REGISTER | OPTYPE_UNDO;
}

void OBJECT_OT_shade_smooth(wmOperatorType *ot)
{
	/* identifiers */
	ot->name = "Shade Smooth";
	ot->description = "Render and display faces smooth, using interpolated Vertex Normals";
	ot->idname = "OBJECT_OT_shade_smooth";
	
	/* api callbacks */
	ot->poll = shade_poll;
	ot->exec = shade_smooth_exec;
	
	/* flags */
	ot->flag = OPTYPE_REGISTER | OPTYPE_UNDO;
}

/* ********************** */

static const EnumPropertyItem *object_mode_set_itemsf(
        bContext *C, PointerRNA *UNUSED(ptr), PropertyRNA *UNUSED(prop), bool *r_free)
{
	const EnumPropertyItem *input = rna_enum_object_mode_items;
	EnumPropertyItem *item = NULL;
	Object *ob;
	int totitem = 0;

	if (!C) /* needed for docs */
		return rna_enum_object_mode_items;

	ob = CTX_data_active_object(C);
	if (ob) {
		const bool use_mode_particle_edit = (BLI_listbase_is_empty(&ob->particlesystem) == false) ||
		                                    (ob->soft != NULL) ||
		                                    (modifiers_findByType(ob, eModifierType_Cloth) != NULL);
		while (input->identifier) {
			if ((input->value == OB_MODE_EDIT && OB_TYPE_SUPPORT_EDITMODE(ob->type)) ||
			    (input->value == OB_MODE_POSE && (ob->type == OB_ARMATURE)) ||
			    (input->value == OB_MODE_PARTICLE_EDIT && use_mode_particle_edit) ||
			    (ELEM(input->value, OB_MODE_SCULPT, OB_MODE_VERTEX_PAINT,
			          OB_MODE_WEIGHT_PAINT, OB_MODE_TEXTURE_PAINT) && (ob->type == OB_MESH)) ||
			    (ELEM(input->value, OB_MODE_GPENCIL_EDIT, OB_MODE_GPENCIL_PAINT,
			          OB_MODE_GPENCIL_SCULPT, OB_MODE_GPENCIL_WEIGHT) && (ob->type == OB_GPENCIL)) ||
			    (input->value == OB_MODE_OBJECT))
			{
				RNA_enum_item_add(&item, &totitem, input);
			}
			input++;
		}
	}
	else {
		/* We need at least this one! */
		RNA_enum_items_add_value(&item, &totitem, input, OB_MODE_OBJECT);
	}
	
	RNA_enum_item_end(&item, &totitem);

	*r_free = true;

	return item;
}

static int object_mode_set_poll(bContext *C)
{
	/* Since Grease Pencil editmode is also handled here,
	 * we have a special exception for allowing this operator
	 * to still work in that case when there's no active object
	 * so that users can exit editmode this way as per normal.
	 */
	if (ED_operator_object_active_editable(C))
		return true;
	else
		return (CTX_data_gpencil_data(C) != NULL);
}

static int object_mode_set_exec(bContext *C, wmOperator *op)
{
	bool use_submode = STREQ(op->idname, "OBJECT_OT_mode_set_or_submode");
	Object *ob = CTX_data_active_object(C);
	eObjectMode mode = RNA_enum_get(op->ptr, "mode");
	eObjectMode restore_mode = (ob) ? ob->mode : OB_MODE_OBJECT;
	const bool toggle = RNA_boolean_get(op->ptr, "toggle");
<<<<<<< HEAD
=======

	if (use_submode) {
		/* Apply arbitrary fallback modes, see: T55162. */
		if (ob) {
			if (ob->type == OB_ARMATURE) {
				if (mode == OB_MODE_TEXTURE_PAINT) {
					mode = OB_MODE_POSE;
				}
			}
		}

		if (toggle == false) {
			if (mode == restore_mode) {
				switch (mode) {
					case OB_MODE_EDIT:
						WM_menu_name_call(C, "VIEW3D_MT_edit_mesh_select_mode", WM_OP_INVOKE_REGION_WIN);
						return OPERATOR_INTERFACE;
					default:
						break;
				}
			}
		}
	}

	if (gpd) {
		/* GP Mode is not bound to a specific object. Therefore,
		 * we don't want it to be actually saved on any objects,
		 * as weirdness can happen if you select other objects,
		 * or load old files.
		 *
		 * Instead, we use the following 2 rules to ensure that
		 * the mode selector works as expected:
		 *  1) If there's no object, we want to enter editmode.
		 *     (i.e. with no object, we're in object mode)
		 *  2) Otherwise, exit stroke editmode, so that we can
		 *     enter another mode...
		 */
		if (!ob || (gpd->flag & GP_DATA_STROKE_EDITMODE)) {
			WM_operator_name_call(C, "GPENCIL_OT_editmode_toggle", WM_OP_EXEC_REGION_WIN, NULL);
		}
	}
>>>>>>> 0e0502cb
	
	if (!ob || !ED_object_mode_compat_test(ob, mode))
		return OPERATOR_PASS_THROUGH;

	if (ob->mode != mode) {
		/* we should be able to remove this call, each operator calls  */
		ED_object_mode_compat_set(C, ob, mode, op->reports);
	}

	/* Exit current mode if it's not the mode we're setting */
	if (mode != OB_MODE_OBJECT && (ob->mode != mode || toggle)) {
		/* Enter new mode */
		ED_object_mode_toggle(C, mode);
	}

	if (toggle) {
		/* Special case for Object mode! */
		if (mode == OB_MODE_OBJECT && restore_mode == OB_MODE_OBJECT && ob->restore_mode != OB_MODE_OBJECT) {
			ED_object_mode_toggle(C, ob->restore_mode);
		}
		else if (ob->mode == mode) {
			/* For toggling, store old mode so we know what to go back to */
			ob->restore_mode = restore_mode;
		}
		else if (ob->restore_mode != OB_MODE_OBJECT && ob->restore_mode != mode) {
			ED_object_mode_toggle(C, ob->restore_mode);
		}
	}

	/* if type is OB_GPENCIL, set cursor mode */
	if ((ob) && (ob->type == OB_GPENCIL)) {
		if (ob->data) {
			bGPdata *gpd = (bGPdata *)ob->data;
			ED_gpencil_setup_modes(C, gpd, ob->mode);
		}
	}

	return OPERATOR_FINISHED;
}

void OBJECT_OT_mode_set(wmOperatorType *ot)
{
	PropertyRNA *prop;
	
	/* identifiers */
	ot->name = "Set Object Mode";
	ot->description = "Sets the object interaction mode";
	ot->idname = "OBJECT_OT_mode_set";
	
	/* api callbacks */
	ot->exec = object_mode_set_exec;
	
	ot->poll = object_mode_set_poll; //ED_operator_object_active_editable;
	
	/* flags */
	ot->flag = 0; /* no register/undo here, leave it to operators being called */
	
	ot->prop = RNA_def_enum(ot->srna, "mode", rna_enum_object_mode_items, OB_MODE_OBJECT, "Mode", "");
	RNA_def_enum_funcs(ot->prop, object_mode_set_itemsf);
	RNA_def_property_flag(ot->prop, PROP_SKIP_SAVE);

	prop = RNA_def_boolean(ot->srna, "toggle", 0, "Toggle", "");
	RNA_def_property_flag(prop, PROP_SKIP_SAVE);
}

void OBJECT_OT_mode_set_or_submode(wmOperatorType *ot)
{
	PropertyRNA *prop;

	/* identifiers */
	ot->name = "Set Object Mode or Submode";
	ot->description = "Sets the object interaction mode";
	ot->idname = "OBJECT_OT_mode_set_or_submode";

	/* api callbacks */
	ot->exec = object_mode_set_exec;

	ot->poll = object_mode_set_poll; //ED_operator_object_active_editable;

	/* flags */
	ot->flag = 0; /* no register/undo here, leave it to operators being called */

	ot->prop = RNA_def_enum(ot->srna, "mode", rna_enum_object_mode_items, OB_MODE_OBJECT, "Mode", "");
	RNA_def_enum_funcs(ot->prop, object_mode_set_itemsf);
	RNA_def_property_flag(ot->prop, PROP_SKIP_SAVE);

	prop = RNA_def_boolean(ot->srna, "toggle", 0, "Toggle", "");
	RNA_def_property_flag(prop, PROP_SKIP_SAVE);
}

bool ED_object_editmode_calc_active_center(Object *obedit, const bool select_only, float r_center[3])
{
	switch (obedit->type) {
		case OB_MESH:
		{
			BMEditMesh *em = BKE_editmesh_from_object(obedit);
			BMEditSelection ese;

			if (BM_select_history_active_get(em->bm, &ese)) {
				BM_editselection_center(&ese, r_center);
				return true;
			}
			break;
		}
		case OB_ARMATURE:
		{
			bArmature *arm = obedit->data;
			EditBone *ebo = arm->act_edbone;

			if (ebo && (!select_only || (ebo->flag & (BONE_SELECTED | BONE_ROOTSEL)))) {
				copy_v3_v3(r_center, ebo->head);
				return true;
			}

			break;
		}
		case OB_CURVE:
		case OB_SURF:
		{
			Curve *cu = obedit->data;

			if (ED_curve_active_center(cu, r_center)) {
				return true;
			}
			break;
		}
		case OB_MBALL:
		{
			MetaBall *mb = obedit->data;
			MetaElem *ml_act = mb->lastelem;

			if (ml_act && (!select_only || (ml_act->flag & SELECT))) {
				copy_v3_v3(r_center, &ml_act->x);
				return true;
			}
			break;
		}
		case OB_LATTICE:
		{
			BPoint *actbp = BKE_lattice_active_point_get(obedit->data);

			if (actbp) {
				copy_v3_v3(r_center, actbp->vec);
				return true;
			}
			break;
		}
	}

	return false;
}

#define COLLECTION_INVALID_INDEX -1

static int move_to_collection_exec(bContext *C, wmOperator *op)
{
	Main *bmain = CTX_data_main(C);
	Scene *scene = CTX_data_scene(C);
	PropertyRNA *prop = RNA_struct_find_property(op->ptr, "collection_index");
	const bool is_link = STREQ(op->idname, "OBJECT_OT_link_to_collection");
	const bool is_new = RNA_boolean_get(op->ptr, "is_new");
	Collection *collection;

	if (!RNA_property_is_set(op->ptr, prop)) {
		BKE_report(op->reports, RPT_ERROR, "No collection selected");
		return OPERATOR_CANCELLED;
	}

	int collection_index = RNA_property_int_get(op->ptr, prop);
	collection = BKE_collection_from_index(CTX_data_scene(C), collection_index);
	if (collection == NULL) {
		BKE_report(op->reports, RPT_ERROR, "Unexpected error, collection not found");
		return OPERATOR_CANCELLED;
	}

	Object *single_object = NULL;
	CTX_DATA_BEGIN (C, Object *, ob, selected_objects)
	{
		if (single_object != NULL) {
			single_object = NULL;
			break;
		}
		else {
			single_object = ob;
		}
	}
	CTX_DATA_END;

	if (is_new) {
		char new_collection_name[MAX_NAME];
		RNA_string_get(op->ptr, "new_collection_name", new_collection_name);
		collection = BKE_collection_add(bmain, collection, new_collection_name);
	}

	if ((single_object != NULL) &&
	    is_link &&
	    BLI_findptr(&collection->gobject, single_object, offsetof(CollectionObject, ob)))
	{
		BKE_reportf(op->reports, RPT_ERROR, "%s already in %s", single_object->id.name + 2, collection->id.name + 2);
		return OPERATOR_CANCELLED;
	}

	CTX_DATA_BEGIN (C, Object *, ob, selected_objects)
	{
		if (!is_link) {
			BKE_collection_object_move(bmain, scene, collection, NULL, ob);
		}
		else {
			BKE_collection_object_add(bmain, collection, ob);
		}
	}
	CTX_DATA_END;

	BKE_reportf(op->reports,
	            RPT_INFO,
	            "%s %s to %s",
	            (single_object != NULL) ? single_object->id.name + 2 : "Objects",
	            is_link ? "linked" : "moved",
	            collection->id.name + 2);

	DEG_relations_tag_update(CTX_data_main(C));
	DEG_id_tag_update(&scene->id, 0);

	WM_event_add_notifier(C, NC_SCENE | ND_LAYER, scene);
	WM_event_add_notifier(C, NC_SCENE | ND_OB_ACTIVE, scene);
	WM_event_add_notifier(C, NC_SCENE | ND_LAYER_CONTENT, scene);

	return OPERATOR_FINISHED;
}

struct MoveToCollectionData {
	struct MoveToCollectionData *next, *prev;
	int index;
	struct Collection *collection;
	struct ListBase submenus;
	PointerRNA ptr;
	struct wmOperatorType *ot;
};

static int move_to_collection_menus_create(wmOperator *op, MoveToCollectionData *menu)
{
	int index = menu->index;
	for (CollectionChild *child = menu->collection->children.first;
	     child != NULL;
	     child = child->next)
	{
		Collection *collection = child->collection;
		MoveToCollectionData *submenu = MEM_callocN(sizeof(MoveToCollectionData),
		                                            "MoveToCollectionData submenu - expected memleak");
		BLI_addtail(&menu->submenus, submenu);
		submenu->collection = collection;
		submenu->index = ++index;
		index = move_to_collection_menus_create(op, submenu);
		submenu->ot = op->type;
	}
	return index;
}

static void move_to_collection_menus_free_recursive(MoveToCollectionData *menu)
{
	for (MoveToCollectionData *submenu = menu->submenus.first;
	     submenu != NULL;
	     submenu = submenu->next)
	{
		move_to_collection_menus_free_recursive(submenu);
	}
	BLI_freelistN(&menu->submenus);
}

static void move_to_collection_menus_free(MoveToCollectionData **menu)
{
	if (*menu == NULL) {
		return;
	}

	move_to_collection_menus_free_recursive(*menu);
	MEM_freeN(*menu);
	*menu = NULL;
}

static void move_to_collection_menu_create(bContext *UNUSED(C), uiLayout *layout, void *menu_v)
{
	MoveToCollectionData *menu = menu_v;
	const char *name;

	if (menu->collection->flag & COLLECTION_IS_MASTER) {
		name = IFACE_("Scene Collection");
	}
	else {
		name = menu->collection->id.name + 2;
	}

	uiItemIntO(layout,
	           name,
	           ICON_NONE,
	           menu->ot->idname,
	           "collection_index",
	           menu->index);
	uiItemS(layout);

	for (MoveToCollectionData *submenu = menu->submenus.first;
	     submenu != NULL;
	     submenu = submenu->next)
	{
		move_to_collection_menus_items(layout, submenu);
	}

	uiItemS(layout);

	WM_operator_properties_create_ptr(&menu->ptr, menu->ot);
	RNA_int_set(&menu->ptr, "collection_index", menu->index);
	RNA_boolean_set(&menu->ptr, "is_new", true);

	uiItemFullO_ptr(layout,
	                menu->ot,
	                "New Collection",
	                ICON_ZOOMIN,
	                menu->ptr.data,
	                WM_OP_INVOKE_DEFAULT,
	                0,
	                NULL);
}

static void move_to_collection_menus_items(uiLayout *layout, MoveToCollectionData *menu)
{
	if (BLI_listbase_is_empty(&menu->submenus)) {
		uiItemIntO(layout,
		           menu->collection->id.name + 2,
		           ICON_NONE,
		           menu->ot->idname,
		           "collection_index",
		           menu->index);
	}
	else {
		uiItemMenuF(layout,
		            menu->collection->id.name + 2,
		            ICON_NONE,
		            move_to_collection_menu_create,
		            menu);
	}
}

/* This is allocated statically because we need this available for the menus creation callback. */
static MoveToCollectionData *master_collection_menu = NULL;

static int move_to_collection_invoke(bContext *C, wmOperator *op, const wmEvent *UNUSED(event))
{
	Scene *scene = CTX_data_scene(C);

	/* Reset the menus data for the current master collection, and free previously allocated data. */
	move_to_collection_menus_free(&master_collection_menu);

	PropertyRNA *prop;
	prop = RNA_struct_find_property(op->ptr, "collection_index");
	if (RNA_property_is_set(op->ptr, prop)) {
		int collection_index = RNA_property_int_get(op->ptr, prop);

		if (RNA_boolean_get(op->ptr, "is_new")) {
			prop = RNA_struct_find_property(op->ptr, "new_collection_name");
			if (!RNA_property_is_set(op->ptr, prop)) {
				char name[MAX_NAME];
				Collection *collection;

				collection = BKE_collection_from_index(scene, collection_index);
				BKE_collection_new_name_get(collection, name);

				RNA_property_string_set(op->ptr, prop, name);
				return WM_operator_props_dialog_popup(C, op, 10 * UI_UNIT_X, 5 * UI_UNIT_Y);
			}
		}
		return move_to_collection_exec(C, op);
	}

	Collection *master_collection = BKE_collection_master(scene);

	/* We need the data to be allocated so it's available during menu drawing.
	 * Technically we could use wmOperator->customdata. However there is no free callback
	 * called to an operator that exit with OPERATOR_INTERFACE to launch a menu.
	 *
	 * So we are left with a memory that will necessarily leak. It's a small leak though.*/
	if (master_collection_menu == NULL) {
		master_collection_menu = MEM_callocN(sizeof(MoveToCollectionData),
		                                     "MoveToCollectionData menu - expected eventual memleak");
	}

	master_collection_menu->collection = master_collection;
	master_collection_menu->ot = op->type;
	move_to_collection_menus_create(op, master_collection_menu);

	uiPopupMenu *pup;
	uiLayout *layout;

	/* Build the menus. */
	const char *title = CTX_IFACE_(op->type->translation_context, op->type->name);
	pup = UI_popup_menu_begin(C, title, ICON_NONE);
	layout = UI_popup_menu_layout(pup);

	uiLayoutSetOperatorContext(layout, WM_OP_INVOKE_DEFAULT);

	move_to_collection_menu_create(C, layout, master_collection_menu);

	UI_popup_menu_end(C, pup);

	return OPERATOR_INTERFACE;
}

void OBJECT_OT_move_to_collection(wmOperatorType *ot)
{
	PropertyRNA *prop;

	/* identifiers */
	ot->name = "Move to Collection";
	ot->description = "Move objects to a scene collection";
	ot->idname = "OBJECT_OT_move_to_collection";

	/* api callbacks */
	ot->exec = move_to_collection_exec;
	ot->invoke = move_to_collection_invoke;
	ot->poll = ED_operator_object_active_editable;

	/* flags */
	ot->flag = OPTYPE_REGISTER | OPTYPE_UNDO;

	prop = RNA_def_int(ot->srna, "collection_index", COLLECTION_INVALID_INDEX, COLLECTION_INVALID_INDEX, INT_MAX,
	                   "Collection Index", "Index of the collection to move to", 0, INT_MAX);
	RNA_def_property_flag(prop, PROP_SKIP_SAVE | PROP_HIDDEN);
	prop = RNA_def_boolean(ot->srna, "is_new", false, "New", "Move objects to a new collection");
	RNA_def_property_flag(prop, PROP_SKIP_SAVE | PROP_HIDDEN);
	prop = RNA_def_string(ot->srna, "new_collection_name", NULL, MAX_NAME, "Name",
	                      "Name of the newly added collection");
	RNA_def_property_flag(prop, PROP_SKIP_SAVE);
}

void OBJECT_OT_link_to_collection(wmOperatorType *ot)
{
	PropertyRNA *prop;

	/* identifiers */
	ot->name = "Link to Collection";
	ot->description = "Link objects to a collection";
	ot->idname = "OBJECT_OT_link_to_collection";

	/* api callbacks */
	ot->exec = move_to_collection_exec;
	ot->invoke = move_to_collection_invoke;
	ot->poll = ED_operator_object_active_editable;

	/* flags */
	ot->flag = OPTYPE_REGISTER | OPTYPE_UNDO;

	prop = RNA_def_int(ot->srna, "collection_index", COLLECTION_INVALID_INDEX, COLLECTION_INVALID_INDEX, INT_MAX,
	                   "Collection Index", "Index of the collection to move to", 0, INT_MAX);
	RNA_def_property_flag(prop, PROP_SKIP_SAVE | PROP_HIDDEN);
	prop = RNA_def_boolean(ot->srna, "is_new", false, "New", "Move objects to a new collection");
	RNA_def_property_flag(prop, PROP_SKIP_SAVE | PROP_HIDDEN);
	prop = RNA_def_string(ot->srna, "new_collection_name", NULL, MAX_NAME, "Name",
	                      "Name of the newly added collection");
	RNA_def_property_flag(prop, PROP_SKIP_SAVE);
}

#undef COLLECTION_INVALID_INDEX<|MERGE_RESOLUTION|>--- conflicted
+++ resolved
@@ -1360,8 +1360,6 @@
 	eObjectMode mode = RNA_enum_get(op->ptr, "mode");
 	eObjectMode restore_mode = (ob) ? ob->mode : OB_MODE_OBJECT;
 	const bool toggle = RNA_boolean_get(op->ptr, "toggle");
-<<<<<<< HEAD
-=======
 
 	if (use_submode) {
 		/* Apply arbitrary fallback modes, see: T55162. */
@@ -1403,7 +1401,6 @@
 			WM_operator_name_call(C, "GPENCIL_OT_editmode_toggle", WM_OP_EXEC_REGION_WIN, NULL);
 		}
 	}
->>>>>>> 0e0502cb
 	
 	if (!ob || !ED_object_mode_compat_test(ob, mode))
 		return OPERATOR_PASS_THROUGH;
