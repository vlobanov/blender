/*
 * ***** BEGIN GPL LICENSE BLOCK *****
 *
 * This program is free software; you can redistribute it and/or
 * modify it under the terms of the GNU General Public License
 * as published by the Free Software Foundation; either version 2
 * of the License, or (at your option) any later version.
 *
 * This program is distributed in the hope that it will be useful,
 * but WITHOUT ANY WARRANTY; without even the implied warranty of
 * MERCHANTABILITY or FITNESS FOR A PARTICULAR PURPOSE.  See the
 * GNU General Public License for more details.
 *
 * You should have received a copy of the GNU General Public License
 * along with this program; if not, write to the Free Software Foundation,
 * Inc., 51 Franklin Street, Fifth Floor, Boston, MA 02110-1301, USA.
 *
 * The Original Code is Copyright (C) 2001-2002 by NaN Holding BV.
 * All rights reserved.
 *
 * Contributor(s): Blender Foundation, 2002-2008 full recode
 *
 * ***** END GPL LICENSE BLOCK *****
 */

/** \file blender/editors/object/object_edit.c
 *  \ingroup edobj
 */

#include <stdlib.h>
#include <string.h>
#include <math.h>
#include <time.h>
#include <float.h>
#include <ctype.h>
#include <stddef.h> //for offsetof

#include "MEM_guardedalloc.h"

#include "BLI_blenlib.h"
#include "BLI_math.h"
#include "BLI_utildefines.h"
#include "BLI_ghash.h"
#include "BLI_string_utils.h"

#include "BLT_translation.h"

#include "DNA_armature_types.h"
#include "DNA_curve_types.h"
#include "DNA_gpencil_types.h"
#include "DNA_group_types.h"
#include "DNA_material_types.h"
#include "DNA_meta_types.h"
#include "DNA_property_types.h"
#include "DNA_scene_types.h"
#include "DNA_object_types.h"
#include "DNA_object_force_types.h"
#include "DNA_meshdata_types.h"
#include "DNA_vfont_types.h"
#include "DNA_mesh_types.h"
#include "DNA_lattice_types.h"
#include "DNA_workspace_types.h"

#include "IMB_imbuf_types.h"

#include "BKE_anim.h"
#include "BKE_collection.h"
#include "BKE_constraint.h"
#include "BKE_context.h"
#include "BKE_curve.h"
#include "BKE_effect.h"
#include "BKE_global.h"
#include "BKE_image.h"
#include "BKE_lattice.h"
#include "BKE_library.h"
#include "BKE_main.h"
#include "BKE_material.h"
#include "BKE_mball.h"
#include "BKE_mesh.h"
#include "BKE_object.h"
#include "BKE_paint.h"
#include "BKE_pointcache.h"
#include "BKE_property.h"
#include "BKE_sca.h"
#include "BKE_softbody.h"
#include "BKE_modifier.h"
#include "BKE_editlattice.h"
#include "BKE_editmesh.h"
#include "BKE_report.h"
#include "BKE_object.h"
#include "BKE_workspace.h"
#include "BKE_layer.h"

#include "DEG_depsgraph.h"
#include "DEG_depsgraph_build.h"

#include "ED_armature.h"
#include "ED_curve.h"
#include "ED_mesh.h"
#include "ED_mball.h"
#include "ED_lattice.h"
#include "ED_object.h"
#include "ED_screen.h"
#include "ED_undo.h"
#include "ED_image.h"

#include "RNA_access.h"
#include "RNA_define.h"
#include "RNA_enum_types.h"

/* for menu/popup icons etc etc*/

#include "UI_interface.h"
#include "UI_resources.h"
#include "WM_api.h"
#include "WM_types.h"

#include "object_intern.h"  // own include

/* prototypes */
typedef struct MoveToCollectionData MoveToCollectionData;
static void move_to_collection_menus_items(struct uiLayout *layout, struct MoveToCollectionData *menu);

/* ************* XXX **************** */
static void error(const char *UNUSED(arg)) {}
static void waitcursor(int UNUSED(val)) {}
static int pupmenu(const char *UNUSED(msg)) { return 0; }

/* port over here */
static void error_libdata(void) {}

Object *ED_object_context(bContext *C)
{
	return CTX_data_pointer_get_type(C, "object", &RNA_Object).data;
}

/* find the correct active object per context
 * note: context can be NULL when called from a enum with PROP_ENUM_NO_CONTEXT */
Object *ED_object_active_context(bContext *C)
{
	Object *ob = NULL;
	if (C) {
		ob = ED_object_context(C);
		if (!ob) ob = CTX_data_active_object(C);
	}
	return ob;
}


/* ******************* toggle editmode operator  ***************** */

static bool mesh_needs_keyindex(const Mesh *me)
{
	if (me->key) {
		return false;  /* will be added */
	}

	for (const Object *ob = G.main->object.first; ob; ob = ob->id.next) {
		if ((ob->parent) && (ob->parent->data == me) && ELEM(ob->partype, PARVERT1, PARVERT3)) {
			return true;
		}
		if (ob->data == me) {
			for (const ModifierData *md = ob->modifiers.first; md; md = md->next) {
				if (md->type == eModifierType_Hook) {
					return true;
				}
			}
		}
	}
	return false;
}

/**
 * Load EditMode data back into the object,
 * optionally freeing the editmode data.
 */
static bool ED_object_editmode_load_ex(Main *bmain, Object *obedit, const bool freedata)
{
	if (obedit == NULL) {
		return false;
	}

	if (obedit->type == OB_MESH) {
		Mesh *me = obedit->data;
		if (me->edit_btmesh == NULL) {
			return false;
		}

		if (me->edit_btmesh->bm->totvert > MESH_MAX_VERTS) {
			error("Too many vertices");
			return false;
		}

		EDBM_mesh_load(obedit);

		if (freedata) {
			EDBM_mesh_free(me->edit_btmesh);
			MEM_freeN(me->edit_btmesh);
			me->edit_btmesh = NULL;
		}
		/* will be recalculated as needed. */
		{
			ED_mesh_mirror_spatial_table(NULL, NULL, NULL, NULL, 'e');
			ED_mesh_mirror_topo_table(NULL, NULL, 'e');
		}
	}
	else if (obedit->type == OB_ARMATURE) {
		const bArmature *arm = obedit->data;
		if (arm->edbo == NULL) {
			return false;
		}
		ED_armature_from_edit(obedit->data);
		if (freedata) {
			ED_armature_edit_free(obedit->data);
		}
		/* TODO(sergey): Pose channels might have been changed, so need
		 * to inform dependency graph about this. But is it really the
		 * best place to do this?
		 */
		DEG_relations_tag_update(bmain);
	}
	else if (ELEM(obedit->type, OB_CURVE, OB_SURF)) {
		const Curve *cu = obedit->data;
		if (cu->editnurb == NULL) {
			return false;
		}
		ED_curve_editnurb_load(obedit);
		if (freedata) {
			ED_curve_editnurb_free(obedit);
		}
	}
	else if (obedit->type == OB_FONT) {
		const Curve *cu = obedit->data;
		if (cu->editfont == NULL) {
			return false;
		}
		ED_curve_editfont_load(obedit);
		if (freedata) {
			ED_curve_editfont_free(obedit);
		}
	}
	else if (obedit->type == OB_LATTICE) {
		const Lattice *lt = obedit->data;
		if (lt->editlatt == NULL) {
			return false;
		}
		BKE_editlattice_load(obedit);
		if (freedata) {
			BKE_editlattice_free(obedit);
		}
	}
	else if (obedit->type == OB_MBALL) {
		const MetaBall *mb = obedit->data;
		if (mb->editelems == NULL) {
			return false;
		}
		ED_mball_editmball_load(obedit);
		if (freedata) {
			ED_mball_editmball_free(obedit);
		}
	}

	return true;
}

bool ED_object_editmode_load(Object *obedit)
{
	/* TODO(sergey): use proper main here? */
	return ED_object_editmode_load_ex(G.main, obedit, false);
}

/**
 * \param C: Can be NULL, only if #EM_DO_UNDO isn't set.
 * \param flag:
 * - Only in exceptional cases should #EM_DO_UNDO NOT be in the flag.
 * - If #EM_FREEDATA isn't in the flag, use ED_object_editmode_load directly.
 */
void ED_object_editmode_exit_ex(bContext *C, Scene *scene, Object *obedit, int flag)
{
	BLI_assert(C || !(flag & EM_DO_UNDO));
	const bool freedata = (flag & EM_FREEDATA) != 0;

	if (flag & EM_WAITCURSOR) waitcursor(1);

	if (ED_object_editmode_load_ex(G.main, obedit, freedata) == false) {
		/* in rare cases (background mode) its possible active object
		 * is flagged for editmode, without 'obedit' being set [#35489] */
		if (UNLIKELY(obedit && obedit->mode & OB_MODE_EDIT)) {
			obedit->mode &= ~OB_MODE_EDIT;
		}
		if (flag & EM_WAITCURSOR) waitcursor(0);
		return;
	}

	/* freedata only 0 now on file saves and render */
	if (freedata) {
		ListBase pidlist;
		PTCacheID *pid;

		/* flag object caches as outdated */
		BKE_ptcache_ids_from_object(&pidlist, obedit, scene, 0);
		for (pid = pidlist.first; pid; pid = pid->next) {
			if (pid->type != PTCACHE_TYPE_PARTICLES) /* particles don't need reset on geometry change */
				pid->cache->flag |= PTCACHE_OUTDATED;
		}
		BLI_freelistN(&pidlist);
		
		BKE_ptcache_object_reset(scene, obedit, PTCACHE_RESET_OUTDATED);

		/* also flush ob recalc, doesn't take much overhead, but used for particles */
		DEG_id_tag_update(&obedit->id, OB_RECALC_OB | OB_RECALC_DATA);
	
		if (flag & EM_DO_UNDO)
			ED_undo_push(C, "Editmode");

		if (C != NULL) {
			WM_event_add_notifier(C, NC_SCENE | ND_MODE | NS_MODE_OBJECT, scene);
		}
		else {
			WM_main_add_notifier(NC_SCENE | ND_MODE | NS_MODE_OBJECT, scene);
		}


		obedit->mode &= ~OB_MODE_EDIT;
	}

	if (flag & EM_WAITCURSOR) waitcursor(0);
}

void ED_object_editmode_exit(bContext *C, int flag)
{
	Scene *scene = CTX_data_scene(C);
	Object *obedit = CTX_data_edit_object(C);
	ED_object_editmode_exit_ex(C, scene, obedit, flag);
}

void ED_object_editmode_enter_ex(Scene *scene, Object *ob, int flag)
{
	bool ok = false;

	if (ELEM(NULL, ob, ob->data)) return;
	if (ID_IS_LINKED(ob)) return;

	/* this checks actual object->data, for cases when other scenes have it in editmode context */
	if (BKE_object_is_in_editmode(ob))
		return;
	
	if (BKE_object_obdata_is_libdata(ob)) {
		error_libdata();
		return;
	}

	if (flag & EM_WAITCURSOR) waitcursor(1);

	ob->restore_mode = ob->mode;

	ob->mode = OB_MODE_EDIT;

	if (ob->type == OB_MESH) {
		BMEditMesh *em;
		ok = 1;
		const bool use_key_index = mesh_needs_keyindex(ob->data);

		EDBM_mesh_make(ob, scene->toolsettings->selectmode, use_key_index);

		em = BKE_editmesh_from_object(ob);
		if (LIKELY(em)) {
			/* order doesn't matter */
			EDBM_mesh_normals_update(em);
			BKE_editmesh_tessface_calc(em);
		}

		WM_main_add_notifier(NC_SCENE | ND_MODE | NS_EDITMODE_MESH, NULL);
	}
	else if (ob->type == OB_ARMATURE) {
		bArmature *arm = ob->data;
		if (!arm) return;
		/*
		 * The function BKE_object_obdata_is_libdata make a problem here, the
		 * check for ob->proxy return 0 and let blender enter to edit mode
		 * this causes a crash when you try leave the edit mode.
		 * The problem is that i can't remove the ob->proxy check from
		 * BKE_object_obdata_is_libdata that prevent the bugfix #6614, so
		 * i add this little hack here.
		 */
		if (ID_IS_LINKED(arm)) {
			error_libdata();
			return;
		}
		ok = 1;
		ED_armature_to_edit(arm);
		/* to ensure all goes in restposition and without striding */
		DEG_id_tag_update(&ob->id, OB_RECALC_OB | OB_RECALC_DATA | OB_RECALC_TIME); /* XXX: should this be OB_RECALC_DATA? */

		WM_main_add_notifier(NC_SCENE | ND_MODE | NS_EDITMODE_ARMATURE, scene);
	}
	else if (ob->type == OB_FONT) {
		ok = 1;
		ED_curve_editfont_make(ob);

		WM_main_add_notifier(NC_SCENE | ND_MODE | NS_EDITMODE_TEXT, scene);
	}
	else if (ob->type == OB_MBALL) {
		ok = 1;
		ED_mball_editmball_make(ob);

		WM_main_add_notifier(NC_SCENE | ND_MODE | NS_EDITMODE_MBALL, scene);
	}
	else if (ob->type == OB_LATTICE) {
		ok = 1;
		BKE_editlattice_make(ob);

		WM_main_add_notifier(NC_SCENE | ND_MODE | NS_EDITMODE_LATTICE, scene);
	}
	else if (ob->type == OB_SURF || ob->type == OB_CURVE) {
		ok = 1;
		ED_curve_editnurb_make(ob);

		WM_main_add_notifier(NC_SCENE | ND_MODE | NS_EDITMODE_CURVE, scene);
	}

	if (ok) {
		DEG_id_tag_update(&ob->id, OB_RECALC_DATA);
	}
	else {
		if ((flag & EM_NO_CONTEXT) == 0) {
			ob->mode &= ~OB_MODE_EDIT;
		}
		WM_main_add_notifier(NC_SCENE | ND_MODE | NS_MODE_OBJECT, scene);
	}

	if (flag & EM_WAITCURSOR) waitcursor(0);
	BLI_assert((flag & EM_DO_UNDO) == 0);
}

void ED_object_editmode_enter(bContext *C, int flag)
{
	Scene *scene = CTX_data_scene(C);
	ViewLayer *view_layer = CTX_data_view_layer(C);
	Object *ob;

	if ((flag & EM_IGNORE_LAYER) == 0) {
		ob = CTX_data_active_object(C); /* active layer checked here for view3d */
	}
	else {
		ob = view_layer->basact->object;
	}
	if (ob == NULL) return;
	if (ID_IS_LINKED(ob)) return;

	ED_object_editmode_enter_ex(scene, ob, flag & ~EM_DO_UNDO);
	if (flag & EM_DO_UNDO) ED_undo_push(C, "Enter Editmode");
}

static int editmode_toggle_exec(bContext *C, wmOperator *op)
{
	const int mode_flag = OB_MODE_EDIT;
	const bool is_mode_set = (CTX_data_edit_object(C) != NULL);
	Scene *scene =  CTX_data_scene(C);
	ViewLayer *view_layer = CTX_data_view_layer(C);
	Object *obact = OBACT(view_layer);

	if (!is_mode_set) {
		if (!ED_object_mode_compat_set(C, obact, mode_flag, op->reports)) {
			return OPERATOR_CANCELLED;
		}
	}

	if (!is_mode_set) {
		ED_object_editmode_enter(C, EM_WAITCURSOR);
<<<<<<< HEAD
		if (obact->mode & mode_flag) {
			FOREACH_SELECTED_OBJECT_BEGIN(view_layer, ob)
			{
				if (ob != obact) {
					if (ob->flag & SELECT) {
						ED_object_editmode_enter_ex(scene, ob, EM_WAITCURSOR | EM_NO_CONTEXT);
					}
				}
			}
			FOREACH_SELECTED_OBJECT_END;
		}
	}
	else {
		ED_object_editmode_exit(C, EM_FREEDATA | EM_FREEUNDO | EM_WAITCURSOR);  /* had EM_DO_UNDO but op flag calls undo too [#24685] */
	}
=======
	else
		ED_object_editmode_exit(C, EM_FREEDATA | EM_WAITCURSOR);  /* had EM_DO_UNDO but op flag calls undo too [#24685] */
>>>>>>> 1b78f05b
	
	ED_space_image_uv_sculpt_update(CTX_wm_manager(C), scene);

	return OPERATOR_FINISHED;
}

static int editmode_toggle_poll(bContext *C)
{
	Object *ob = CTX_data_active_object(C);

	/* covers proxies too */
	if (ELEM(NULL, ob, ob->data) || ID_IS_LINKED(ob->data))
		return 0;

	/* if hidden but in edit mode, we still display */
	if ((ob->restrictflag & OB_RESTRICT_VIEW) && !(ob->mode & OB_MODE_EDIT)) {
		return 0;
	}

	return OB_TYPE_SUPPORT_EDITMODE(ob->type);
}

void OBJECT_OT_editmode_toggle(wmOperatorType *ot)
{
	
	/* identifiers */
	ot->name = "Toggle Editmode";
	ot->description = "Toggle object's editmode";
	ot->idname = "OBJECT_OT_editmode_toggle";
	
	/* api callbacks */
	ot->exec = editmode_toggle_exec;
	ot->poll = editmode_toggle_poll;
	
	/* flags */
	ot->flag = OPTYPE_REGISTER | OPTYPE_UNDO;
}

/* *************************** */

static int posemode_exec(bContext *C, wmOperator *op)
{
	Base *base = CTX_data_active_base(C);
	Object *ob = base->object;
	const int mode_flag = OB_MODE_POSE;
	const bool is_mode_set = (ob->mode & mode_flag) != 0;
	
	if (!is_mode_set) {
		if (!ED_object_mode_compat_set(C, ob, mode_flag, op->reports)) {
			return OPERATOR_CANCELLED;
		}
	}

	if (ob->type == OB_ARMATURE) {
		if (ob == CTX_data_edit_object(C)) {
			ED_object_editmode_exit(C, EM_FREEDATA | EM_DO_UNDO);
			ED_armature_enter_posemode(C, base);
		}
		else if (is_mode_set)
			ED_armature_exit_posemode(C, base);
		else
			ED_armature_enter_posemode(C, base);

		return OPERATOR_FINISHED;
	}
	
	return OPERATOR_PASS_THROUGH;
}

void OBJECT_OT_posemode_toggle(wmOperatorType *ot) 
{
	/* identifiers */
	ot->name = "Toggle Pose Mode";
	ot->idname = "OBJECT_OT_posemode_toggle";
	ot->description = "Enable or disable posing/selecting bones";
	
	/* api callbacks */
	ot->exec = posemode_exec;
	ot->poll = ED_operator_object_active_editable;
	
	/* flag */
	ot->flag = OPTYPE_REGISTER | OPTYPE_UNDO;
}

static void copymenu_properties(ViewLayer *view_layer, Object *ob)
{	
//XXX no longer used - to be removed - replaced by game_properties_copy_exec
	bProperty *prop;
	Base *base;
	int nr, tot = 0;
	char *str;
	
	prop = ob->prop.first;
	while (prop) {
		tot++;
		prop = prop->next;
	}
	
	str = MEM_callocN(50 + 33 * tot, "copymenu prop");
	
	if (tot)
		strcpy(str, "Copy Property %t|Replace All|Merge All|%l");
	else
		strcpy(str, "Copy Property %t|Clear All (no properties on active)");
	
	tot = 0;
	prop = ob->prop.first;
	while (prop) {
		tot++;
		strcat(str, "|");
		strcat(str, prop->name);
		prop = prop->next;
	}

	nr = pupmenu(str);
	
	if (nr == 1 || nr == 2) {
		for (base = FIRSTBASE(view_layer); base; base = base->next) {
			if ((base != BASACT(view_layer)) && (TESTBASELIB(base))) {
				if (nr == 1) { /* replace */
					BKE_bproperty_copy_list(&base->object->prop, &ob->prop);
				}
				else {
					for (prop = ob->prop.first; prop; prop = prop->next) {
						BKE_bproperty_object_set(base->object, prop);
					}
				}
			}
		}
	}
	else if (nr > 0) {
		prop = BLI_findlink(&ob->prop, nr - 4); /* account for first 3 menu items & menu index starting at 1*/
		
		if (prop) {
			for (base = FIRSTBASE(view_layer); base; base = base->next) {
				if ((base != BASACT(view_layer)) && (TESTBASELIB(base))) {
					BKE_bproperty_object_set(base->object, prop);
				}
			}
		}
	}
	MEM_freeN(str);
	
}

static void copymenu_logicbricks(ViewLayer *view_layer, Object *ob)
{
//XXX no longer used - to be removed - replaced by logicbricks_copy_exec
	Base *base;
	
	for (base = FIRSTBASE(view_layer); base; base = base->next) {
		if (base->object != ob) {
			if (TESTBASELIB(base)) {
				
				/* first: free all logic */
				free_sensors(&base->object->sensors);
				unlink_controllers(&base->object->controllers);
				free_controllers(&base->object->controllers);
				unlink_actuators(&base->object->actuators);
				free_actuators(&base->object->actuators);
				
				/* now copy it, this also works without logicbricks! */
				clear_sca_new_poins_ob(ob);
				copy_sensors(&base->object->sensors, &ob->sensors, 0);
				copy_controllers(&base->object->controllers, &ob->controllers, 0);
				copy_actuators(&base->object->actuators, &ob->actuators, 0);
				set_sca_new_poins_ob(base->object);
				
				/* some menu settings */
				base->object->scavisflag = ob->scavisflag;
				base->object->scaflag = ob->scaflag;
				
				/* set the initial state */
				base->object->state = ob->state;
				base->object->init_state = ob->init_state;
			}
		}
	}
}

/* both pointers should exist */
static void copy_texture_space(Object *to, Object *ob)
{
	float *poin1 = NULL, *poin2 = NULL;
	short texflag = 0;
	
	if (ob->type == OB_MESH) {
		texflag = ((Mesh *)ob->data)->texflag;
		poin2 = ((Mesh *)ob->data)->loc;
	}
	else if (ELEM(ob->type, OB_CURVE, OB_SURF, OB_FONT)) {
		texflag = ((Curve *)ob->data)->texflag;
		poin2 = ((Curve *)ob->data)->loc;
	}
	else if (ob->type == OB_MBALL) {
		texflag = ((MetaBall *)ob->data)->texflag;
		poin2 = ((MetaBall *)ob->data)->loc;
	}
	else
		return;
		
	if (to->type == OB_MESH) {
		((Mesh *)to->data)->texflag = texflag;
		poin1 = ((Mesh *)to->data)->loc;
	}
	else if (ELEM(to->type, OB_CURVE, OB_SURF, OB_FONT)) {
		((Curve *)to->data)->texflag = texflag;
		poin1 = ((Curve *)to->data)->loc;
	}
	else if (to->type == OB_MBALL) {
		((MetaBall *)to->data)->texflag = texflag;
		poin1 = ((MetaBall *)to->data)->loc;
	}
	else
		return;
	
	memcpy(poin1, poin2, 9 * sizeof(float));  /* this was noted in DNA_mesh, curve, mball */
	
	if (to->type == OB_MESH) {
		/* pass */
	}
	else if (to->type == OB_MBALL) {
		BKE_mball_texspace_calc(to);
	}
	else {
		BKE_curve_texspace_calc(to->data);
	}
	
}

/* UNUSED, keep in case we want to copy functionality for use elsewhere */
static void copy_attr(Main *bmain, Scene *scene, ViewLayer *view_layer, short event)
{
	Object *ob;
	Base *base;
	Curve *cu, *cu1;
	Nurb *nu;
	bool do_depgraph_update = false;
	
	if (ID_IS_LINKED(scene)) return;

	if (!(ob = OBACT(view_layer))) return;
	
	if (BKE_object_is_in_editmode(ob)) {
		/* obedit_copymenu(); */
		return;
	}
	if (event == 9) {
		copymenu_properties(view_layer, ob);
		return;
	}
	else if (event == 10) {
		copymenu_logicbricks(view_layer, ob);
		return;
	}
	else if (event == 24) {
		/* moved to BKE_object_link_modifiers */
		/* copymenu_modifiers(bmain, scene, v3d, ob); */
		return;
	}

	for (base = FIRSTBASE(view_layer); base; base = base->next) {
		if (base != BASACT(view_layer)) {
			if (TESTBASELIB(base)) {
				DEG_id_tag_update(&base->object->id, OB_RECALC_DATA);
				
				if (event == 1) {  /* loc */
					copy_v3_v3(base->object->loc, ob->loc);
					copy_v3_v3(base->object->dloc, ob->dloc);
				}
				else if (event == 2) {  /* rot */
					copy_v3_v3(base->object->rot, ob->rot);
					copy_v3_v3(base->object->drot, ob->drot);

					copy_qt_qt(base->object->quat, ob->quat);
					copy_qt_qt(base->object->dquat, ob->dquat);
				}
				else if (event == 3) {  /* size */
					copy_v3_v3(base->object->size, ob->size);
					copy_v3_v3(base->object->dscale, ob->dscale);
				}
				else if (event == 4) {  /* drawtype */
					base->object->dt = ob->dt;
					base->object->dtx = ob->dtx;
					base->object->empty_drawtype = ob->empty_drawtype;
					base->object->empty_drawsize = ob->empty_drawsize;
				}
				else if (event == 5) {  /* time offs */
					base->object->sf = ob->sf;
				}
				else if (event == 6) {  /* dupli */
					base->object->dupon = ob->dupon;
					base->object->dupoff = ob->dupoff;
					base->object->dupsta = ob->dupsta;
					base->object->dupend = ob->dupend;
					
					base->object->transflag &= ~OB_DUPLI;
					base->object->transflag |= (ob->transflag & OB_DUPLI);

					base->object->dup_group = ob->dup_group;
					if (ob->dup_group)
						id_us_plus(&ob->dup_group->id);
				}
				else if (event == 7) {    /* mass */
					base->object->mass = ob->mass;
				}
				else if (event == 8) {    /* damping */
					base->object->damping = ob->damping;
					base->object->rdamping = ob->rdamping;
				}
				else if (event == 11) {   /* all physical attributes */
					base->object->gameflag = ob->gameflag;
					base->object->inertia = ob->inertia;
					base->object->formfactor = ob->formfactor;
					base->object->damping = ob->damping;
					base->object->rdamping = ob->rdamping;
					base->object->min_vel = ob->min_vel;
					base->object->max_vel = ob->max_vel;
					base->object->min_angvel = ob->min_angvel;
					base->object->max_angvel = ob->max_angvel;
					if (ob->gameflag & OB_BOUNDS) {
						base->object->collision_boundtype = ob->collision_boundtype;
					}
					base->object->margin = ob->margin;
					base->object->bsoft = copy_bulletsoftbody(ob->bsoft, 0);

				}
				else if (event == 17) {   /* tex space */
					copy_texture_space(base->object, ob);
				}
				else if (event == 18) {   /* font settings */
					
					if (base->object->type == ob->type) {
						cu = ob->data;
						cu1 = base->object->data;

						cu1->spacemode = cu->spacemode;
						cu1->align_y = cu->align_y;
						cu1->spacing = cu->spacing;
						cu1->linedist = cu->linedist;
						cu1->shear = cu->shear;
						cu1->fsize = cu->fsize;
						cu1->xof = cu->xof;
						cu1->yof = cu->yof;
						cu1->textoncurve = cu->textoncurve;
						cu1->wordspace = cu->wordspace;
						cu1->ulpos = cu->ulpos;
						cu1->ulheight = cu->ulheight;
						if (cu1->vfont)
							id_us_min(&cu1->vfont->id);
						cu1->vfont = cu->vfont;
						id_us_plus((ID *)cu1->vfont);
						if (cu1->vfontb)
							id_us_min(&cu1->vfontb->id);
						cu1->vfontb = cu->vfontb;
						id_us_plus((ID *)cu1->vfontb);
						if (cu1->vfonti)
							id_us_min(&cu1->vfonti->id);
						cu1->vfonti = cu->vfonti;
						id_us_plus((ID *)cu1->vfonti);
						if (cu1->vfontbi)
							id_us_min(&cu1->vfontbi->id);
						cu1->vfontbi = cu->vfontbi;
						id_us_plus((ID *)cu1->vfontbi);
						
						BLI_strncpy(cu1->family, cu->family, sizeof(cu1->family));
						
						DEG_id_tag_update(&base->object->id, OB_RECALC_DATA);
					}
				}
				else if (event == 19) {   /* bevel settings */
					
					if (ELEM(base->object->type, OB_CURVE, OB_FONT)) {
						cu = ob->data;
						cu1 = base->object->data;
						
						cu1->bevobj = cu->bevobj;
						cu1->taperobj = cu->taperobj;
						cu1->width = cu->width;
						cu1->bevresol = cu->bevresol;
						cu1->ext1 = cu->ext1;
						cu1->ext2 = cu->ext2;
						
						DEG_id_tag_update(&base->object->id, OB_RECALC_DATA);
					}
				}
				else if (event == 25) {   /* curve resolution */

					if (ELEM(base->object->type, OB_CURVE, OB_FONT)) {
						cu = ob->data;
						cu1 = base->object->data;
						
						cu1->resolu = cu->resolu;
						cu1->resolu_ren = cu->resolu_ren;
						
						nu = cu1->nurb.first;
						
						while (nu) {
							nu->resolu = cu1->resolu;
							nu = nu->next;
						}
						
						DEG_id_tag_update(&base->object->id, OB_RECALC_DATA);
					}
				}
				else if (event == 21) {
					if (base->object->type == OB_MESH) {
						ModifierData *md = modifiers_findByType(ob, eModifierType_Subsurf);

						if (md) {
							ModifierData *tmd = modifiers_findByType(base->object, eModifierType_Subsurf);

							if (!tmd) {
								tmd = modifier_new(eModifierType_Subsurf);
								BLI_addtail(&base->object->modifiers, tmd);
							}

							modifier_copyData(md, tmd);
							DEG_id_tag_update(&base->object->id, OB_RECALC_DATA);
						}
					}
				}
				else if (event == 22) {
					/* Copy the constraint channels over */
					BKE_constraints_copy(&base->object->constraints, &ob->constraints, true);
					
					do_depgraph_update = true;
				}
				else if (event == 23) {
					base->object->softflag = ob->softflag;
					if (base->object->soft) sbFree(base->object->soft);
					
					base->object->soft = copy_softbody(ob->soft, 0);

					if (!modifiers_findByType(base->object, eModifierType_Softbody)) {
						BLI_addhead(&base->object->modifiers, modifier_new(eModifierType_Softbody));
					}
				}
				else if (event == 26) {
#if 0 // XXX old animation system
					BKE_nlastrip_copy(s(&base->object->nlastrips, &ob->nlastrips);
#endif // XXX old animation system
				}
				else if (event == 27) {   /* autosmooth */
					if (base->object->type == OB_MESH) {
						Mesh *me = ob->data;
						Mesh *cme = base->object->data;
						cme->smoothresh = me->smoothresh;
						if (me->flag & ME_AUTOSMOOTH)
							cme->flag |= ME_AUTOSMOOTH;
						else
							cme->flag &= ~ME_AUTOSMOOTH;
					}
				}
				else if (event == 28) { /* UV orco */
					if (ELEM(base->object->type, OB_CURVE, OB_SURF)) {
						cu = ob->data;
						cu1 = base->object->data;
						
						if (cu->flag & CU_UV_ORCO)
							cu1->flag |= CU_UV_ORCO;
						else
							cu1->flag &= ~CU_UV_ORCO;
					}
				}
				else if (event == 29) { /* protected bits */
					base->object->protectflag = ob->protectflag;
				}
				else if (event == 30) { /* index object */
					base->object->index = ob->index;
				}
				else if (event == 31) { /* object color */
					copy_v4_v4(base->object->col, ob->col);
				}
			}
		}
	}
	
	if (do_depgraph_update)
		DEG_relations_tag_update(bmain);
}

static void UNUSED_FUNCTION(copy_attr_menu) (Main *bmain, Scene *scene, ViewLayer *view_layer, Object *obedit)
{
	Object *ob;
	short event;
	char str[512];
	
	if (!(ob = OBACT(view_layer))) return;
	
	if (obedit) {
/*		if (ob->type == OB_MESH) */
/* XXX			mesh_copy_menu(); */
		return;
	}
	
	/* Object Mode */
	
	/* If you change this menu, don't forget to update the menu in header_view3d.c
	 * view3d_edit_object_copyattrmenu() and in toolbox.c
	 */
	
	strcpy(str,
	       "Copy Attributes %t|Location %x1|Rotation %x2|Size %x3|Draw Options %x4|"
	       "Time Offset %x5|Dupli %x6|Object Color %x31|%l|Mass %x7|Damping %x8|All Physical Attributes %x11|Properties %x9|"
	       "Logic Bricks %x10|Protected Transform %x29|%l");
	
	strcat(str, "|Object Constraints %x22");
	strcat(str, "|NLA Strips %x26");
	
/* XXX	if (OB_TYPE_SUPPORT_MATERIAL(ob->type)) { */
/*		strcat(str, "|Texture Space %x17"); */
/*	} */
	
	if (ob->type == OB_FONT) strcat(str, "|Font Settings %x18|Bevel Settings %x19");
	if (ob->type == OB_CURVE) strcat(str, "|Bevel Settings %x19|UV Orco %x28");
	
	if ((ob->type == OB_FONT) || (ob->type == OB_CURVE)) {
		strcat(str, "|Curve Resolution %x25");
	}

	if (ob->type == OB_MESH) {
		strcat(str, "|Subsurf Settings %x21|AutoSmooth %x27");
	}

	if (ob->soft) strcat(str, "|Soft Body Settings %x23");
	
	strcat(str, "|Pass Index %x30");
	
	if (ob->type == OB_MESH || ob->type == OB_CURVE || ob->type == OB_LATTICE || ob->type == OB_SURF) {
		strcat(str, "|Modifiers ... %x24");
	}

	event = pupmenu(str);
	if (event <= 0) return;
	
	copy_attr(bmain, scene, view_layer, event);
}

/* ******************* force field toggle operator ***************** */

void ED_object_check_force_modifiers(Main *bmain, Scene *scene, Object *object)
{
	PartDeflect *pd = object->pd;
	ModifierData *md = modifiers_findByType(object, eModifierType_Surface);

	/* add/remove modifier as needed */
	if (!md) {
		if (pd && (pd->shape == PFIELD_SHAPE_SURFACE) && !ELEM(pd->forcefield, 0, PFIELD_GUIDE, PFIELD_TEXTURE)) {
			if (ELEM(object->type, OB_MESH, OB_SURF, OB_FONT, OB_CURVE)) {
				ED_object_modifier_add(NULL, bmain, scene, object, NULL, eModifierType_Surface);
			}
		}
	}
	else {
		if (!pd || (pd->shape != PFIELD_SHAPE_SURFACE) || ELEM(pd->forcefield, 0, PFIELD_GUIDE, PFIELD_TEXTURE)) {
			ED_object_modifier_remove(NULL, bmain, object, md);
		}
	}
}

static int forcefield_toggle_exec(bContext *C, wmOperator *UNUSED(op))
{
	Object *ob = CTX_data_active_object(C);

	if (ob->pd == NULL)
		ob->pd = object_add_collision_fields(PFIELD_FORCE);
	else if (ob->pd->forcefield == 0)
		ob->pd->forcefield = PFIELD_FORCE;
	else
		ob->pd->forcefield = 0;

	ED_object_check_force_modifiers(CTX_data_main(C), CTX_data_scene(C), ob);
	WM_event_add_notifier(C, NC_OBJECT | ND_DRAW, ob);
	WM_event_add_notifier(C, NC_OBJECT | ND_MODIFIER, ob);

	return OPERATOR_FINISHED;
}

void OBJECT_OT_forcefield_toggle(wmOperatorType *ot)
{
	
	/* identifiers */
	ot->name = "Toggle Force Field";
	ot->description = "Toggle object's force field";
	ot->idname = "OBJECT_OT_forcefield_toggle";
	
	/* api callbacks */
	ot->exec = forcefield_toggle_exec;
	ot->poll = ED_operator_object_active_editable;
	
	/* flags */
	ot->flag = OPTYPE_REGISTER | OPTYPE_UNDO;
}

/* ********************************************** */
/* Motion Paths */

/* For the objects with animation: update paths for those that have got them
 * This should selectively update paths that exist...
 *
 * To be called from various tools that do incremental updates 
 */
void ED_objects_recalculate_paths(bContext *C, Scene *scene)
{
	struct Main *bmain = CTX_data_main(C);
	EvaluationContext eval_ctx;
	CTX_data_eval_ctx(C, &eval_ctx);
	ListBase targets = {NULL, NULL};
	
	/* loop over objects in scene */
	CTX_DATA_BEGIN(C, Object *, ob, selected_editable_objects)
	{
		/* set flag to force recalc, then grab path(s) from object */
		ob->avs.recalc |= ANIMVIZ_RECALC_PATHS;
		animviz_get_object_motionpaths(ob, &targets);
	}
	CTX_DATA_END;
	
	/* recalculate paths, then free */
	animviz_calc_motionpaths(&eval_ctx, bmain, scene, &targets);
	BLI_freelistN(&targets);
}


/* show popup to determine settings */
static int object_calculate_paths_invoke(bContext *C, wmOperator *op, const wmEvent *UNUSED(event))
{
	Object *ob = CTX_data_active_object(C);
	
	if (ob == NULL)
		return OPERATOR_CANCELLED;
	
	/* set default settings from existing/stored settings */
	{
		bAnimVizSettings *avs = &ob->avs;
		
		RNA_int_set(op->ptr, "start_frame", avs->path_sf);
		RNA_int_set(op->ptr, "end_frame", avs->path_ef);
	}
	
	/* show popup dialog to allow editing of range... */
	/* FIXME: hardcoded dimensions here are just arbitrary */
	return WM_operator_props_dialog_popup(C, op, 10 * UI_UNIT_X, 10 * UI_UNIT_Y);
}

/* Calculate/recalculate whole paths (avs.path_sf to avs.path_ef) */
static int object_calculate_paths_exec(bContext *C, wmOperator *op)
{
	Scene *scene = CTX_data_scene(C);
	int start = RNA_int_get(op->ptr, "start_frame");
	int end = RNA_int_get(op->ptr, "end_frame");
	
	/* set up path data for bones being calculated */
	CTX_DATA_BEGIN(C, Object *, ob, selected_editable_objects)
	{
		bAnimVizSettings *avs = &ob->avs;
		
		/* grab baking settings from operator settings */
		avs->path_sf = start;
		avs->path_ef = end;
		
		/* verify that the selected object has the appropriate settings */
		animviz_verify_motionpaths(op->reports, scene, ob, NULL);
	}
	CTX_DATA_END;
	
	/* calculate the paths for objects that have them (and are tagged to get refreshed) */
	ED_objects_recalculate_paths(C, scene);
	
	/* notifiers for updates */
	WM_event_add_notifier(C, NC_OBJECT | ND_TRANSFORM, NULL);
	
	return OPERATOR_FINISHED; 
}

void OBJECT_OT_paths_calculate(wmOperatorType *ot)
{
	/* identifiers */
	ot->name = "Calculate Object Paths";
	ot->idname = "OBJECT_OT_paths_calculate";
	ot->description = "Calculate motion paths for the selected objects";
	
	/* api callbacks */
	ot->invoke = object_calculate_paths_invoke;
	ot->exec = object_calculate_paths_exec;
	ot->poll = ED_operator_object_active_editable;
	
	/* flags */
	ot->flag = OPTYPE_REGISTER | OPTYPE_UNDO;
	
	/* properties */
	RNA_def_int(ot->srna, "start_frame", 1, MINAFRAME, MAXFRAME, "Start", 
	            "First frame to calculate object paths on", MINFRAME, MAXFRAME / 2.0);
	RNA_def_int(ot->srna, "end_frame", 250, MINAFRAME, MAXFRAME, "End", 
	            "Last frame to calculate object paths on", MINFRAME, MAXFRAME / 2.0);
}

/* --------- */

static int object_update_paths_poll(bContext *C)
{
	if (ED_operator_object_active_editable(C)) {
		Object *ob = ED_object_active_context(C);
		return (ob->avs.path_bakeflag & MOTIONPATH_BAKE_HAS_PATHS) != 0;
	}
	
	return false;
}

static int object_update_paths_exec(bContext *C, wmOperator *UNUSED(op))
{
	Scene *scene = CTX_data_scene(C);
	
	if (scene == NULL)
		return OPERATOR_CANCELLED;
		
	/* calculate the paths for objects that have them (and are tagged to get refreshed) */
	ED_objects_recalculate_paths(C, scene);
	
	/* notifiers for updates */
	WM_event_add_notifier(C, NC_OBJECT | ND_TRANSFORM, NULL);
	
	return OPERATOR_FINISHED;
}

void OBJECT_OT_paths_update(wmOperatorType *ot)
{
	/* identifiers */
	ot->name = "Update Object Paths";
	ot->idname = "OBJECT_OT_paths_update";
	ot->description = "Recalculate paths for selected objects";
	
	/* api callbakcs */
	ot->exec = object_update_paths_exec;
	ot->poll = object_update_paths_poll;
	
	/* flags */
	ot->flag = OPTYPE_REGISTER | OPTYPE_UNDO;
}

/* --------- */

/* Helper for ED_objects_clear_paths() */
static void object_clear_mpath(Object *ob)
{
	if (ob->mpath) {
		animviz_free_motionpath(ob->mpath);
		ob->mpath = NULL;
		ob->avs.path_bakeflag &= ~MOTIONPATH_BAKE_HAS_PATHS;
	}
}

/* Clear motion paths for all objects */
void ED_objects_clear_paths(bContext *C, bool only_selected)
{
	if (only_selected) {
		/* loop over all selected + sedtiable objects in scene */
		CTX_DATA_BEGIN(C, Object *, ob, selected_editable_objects)
		{
			object_clear_mpath(ob);
		}
		CTX_DATA_END;
	}
	else {
		/* loop over all edtiable objects in scene */
		CTX_DATA_BEGIN(C, Object *, ob, editable_objects)
		{
			object_clear_mpath(ob);
		}
		CTX_DATA_END;
	}
}

/* operator callback for this */
static int object_clear_paths_exec(bContext *C, wmOperator *op)
{
	bool only_selected = RNA_boolean_get(op->ptr, "only_selected");
	
	/* use the backend function for this */
	ED_objects_clear_paths(C, only_selected);
	
	/* notifiers for updates */
	WM_event_add_notifier(C, NC_OBJECT | ND_TRANSFORM, NULL);
	
	return OPERATOR_FINISHED; 
}

/* operator callback/wrapper */
static int object_clear_paths_invoke(bContext *C, wmOperator *op, const wmEvent *evt)
{
	if ((evt->shift) && !RNA_struct_property_is_set(op->ptr, "only_selected")) {
		RNA_boolean_set(op->ptr, "only_selected", true);
	}
	return object_clear_paths_exec(C, op);
}

void OBJECT_OT_paths_clear(wmOperatorType *ot)
{
	/* identifiers */
	ot->name = "Clear Object Paths";
	ot->idname = "OBJECT_OT_paths_clear";
	ot->description = "Clear path caches for all objects, hold Shift key for selected objects only";
	
	/* api callbacks */
	ot->invoke = object_clear_paths_invoke;
	ot->exec = object_clear_paths_exec;
	ot->poll = ED_operator_object_active_editable;
	
	/* flags */
	ot->flag = OPTYPE_REGISTER | OPTYPE_UNDO;
	
	/* properties */
	ot->prop = RNA_def_boolean(ot->srna, "only_selected", false, "Only Selected",
	                           "Only clear paths from selected objects");
	RNA_def_property_flag(ot->prop, PROP_SKIP_SAVE);
}


/********************** Smooth/Flat *********************/

static int shade_smooth_exec(bContext *C, wmOperator *op)
{
	ID *data;
	Curve *cu;
	Nurb *nu;
	int clear = (STREQ(op->idname, "OBJECT_OT_shade_flat"));
	bool done = false, linked_data = false;

	CTX_DATA_BEGIN(C, Object *, ob, selected_editable_objects)
	{
		data = ob->data;

		if (data && ID_IS_LINKED(data)) {
			linked_data = true;
			continue;
		}

		if (ob->type == OB_MESH) {
			BKE_mesh_smooth_flag_set(ob, !clear);

			BKE_mesh_batch_cache_dirty(ob->data, BKE_MESH_BATCH_DIRTY_ALL);
			DEG_id_tag_update(&ob->id, OB_RECALC_DATA);
			WM_event_add_notifier(C, NC_OBJECT | ND_DRAW, ob);

			done = true;
		}
		else if (ELEM(ob->type, OB_SURF, OB_CURVE)) {
			cu = ob->data;

			for (nu = cu->nurb.first; nu; nu = nu->next) {
				if (!clear) nu->flag |= ME_SMOOTH;
				else nu->flag &= ~ME_SMOOTH;
			}

			DEG_id_tag_update(&ob->id, OB_RECALC_DATA);
			WM_event_add_notifier(C, NC_OBJECT | ND_DRAW, ob);

			done = true;
		}
	}
	CTX_DATA_END;

	if (linked_data)
		BKE_report(op->reports, RPT_WARNING, "Can't edit linked mesh or curve data");

	return (done) ? OPERATOR_FINISHED : OPERATOR_CANCELLED;
}

static int shade_poll(bContext *C)
{
	return (CTX_data_edit_object(C) == NULL);
}

void OBJECT_OT_shade_flat(wmOperatorType *ot)
{
	/* identifiers */
	ot->name = "Shade Flat";
	ot->description = "Render and display faces uniform, using Face Normals";
	ot->idname = "OBJECT_OT_shade_flat";
	
	/* api callbacks */
	ot->poll = shade_poll;
	ot->exec = shade_smooth_exec;

	/* flags */
	ot->flag = OPTYPE_REGISTER | OPTYPE_UNDO;
}

void OBJECT_OT_shade_smooth(wmOperatorType *ot)
{
	/* identifiers */
	ot->name = "Shade Smooth";
	ot->description = "Render and display faces smooth, using interpolated Vertex Normals";
	ot->idname = "OBJECT_OT_shade_smooth";
	
	/* api callbacks */
	ot->poll = shade_poll;
	ot->exec = shade_smooth_exec;
	
	/* flags */
	ot->flag = OPTYPE_REGISTER | OPTYPE_UNDO;
}

/* ********************** */

static void UNUSED_FUNCTION(image_aspect) (Scene *scene, ViewLayer *view_layer, Object *obedit)
{
	/* all selected objects with an image map: scale in image aspect */
	Base *base;
	Object *ob;
	Material *ma;
	Tex *tex;
	float x, y, space;
	int a, b, done;
	
	if (obedit) return;
	if (ID_IS_LINKED(scene)) return;
	
	for (base = FIRSTBASE(view_layer); base; base = base->next) {
		if (TESTBASELIB(base)) {
			ob = base->object;
			done = false;
			
			for (a = 1; a <= ob->totcol; a++) {
				ma = give_current_material(ob, a);
				if (ma) {
					for (b = 0; b < MAX_MTEX; b++) {
						if (ma->mtex[b] && ma->mtex[b]->tex) {
							tex = ma->mtex[b]->tex;
							if (tex->type == TEX_IMAGE && tex->ima) {
								ImBuf *ibuf = BKE_image_acquire_ibuf(tex->ima, NULL, NULL);
								
								/* texturespace */
								space = 1.0;
								if (ob->type == OB_MESH) {
									float size[3];
									BKE_mesh_texspace_get(ob->data, NULL, NULL, size);
									space = size[0] / size[1];
								}
								else if (ELEM(ob->type, OB_CURVE, OB_FONT, OB_SURF)) {
									float size[3];
									BKE_curve_texspace_get(ob->data, NULL, NULL, size);
									space = size[0] / size[1];
								}
							
								x = ibuf->x / space;
								y = ibuf->y;
								
								if (x > y) ob->size[0] = ob->size[1] * x / y;
								else ob->size[1] = ob->size[0] * y / x;
								
								done = true;
								DEG_id_tag_update(&ob->id, OB_RECALC_OB);

								BKE_image_release_ibuf(tex->ima, ibuf, NULL);
							}
						}
						if (done) break;
					}
				}
				if (done) break;
			}
		}
	}
	
}

static const EnumPropertyItem *object_mode_set_itemsf(
        bContext *C, PointerRNA *UNUSED(ptr), PropertyRNA *UNUSED(prop), bool *r_free)
{
	const EnumPropertyItem *input = rna_enum_object_mode_items;
	EnumPropertyItem *item = NULL;
	Object *ob;
	bGPdata *gpd;
	int totitem = 0;

	if (!C) /* needed for docs */
		return rna_enum_object_mode_items;

	ob = CTX_data_active_object(C);
	if (ob) {
		const bool use_mode_particle_edit = (BLI_listbase_is_empty(&ob->particlesystem) == false) ||
		                                    (ob->soft != NULL) ||
		                                    (modifiers_findByType(ob, eModifierType_Cloth) != NULL);
		while (input->identifier) {
			if ((input->value == OB_MODE_EDIT && OB_TYPE_SUPPORT_EDITMODE(ob->type)) ||
			    (input->value == OB_MODE_POSE && (ob->type == OB_ARMATURE)) ||
			    (input->value == OB_MODE_PARTICLE_EDIT && use_mode_particle_edit) ||
			    (ELEM(input->value, OB_MODE_SCULPT, OB_MODE_VERTEX_PAINT,
			           OB_MODE_WEIGHT_PAINT, OB_MODE_TEXTURE_PAINT) && (ob->type == OB_MESH)) ||
			    (input->value == OB_MODE_OBJECT))
			{
				RNA_enum_item_add(&item, &totitem, input);
			}
			input++;
		}
	}
	else {
		/* We need at least this one! */
		RNA_enum_items_add_value(&item, &totitem, input, OB_MODE_OBJECT);
	}
	
	/* On top of all the rest, GPencil Stroke Edit Mode
	 * is available if there's a valid gp datablock...
	 */
	gpd = CTX_data_gpencil_data(C);
	if (gpd) {
		RNA_enum_items_add_value(&item, &totitem, rna_enum_object_mode_items, OB_MODE_GPENCIL);
	}

	RNA_enum_item_end(&item, &totitem);

	*r_free = true;

	return item;
}

static int object_mode_set_poll(bContext *C)
{
	/* Since Grease Pencil editmode is also handled here,
	 * we have a special exception for allowing this operator
	 * to still work in that case when there's no active object
	 * so that users can exit editmode this way as per normal.
	 */
	if (ED_operator_object_active_editable(C))
		return true;
	else
		return (CTX_data_gpencil_data(C) != NULL);
}

static int object_mode_set_exec(bContext *C, wmOperator *op)
{
	Object *ob = CTX_data_active_object(C);
	bGPdata *gpd = CTX_data_gpencil_data(C);
	eObjectMode mode = RNA_enum_get(op->ptr, "mode");
	eObjectMode restore_mode = (ob) ? ob->mode : OB_MODE_OBJECT;
	const bool toggle = RNA_boolean_get(op->ptr, "toggle");
	
	if (gpd) {
		/* GP Mode is not bound to a specific object. Therefore,
		 * we don't want it to be actually saved on any objects,
		 * as weirdness can happen if you select other objects,
		 * or load old files.
		 *
		 * Instead, we use the following 2 rules to ensure that
		 * the mode selector works as expected:
		 *  1) If there's no object, we want to enter editmode.
		 *     (i.e. with no object, we're in object mode)
		 *  2) Otherwise, exit stroke editmode, so that we can
		 *     enter another mode...
		 */
		if (!ob || (gpd->flag & GP_DATA_STROKE_EDITMODE)) {
			WM_operator_name_call(C, "GPENCIL_OT_editmode_toggle", WM_OP_EXEC_REGION_WIN, NULL);
		}
	}
	
	if (!ob || !ED_object_mode_compat_test(ob, mode))
		return OPERATOR_PASS_THROUGH;

	if (ob->mode != mode) {
		/* we should be able to remove this call, each operator calls  */
		ED_object_mode_compat_set(C, ob, mode, op->reports);
	}

	/* Exit current mode if it's not the mode we're setting */
	if (mode != OB_MODE_OBJECT && (ob->mode != mode || toggle)) {
		/* Enter new mode */
		ED_object_mode_toggle(C, mode);
	}

	if (toggle) {
		/* Special case for Object mode! */
		if (mode == OB_MODE_OBJECT && restore_mode == OB_MODE_OBJECT && ob->restore_mode != OB_MODE_OBJECT) {
			ED_object_mode_toggle(C, ob->restore_mode);
		}
		else if (ob->mode == mode) {
			/* For toggling, store old mode so we know what to go back to */
			ob->restore_mode = restore_mode;
		}
		else if (ob->restore_mode != OB_MODE_OBJECT && ob->restore_mode != mode) {
			ED_object_mode_toggle(C, ob->restore_mode);
		}
	}

	return OPERATOR_FINISHED;
}

void OBJECT_OT_mode_set(wmOperatorType *ot)
{
	PropertyRNA *prop;
	
	/* identifiers */
	ot->name = "Set Object Mode";
	ot->description = "Sets the object interaction mode";
	ot->idname = "OBJECT_OT_mode_set";
	
	/* api callbacks */
	ot->exec = object_mode_set_exec;
	
	ot->poll = object_mode_set_poll; //ED_operator_object_active_editable;
	
	/* flags */
	ot->flag = 0; /* no register/undo here, leave it to operators being called */
	
	ot->prop = RNA_def_enum(ot->srna, "mode", rna_enum_object_mode_items, OB_MODE_OBJECT, "Mode", "");
	RNA_def_enum_funcs(ot->prop, object_mode_set_itemsf);
	RNA_def_property_flag(ot->prop, PROP_SKIP_SAVE);

	prop = RNA_def_boolean(ot->srna, "toggle", 0, "Toggle", "");
	RNA_def_property_flag(prop, PROP_SKIP_SAVE);
}

/************************ Game Properties ***********************/

static int game_property_new_exec(bContext *C, wmOperator *op)
{
	Object *ob = CTX_data_active_object(C);
	bProperty *prop;
	char name[MAX_NAME];
	int type = RNA_enum_get(op->ptr, "type");

	prop = BKE_bproperty_new(type);
	BLI_addtail(&ob->prop, prop);

	RNA_string_get(op->ptr, "name", name);
	if (name[0] != '\0') {
		BLI_strncpy(prop->name, name, sizeof(prop->name));
	}

	BLI_uniquename(&ob->prop, prop, DATA_("Property"), '.', offsetof(bProperty, name), sizeof(prop->name));

	WM_event_add_notifier(C, NC_LOGIC, NULL);
	return OPERATOR_FINISHED;
}


void OBJECT_OT_game_property_new(wmOperatorType *ot)
{
	/* identifiers */
	ot->name = "New Game Property";
	ot->description = "Create a new property available to the game engine";
	ot->idname = "OBJECT_OT_game_property_new";

	/* api callbacks */
	ot->exec = game_property_new_exec;
	ot->poll = ED_operator_object_active_editable;

	/* flags */
	ot->flag = OPTYPE_REGISTER | OPTYPE_UNDO;

	RNA_def_enum(ot->srna, "type", rna_enum_gameproperty_type_items, GPROP_FLOAT, "Type", "Type of game property to add");
	RNA_def_string(ot->srna, "name", NULL, MAX_NAME, "Name", "Name of the game property to add");
}

static int game_property_remove_exec(bContext *C, wmOperator *op)
{
	Object *ob = CTX_data_active_object(C);
	bProperty *prop;
	int index = RNA_int_get(op->ptr, "index");

	if (!ob)
		return OPERATOR_CANCELLED;

	prop = BLI_findlink(&ob->prop, index);

	if (prop) {
		BLI_remlink(&ob->prop, prop);
		BKE_bproperty_free(prop);

		WM_event_add_notifier(C, NC_LOGIC, NULL);
		return OPERATOR_FINISHED;
	}
	else {
		return OPERATOR_CANCELLED;
	}
}

void OBJECT_OT_game_property_remove(wmOperatorType *ot)
{
	/* identifiers */
	ot->name = "Remove Game Property";
	ot->description = "Remove game property";
	ot->idname = "OBJECT_OT_game_property_remove";

	/* api callbacks */
	ot->exec = game_property_remove_exec;
	ot->poll = ED_operator_object_active_editable;

	/* flags */
	ot->flag = OPTYPE_REGISTER | OPTYPE_UNDO;

	RNA_def_int(ot->srna, "index", 0, 0, INT_MAX, "Index", "Property index to remove ", 0, INT_MAX);
}

#define GAME_PROPERTY_MOVE_UP    1
#define GAME_PROPERTY_MOVE_DOWN -1

static int game_property_move(bContext *C, wmOperator *op)
{
	Object *ob = CTX_data_active_object(C);
	bProperty *prop;
	bProperty *otherprop = NULL;
	const int index = RNA_int_get(op->ptr, "index");
	const int dir = RNA_enum_get(op->ptr, "direction");

	if (ob == NULL)
		return OPERATOR_CANCELLED;

	prop = BLI_findlink(&ob->prop, index);
	/* invalid index */
	if (prop == NULL)
		return OPERATOR_CANCELLED;

	if (dir == GAME_PROPERTY_MOVE_UP) {
		otherprop = prop->prev;
	}
	else if (dir == GAME_PROPERTY_MOVE_DOWN) {
		otherprop = prop->next;
	}
	else {
		BLI_assert(0);
	}

	if (prop && otherprop) {
		BLI_listbase_swaplinks(&ob->prop, prop, otherprop);

		WM_event_add_notifier(C, NC_LOGIC, NULL);
		return OPERATOR_FINISHED;
	}
	else {
		return OPERATOR_CANCELLED;
	}
}

void OBJECT_OT_game_property_move(wmOperatorType *ot)
{
	static const EnumPropertyItem direction_property_move[] = {
		{GAME_PROPERTY_MOVE_UP,   "UP",   0, "Up",   ""},
		{GAME_PROPERTY_MOVE_DOWN, "DOWN", 0, "Down", ""},
		{0, NULL, 0, NULL, NULL}
	};
	PropertyRNA *prop;

	/* identifiers */
	ot->name = "Move Game Property";
	ot->description = "Move game property";
	ot->idname = "OBJECT_OT_game_property_move";

	/* api callbacks */
	ot->exec = game_property_move;
	ot->poll = ED_operator_object_active_editable;

	/* flags */
	ot->flag = OPTYPE_REGISTER | OPTYPE_UNDO;

	/* properties */
	prop = RNA_def_int(ot->srna, "index", 0, 0, INT_MAX, "Index", "Property index to move", 0, INT_MAX);
	RNA_def_property_flag(prop, PROP_HIDDEN);
	RNA_def_enum(ot->srna, "direction", direction_property_move, 0, "Direction",
	             "Direction for moving the property");
}

#undef GAME_PROPERTY_MOVE_UP
#undef GAME_PROPERTY_MOVE_DOWN

#define COPY_PROPERTIES_REPLACE 1
#define COPY_PROPERTIES_MERGE   2
#define COPY_PROPERTIES_COPY    3

static const EnumPropertyItem game_properties_copy_operations[] = {
	{COPY_PROPERTIES_REPLACE, "REPLACE", 0, "Replace Properties", ""},
	{COPY_PROPERTIES_MERGE, "MERGE", 0, "Merge Properties", ""},
	{COPY_PROPERTIES_COPY, "COPY", 0, "Copy a Property", ""},
	{0, NULL, 0, NULL, NULL}
};

static const EnumPropertyItem *gameprops_itemf(bContext *C, PointerRNA *UNUSED(ptr), PropertyRNA *UNUSED(prop), bool *r_free)
{	
	Object *ob = ED_object_active_context(C);
	EnumPropertyItem tmp = {0, "", 0, "", ""};
	EnumPropertyItem *item = NULL;
	bProperty *prop;
	int a, totitem = 0;
	
	if (!ob)
		return DummyRNA_NULL_items;

	for (a = 1, prop = ob->prop.first; prop; prop = prop->next, a++) {
		tmp.value = a;
		tmp.identifier = prop->name;
		tmp.name = prop->name;
		RNA_enum_item_add(&item, &totitem, &tmp);
	}

	RNA_enum_item_end(&item, &totitem);
	*r_free = true;

	return item;
}

static int game_property_copy_exec(bContext *C, wmOperator *op)
{
	Object *ob = ED_object_active_context(C);
	bProperty *prop;
	int type = RNA_enum_get(op->ptr, "operation");
	int propid = RNA_enum_get(op->ptr, "property");

	if (propid > 0) { /* copy */
		prop = BLI_findlink(&ob->prop, propid - 1);
		
		if (prop) {
			CTX_DATA_BEGIN(C, Object *, ob_iter, selected_editable_objects)
			{
				if (ob != ob_iter)
					BKE_bproperty_object_set(ob_iter, prop);
			} CTX_DATA_END;
		}
	}

	else {
		CTX_DATA_BEGIN(C, Object *, ob_iter, selected_editable_objects)
		{
			if (ob != ob_iter) {
				if (type == COPY_PROPERTIES_REPLACE) {
					BKE_bproperty_copy_list(&ob_iter->prop, &ob->prop);
				}
				else {
					/* merge - the default when calling with no argument */
					for (prop = ob->prop.first; prop; prop = prop->next) {
						BKE_bproperty_object_set(ob_iter, prop);
					}
				}
			}
		}
		CTX_DATA_END;
	}

	return OPERATOR_FINISHED;
}

void OBJECT_OT_game_property_copy(wmOperatorType *ot)
{
	PropertyRNA *prop;
	/* identifiers */
	ot->name = "Copy Game Property";
	ot->idname = "OBJECT_OT_game_property_copy";
	ot->description = "Copy/merge/replace a game property from active object to all selected objects";

	/* api callbacks */
	ot->exec = game_property_copy_exec;
	ot->poll = ED_operator_object_active_editable;

	/* flags */
	ot->flag = OPTYPE_REGISTER | OPTYPE_UNDO;

	RNA_def_enum(ot->srna, "operation", game_properties_copy_operations, 3, "Operation", "");
	prop = RNA_def_enum(ot->srna, "property", DummyRNA_NULL_items, 0, "Property", "Properties to copy");
	RNA_def_property_flag(prop, PROP_SKIP_SAVE | PROP_ENUM_NO_TRANSLATE);
	RNA_def_enum_funcs(prop, gameprops_itemf);
	ot->prop = prop;
}

static int game_property_clear_exec(bContext *C, wmOperator *UNUSED(op))
{
	CTX_DATA_BEGIN(C, Object *, ob_iter, selected_editable_objects)
	{
		BKE_bproperty_free_list(&ob_iter->prop);
	}
	CTX_DATA_END;

	WM_event_add_notifier(C, NC_LOGIC, NULL);
	return OPERATOR_FINISHED;
}
void OBJECT_OT_game_property_clear(wmOperatorType *ot)
{
	/* identifiers */
	ot->name = "Clear Game Properties";
	ot->idname = "OBJECT_OT_game_property_clear";
	ot->description = "Remove all game properties from all selected objects";

	/* api callbacks */
	ot->exec = game_property_clear_exec;
	ot->poll = ED_operator_object_active_editable;

	/* flags */
	ot->flag = OPTYPE_REGISTER | OPTYPE_UNDO;
}

/************************ Copy Logic Bricks ***********************/

static int logicbricks_copy_exec(bContext *C, wmOperator *UNUSED(op))
{
	Object *ob = ED_object_active_context(C);

	CTX_DATA_BEGIN(C, Object *, ob_iter, selected_editable_objects)
	{
		if (ob != ob_iter) {
			/* first: free all logic */
			free_sensors(&ob_iter->sensors);
			unlink_controllers(&ob_iter->controllers);
			free_controllers(&ob_iter->controllers);
			unlink_actuators(&ob_iter->actuators);
			free_actuators(&ob_iter->actuators);
		
			/* now copy it, this also works without logicbricks! */
			clear_sca_new_poins_ob(ob);
			copy_sensors(&ob_iter->sensors, &ob->sensors, 0);
			copy_controllers(&ob_iter->controllers, &ob->controllers, 0);
			copy_actuators(&ob_iter->actuators, &ob->actuators, 0);
			set_sca_new_poins_ob(ob_iter);
		
			/* some menu settings */
			ob_iter->scavisflag = ob->scavisflag;
			ob_iter->scaflag = ob->scaflag;
		
			/* set the initial state */
			ob_iter->state = ob->state;
			ob_iter->init_state = ob->init_state;

			if (ob_iter->totcol == ob->totcol) {
				ob_iter->actcol = ob->actcol;
				WM_event_add_notifier(C, NC_OBJECT | ND_DRAW, ob_iter);
			}
		}
	}
	CTX_DATA_END;

	WM_event_add_notifier(C, NC_LOGIC, NULL);

	return OPERATOR_FINISHED;
}

void OBJECT_OT_logic_bricks_copy(wmOperatorType *ot)
{
	/* identifiers */
	ot->name = "Copy Logic Bricks to Selected";
	ot->description = "Copy logic bricks to other selected objects";
	ot->idname = "OBJECT_OT_logic_bricks_copy";

	/* api callbacks */
	ot->exec = logicbricks_copy_exec;
	ot->poll = ED_operator_object_active_editable;

	/* flags */
	ot->flag = OPTYPE_REGISTER | OPTYPE_UNDO;
}

static int game_physics_copy_exec(bContext *C, wmOperator *UNUSED(op))
{
	Object *ob = ED_object_active_context(C);
	
	CTX_DATA_BEGIN(C, Object *, ob_iter, selected_editable_objects)
	{
		if (ob != ob_iter) {
			ob_iter->gameflag = ob->gameflag;
			ob_iter->gameflag2 = ob->gameflag2;
			ob_iter->inertia = ob->inertia;
			ob_iter->formfactor = ob->formfactor;
			ob_iter->damping = ob->damping;
			ob_iter->rdamping = ob->rdamping;
			ob_iter->min_vel = ob->min_vel;
			ob_iter->max_vel = ob->max_vel;
			ob_iter->min_angvel = ob->min_angvel;
			ob_iter->max_angvel = ob->max_angvel;
			ob_iter->obstacleRad = ob->obstacleRad;
			ob_iter->mass = ob->mass;
			copy_v3_v3(ob_iter->anisotropicFriction, ob->anisotropicFriction);
			ob_iter->collision_boundtype = ob->collision_boundtype;
			ob_iter->margin = ob->margin;
			ob_iter->bsoft = copy_bulletsoftbody(ob->bsoft, 0);
			if (ob->restrictflag & OB_RESTRICT_RENDER) 
				ob_iter->restrictflag |= OB_RESTRICT_RENDER;
			else
				ob_iter->restrictflag &= ~OB_RESTRICT_RENDER;

			ob_iter->col_group = ob->col_group;
			ob_iter->col_mask = ob->col_mask;
		}
	}
	CTX_DATA_END;
	
	return OPERATOR_FINISHED;
}

void OBJECT_OT_game_physics_copy(struct wmOperatorType *ot)
{
	/* identifiers */
	ot->name = "Copy Game Physics Properties to Selected";
	ot->description = "Copy game physics properties to other selected objects";
	ot->idname = "OBJECT_OT_game_physics_copy";
	
	/* api callbacks */
	ot->exec = game_physics_copy_exec;
	ot->poll = ED_operator_object_active_editable;
	
	/* flags */
	ot->flag = OPTYPE_REGISTER | OPTYPE_UNDO;
}

bool ED_object_editmode_calc_active_center(Object *obedit, const bool select_only, float r_center[3])
{
	switch (obedit->type) {
		case OB_MESH:
		{
			BMEditMesh *em = BKE_editmesh_from_object(obedit);
			BMEditSelection ese;

			if (BM_select_history_active_get(em->bm, &ese)) {
				BM_editselection_center(&ese, r_center);
				return true;
			}
			break;
		}
		case OB_ARMATURE:
		{
			bArmature *arm = obedit->data;
			EditBone *ebo = arm->act_edbone;

			if (ebo && (!select_only || (ebo->flag & (BONE_SELECTED | BONE_ROOTSEL)))) {
				copy_v3_v3(r_center, ebo->head);
				return true;
			}

			break;
		}
		case OB_CURVE:
		case OB_SURF:
		{
			Curve *cu = obedit->data;

			if (ED_curve_active_center(cu, r_center)) {
				return true;
			}
			break;
		}
		case OB_MBALL:
		{
			MetaBall *mb = obedit->data;
			MetaElem *ml_act = mb->lastelem;

			if (ml_act && (!select_only || (ml_act->flag & SELECT))) {
				copy_v3_v3(r_center, &ml_act->x);
				return true;
			}
			break;
		}
		case OB_LATTICE:
		{
			BPoint *actbp = BKE_lattice_active_point_get(obedit->data);

			if (actbp) {
				copy_v3_v3(r_center, actbp->vec);
				return true;
			}
			break;
		}
	}

	return false;
}

#define COLLECTION_INVALID_INDEX -1

static int move_to_collection_exec(bContext *C, wmOperator *op)
{
	Scene *scene = CTX_data_scene(C);
	PropertyRNA *prop = RNA_struct_find_property(op->ptr, "collection_index");
	const bool is_add = RNA_boolean_get(op->ptr, "is_add");
	const bool is_new = RNA_boolean_get(op->ptr, "is_new");
	SceneCollection *scene_collection;

	if (!RNA_property_is_set(op->ptr, prop)) {
		BKE_report(op->reports, RPT_ERROR, "No collection selected");
		return OPERATOR_CANCELLED;
	}

	int collection_index = RNA_property_int_get(op->ptr, prop);
	scene_collection = BKE_collection_from_index(CTX_data_scene(C), collection_index);
	if (scene_collection == NULL) {
		BKE_report(op->reports, RPT_ERROR, "Unexpected error, collection not found");
		return OPERATOR_CANCELLED;
	}

	Object *single_object = NULL;
	CTX_DATA_BEGIN (C, Object *, ob, selected_objects)
	{
		if (single_object != NULL) {
			single_object = NULL;
			break;
		}
		else {
			single_object = ob;
		}
	}
	CTX_DATA_END;

	if (is_new) {
		char new_collection_name[MAX_NAME];
		RNA_string_get(op->ptr, "new_collection_name", new_collection_name);
		scene_collection = BKE_collection_add(&scene->id, scene_collection, COLLECTION_TYPE_NONE, new_collection_name);
	}

	if ((single_object != NULL) &&
	    is_add &&
	    BLI_findptr(&scene_collection->objects, single_object, offsetof(LinkData, data)))
	{
		BKE_reportf(op->reports, RPT_ERROR, "%s already in %s", single_object->id.name + 2, scene_collection->name);
		return OPERATOR_CANCELLED;
	}

	CTX_DATA_BEGIN (C, Object *, ob, selected_objects)
	{
		if (!is_add) {
			BKE_collection_object_move(&scene->id, scene_collection, NULL, ob);
		}
		else {
			BKE_collection_object_add(&scene->id, scene_collection, ob);
		}
	}
	CTX_DATA_END;

	BKE_reportf(op->reports,
	            RPT_INFO,
	            "%s %s to %s",
	            (single_object != NULL) ? single_object->id.name + 2 : "Objects",
	            is_add ? "added" : "moved",
	            scene_collection->name);

	DEG_relations_tag_update(CTX_data_main(C));
	DEG_id_tag_update(&scene->id, 0);

	WM_event_add_notifier(C, NC_SCENE | ND_LAYER, scene);
	WM_event_add_notifier(C, NC_SCENE | ND_OB_ACTIVE, scene);
	WM_event_add_notifier(C, NC_SCENE | ND_LAYER_CONTENT, scene);

	return OPERATOR_FINISHED;
}

typedef struct MoveToCollectionData {
	struct MoveToCollectionData *next, *prev;
	int index;
	struct SceneCollection *collection;
	struct ListBase submenus;
	PointerRNA ptr;
	struct wmOperatorType *ot;
} MoveToCollectionData;

static int move_to_collection_menus_create(wmOperator *op, MoveToCollectionData *menu)
{
	int index = menu->index;
	for (SceneCollection *scene_collection = menu->collection->scene_collections.first;
	     scene_collection != NULL;
	     scene_collection = scene_collection->next)
	{
		MoveToCollectionData *submenu = MEM_callocN(sizeof(MoveToCollectionData),
		                                            "MoveToCollectionData submenu - expected memleak");
		BLI_addtail(&menu->submenus, submenu);
		submenu->collection = scene_collection;
		submenu->index = ++index;
		index = move_to_collection_menus_create(op, submenu);
		submenu->ot = op->type;
	}
	return index;
}

static void move_to_collection_menus_free_recursive(MoveToCollectionData *menu)
{
	for (MoveToCollectionData *submenu = menu->submenus.first;
	     submenu != NULL;
	     submenu = submenu->next)
	{
		move_to_collection_menus_free_recursive(submenu);
	}
	BLI_freelistN(&menu->submenus);
}

static void move_to_collection_menus_free(MoveToCollectionData **menu)
{
	if (*menu == NULL) {
		return;
	}

	move_to_collection_menus_free_recursive(*menu);
	MEM_freeN(*menu);
	*menu = NULL;
}

static void move_to_collection_menu_create(bContext *UNUSED(C), uiLayout *layout, void *menu_v)
{
	MoveToCollectionData *menu = menu_v;

	uiItemIntO(layout,
			   menu->collection->name,
			   ICON_NONE,
			   "OBJECT_OT_move_to_collection",
			   "collection_index",
			   menu->index);
	uiItemS(layout);

	for (MoveToCollectionData *submenu = menu->submenus.first;
		 submenu != NULL;
		 submenu = submenu->next)
	{
		move_to_collection_menus_items(layout, submenu);
	}

	uiItemS(layout);

	WM_operator_properties_create_ptr(&menu->ptr, menu->ot);
	RNA_int_set(&menu->ptr, "collection_index", menu->index);
	RNA_boolean_set(&menu->ptr, "is_new", true);

	uiItemFullO_ptr(layout,
	                menu->ot,
	                "New Collection",
	                ICON_ZOOMIN,
	                menu->ptr.data,
	                /* We use invoke here so we can read ctrl from event. */
	                WM_OP_INVOKE_DEFAULT,
	                0,
	                NULL);
}

static void move_to_collection_menus_items(uiLayout *layout, MoveToCollectionData *menu)
{
	if (BLI_listbase_is_empty(&menu->submenus)) {
		uiItemIntO(layout,
		           menu->collection->name,
		           ICON_NONE,
		           "OBJECT_OT_move_to_collection",
		           "collection_index",
		           menu->index);
	}
	else {
		uiItemMenuF(layout,
		            menu->collection->name,
		            ICON_NONE,
		            move_to_collection_menu_create,
		            menu);
	}
}

/* This is allocated statically because we need this available for the menus creation callback. */
static MoveToCollectionData *master_collection_menu = NULL;

static int move_to_collection_invoke(bContext *C, wmOperator *op, const wmEvent *event)
{
	/* Reset the menus data for the current master collection, and free previously allocated data. */
	move_to_collection_menus_free(&master_collection_menu);

	PropertyRNA *prop;
	prop = RNA_struct_find_property(op->ptr, "collection_index");
	if (RNA_property_is_set(op->ptr, prop)) {
		int collection_index = RNA_property_int_get(op->ptr, prop);
		RNA_boolean_set(op->ptr, "is_add", event->ctrl);

		if (RNA_boolean_get(op->ptr, "is_new")) {
			prop = RNA_struct_find_property(op->ptr, "new_collection_name");
			if (!RNA_property_is_set(op->ptr, prop)) {
				char name[MAX_NAME];
				SceneCollection *scene_collection;

				scene_collection = BKE_collection_from_index(CTX_data_scene(C), collection_index);
				BKE_collection_new_name_get(&CTX_data_scene(C)->id, scene_collection, name);

				RNA_property_string_set(op->ptr, prop, name);
				return WM_operator_props_dialog_popup(C, op, 10 * UI_UNIT_X, 5 * UI_UNIT_Y);
			}
		}
		return move_to_collection_exec(C, op);
	}

	SceneCollection *master_collection = BKE_collection_master(&CTX_data_scene(C)->id);

	/* We need the data to be allocated so it's available during menu drawing.
	 * Technically we could use wmOperator->customdata. However there is no free callback
	 * called to an operator that exit with OPERATOR_INTERFACE to launch a menu.
	 *
	 * So we are left with a memory that will necessarily leak. It's a small leak though.*/
	if (master_collection_menu == NULL) {
		master_collection_menu = MEM_callocN(sizeof(MoveToCollectionData),
		                                     "MoveToCollectionData menu - expected eventual memleak");
	}

	master_collection_menu->collection = master_collection;
	master_collection_menu->ot = op->type;
	move_to_collection_menus_create(op, master_collection_menu);

	uiPopupMenu *pup;
	uiLayout *layout;

	/* Build the menus. */
	pup = UI_popup_menu_begin(C, IFACE_("Move to Collection"), ICON_NONE);
	layout = UI_popup_menu_layout(pup);

	/* We use invoke here so we can read ctrl from event. */
	uiLayoutSetOperatorContext(layout, WM_OP_INVOKE_DEFAULT);

	move_to_collection_menu_create(C, layout, master_collection_menu);

	UI_popup_menu_end(C, pup);

	return OPERATOR_INTERFACE;
}

void OBJECT_OT_move_to_collection(wmOperatorType *ot)
{
	PropertyRNA *prop;

	/* identifiers */
	ot->name = "Move to Collection";
	ot->description = "Move to a collection only (Ctrl to add)";
	ot->idname = "OBJECT_OT_move_to_collection";

	/* api callbacks */
	ot->exec = move_to_collection_exec;
	ot->invoke = move_to_collection_invoke;
	ot->poll = ED_operator_object_active_editable;

	/* flags */
	ot->flag = OPTYPE_REGISTER | OPTYPE_UNDO;

	prop = RNA_def_int(ot->srna, "collection_index", COLLECTION_INVALID_INDEX, COLLECTION_INVALID_INDEX, INT_MAX,
	                   "Collection Index", "Index of the collection to move to", 0, INT_MAX);
	RNA_def_property_flag(prop, PROP_SKIP_SAVE | PROP_HIDDEN);
	prop = RNA_def_boolean(ot->srna, "is_add", false, "Add", "Keep object in original collections as well");
	RNA_def_property_flag(prop, PROP_SKIP_SAVE | PROP_HIDDEN);
	prop = RNA_def_boolean(ot->srna, "is_new", false, "New", "Move objects to a new collection");
	RNA_def_property_flag(prop, PROP_SKIP_SAVE | PROP_HIDDEN);
	prop = RNA_def_string(ot->srna, "new_collection_name", NULL, MAX_NAME, "Name",
	                      "Name of the newly added collection");
	RNA_def_property_flag(prop, PROP_SKIP_SAVE);
}

#undef COLLECTION_INVALID_INDEX<|MERGE_RESOLUTION|>--- conflicted
+++ resolved
@@ -468,7 +468,6 @@
 
 	if (!is_mode_set) {
 		ED_object_editmode_enter(C, EM_WAITCURSOR);
-<<<<<<< HEAD
 		if (obact->mode & mode_flag) {
 			FOREACH_SELECTED_OBJECT_BEGIN(view_layer, ob)
 			{
@@ -482,12 +481,8 @@
 		}
 	}
 	else {
-		ED_object_editmode_exit(C, EM_FREEDATA | EM_FREEUNDO | EM_WAITCURSOR);  /* had EM_DO_UNDO but op flag calls undo too [#24685] */
-	}
-=======
-	else
 		ED_object_editmode_exit(C, EM_FREEDATA | EM_WAITCURSOR);  /* had EM_DO_UNDO but op flag calls undo too [#24685] */
->>>>>>> 1b78f05b
+	}
 	
 	ED_space_image_uv_sculpt_update(CTX_wm_manager(C), scene);
 
