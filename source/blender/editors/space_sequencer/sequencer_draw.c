--- conflicted
+++ resolved
@@ -34,7 +34,6 @@
 #include "BLI_blenlib.h"
 #include "BLI_math.h"
 #include "BLI_utildefines.h"
-#include "BLI_threads.h"
 
 #include "IMB_imbuf_types.h"
 
@@ -86,14 +85,9 @@
 
 /* Note, Don't use SEQ_BEGIN/SEQ_END while drawing!
  * it messes up transform, - Campbell */
-<<<<<<< HEAD
-=======
 #undef SEQ_BEGIN
 #undef SEQP_BEGIN
 #undef SEQ_END
-
-static void draw_shadedstrip(Sequence *seq, unsigned char col[3], float x1, float y1, float x2, float y2);
->>>>>>> e43c5fa0
 
 void get_seq_color3ubv(Scene *curscene, Sequence *seq, unsigned char col[3])
 {
@@ -224,7 +218,7 @@
 		BLI_mutex_unlock(sound->mutex);
 		
 		waveform = seq->sound->waveform;
-		
+
 		startsample = floor((seq->startofs + seq->anim_startofs) / FPS * SOUND_WAVE_SAMPLES_PER_SECOND);
 		endsample = ceil((seq->startofs + seq->anim_startofs + seq->enddisp - seq->startdisp) / FPS * SOUND_WAVE_SAMPLES_PER_SECOND);
 		samplestep = (endsample - startsample) * stepsize / (x2 - x1);
@@ -637,7 +631,7 @@
 	glEnd();
 	
 	glRectf(x1,  ymid1,  x2,  ymid2);
-
+	
 	glBegin(GL_QUADS);
 	
 	glVertex2f(x1, ymid2);
@@ -820,13 +814,9 @@
 		glLineStipple(1, 0x8888);
 	}
 	
-<<<<<<< HEAD
 	glDrawArrays(GL_LINE_LOOP, 0, 36);
 
-	//uiDrawBoxShade(GL_LINE_LOOP, x1, y1, x2, y2, 0.0, 0.1, 0.0);
-=======
-	UI_draw_roundbox_shade_x(GL_LINE_LOOP, x1, y1, x2, y2, 0.0, 0.1, 0.0);
->>>>>>> e43c5fa0
+	// UI_draw_roundbox_shade_x(GL_LINE_LOOP, x1, y1, x2, y2, 0.0, 0.1, 0.0);
 	
 	if (seq->flag & SEQ_MUTE) {
 		glDisable(GL_LINE_STIPPLE);
@@ -1348,8 +1338,8 @@
 
 			glPolygonMode(GL_FRONT_AND_BACK, GL_LINE);
 
-			UI_draw_roundbox_corner_set(UI_CNR_ALL);
-			UI_draw_roundbox_gl_mode(GL_LINE_LOOP, x1, y1, x2, y2, 12.0);
+			uiSetRoundBox(UI_CNR_ALL);
+			uiDrawBox(GL_LINE_LOOP, x1, y1, x2, y2, 12.0);
 
 			glPolygonMode(GL_FRONT_AND_BACK, GL_FILL);
 
@@ -1584,7 +1574,7 @@
 	
 	/* draw backdrop */
 	draw_seq_backdrop(v2d);
-
+	
 	/* regular grid-pattern over the rest of the view (i.e. 25-frame grid lines) */
 	// NOTE: the gridlines are currently spaced every 25 frames, which is only fine for 25 fps, but maybe not for 30...
 	UI_view2d_constant_grid_draw(v2d);
