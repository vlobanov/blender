--- conflicted
+++ resolved
@@ -981,9 +981,6 @@
 	}
 }
 
-<<<<<<< HEAD
-void draw_image_seq(const bContext *C, Scene *scene, ARegion *ar, SpaceSeq *sseq, int cfra, int frame_ofs, bool draw_overlay, bool draw_overdrop)
-=======
 static void sequencer_draw_gpencil(const bContext *C)
 {
 	/* draw grease-pencil (image aligned) */
@@ -1054,8 +1051,7 @@
 	}
 }
 
-void draw_image_seq(const bContext *C, Scene *scene, ARegion *ar, SpaceSeq *sseq, int cfra, int frame_ofs, bool draw_overlay, bool draw_backdrop)
->>>>>>> 54ac84f2
+void draw_image_seq(const bContext *C, Scene *scene, ARegion *ar, SpaceSeq *sseq, int cfra, int frame_ofs, bool draw_overlay, bool draw_overdrop)
 {
 	struct Main *bmain = CTX_data_main(C);
 	struct ImBuf *ibuf = NULL;
@@ -1126,7 +1122,7 @@
 
 	sequencer_display_size(scene, sseq, viewrect);
 
-	if (!draw_backdrop && (sseq->mainb != SEQ_DRAW_IMG_IMBUF || sseq->zebra != 0)) {
+	if (!draw_overdrop && (sseq->mainb != SEQ_DRAW_IMG_IMBUF || sseq->zebra != 0)) {
 		SequencerScopes *scopes = &sseq->scopes;
 
 		sequencer_check_scopes(scopes, ibuf);
@@ -1185,31 +1181,8 @@
 		}
 	}
 
-<<<<<<< HEAD
-	/* without this colors can flicker from previous opengl state */
-	glColor4ub(255, 255, 255, 255);
-
 	if (!draw_overdrop) {
-		UI_view2d_totRect_set(v2d, viewrect[0] + 0.5f, viewrect[1] + 0.5f);
-		UI_view2d_curRect_validate(v2d);
-		
-		/* setting up the view - actual drawing starts here */
-		UI_view2d_view_ortho(v2d);
-		
-		/* only draw alpha for main buffer */
-		if (sseq->mainb == SEQ_DRAW_IMG_IMBUF) {
-			if (sseq->flag & SEQ_USE_ALPHA) {
-				glEnable(GL_BLEND);
-				glBlendFunc(GL_SRC_ALPHA, GL_ONE_MINUS_SRC_ALPHA);
-				
-				fdrawcheckerboard(v2d->tot.xmin, v2d->tot.ymin, v2d->tot.xmax, v2d->tot.ymax);
-				glColor4f(1.0, 1.0, 1.0, 1.0);
-			}
-		}
-=======
-	if (!draw_backdrop) {
 		sequencer_draw_background(sseq, v2d, viewrect);
->>>>>>> 54ac84f2
 	}
 
 	if (scope) {
@@ -1326,39 +1299,16 @@
 			glTexCoord2f(1.0f, 0.0f); glVertex2f(v2d->tot.xmax, v2d->tot.ymin);
 		}
 	}
-<<<<<<< HEAD
 	else if (draw_overdrop) {
 		float imagex = (scene->r.size * scene->r.xsch) / 200.0f * sseq->overdrop_zoom;
 		float imagey = (scene->r.size * scene->r.ysch) / 200.0f * sseq->overdrop_zoom;
 		float xofs = BLI_rcti_size_x(&ar->winrct)/2.0f + sseq->overdrop_offset[0];
 		float yofs = BLI_rcti_size_y(&ar->winrct)/2.0f + sseq->overdrop_offset[1];
-		
+
 		glTexCoord2f(0.0f, 0.0f); glVertex2f(-imagex + xofs, -imagey + yofs);
 		glTexCoord2f(0.0f, 1.0f); glVertex2f(-imagex + xofs, imagey + yofs);
 		glTexCoord2f(1.0f, 1.0f); glVertex2f(imagex + xofs, imagey + yofs);
 		glTexCoord2f(1.0f, 0.0f); glVertex2f(imagex + xofs, -imagey + yofs);
-=======
-	else if (draw_backdrop) {
-		float aspect;
-		float image_aspect = viewrect[0] / viewrect[1];
-		float imagex, imagey;
-
-		aspect = BLI_rcti_size_x(&ar->winrct) / (float)BLI_rcti_size_y(&ar->winrct);
-
-		if (aspect >= image_aspect) {
-			imagex = image_aspect / aspect;
-			imagey = 1.0f;
-		}
-		else {
-			imagex = 1.0f;
-			imagey = aspect / image_aspect;
-		}
-
-		glTexCoord2f(0.0f, 0.0f); glVertex2f(-imagex, -imagey);
-		glTexCoord2f(0.0f, 1.0f); glVertex2f(-imagex, imagey);
-		glTexCoord2f(1.0f, 1.0f); glVertex2f(imagex, imagey);
-		glTexCoord2f(1.0f, 0.0f); glVertex2f(imagex, -imagey);
->>>>>>> 54ac84f2
 	}
 	else {
 		draw_metadata = ((sseq->flag & SEQ_SHOW_METADATA) != 0);
@@ -1369,11 +1319,7 @@
 		glTexCoord2f(1.0f, 0.0f); glVertex2f(v2d->tot.xmax, v2d->tot.ymin);
 	}
 	glEnd();
-<<<<<<< HEAD
-	
-=======
-
->>>>>>> 54ac84f2
+
 	glBindTexture(GL_TEXTURE_2D, last_texid);
 	glDisable(GL_TEXTURE_2D);
 	if (sseq->mainb == SEQ_DRAW_IMG_IMBUF && sseq->flag & SEQ_USE_ALPHA)
@@ -1388,33 +1334,18 @@
 
 	if (!scope)
 		IMB_freeImBuf(ibuf);
-<<<<<<< HEAD
-	
-	if (sseq->mainb == SEQ_DRAW_IMG_IMBUF) {
-
-		float x1 = v2d->tot.xmin;
-		float y1 = v2d->tot.ymin;
-		float x2 = v2d->tot.xmax;
-		float y2 = v2d->tot.ymax;
-
-		/* border */
-		setlinestyle(3);
-
-		UI_ThemeColorBlendShade(TH_WIRE, TH_BACK, 1.0, 0);
-=======
 
 	if (draw_metadata) {
 		ED_region_image_metadata_draw(0.0, 0.0, ibuf, v2d->tot, 1.0, 1.0);
 	}
 
-	if (draw_backdrop) {
+	if (draw_overdrop) {
 		glPopMatrix();
 		glMatrixMode(GL_PROJECTION);
 		glPopMatrix();
 		glMatrixMode(GL_MODELVIEW);
 		return;
 	}
->>>>>>> 54ac84f2
 
 	if (sseq->mainb == SEQ_DRAW_IMG_IMBUF) {
 		sequencer_draw_borders(sseq, v2d, scene);
