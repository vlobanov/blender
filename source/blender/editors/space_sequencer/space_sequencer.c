--- conflicted
+++ resolved
@@ -130,13 +130,8 @@
 
 	BLI_addtail(&sseq->regionbase, ar);
 	ar->regiontype = RGN_TYPE_HEADER;
-<<<<<<< HEAD
 	ar->alignment = RGN_ALIGN_TOP;
-	
-=======
-	ar->alignment = RGN_ALIGN_BOTTOM;
-
->>>>>>> 44505b38
+
 	/* buttons/list view */
 	ar = MEM_callocN(sizeof(ARegion), "buttons for sequencer");
 
