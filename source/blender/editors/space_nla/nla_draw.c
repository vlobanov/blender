--- conflicted
+++ resolved
@@ -135,13 +135,8 @@
 
 
 	/* get View2D scaling factor */
-<<<<<<< HEAD
-	UI_view2d_getscale(v2d, &xscale, NULL);
-
-=======
 	UI_view2d_scale_get(v2d, &xscale, NULL);
-	
->>>>>>> 146a1c77
+
 	/* for now, color is hardcoded to be black */
 	gpuColor3P(CPACK_BLACK);
 
@@ -650,205 +645,6 @@
 /* *********************************************** */
 /* Channel List */
 
-<<<<<<< HEAD
-/* old code for drawing NLA channels using GL only */
-// TODO: depreceate this code...
-static void draw_nla_channel_list_gl(bAnimContext *ac, ListBase *anim_data, View2D *v2d, float y)
-{
-	SpaceNla *snla = (SpaceNla *)ac->sl;
-	bAnimListElem *ale;
-	float x = 0.0f;
-	
-	/* loop through channels, and set up drawing depending on their type  */
-	for (ale = anim_data->first; ale; ale = ale->next) {
-		const float yminc = (float)(y - NLACHANNEL_HEIGHT_HALF(snla));
-		const float ymaxc = (float)(y + NLACHANNEL_HEIGHT_HALF(snla));
-		const float ydatac = (float)(y - 0.35f * U.widget_unit);
-		
-		/* check if visible */
-		if (IN_RANGE(yminc, v2d->cur.ymin, v2d->cur.ymax) ||
-		    IN_RANGE(ymaxc, v2d->cur.ymin, v2d->cur.ymax) )
-		{
-			AnimData *adt = ale->adt;
-			
-			short indent = 0, offset = 0, sel = 0, group = 0;
-			int special = -1;
-			char name[128];
-			bool do_draw = false;
-			
-			/* determine what needs to be drawn */
-			switch (ale->type) {
-				case ANIMTYPE_NLAACTION: /* NLA Action-Line */
-				{
-					bAction *act = (bAction *)ale->data;
-					
-					group = 5;
-					
-					special = ICON_ACTION;
-					
-					BLI_strncpy(name, act ? act->id.name + 2 : "<No Action>", sizeof(name));
-
-					/* draw manually still */
-					do_draw = TRUE;
-					break;
-				}
-				default: /* handled by standard channel-drawing API */
-					/* (draw backdrops only...) */
-					ANIM_channel_draw(ac, ale, yminc, ymaxc);
-					break;
-			}
-			
-			/* if special types, draw manually for now... */
-			if (do_draw) {
-				if (ale->id) {
-					/* special exception for textures */
-					if (GS(ale->id->name) == ID_TE) {
-						offset = 0.7f * U.widget_unit;
-						indent = 1;
-					}
-					/* special exception for nodetrees */
-					else if (GS(ale->id->name) == ID_NT) {
-						bNodeTree *ntree = (bNodeTree *)ale->id;
-						
-						switch (ntree->type) {
-							case NTREE_SHADER:
-							{
-								/* same as for textures */
-								offset = 0.7f * U.widget_unit;
-								indent = 1;
-								break;
-							}
-							case NTREE_TEXTURE:
-							{
-								/* even more */
-								offset = U.widget_unit;
-								indent = 1;
-								break;
-							}
-							default:
-								/* normal will do */
-								offset = 0.7f * U.widget_unit;
-								break;
-						}
-					}
-					else {
-						offset = 0.7f * U.widget_unit;
-					}
-				}
-				else {
-					offset = 0;
-				}
-				
-				/* now, start drawing based on this information */
-				glEnable(GL_BLEND);
-				
-				/* draw backing strip behind channel name */
-				if (group == 5) {
-					float color[4];
-					
-					/* Action Line
-					 *   The alpha values action_get_color returns are only useful for drawing 
-					 *   strips backgrounds but here we're doing channel list backgrounds instead
-					 *   so we ignore that and use our own when needed
-					 */
-					nla_action_get_color(adt, (bAction *)ale->data, color);
-					
-					if (adt && (adt->flag & ADT_NLA_EDIT_ON)) {
-						/* Yes, the color vector has 4 components, BUT we only want to be using 3 of them! */
-						gpuColor3fv(color);
-					}
-					else {
-						float alpha = (adt && (adt->flag & ADT_NLA_SOLO_TRACK)) ? 0.3f : 1.0f;
-						gpuColor4f(color[0], color[1], color[2], alpha);
-					}
-					
-					offset += 0.35f * U.widget_unit * indent;
-					
-					/* only on top two corners, to show that this channel sits on top of the preceding ones */
-					uiSetRoundBox(UI_CNR_TOP_LEFT | UI_CNR_TOP_RIGHT);
-					
-					/* draw slightly shifted up vertically to look like it has more separation from other channels,
-					 * but we then need to slightly shorten it so that it doesn't look like it overlaps
-					 */
-					uiDrawBox(GL_TRIANGLE_FAN, x + offset,  yminc + NLACHANNEL_SKIP, (float)v2d->cur.xmax, ymaxc + NLACHANNEL_SKIP - 1, 8);
-					
-					/* clear group value, otherwise we cause errors... */
-					group = 0;
-				}
-				
-				
-				/* draw special icon indicating certain data-types */
-				if (special > -1) {
-					/* for normal channels */
-					UI_icon_draw(x + offset, ydatac, special);
-					offset += 0.85f * U.widget_unit;
-				}
-				glDisable(GL_BLEND);
-				
-				/* draw name */
-				if (sel)
-					UI_ThemeColor(TH_TEXT_HI);
-				else
-					UI_ThemeColor(TH_TEXT);
-				offset += 3;
-				UI_DrawString(x + offset, y - 4, name);
-				
-				/* reset offset - for RHS of panel */
-				offset = 0;
-
-				glEnable(GL_BLEND);
-
-				
-				/* draw NLA-action line 'status-icons' - only when there's an action */
-				if ((ale->type == ANIMTYPE_NLAACTION) && (ale->data)) {
-					offset += 0.8f * U.widget_unit;
-					
-					/* now draw some indicator icons  */
-					if ((adt) && (adt->flag & ADT_NLA_EDIT_ON)) {
-						/* toggle for tweaking with mapping/no-mapping (i.e. 'in place editing' toggle) */
-						// for now, use pin icon to symbolise this
-						if (adt->flag & ADT_NLA_EDIT_NOMAP)
-							UI_icon_draw((float)(v2d->cur.xmax - offset), ydatac, ICON_PINNED);
-						else
-							UI_icon_draw((float)(v2d->cur.xmax - offset), ydatac, ICON_UNPINNED);
-
-						// DOODLE: single line
-						gpuSingleLinef(
-							(float)(v2d->cur.xmax - offset), yminc,
-							(float)(v2d->cur.xmax - offset), ymaxc);
-			
-						offset += 0.8f * U.widget_unit;
-
-						/* 'tweaking action' indicator - not a button */
-						UI_icon_draw((float)(v2d->cur.xmax - offset), ydatac, ICON_EDIT);
-					}
-					else {
-						/* XXX firstly draw a little rect to help identify that it's different from the toggles */
-						gpuImmediateFormat_V2(); // DOODLE: a line box
-						gpuBegin(GL_LINE_LOOP);
-						gpuVertex2f((float)v2d->cur.xmax - offset - 1, y - 0.35f * U.widget_unit);
-						gpuVertex2f((float)v2d->cur.xmax - offset - 1, y + 0.45f * U.widget_unit);
-						gpuVertex2f((float)v2d->cur.xmax - 1, y + 0.45f * U.widget_unit);
-						gpuVertex2f((float)v2d->cur.xmax - 1, y - 0.35f * U.widget_unit);
-						gpuEnd();
-						gpuImmediateUnformat();
-
-						/* 'push down' icon for normal active-actions */
-						UI_icon_draw((float)v2d->cur.xmax - offset, ydatac, ICON_FREEZE);
-					}
-				}
-				
-				glDisable(GL_BLEND);
-			}
-		}
-		
-		/* adjust y-position for next one */
-		y -= NLACHANNEL_STEP(snla);
-	}
-}
-
-=======
->>>>>>> 146a1c77
 void draw_nla_channel_list(bContext *C, bAnimContext *ac, ARegion *ar)
 {
 	ListBase anim_data = {NULL, NULL};
