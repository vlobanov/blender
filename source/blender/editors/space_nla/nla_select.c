/*
 * ***** BEGIN GPL LICENSE BLOCK *****
 *
 * This program is free software; you can redistribute it and/or
 * modify it under the terms of the GNU General Public License
 * as published by the Free Software Foundation; either version 2
 * of the License, or (at your option) any later version. 
 *
 * This program is distributed in the hope that it will be useful,
 * but WITHOUT ANY WARRANTY; without even the implied warranty of
 * MERCHANTABILITY or FITNESS FOR A PARTICULAR PURPOSE.  See the
 * GNU General Public License for more details.
 *
 * You should have received a copy of the GNU General Public License
 * along with this program; if not, write to the Free Software Foundation,
 * Inc., 51 Franklin Street, Fifth Floor, Boston, MA 02110-1301, USA.
 *
 * The Original Code is Copyright (C) 2009 Blender Foundation, Joshua Leung
 * All rights reserved.
 *
 * 
 * Contributor(s): Joshua Leung (major recode)
 *
 * ***** END GPL LICENSE BLOCK *****
 */

/** \file blender/editors/space_nla/nla_select.c
 *  \ingroup spnla
 */


#include <string.h>
#include <stdio.h>

#include "DNA_anim_types.h"
#include "DNA_scene_types.h"

#include "MEM_guardedalloc.h"

#include "BLI_blenlib.h"
#include "BLI_math.h"
#include "BLI_rand.h"

#include "BKE_nla.h"
#include "BKE_context.h"
#include "BKE_screen.h"

#include "ED_anim_api.h"
#include "ED_keyframes_edit.h"
#include "ED_screen.h"

#include "RNA_access.h"
#include "RNA_define.h"

#include "WM_api.h"
#include "WM_types.h"

#include "UI_view2d.h"

#include "nla_intern.h" // own include

/* ******************** Utilities ***************************************** */

/* Convert SELECT_* flags to ACHANNEL_SETFLAG_* flags */
static short selmodes_to_flagmodes(short sel)
{
	/* convert selection modes to selection modes */
	switch (sel) {
		case SELECT_SUBTRACT:
			return ACHANNEL_SETFLAG_CLEAR;
			break;
			
		case SELECT_INVERT:
			return ACHANNEL_SETFLAG_INVERT;
			break;
			
		case SELECT_ADD:
		default:
			return ACHANNEL_SETFLAG_ADD;
			break;
	}
}


/* ******************** Deselect All Operator ***************************** */
/* This operator works in one of three ways:
 *	1) (de)select all (AKEY) - test if select all or deselect all
 *	2) invert all (CTRL-IKEY) - invert selection of all keyframes
 *	3) (de)select all - no testing is done; only for use internal tools as normal function...
 */

enum {
	DESELECT_STRIPS_NOTEST = 0,
	DESELECT_STRIPS_TEST,
	DESELECT_STRIPS_CLEARACTIVE,
} /*eDeselectNlaStrips*/;
 
/* Deselects strips in the NLA Editor
 *	- This is called by the deselect all operator, as well as other ones!
 *
 *  - test: check if select or deselect all (1) or clear all active (2)
 *	- sel: how to select keyframes 
 *		0 = deselect
 *		1 = select
 *		2 = invert
 */
static void deselect_nla_strips(bAnimContext *ac, short test, short sel)
{
	ListBase anim_data = {NULL, NULL};
	bAnimListElem *ale;
	int filter;
	short smode;
	
	/* determine type-based settings */
	// FIXME: double check whether ANIMFILTER_LIST_VISIBLE is needed!
	filter = (ANIMFILTER_DATA_VISIBLE);
	
	/* filter data */
	ANIM_animdata_filter(ac, &anim_data, filter, ac->data, ac->datatype);
	
	/* See if we should be selecting or deselecting */
	if (test == DESELECT_STRIPS_TEST) {
		for (ale = anim_data.first; ale; ale = ale->next) {
			NlaTrack *nlt = (NlaTrack *)ale->data;
			NlaStrip *strip;
			
			/* if any strip is selected, break out, since we should now be deselecting */
			for (strip = nlt->strips.first; strip; strip = strip->next) {
				if (strip->flag & NLASTRIP_FLAG_SELECT) {
					sel = SELECT_SUBTRACT;
					break;
				}
			}
			
			if (sel == SELECT_SUBTRACT)
				break;
		}
	}
	
	/* convert selection modes to selection modes */
	smode = selmodes_to_flagmodes(sel);
	
	/* Now set the flags */
	for (ale = anim_data.first; ale; ale = ale->next) {
		NlaTrack *nlt = (NlaTrack *)ale->data;
		NlaStrip *strip;
		
		/* apply same selection to all strips */
		for (strip = nlt->strips.first; strip; strip = strip->next) {
			/* set selection */
			if (test != DESELECT_STRIPS_CLEARACTIVE)
				ACHANNEL_SET_FLAG(strip, smode, NLASTRIP_FLAG_SELECT);
			
			/* clear active flag */
			// TODO: for clear active, do we want to limit this to only doing this on a certain set of tracks though?
			strip->flag &= ~NLASTRIP_FLAG_ACTIVE;
		}
	}
	
	/* Cleanup */
	BLI_freelistN(&anim_data);
}

/* ------------------- */

static int nlaedit_deselectall_exec(bContext *C, wmOperator *op)
{
	bAnimContext ac;
	
	/* get editor data */
	if (ANIM_animdata_get_context(C, &ac) == 0)
		return OPERATOR_CANCELLED;
		
	/* 'standard' behavior - check if selected, then apply relevant selection */
	if (RNA_boolean_get(op->ptr, "invert"))
		deselect_nla_strips(&ac, DESELECT_STRIPS_NOTEST, SELECT_INVERT);
	else
		deselect_nla_strips(&ac, DESELECT_STRIPS_TEST, SELECT_ADD);
	
	/* set notifier that things have changed */
	WM_event_add_notifier(C, NC_ANIMATION | ND_NLA | NA_SELECTED, NULL);
	
	return OPERATOR_FINISHED;
}
 
void NLA_OT_select_all_toggle (wmOperatorType *ot)
{
	/* identifiers */
	ot->name = "(De)select All";
	ot->idname = "NLA_OT_select_all_toggle";
	ot->description = "Select or deselect all NLA-Strips";
	
	/* api callbacks */
	ot->exec = nlaedit_deselectall_exec;
	ot->poll = nlaop_poll_tweakmode_off;
	
	/* flags */
	ot->flag = OPTYPE_REGISTER /*|OPTYPE_UNDO*/;
	
	/* props */
	RNA_def_boolean(ot->srna, "invert", 0, "Invert", "");
}

/* ******************** Border Select Operator **************************** */
/* This operator currently works in one of three ways:
 *  -> BKEY     - 1) all strips within region are selected (NLAEDIT_BORDERSEL_ALLSTRIPS)
 *  -> ALT-BKEY - depending on which axis of the region was larger...
 *      -> 2) x-axis, so select all frames within frame range (NLAEDIT_BORDERSEL_FRAMERANGE)
 *      -> 3) y-axis, so select all frames within channels that region included (NLAEDIT_BORDERSEL_CHANNELS)
 */

/* defines for borderselect mode */
enum {
	NLA_BORDERSEL_ALLSTRIPS = 0,
	NLA_BORDERSEL_FRAMERANGE,
	NLA_BORDERSEL_CHANNELS,
} /* eNLAEDIT_BorderSelect_Mode */;


static void borderselect_nla_strips(bAnimContext *ac, rcti rect, short mode, short selectmode)
{
	ListBase anim_data = {NULL, NULL};
	bAnimListElem *ale;
	int filter;
	
	SpaceNla *snla = (SpaceNla *)ac->sl;
	View2D *v2d = &ac->ar->v2d;
	rctf rectf;
	float ymin /* =(float)(-NLACHANNEL_HEIGHT(snla)) */ /* UNUSED */, ymax = 0;
	
	/* convert border-region to view coordinates */
	UI_view2d_region_to_view(v2d, rect.xmin, rect.ymin + 2, &rectf.xmin, &rectf.ymin);
	UI_view2d_region_to_view(v2d, rect.xmax, rect.ymax - 2, &rectf.xmax, &rectf.ymax);
	
	/* filter data */
	filter = (ANIMFILTER_DATA_VISIBLE | ANIMFILTER_LIST_VISIBLE | ANIMFILTER_LIST_CHANNELS);
	ANIM_animdata_filter(ac, &anim_data, filter, ac->data, ac->datatype);
	
	/* convert selection modes to selection modes */
	selectmode = selmodes_to_flagmodes(selectmode);
	
	/* loop over data, doing border select */
	for (ale = anim_data.first; ale; ale = ale->next) {
		ymin = ymax - NLACHANNEL_STEP(snla);
		
		/* perform vertical suitability check (if applicable) */
		if ( (mode == NLA_BORDERSEL_FRAMERANGE) ||
		     !((ymax < rectf.ymin) || (ymin > rectf.ymax)) )
		{
			/* loop over data selecting (only if NLA-Track) */
			if (ale->type == ANIMTYPE_NLATRACK) {
				NlaTrack *nlt = (NlaTrack *)ale->data;
				NlaStrip *strip;
				
				/* only select strips if they fall within the required ranges (if applicable) */
<<<<<<< HEAD
				for (strip= nlt->strips.first; strip; strip= strip->next) {
					if ( (mode == NLA_BORDERSEL_CHANNELS) || 
						  BKE_nlastrip_within_bounds(strip, rectf.xmin, rectf.xmax) ) 
=======
				for (strip = nlt->strips.first; strip; strip = strip->next) {
					if ( (mode == NLA_BORDERSEL_CHANNELS) ||
					     BKE_nlastrip_within_bounds(strip, rectf.xmin, rectf.xmax))
>>>>>>> e6a02281
					{
						/* set selection */
						ACHANNEL_SET_FLAG(strip, selectmode, NLASTRIP_FLAG_SELECT);
						
						/* clear active flag */
						strip->flag &= ~NLASTRIP_FLAG_ACTIVE;
					}
				}
			}
		}
		
		/* set minimum extent to be the maximum of the next channel */
		ymax = ymin;
	}
	
	/* cleanup */
	BLI_freelistN(&anim_data);
}

/* ------------------- */

static int nlaedit_borderselect_exec(bContext *C, wmOperator *op)
{
	bAnimContext ac;
	rcti rect;
	short mode = 0, selectmode = 0;
	int extend;
	
	/* get editor data */
	if (ANIM_animdata_get_context(C, &ac) == 0)
		return OPERATOR_CANCELLED;

	/* clear all selection if not extending selection */
	extend = RNA_boolean_get(op->ptr, "extend");
	if (!extend)
		deselect_nla_strips(&ac, DESELECT_STRIPS_TEST, SELECT_SUBTRACT);

	/* get settings from operator */
	rect.xmin = RNA_int_get(op->ptr, "xmin");
	rect.ymin = RNA_int_get(op->ptr, "ymin");
	rect.xmax = RNA_int_get(op->ptr, "xmax");
	rect.ymax = RNA_int_get(op->ptr, "ymax");
		
	if (RNA_int_get(op->ptr, "gesture_mode") == GESTURE_MODAL_SELECT)
		selectmode = SELECT_ADD;
	else
		selectmode = SELECT_SUBTRACT;
	
	/* selection 'mode' depends on whether borderselect region only matters on one axis */
	if (RNA_boolean_get(op->ptr, "axis_range")) {
		/* mode depends on which axis of the range is larger to determine which axis to use 
		 *	- checking this in region-space is fine, as it's fundamentally still going to be a different rect size
		 *	- the frame-range select option is favored over the channel one (x over y), as frame-range one is often
		 *	  used for tweaking timing when "blocking", while channels is not that useful...
		 */
		if ((rect.xmax - rect.xmin) >= (rect.ymax - rect.ymin))
			mode = NLA_BORDERSEL_FRAMERANGE;
		else
			mode = NLA_BORDERSEL_CHANNELS;
	}
	else 
		mode = NLA_BORDERSEL_ALLSTRIPS;
	
	/* apply borderselect action */
	borderselect_nla_strips(&ac, rect, mode, selectmode);
	
	/* set notifier that things have changed */
	WM_event_add_notifier(C, NC_ANIMATION | ND_NLA | NA_SELECTED, NULL);
	
	return OPERATOR_FINISHED;
} 

void NLA_OT_select_border(wmOperatorType *ot)
{
	/* identifiers */
	ot->name = "Border Select";
	ot->idname = "NLA_OT_select_border";
	ot->description = "Use box selection to grab NLA-Strips";
	
	/* api callbacks */
	ot->invoke = WM_border_select_invoke;
	ot->exec = nlaedit_borderselect_exec;
	ot->modal = WM_border_select_modal;
	ot->cancel = WM_border_select_cancel;
	
	ot->poll = nlaop_poll_tweakmode_off;
	
	/* flags */
	ot->flag = OPTYPE_REGISTER | OPTYPE_UNDO;
	
	/* rna */
	WM_operator_properties_gesture_border(ot, 1);
	
	RNA_def_boolean(ot->srna, "axis_range", 0, "Axis Range", "");
}

/* ******************** Select Left/Right Operator ************************* */
/* Select keyframes left/right of the current frame indicator */

/* defines for left-right select tool */
static EnumPropertyItem prop_nlaedit_leftright_select_types[] = {
	{NLAEDIT_LRSEL_TEST, "CHECK", 0, "Check if Select Left or Right", ""},
	{NLAEDIT_LRSEL_LEFT, "LEFT", 0, "Before current frame", ""},
	{NLAEDIT_LRSEL_RIGHT, "RIGHT", 0, "After current frame", ""},
	{0, NULL, 0, NULL, NULL}
};

/* ------------------- */

static void nlaedit_select_leftright(bContext *C, bAnimContext *ac, short leftright, short select_mode)
{
	ListBase anim_data = {NULL, NULL};
	bAnimListElem *ale;
	int filter;
	
	Scene *scene = ac->scene;
	float xmin, xmax;
	
	/* if currently in tweakmode, exit tweakmode first */
	if (scene->flag & SCE_NLA_EDIT_ON)
		WM_operator_name_call(C, "NLA_OT_tweakmode_exit", WM_OP_EXEC_DEFAULT, NULL);
	
	/* if select mode is replace, deselect all keyframes (and channels) first */
	if (select_mode == SELECT_REPLACE) {
		select_mode = SELECT_ADD;
		
		/* - deselect all other keyframes, so that just the newly selected remain
		 * - channels aren't deselected, since we don't re-select any as a consequence
		 */
		deselect_nla_strips(ac, 0, SELECT_SUBTRACT);
	}
	
	/* get range, and get the right flag-setting mode */
	if (leftright == NLAEDIT_LRSEL_LEFT) {
		xmin = MINAFRAMEF;
		xmax = (float)(CFRA + 0.1f);
	} 
	else {
		xmin = (float)(CFRA - 0.1f);
		xmax = MAXFRAMEF;
	}
	
	select_mode = selmodes_to_flagmodes(select_mode);
	
	
	/* filter data */
	filter = (ANIMFILTER_DATA_VISIBLE | ANIMFILTER_LIST_VISIBLE);
	ANIM_animdata_filter(ac, &anim_data, filter, ac->data, ac->datatype);
	
	/* select strips on the side where most data occurs */
	for (ale = anim_data.first; ale; ale = ale->next) {
		NlaTrack *nlt = (NlaTrack *)ale->data;
		NlaStrip *strip;
		
		/* check each strip to see if it is appropriate */
		for (strip = nlt->strips.first; strip; strip = strip->next) {
			if (BKE_nlastrip_within_bounds(strip, xmin, xmax)) {
				ACHANNEL_SET_FLAG(strip, select_mode, NLASTRIP_FLAG_SELECT);
			}
		}
	}
	
	/* Cleanup */
	BLI_freelistN(&anim_data);
}

/* ------------------- */

static int nlaedit_select_leftright_exec(bContext *C, wmOperator *op)
{
	bAnimContext ac;
	short leftright = RNA_enum_get(op->ptr, "mode");
	short selectmode;
	
	/* get editor data */
	if (ANIM_animdata_get_context(C, &ac) == 0)
		return OPERATOR_CANCELLED;
	
	/* select mode is either replace (deselect all, then add) or add/extend */
	if (RNA_boolean_get(op->ptr, "extend"))
		selectmode = SELECT_INVERT;
	else
		selectmode = SELECT_REPLACE;
		
	/* if "test" mode is set, we don't have any info to set this with */
	if (leftright == NLAEDIT_LRSEL_TEST)
		return OPERATOR_CANCELLED;
	
	/* do the selecting now */
	nlaedit_select_leftright(C, &ac, leftright, selectmode);
	
	/* set notifier that keyframe selection (and channels too) have changed */
	WM_event_add_notifier(C, NC_ANIMATION | ND_KEYFRAME | ND_ANIMCHAN | NA_SELECTED, NULL);
	
	return OPERATOR_FINISHED;
}

static int nlaedit_select_leftright_invoke(bContext *C, wmOperator *op, wmEvent *event)
{
	bAnimContext ac;
	short leftright = RNA_enum_get(op->ptr, "mode");
	
	/* get editor data */
	if (ANIM_animdata_get_context(C, &ac) == 0)
		return OPERATOR_CANCELLED;
		
	/* handle mode-based testing */
	if (leftright == NLAEDIT_LRSEL_TEST) {
		Scene *scene = ac.scene;
		ARegion *ar = ac.ar;
		View2D *v2d = &ar->v2d;
		float x;
		
		/* determine which side of the current frame mouse is on */
		UI_view2d_region_to_view(v2d, event->mval[0], event->mval[1], &x, NULL);
		if (x < CFRA)
			RNA_int_set(op->ptr, "mode", NLAEDIT_LRSEL_LEFT);
		else 	
			RNA_int_set(op->ptr, "mode", NLAEDIT_LRSEL_RIGHT);
	}
	
	/* perform selection */
	return nlaedit_select_leftright_exec(C, op);
}

void NLA_OT_select_leftright (wmOperatorType *ot)
{
	/* identifiers */
	ot->name = "Select Left/Right";
	ot->idname = "NLA_OT_select_leftright";
	ot->description = "Select strips to the left or the right of the current frame";
	
	/* api callbacks  */
	ot->invoke = nlaedit_select_leftright_invoke;
	ot->exec = nlaedit_select_leftright_exec;
	ot->poll = ED_operator_nla_active;
	
	/* flags */
	ot->flag = OPTYPE_REGISTER | OPTYPE_UNDO;
	
	/* id-props */
	ot->prop = RNA_def_enum(ot->srna, "mode", prop_nlaedit_leftright_select_types, NLAEDIT_LRSEL_TEST, "Mode", "");
	RNA_def_boolean(ot->srna, "extend", 0, "Extend Select", "");
}


/* ******************** Mouse-Click Select Operator *********************** */

/* select strip directly under mouse */
static void mouse_nla_strips(bContext *C, bAnimContext *ac, const int mval[2], short select_mode)
{
	ListBase anim_data = {NULL, NULL};
	bAnimListElem *ale = NULL;
	int filter;
	
	SpaceNla *snla = (SpaceNla *)ac->sl;
	View2D *v2d = &ac->ar->v2d;
	Scene *scene = ac->scene;
	NlaStrip *strip = NULL;
	int channel_index;
	float xmin, xmax, dummy;
	float x, y;
	
	
	/* use View2D to determine the index of the channel (i.e a row in the list) where keyframe was */
	UI_view2d_region_to_view(v2d, mval[0], mval[1], &x, &y);
	UI_view2d_listview_view_to_cell(v2d, 0, NLACHANNEL_STEP(snla), 0, (float)NLACHANNEL_HEIGHT_HALF(snla), x, y, NULL, &channel_index);
	
	/* x-range to check is +/- 7 (in screen/region-space) on either side of mouse click 
	 * (that is the size of keyframe icons, so user should be expecting similar tolerances) 
	 */
	UI_view2d_region_to_view(v2d, mval[0] - 7, mval[1], &xmin, &dummy);
	UI_view2d_region_to_view(v2d, mval[0] + 7, mval[1], &xmax, &dummy);
	
	/* filter data */
	filter = (ANIMFILTER_DATA_VISIBLE | ANIMFILTER_LIST_VISIBLE | ANIMFILTER_LIST_CHANNELS);
	ANIM_animdata_filter(ac, &anim_data, filter, ac->data, ac->datatype);
	
	/* try to get channel */
	ale = BLI_findlink(&anim_data, channel_index);
	if (ale == NULL) {
		/* channel not found */
		printf("Error: animation channel (index = %d) not found in mouse_nla_strips()\n", channel_index);
		BLI_freelistN(&anim_data);
		return;
	}
	else {
		/* found some channel - we only really should do somethign when its an Nla-Track */
		if (ale->type == ANIMTYPE_NLATRACK) {
			NlaTrack *nlt = (NlaTrack *)ale->data;
			
			/* loop over NLA-strips in this track, trying to find one which occurs in the necessary bounds */
			for (strip = nlt->strips.first; strip; strip = strip->next) {
				if (BKE_nlastrip_within_bounds(strip, xmin, xmax))
					break;
			}
		}
		
		/* remove active channel from list of channels for separate treatment (since it's needed later on) */
		BLI_remlink(&anim_data, ale);
		
		/* free list of channels, since it's not used anymore */
		BLI_freelistN(&anim_data);
	}
	
	/* if currently in tweakmode, exit tweakmode before changing selection states
	 * now that we've found our target...
	 */
	if (scene->flag & SCE_NLA_EDIT_ON)
		WM_operator_name_call(C, "NLA_OT_tweakmode_exit", WM_OP_EXEC_DEFAULT, NULL);
	
	/* for replacing selection, firstly need to clear existing selection */
	if (select_mode == SELECT_REPLACE) {
		/* reset selection mode for next steps */
		select_mode = SELECT_ADD;
		
		/* deselect all strips */
		deselect_nla_strips(ac, 0, SELECT_SUBTRACT);
		
		/* deselect all other channels first */
		ANIM_deselect_anim_channels(ac, ac->data, ac->datatype, 0, ACHANNEL_SETFLAG_CLEAR);
		
		/* Highlight NLA-Track */
		if (ale->type == ANIMTYPE_NLATRACK) {	
			NlaTrack *nlt = (NlaTrack *)ale->data;
			
			nlt->flag |= NLATRACK_SELECTED;
			ANIM_set_active_channel(ac, ac->data, ac->datatype, filter, nlt, ANIMTYPE_NLATRACK);
		}
	}
	
	/* only select strip if we clicked on a valid channel and hit something */
	if (ale) {
		/* select the strip accordingly (if a matching one was found) */
		if (strip) {
			select_mode = selmodes_to_flagmodes(select_mode);
			ACHANNEL_SET_FLAG(strip, select_mode, NLASTRIP_FLAG_SELECT);
			
			/* if we selected it, we can make it active too
			 *	- we always need to clear the active strip flag though... 
			 */
			deselect_nla_strips(ac, DESELECT_STRIPS_CLEARACTIVE, 0);
			if (strip->flag & NLASTRIP_FLAG_SELECT)
				strip->flag |= NLASTRIP_FLAG_ACTIVE;
		}
		
		/* free this channel */
		MEM_freeN(ale);
	}
}

/* ------------------- */

/* handle clicking */
static int nlaedit_clickselect_invoke(bContext *C, wmOperator *op, wmEvent *event)
{
	bAnimContext ac;
	/* Scene *scene; */ /* UNUSED */
	/* ARegion *ar; */ /* UNUSED */
	// View2D *v2d; /*UNUSED*/
	short selectmode;

	/* get editor data */
	if (ANIM_animdata_get_context(C, &ac) == 0)
		return OPERATOR_CANCELLED;
		
	/* get useful pointers from animation context data */
	/* scene= ac.scene; */ /* UNUSED */
	/* ar= ac.ar; */ /* UNUSED */
	// v2d= &ar->v2d;

	/* select mode is either replace (deselect all, then add) or add/extend */
	if (RNA_boolean_get(op->ptr, "extend"))
		selectmode = SELECT_INVERT;
	else
		selectmode = SELECT_REPLACE;
		
	/* select strips based upon mouse position */
	mouse_nla_strips(C, &ac, event->mval, selectmode);
	
	/* set notifier that things have changed */
	WM_event_add_notifier(C, NC_ANIMATION | ND_NLA | NA_SELECTED, NULL);
	
	/* for tweak grab to work */
	return OPERATOR_FINISHED | OPERATOR_PASS_THROUGH;
}
 
void NLA_OT_click_select (wmOperatorType *ot)
{
	/* identifiers */
	ot->name = "Mouse Select";
	ot->idname = "NLA_OT_click_select";
	ot->description = "Handle clicks to select NLA Strips";
	
	/* api callbacks - absolutely no exec() this yet... */
	ot->invoke = nlaedit_clickselect_invoke;
	ot->poll = ED_operator_nla_active;
	
	/* flags */
	ot->flag = OPTYPE_REGISTER | OPTYPE_UNDO;
	
	/* id-props */
	RNA_def_boolean(ot->srna, "extend", 0, "Extend Select", ""); // SHIFTKEY
}

/* *********************************************** */<|MERGE_RESOLUTION|>--- conflicted
+++ resolved
@@ -183,7 +183,7 @@
 	return OPERATOR_FINISHED;
 }
  
-void NLA_OT_select_all_toggle (wmOperatorType *ot)
+void NLA_OT_select_all_toggle(wmOperatorType *ot)
 {
 	/* identifiers */
 	ot->name = "(De)select All";
@@ -253,15 +253,9 @@
 				NlaStrip *strip;
 				
 				/* only select strips if they fall within the required ranges (if applicable) */
-<<<<<<< HEAD
-				for (strip= nlt->strips.first; strip; strip= strip->next) {
-					if ( (mode == NLA_BORDERSEL_CHANNELS) || 
-						  BKE_nlastrip_within_bounds(strip, rectf.xmin, rectf.xmax) ) 
-=======
 				for (strip = nlt->strips.first; strip; strip = strip->next) {
 					if ( (mode == NLA_BORDERSEL_CHANNELS) ||
 					     BKE_nlastrip_within_bounds(strip, rectf.xmin, rectf.xmax))
->>>>>>> e6a02281
 					{
 						/* set selection */
 						ACHANNEL_SET_FLAG(strip, selectmode, NLASTRIP_FLAG_SELECT);
@@ -487,7 +481,7 @@
 	return nlaedit_select_leftright_exec(C, op);
 }
 
-void NLA_OT_select_leftright (wmOperatorType *ot)
+void NLA_OT_select_leftright(wmOperatorType *ot)
 {
 	/* identifiers */
 	ot->name = "Select Left/Right";
@@ -649,7 +643,7 @@
 	return OPERATOR_FINISHED | OPERATOR_PASS_THROUGH;
 }
  
-void NLA_OT_click_select (wmOperatorType *ot)
+void NLA_OT_click_select(wmOperatorType *ot)
 {
 	/* identifiers */
 	ot->name = "Mouse Select";
