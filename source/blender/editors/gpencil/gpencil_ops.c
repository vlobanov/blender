--- conflicted
+++ resolved
@@ -134,8 +134,6 @@
 	/* Pie Menu - For settings/tools easy access */
 	WM_keymap_add_menu_pie(keymap, "GPENCIL_PIE_sculpt", EKEY, KM_PRESS, 0, DKEY);
 	
-<<<<<<< HEAD
-=======
 	/* Brush Settings */
 	/* NOTE: We cannot expose these in the standard keymap, as they will interfere with regular hotkeys
 	 *       in other modes. However, when we are dealing with Stroke Edit Mode, we know for certain
@@ -176,7 +174,6 @@
 	RNA_string_set(kmi->ptr, "data_path_primary", "tool_settings.gpencil_sculpt.brush.size");
 	
 	
->>>>>>> 4bb1e224
 	/* Selection ------------------------------------- */
 	/* select all */
 	kmi = WM_keymap_add_item(keymap, "GPENCIL_OT_select_all", AKEY, KM_PRESS, 0, 0);
