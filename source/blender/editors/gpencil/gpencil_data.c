/*
 * ***** BEGIN GPL LICENSE BLOCK *****
 *
 * This program is free software; you can redistribute it and/or
 * modify it under the terms of the GNU General Public License
 * as published by the Free Software Foundation; either version 2
 * of the License, or (at your option) any later version.
 *
 * This program is distributed in the hope that it will be useful,
 * but WITHOUT ANY WARRANTY; without even the implied warranty of
 * MERCHANTABILITY or FITNESS FOR A PARTICULAR PURPOSE.  See the
 * GNU General Public License for more details.
 *
 * You should have received a copy of the GNU General Public License
 * along with this program; if not, write to the Free Software Foundation,
 * Inc., 51 Franklin Street, Fifth Floor, Boston, MA 02110-1301, USA.
 *
 * The Original Code is Copyright (C) 2008, Blender Foundation, Joshua Leung
 * This is a new part of Blender
 *
 * Contributor(s): Joshua Leung, Antonio Vazquez
 *
 * ***** END GPL LICENSE BLOCK *****
 *
 * Operators for dealing with GP datablocks and layers
 */

/** \file blender/editors/gpencil/gpencil_data.c
 *  \ingroup edgpencil
 */


#include <stdio.h>
#include <string.h>
#include <stdlib.h>
#include <stddef.h>
#include <math.h>

#include "MEM_guardedalloc.h"

#include "BLI_blenlib.h"
#include "BLI_utildefines.h"
#include "BLI_ghash.h"
#include "BLI_math.h"
#include "BLI_string_utils.h"

#include "BLT_translation.h"

#include "DNA_object_types.h"
#include "DNA_scene_types.h"
#include "DNA_screen_types.h"
#include "DNA_space_types.h"
#include "DNA_view3d_types.h"
#include "DNA_gpencil_types.h"
#include "DNA_brush_types.h"

#include "BKE_main.h"
#include "BKE_context.h"
#include "BKE_global.h"
#include "BKE_gpencil.h"
#include "BKE_paint.h"
#include "BKE_library.h"
#include "BKE_object.h"
#include "BKE_report.h"
#include "BKE_scene.h"
#include "BKE_screen.h"
#include "BKE_colortools.h"

#include "UI_interface.h"
#include "UI_resources.h"

#include "WM_api.h"
#include "WM_types.h"

#include "RNA_access.h"
#include "RNA_define.h"
#include "RNA_enum_types.h"

#include "ED_gpencil.h"

#include "gpencil_intern.h"

/* ************************************************ */
/* Datablock Operators */

/* ******************* Add New Data ************************ */

/* add new datablock - wrapper around API */
static int gp_data_add_exec(bContext *C, wmOperator *op)
{
	bGPdata **gpd_ptr = ED_gpencil_data_get_pointers(C, NULL);

	if (gpd_ptr == NULL) {
		BKE_report(op->reports, RPT_ERROR, "Nowhere for grease pencil data to go");
		return OPERATOR_CANCELLED;
	}
	else {
		/* decrement user count and add new datablock */
		bGPdata *gpd = (*gpd_ptr);
		
		id_us_min(&gpd->id);
		*gpd_ptr = BKE_gpencil_data_addnew(DATA_("GPencil"));

		/* add default sets of colors and brushes */
		ED_gpencil_add_defaults(C);
	}
	
	/* notifiers */
	WM_event_add_notifier(C, NC_GPENCIL | ND_DATA | NA_EDITED, NULL);
	
	return OPERATOR_FINISHED;
}

void GPENCIL_OT_data_add(wmOperatorType *ot)
{
	/* identifiers */
	ot->name = "Grease Pencil Add New";
	ot->idname = "GPENCIL_OT_data_add";
	ot->description = "Add new Grease Pencil data-block";
	ot->flag = OPTYPE_REGISTER | OPTYPE_UNDO;
	
	/* callbacks */
	ot->exec = gp_data_add_exec;
	ot->poll = gp_add_poll;
}

/* ******************* Unlink Data ************************ */

/* poll callback for adding data/layers - special */
static int gp_data_unlink_poll(bContext *C)
{
	bGPdata **gpd_ptr = ED_gpencil_data_get_pointers(C, NULL);
	
	/* if we have access to some active data, make sure there's a datablock before enabling this */
	return (gpd_ptr && *gpd_ptr);
}


/* unlink datablock - wrapper around API */
static int gp_data_unlink_exec(bContext *C, wmOperator *op)
{
	bGPdata **gpd_ptr = ED_gpencil_data_get_pointers(C, NULL);
	
	if (gpd_ptr == NULL) {
		BKE_report(op->reports, RPT_ERROR, "Nowhere for grease pencil data to go");
		return OPERATOR_CANCELLED;
	}
	else {
		/* just unlink datablock now, decreasing its user count */
		bGPdata *gpd = (*gpd_ptr);

		id_us_min(&gpd->id);
		*gpd_ptr = NULL;
	}
	
	/* notifiers */
	WM_event_add_notifier(C, NC_GPENCIL | ND_DATA | NA_EDITED, NULL);
	
	return OPERATOR_FINISHED;
}

void GPENCIL_OT_data_unlink(wmOperatorType *ot)
{
	/* identifiers */
	ot->name = "Grease Pencil Unlink";
	ot->idname = "GPENCIL_OT_data_unlink";
	ot->description = "Unlink active Grease Pencil data-block";
	ot->flag = OPTYPE_REGISTER | OPTYPE_UNDO;
	
	/* callbacks */
	ot->exec = gp_data_unlink_exec;
	ot->poll = gp_data_unlink_poll;
}


/* ************************************************ */
/* Layer Operators */

/* ******************* Add New Layer ************************ */

/* add new layer - wrapper around API */
static int gp_layer_add_exec(bContext *C, wmOperator *op)
{
	bGPdata **gpd_ptr = ED_gpencil_data_get_pointers(C, NULL);

	/* if there's no existing Grease-Pencil data there, add some */
	if (gpd_ptr == NULL) {
		BKE_report(op->reports, RPT_ERROR, "Nowhere for grease pencil data to go");
		return OPERATOR_CANCELLED;
	}
	if (*gpd_ptr == NULL)
		*gpd_ptr = BKE_gpencil_data_addnew(DATA_("GPencil"));
	
	/* add default sets of colors and brushes */
	ED_gpencil_add_defaults(C);

	/* add new layer now */
	BKE_gpencil_layer_addnew(*gpd_ptr, DATA_("GP_Layer"), true);
	
	/* notifiers */
	WM_event_add_notifier(C, NC_GPENCIL | ND_DATA | NA_EDITED, NULL);
	
	return OPERATOR_FINISHED;
}

void GPENCIL_OT_layer_add(wmOperatorType *ot)
{
	/* identifiers */
	ot->name = "Add New Layer";
	ot->idname = "GPENCIL_OT_layer_add";
	ot->description = "Add new Grease Pencil layer for the active Grease Pencil data-block";
	
	ot->flag = OPTYPE_REGISTER | OPTYPE_UNDO;
	
	/* callbacks */
	ot->exec = gp_layer_add_exec;
	ot->poll = gp_add_poll;
}

/* ******************* Remove Active Layer ************************* */

static int gp_layer_remove_exec(bContext *C, wmOperator *op)
{
	bGPdata *gpd = ED_gpencil_data_get_active(C);
	bGPDlayer *gpl = BKE_gpencil_layer_getactive(gpd);
	
	/* sanity checks */
	if (ELEM(NULL, gpd, gpl))
		return OPERATOR_CANCELLED;
	
	if (gpl->flag & GP_LAYER_LOCKED) {
		BKE_report(op->reports, RPT_ERROR, "Cannot delete locked layers");
		return OPERATOR_CANCELLED;
	}
	
	/* make the layer before this the new active layer
	 * - use the one after if this is the first
	 * - if this is the only layer, this naturally becomes NULL
	 */
	if (gpl->prev)
		BKE_gpencil_layer_setactive(gpd, gpl->prev);
	else
		BKE_gpencil_layer_setactive(gpd, gpl->next);
	
	/* delete the layer now... */
	BKE_gpencil_layer_delete(gpd, gpl);
	
	/* notifiers */
	BKE_gpencil_batch_cache_dirty(gpd);
	WM_event_add_notifier(C, NC_GPENCIL | ND_DATA | NA_EDITED, NULL);
	
	return OPERATOR_FINISHED;
}

void GPENCIL_OT_layer_remove(wmOperatorType *ot)
{
	/* identifiers */
	ot->name = "Remove Layer";
	ot->idname = "GPENCIL_OT_layer_remove";
	ot->description = "Remove active Grease Pencil layer";
	
	ot->flag = OPTYPE_REGISTER | OPTYPE_UNDO;
	
	/* callbacks */
	ot->exec = gp_layer_remove_exec;
	ot->poll = gp_active_layer_poll;
}

/* ******************* Move Layer Up/Down ************************** */

enum {
	GP_LAYER_MOVE_UP   = -1,
	GP_LAYER_MOVE_DOWN = 1
};

static int gp_layer_move_exec(bContext *C, wmOperator *op)
{
	bGPdata *gpd = ED_gpencil_data_get_active(C);
	bGPDlayer *gpl = BKE_gpencil_layer_getactive(gpd);
	
	int direction = RNA_enum_get(op->ptr, "type");
	
	/* sanity checks */
	if (ELEM(NULL, gpd, gpl))
		return OPERATOR_CANCELLED;
	
	BLI_assert(ELEM(direction, -1, 0, 1)); /* we use value below */
	if (BLI_listbase_link_move(&gpd->layers, gpl, direction)) {
		BKE_gpencil_batch_cache_dirty(gpd);
		WM_event_add_notifier(C, NC_GPENCIL | ND_DATA | NA_EDITED, NULL);
	}
	
	return OPERATOR_FINISHED;
}

void GPENCIL_OT_layer_move(wmOperatorType *ot)
{
	static const EnumPropertyItem slot_move[] = {
		{GP_LAYER_MOVE_UP, "UP", 0, "Up", ""},
		{GP_LAYER_MOVE_DOWN, "DOWN", 0, "Down", ""},
		{0, NULL, 0, NULL, NULL}
	};
	
	/* identifiers */
	ot->name = "Move Grease Pencil Layer";
	ot->idname = "GPENCIL_OT_layer_move";
	ot->description = "Move the active Grease Pencil layer up/down in the list";
	
	/* api callbacks */
	ot->exec = gp_layer_move_exec;
	ot->poll = gp_active_layer_poll;
	
	/* flags */
	ot->flag = OPTYPE_REGISTER | OPTYPE_UNDO;
	
	ot->prop = RNA_def_enum(ot->srna, "type", slot_move, 0, "Type", "");
}

/* ********************* Duplicate Layer ************************** */

static int gp_layer_copy_exec(bContext *C, wmOperator *UNUSED(op))
{
	bGPdata *gpd = ED_gpencil_data_get_active(C);
	bGPDlayer *gpl = BKE_gpencil_layer_getactive(gpd);
	bGPDlayer *new_layer;
	
	/* sanity checks */
	if (ELEM(NULL, gpd, gpl))
		return OPERATOR_CANCELLED;
	
	/* make copy of layer, and add it immediately after the existing layer */
	new_layer = BKE_gpencil_layer_duplicate(gpl);
	BLI_insertlinkafter(&gpd->layers, gpl, new_layer);
	
	/* ensure new layer has a unique name, and is now the active layer */
	BLI_uniquename(&gpd->layers, new_layer, DATA_("GP_Layer"), '.', offsetof(bGPDlayer, info), sizeof(new_layer->info));
	BKE_gpencil_layer_setactive(gpd, new_layer);
	
	/* notifiers */
	BKE_gpencil_batch_cache_dirty(gpd);
	WM_event_add_notifier(C, NC_GPENCIL | ND_DATA | NA_EDITED, NULL);
	
	return OPERATOR_FINISHED;
}

void GPENCIL_OT_layer_duplicate(wmOperatorType *ot)
{
	/* identifiers */
	ot->name = "Duplicate Layer";
	ot->idname = "GPENCIL_OT_layer_duplicate";
	ot->description = "Make a copy of the active Grease Pencil layer";
	
	/* callbacks */
	ot->exec = gp_layer_copy_exec;
	ot->poll = gp_active_layer_poll;
	
	/* flags */
	ot->flag = OPTYPE_REGISTER | OPTYPE_UNDO;
}

/* *********************** Hide Layers ******************************** */

static int gp_hide_exec(bContext *C, wmOperator *op)
{
	bGPdata *gpd = ED_gpencil_data_get_active(C);
	bGPDlayer *layer = BKE_gpencil_layer_getactive(gpd);
	bool unselected = RNA_boolean_get(op->ptr, "unselected");
	
	/* sanity checks */
	if (ELEM(NULL, gpd, layer))
		return OPERATOR_CANCELLED;
	
	if (unselected) {
		bGPDlayer *gpl;
		
		/* hide unselected */
		for (gpl = gpd->layers.first; gpl; gpl = gpl->next) {
			if (gpl != layer) {
				gpl->flag |= GP_LAYER_HIDE;
			}
		}
	}
	else {
		/* hide selected/active */
		layer->flag |= GP_LAYER_HIDE;
	}
	
	/* notifiers */
	BKE_gpencil_batch_cache_dirty(gpd);
	WM_event_add_notifier(C, NC_GPENCIL | ND_DATA | NA_EDITED, NULL);
	
	return OPERATOR_FINISHED;
}

void GPENCIL_OT_hide(wmOperatorType *ot)
{
	/* identifiers */
	ot->name = "Hide Layer(s)";
	ot->idname = "GPENCIL_OT_hide";
	ot->description = "Hide selected/unselected Grease Pencil layers";
	
	/* callbacks */
	ot->exec = gp_hide_exec;
	ot->poll = gp_active_layer_poll; /* NOTE: we need an active layer to play with */
	
	/* flags */
	ot->flag = OPTYPE_REGISTER | OPTYPE_UNDO;
	
	/* props */
	RNA_def_boolean(ot->srna, "unselected", 0, "Unselected", "Hide unselected rather than selected layers");
}

/* ********************** Show All Layers ***************************** */

/* poll callback for showing layers */
static int gp_reveal_poll(bContext *C)
{
	return ED_gpencil_data_get_active(C) != NULL;
}

static int gp_reveal_exec(bContext *C, wmOperator *UNUSED(op))
{
	bGPdata *gpd = ED_gpencil_data_get_active(C);
	bGPDlayer *gpl;
	
	/* sanity checks */
	if (gpd == NULL)
		return OPERATOR_CANCELLED;
	
	/* make all layers visible */
	for (gpl = gpd->layers.first; gpl; gpl = gpl->next) {
		gpl->flag &= ~GP_LAYER_HIDE;
	}
	
	/* notifiers */
	BKE_gpencil_batch_cache_dirty(gpd);
	WM_event_add_notifier(C, NC_GPENCIL | ND_DATA | NA_EDITED, NULL);
	
	return OPERATOR_FINISHED;
}

void GPENCIL_OT_reveal(wmOperatorType *ot)
{
	/* identifiers */
	ot->name = "Show All Layers";
	ot->idname = "GPENCIL_OT_reveal";
	ot->description = "Show all Grease Pencil layers";
	
	/* callbacks */
	ot->exec = gp_reveal_exec;
	ot->poll = gp_reveal_poll;
	
	/* flags */
	ot->flag = OPTYPE_REGISTER | OPTYPE_UNDO;
}

/* ***************** Lock/Unlock All Layers ************************ */

static int gp_lock_all_exec(bContext *C, wmOperator *UNUSED(op))
{
	bGPdata *gpd = ED_gpencil_data_get_active(C);
	bGPDlayer *gpl;
	
	/* sanity checks */
	if (gpd == NULL)
		return OPERATOR_CANCELLED;
	
	/* make all layers non-editable */
	for (gpl = gpd->layers.first; gpl; gpl = gpl->next) {
		gpl->flag |= GP_LAYER_LOCKED;
	}
	
	/* notifiers */
	BKE_gpencil_batch_cache_dirty(gpd);
	WM_event_add_notifier(C, NC_GPENCIL | ND_DATA | NA_EDITED, NULL);
	
	return OPERATOR_FINISHED;
}

void GPENCIL_OT_lock_all(wmOperatorType *ot)
{
	/* identifiers */
	ot->name = "Lock All Layers";
	ot->idname = "GPENCIL_OT_lock_all";
	ot->description = "Lock all Grease Pencil layers to prevent them from being accidentally modified";
	
	/* callbacks */
	ot->exec = gp_lock_all_exec;
	ot->poll = gp_reveal_poll; /* XXX: could use dedicated poll later */
	
	/* flags */
	ot->flag = OPTYPE_REGISTER | OPTYPE_UNDO;
}

/* -------------------------- */

static int gp_unlock_all_exec(bContext *C, wmOperator *UNUSED(op))
{
	bGPdata *gpd = ED_gpencil_data_get_active(C);
	bGPDlayer *gpl;
	
	/* sanity checks */
	if (gpd == NULL)
		return OPERATOR_CANCELLED;
	
	/* make all layers editable again */
	for (gpl = gpd->layers.first; gpl; gpl = gpl->next) {
		gpl->flag &= ~GP_LAYER_LOCKED;
	}
	
	/* notifiers */
	BKE_gpencil_batch_cache_dirty(gpd);
	WM_event_add_notifier(C, NC_GPENCIL | ND_DATA | NA_EDITED, NULL);
	
	return OPERATOR_FINISHED;
}

void GPENCIL_OT_unlock_all(wmOperatorType *ot)
{
	/* identifiers */
	ot->name = "Unlock All Layers";
	ot->idname = "GPENCIL_OT_unlock_all";
	ot->description = "Unlock all Grease Pencil layers so that they can be edited";
	
	/* callbacks */
	ot->exec = gp_unlock_all_exec;
	ot->poll = gp_reveal_poll; /* XXX: could use dedicated poll later */
	
	/* flags */
	ot->flag = OPTYPE_REGISTER | OPTYPE_UNDO;
}

/* ********************** Isolate Layer **************************** */

static int gp_isolate_layer_exec(bContext *C, wmOperator *op)
{
	bGPdata *gpd = ED_gpencil_data_get_active(C);
	bGPDlayer *layer = BKE_gpencil_layer_getactive(gpd);
	bGPDlayer *gpl;
	int flags = GP_LAYER_LOCKED;
	bool isolate = false;
	
	if (RNA_boolean_get(op->ptr, "affect_visibility"))
		flags |= GP_LAYER_HIDE;
		
	if (ELEM(NULL, gpd, layer)) {
		BKE_report(op->reports, RPT_ERROR, "No active layer to isolate");
		return OPERATOR_CANCELLED;
	}
	
	/* Test whether to isolate or clear all flags */
	for (gpl = gpd->layers.first; gpl; gpl = gpl->next) {
		/* Skip if this is the active layer */
		if (gpl == layer)
			continue;
		
		/* If the flags aren't set, that means that the layer is
		 * not alone, so we have some layers to isolate still
		 */
		if ((gpl->flag & flags) == 0) {
			isolate = true;
			break;
		}
	}
	
	/* Set/Clear flags as appropriate */
	/* TODO: Include onionskinning on this list? */
	if (isolate) {
		/* Set flags on all "other" layers */
		for (gpl = gpd->layers.first; gpl; gpl = gpl->next) {
			if (gpl == layer)
				continue;
			else
				gpl->flag |= flags;
		}
	}
	else {
		/* Clear flags - Restore everything else */
		for (gpl = gpd->layers.first; gpl; gpl = gpl->next) {
			gpl->flag &= ~flags;
		}
	}
	
	/* notifiers */
	BKE_gpencil_batch_cache_dirty(gpd);
	WM_event_add_notifier(C, NC_GPENCIL | ND_DATA | NA_EDITED, NULL);
	
	return OPERATOR_FINISHED;
}

void GPENCIL_OT_layer_isolate(wmOperatorType *ot)
{
	/* identifiers */
	ot->name = "Isolate Layer";
	ot->idname = "GPENCIL_OT_layer_isolate";
	ot->description = "Toggle whether the active layer is the only one that can be edited and/or visible";
	
	/* callbacks */
	ot->exec = gp_isolate_layer_exec;
	ot->poll = gp_active_layer_poll;
	
	/* flags */
	ot->flag = OPTYPE_REGISTER | OPTYPE_UNDO;
	
	/* properties */
	RNA_def_boolean(ot->srna, "affect_visibility", false, "Affect Visibility",
	                "In addition to toggling the editability, also affect the visibility");
}

/* ********************** Merge Layer with the next layer **************************** */

static int gp_merge_layer_exec(bContext *C, wmOperator *op)
{
	bGPdata *gpd = ED_gpencil_data_get_active(C);
	bGPDlayer *gpl_current = BKE_gpencil_layer_getactive(gpd);
	bGPDlayer *gpl_next = gpl_current->next;

	if (ELEM(NULL, gpd, gpl_current, gpl_next)) {
		BKE_report(op->reports, RPT_ERROR, "No layers to merge");
		return OPERATOR_CANCELLED;
	}

	/* Collect frames of gpl_current in hash table to avoid O(n^2) lookups */
	GHash *gh_frames_cur = BLI_ghash_int_new_ex(__func__, 64);
	for (bGPDframe *gpf = gpl_current->frames.first; gpf; gpf = gpf->next) {
		BLI_ghash_insert(gh_frames_cur, SET_INT_IN_POINTER(gpf->framenum), gpf);
	}

	/* read all frames from next layer */
	for (bGPDframe *gpf = gpl_next->frames.first; gpf; gpf = gpf->next) {
		/* try to find frame in active layer */
		bGPDframe *frame = BLI_ghash_lookup(gh_frames_cur, SET_INT_IN_POINTER(gpf->framenum));
		if (!frame) {
			/* nothing found, create new */
			frame = BKE_gpencil_frame_addnew(gpl_current, gpf->framenum);
		}
		/* add to tail all strokes */
		BLI_movelisttolist(&frame->strokes, &gpf->strokes);
	}
	/* Now delete next layer */
	BKE_gpencil_layer_delete(gpd, gpl_next);
	BLI_ghash_free(gh_frames_cur, NULL, NULL);

	/* notifiers */
	BKE_gpencil_batch_cache_dirty(gpd);
	WM_event_add_notifier(C, NC_GPENCIL | ND_DATA | NA_EDITED, NULL);

	return OPERATOR_FINISHED;
}

void GPENCIL_OT_layer_merge(wmOperatorType *ot)
{
	/* identifiers */
	ot->name = "Merge Down";
	ot->idname = "GPENCIL_OT_layer_merge";
	ot->description = "Merge the current layer with the layer below";

	/* callbacks */
	ot->exec = gp_merge_layer_exec;
	ot->poll = gp_active_layer_poll;

	/* flags */
	ot->flag = OPTYPE_REGISTER | OPTYPE_UNDO;
}

/* ********************** Change Layer ***************************** */

static int gp_layer_change_invoke(bContext *C, wmOperator *op, const wmEvent *UNUSED(evt))
{
	uiPopupMenu *pup;
	uiLayout *layout;
	
	/* call the menu, which will call this operator again, hence the canceled */
	pup = UI_popup_menu_begin(C, op->type->name, ICON_NONE);
	layout = UI_popup_menu_layout(pup);
	uiItemsEnumO(layout, "GPENCIL_OT_layer_change", "layer");
	UI_popup_menu_end(C, pup);
	
	return OPERATOR_INTERFACE;
}

static int gp_layer_change_exec(bContext *C, wmOperator *op)
{
	bGPdata *gpd = CTX_data_gpencil_data(C);
	bGPDlayer *gpl = NULL;
	int layer_num = RNA_enum_get(op->ptr, "layer");
	
	/* Get layer or create new one */
	if (layer_num == -1) {
		/* Create layer */
		gpl = BKE_gpencil_layer_addnew(gpd, DATA_("GP_Layer"), true);
	}
	else {
		/* Try to get layer */
		gpl = BLI_findlink(&gpd->layers, layer_num);
		
		if (gpl == NULL) {
			BKE_reportf(op->reports, RPT_ERROR, "Cannot change to non-existent layer (index = %d)", layer_num);
			return OPERATOR_CANCELLED;
		}
	}
	
	/* Set active layer */
	BKE_gpencil_layer_setactive(gpd, gpl);
	
	/* updates */
	BKE_gpencil_batch_cache_dirty(gpd);
	WM_event_add_notifier(C, NC_GPENCIL | ND_DATA | NA_EDITED, NULL);
	
	return OPERATOR_FINISHED;
}

void GPENCIL_OT_layer_change(wmOperatorType *ot)
{
	/* identifiers */
	ot->name = "Change Layer";
	ot->idname = "GPENCIL_OT_layer_change";
	ot->description = "Change active Grease Pencil layer";
	
	/* callbacks */
	ot->invoke = gp_layer_change_invoke;
	ot->exec = gp_layer_change_exec;
	ot->poll = gp_active_layer_poll;
	
	/* flags */
	ot->flag = OPTYPE_REGISTER | OPTYPE_UNDO;
	
	/* gp layer to use (dynamic enum) */
	ot->prop = RNA_def_enum(ot->srna, "layer", DummyRNA_DEFAULT_items, 0, "Grease Pencil Layer", "");
	RNA_def_enum_funcs(ot->prop, ED_gpencil_layers_with_new_enum_itemf);
}

/* ************************************************ */

/* ******************* Arrange Stroke Up/Down in drawing order ************************** */

enum {
	GP_STROKE_MOVE_UP = -1,
	GP_STROKE_MOVE_DOWN = 1,
	GP_STROKE_MOVE_TOP = 2,
	GP_STROKE_MOVE_BOTTOM = 3
};

static int gp_stroke_arrange_exec(bContext *C, wmOperator *op)
{
	bGPdata *gpd = ED_gpencil_data_get_active(C);
	bGPDlayer *gpl = BKE_gpencil_layer_getactive(gpd);
	bGPDstroke *gps;

	/* sanity checks */
	if (ELEM(NULL, gpd, gpl, gpl->actframe)) {
		return OPERATOR_CANCELLED;
	}

	const int direction = RNA_enum_get(op->ptr, "direction");

	for (gpl = gpd->layers.first; gpl; gpl = gpl->next) {
		/* temp listbase to store selected strokes by layer */
		ListBase selected = { NULL };
		bGPDframe *gpf = gpl->actframe;
		if (gpl->flag & GP_LAYER_LOCKED) {
			continue;
		}

		if (gpf == NULL) {
			continue;
		}
		bool gpf_lock = false;
		/* verify if any selected stroke is in the extreme of the stack and select to move */
		for (gps = gpf->strokes.first; gps; gps = gps->next) {
			/* only if selected */
			if (gps->flag & GP_STROKE_SELECT) {
				/* skip strokes that are invalid for current view */
				if (ED_gpencil_stroke_can_use(C, gps) == false) {
					continue;
				}
				/* check if the color is editable */
				if (ED_gpencil_stroke_color_use(gpl, gps) == false) {
					continue;
				}
				/* some stroke is already at front*/
				if ((direction == GP_STROKE_MOVE_TOP) || (direction == GP_STROKE_MOVE_UP)) {
					if (gps == gpf->strokes.last) {
						gpf_lock = true;
						continue;
					}
				}
				/* some stroke is already at botom */
				if ((direction == GP_STROKE_MOVE_BOTTOM) || (direction == GP_STROKE_MOVE_DOWN)) {
					if (gps == gpf->strokes.first) {
						gpf_lock = true;
						continue;
					}
				}
				/* add to list (if not locked) */
				if (!gpf_lock) {
					BLI_addtail(&selected, BLI_genericNodeN(gps));
				}
			}
		}
		/* Now do the movement of the stroke */
		if (!gpf_lock) {
			switch (direction) {
				/* Bring to Front */
				case GP_STROKE_MOVE_TOP:
					for (LinkData *link = selected.first; link; link = link->next) {
						gps = link->data;
						BLI_remlink(&gpf->strokes, gps);
						BLI_addtail(&gpf->strokes, gps);
					}
					break;
					/* Bring Forward */
				case GP_STROKE_MOVE_UP:
					for (LinkData *link = selected.last; link; link = link->prev) {
						gps = link->data;
						BLI_listbase_link_move(&gpf->strokes, gps, 1);
					}
					break;
					/* Send Backward */
				case GP_STROKE_MOVE_DOWN:
					for (LinkData *link = selected.first; link; link = link->next) {
						gps = link->data;
						BLI_listbase_link_move(&gpf->strokes, gps, -1);
					}
					break;
					/* Send to Back */
				case GP_STROKE_MOVE_BOTTOM:
					for (LinkData *link = selected.last; link; link = link->prev) {
						gps = link->data;
						BLI_remlink(&gpf->strokes, gps);
						BLI_addhead(&gpf->strokes, gps);
					}
					break;
				default:
					BLI_assert(0);
					break;
			}
		}
		BLI_freelistN(&selected);
	}

	/* notifiers */
	BKE_gpencil_batch_cache_dirty(gpd);
	WM_event_add_notifier(C, NC_GPENCIL | ND_DATA | NA_EDITED, NULL);

	return OPERATOR_FINISHED;
}

void GPENCIL_OT_stroke_arrange(wmOperatorType *ot)
{
	static const EnumPropertyItem slot_move[] = {
		{GP_STROKE_MOVE_UP, "UP", 0, "Bring Forward", ""},
		{GP_STROKE_MOVE_DOWN, "DOWN", 0, "Send Backward", ""},
		{GP_STROKE_MOVE_TOP, "TOP", 0, "Bring to Front", ""},
		{GP_STROKE_MOVE_BOTTOM, "BOTTOM", 0, "Send to Back", ""},
		{0, NULL, 0, NULL, NULL }
	};

	/* identifiers */
	ot->name = "Arrange Stroke";
	ot->idname = "GPENCIL_OT_stroke_arrange";
	ot->description = "Arrange selected strokes up/down in the drawing order of the active layer";

	/* callbacks */
	ot->exec = gp_stroke_arrange_exec;
	ot->poll = gp_active_layer_poll;

	/* flags */
	ot->flag = OPTYPE_REGISTER | OPTYPE_UNDO;
	
	/* properties */
	ot->prop = RNA_def_enum(ot->srna, "direction", slot_move, GP_STROKE_MOVE_UP, "Direction", "");
}

/* ******************* Move Stroke to new palette ************************** */

static int gp_stroke_change_palette_exec(bContext *C, wmOperator *op)
{
	Scene *scene = CTX_data_scene(C);
	const int type = RNA_enum_get(op->ptr, "type");

	bGPdata *gpd = ED_gpencil_data_get_active(C);
	bGPDpaletteref *palslot = BKE_gpencil_paletteslot_get_active(gpd);
	Palette *palette;
	PaletteColor *palcolor;

	/* sanity checks */
	if (ELEM(NULL, gpd, palslot)) {
		return OPERATOR_CANCELLED;
	}

	palette = palslot->palette;
	if (ELEM(NULL, palette)) {
		return OPERATOR_CANCELLED;
	}

	/* loop all strokes */
	for (bGPDlayer *gpl = gpd->layers.first; gpl; gpl = gpl->next) {
		/* only editable and visible layers are considered */
		if (!gpencil_layer_is_editable(gpl))
			continue;
		for (bGPDframe *gpf = gpl->frames.first; gpf; gpf = gpf->next) {
			/* check frame if frame range */
			if ((type == GP_MOVE_PALETTE_BEFORE) && (gpf->framenum >= scene->r.cfra))
				continue;
			if ((type == GP_MOVE_PALETTE_AFTER) && (gpf->framenum < scene->r.cfra))
				continue;
			if ((type == GP_MOVE_PALETTE_CURRENT) && (gpf->framenum != scene->r.cfra))
				continue;

			for (bGPDstroke *gps = gpf->strokes.last; gps; gps = gps->prev) {
				/* only if selected */
				if (((gps->flag & GP_STROKE_SELECT) == 0) && (type == GP_MOVE_PALETTE_SELECT))
					continue;
				/* skip strokes that are invalid for current view */
				if (ED_gpencil_stroke_can_use(C, gps) == false)
					continue;
				/* check if the color is editable */
				if (ED_gpencil_stroke_color_use(gpl, gps) == false)
					continue;

				/* look for new color */
				palcolor = BKE_palette_color_getbyname(palette, gps->colorname);
				/* if the color does not exist, create a new one to keep stroke */
				if (palcolor == NULL) {
					palcolor = BKE_palette_color_add_name(palette, gps->colorname);
					copy_v4_v4(palcolor->rgb, gps->palcolor->rgb);
					copy_v4_v4(palcolor->fill, gps->palcolor->fill);
					/* duplicate flags */
					palcolor->flag = gps->palcolor->flag;
					palcolor->stroke_style = gps->palcolor->stroke_style;
					palcolor->fill_style = gps->palcolor->fill_style;
				}

				/* asign new color */
				BLI_strncpy(gps->colorname, palcolor->info, sizeof(gps->colorname));
				gps->palette = palette;
				gps->palcolor = palcolor;
			}
		}
	}
	/* notifiers */
	BKE_gpencil_batch_cache_dirty(gpd);
	WM_event_add_notifier(C, NC_GPENCIL | ND_DATA | NA_EDITED, NULL);

	return OPERATOR_FINISHED;
}

void GPENCIL_OT_stroke_change_palette(wmOperatorType *ot)
{
	static EnumPropertyItem palette_move_type[] = {
		{ GP_MOVE_PALETTE_SELECT, "SELECTED", 0, "Change Strokes Selected", "Move to new palette any stroke selected in any frame" },
		{ GP_MOVE_PALETTE_ALL, "ALL", 0, "Change All Frames", "Move all strokes in all frames to new palette" },
		{ GP_MOVE_PALETTE_BEFORE, "BEFORE", 0, "Change Frames Before", "Move all strokes in frames before current frame to new palette" },
		{ GP_MOVE_PALETTE_AFTER, "AFTER", 0, "Change Frames After", "Move all strokes in frames greater or equal current frame to new palette" },
		{ GP_MOVE_PALETTE_CURRENT, "CURRENT", 0, "Change Current Frame", "Move all strokes in current frame to new palette" },
		{ 0, NULL, 0, NULL, NULL }
	};

	/* identifiers */
	ot->name = "Change Stroke Palette";
	ot->idname = "GPENCIL_OT_stroke_change_palette";
	ot->description = "Move strokes to active palette";

	/* callbacks */
	ot->exec = gp_stroke_change_palette_exec;
	ot->poll = gp_active_layer_poll;
	
	/* flags */
	ot->flag = OPTYPE_REGISTER | OPTYPE_UNDO;
	
	/* properties */
	ot->prop = RNA_def_enum(ot->srna, "type", palette_move_type, GP_MOVE_PALETTE_SELECT, "Type", "");

}

/* ******************* Move Stroke to new color ************************** */

static int gp_stroke_change_color_exec(bContext *C, wmOperator *UNUSED(op))
{
	bGPdata *gpd = ED_gpencil_data_get_active(C);
	bGPDpaletteref *palslot = BKE_gpencil_paletteslot_get_active(gpd);
	Palette *palette;
	PaletteColor *color;

	/* sanity checks */
	if (ELEM(NULL, gpd, palslot)) {
		return OPERATOR_CANCELLED;
	}

	palette = palslot->palette;
	color = BKE_palette_color_get_active(palette);
	if (ELEM(NULL, color)) {
		return OPERATOR_CANCELLED;
	}

	/* loop all strokes */
	for (bGPDlayer *gpl = gpd->layers.first; gpl; gpl = gpl->next) {
		/* only editable and visible layers are considered */
		if (gpencil_layer_is_editable(gpl) && (gpl->actframe != NULL)) {
			for (bGPDstroke *gps = gpl->actframe->strokes.last; gps; gps = gps->prev) {
				/* only if selected */
				if (gps->flag & GP_STROKE_SELECT) {
					/* skip strokes that are invalid for current view */
					if (ED_gpencil_stroke_can_use(C, gps) == false)
						continue;
					/* check if the color is editable */
					if (ED_gpencil_stroke_color_use(gpl, gps) == false)
						continue;

					/* asign new color (only if different) */
					if ((STREQ(gps->colorname, color->info) == false) || (gps->palcolor != color)) {
						BLI_strncpy(gps->colorname, color->info, sizeof(gps->colorname));
						gps->palette = palette;
						gps->palcolor = color;
					}
				}
			}
		}
	}
	/* notifiers */
	BKE_gpencil_batch_cache_dirty(gpd);
	WM_event_add_notifier(C, NC_GPENCIL | ND_DATA | NA_EDITED, NULL);

	return OPERATOR_FINISHED;
}

void GPENCIL_OT_stroke_change_color(wmOperatorType *ot)
{
	/* identifiers */
	ot->name = "Change Stroke Color";
	ot->idname = "GPENCIL_OT_stroke_change_color";
	ot->description = "Move selected strokes to active color";

	/* callbacks */
	ot->exec = gp_stroke_change_color_exec;
	ot->poll = gp_active_layer_poll;
	
	/* flags */
	ot->flag = OPTYPE_REGISTER | OPTYPE_UNDO;
}

/* ******************* Lock color of non selected Strokes colors ************************** */

static int gp_stroke_lock_color_exec(bContext *C, wmOperator *UNUSED(op))
{
	bGPdata *gpd = ED_gpencil_data_get_active(C);
	bGPDpaletteref *palslot = BKE_gpencil_paletteslot_get_active(gpd);
	Palette *palette;

	/* sanity checks */
	if (ELEM(NULL, gpd, palslot))
		return OPERATOR_CANCELLED;

	palette = palslot->palette;
	if (ELEM(NULL, palette))
		return OPERATOR_CANCELLED;
	
	/* first lock all colors */
	for (PaletteColor *palcolor = palette->colors.first; palcolor; palcolor = palcolor->next) {
		palcolor->flag |= PC_COLOR_LOCKED;
	}

	/* loop all selected strokes and unlock any color */
	for (bGPDlayer *gpl = gpd->layers.first; gpl; gpl = gpl->next) {
		/* only editable and visible layers are considered */
		if (gpencil_layer_is_editable(gpl) && (gpl->actframe != NULL)) {
			for (bGPDstroke *gps = gpl->actframe->strokes.last; gps; gps = gps->prev) {
				/* only if selected */
				if (gps->flag & GP_STROKE_SELECT) {
					/* skip strokes that are invalid for current view */
					if (ED_gpencil_stroke_can_use(C, gps) == false) {
						continue;
					}
					/* unlock color */
					if (gps->palcolor != NULL) {
						gps->palcolor->flag &= ~PC_COLOR_LOCKED;
					}
				}
			}
		}
	}
	/* notifiers */
	BKE_gpencil_batch_cache_dirty(gpd);
	WM_event_add_notifier(C, NC_GPENCIL | ND_DATA | NA_EDITED, NULL);

	return OPERATOR_FINISHED;
}

void GPENCIL_OT_stroke_lock_color(wmOperatorType *ot)
{
	/* identifiers */
	ot->name = "Lock Unused Colors";
	ot->idname = "GPENCIL_OT_stroke_lock_color";
	ot->description = "Lock any color not used in any selected stroke";

	/* api callbacks */
	ot->exec = gp_stroke_lock_color_exec;
	ot->poll = gp_active_layer_poll;
	
	/* flags */
	ot->flag = OPTYPE_REGISTER | OPTYPE_UNDO;
}

/* ************************************************ */
/* Palette Slot Operators */

/* ********************* Add Palette SLot ************************* */

static int gp_paletteslot_add_exec(bContext *C, wmOperator *UNUSED(op))
{
	bGPdata *gpd = CTX_data_gpencil_data(C);
	
	/* just add an empty slot */
	BKE_gpencil_paletteslot_add(gpd, NULL);
	WM_event_add_notifier(C, NC_GPENCIL | ND_DATA | NA_ADDED, NULL);
	
	return OPERATOR_FINISHED;
}

void GPENCIL_OT_palette_slot_add(wmOperatorType *ot)
{
	/* identifiers */
	ot->name = "Add Palette Slot";
	ot->idname = "GPENCIL_OT_palette_slot_add";
	ot->description = "Add new Palette Slot to refer to a Palette used by this Grease Pencil object";
	
	/* callbacks */
	ot->exec = gp_paletteslot_add_exec;
	ot->poll = gp_active_layer_poll; // XXX
	
	/* flags */
	ot->flag = OPTYPE_REGISTER | OPTYPE_UNDO;
}

/* ******************* Remove Palette Slot *********************** */

static int gp_paletteslot_active_poll(bContext *C)
{
	bGPdata *gpd = ED_gpencil_data_get_active(C);
	bGPDpaletteref *palslot = BKE_gpencil_paletteslot_get_active(gpd);

	return (palslot != NULL);
}

static int gp_paletteslot_remove_exec(bContext *C, wmOperator *op)
{
	bGPdata *gpd = ED_gpencil_data_get_active(C);
	bGPDpaletteref *palslot = BKE_gpencil_paletteslot_get_active(gpd);
	
	/* 1) Check if palette is still used anywhere */
	if (BKE_gpencil_paletteslot_has_users(gpd, palslot)) {
		/* XXX: Change strokes to the new active slot's palette instead? */
		BKE_report(op->reports, RPT_ERROR, "Cannot remove, Palette still in use");
		return OPERATOR_CANCELLED;
	}
	
	/* 2) Remove the slot (will unlink user and free it) */
	if ((palslot->next == NULL) && (gpd->active_palette_slot > 0)) {
		/* fix active slot index */
		gpd->active_palette_slot--;
	}
	
	BKE_gpencil_palette_slot_free(gpd, palslot);
		
	/* updates */
	WM_event_add_notifier(C, NC_GPENCIL | ND_DATA | NA_REMOVED, NULL);
	return OPERATOR_FINISHED;
}

void GPENCIL_OT_palette_slot_remove(wmOperatorType *ot)
{
	/* identifiers */
	ot->name = "Remove Palette Slot";
	ot->idname = "GPENCIL_OT_palette_slot_remove";
	ot->description = "Remove active Palette Slot to refer to a Palette used by this Grease Pencil object";
	
	/* callbacks */
	ot->exec = gp_paletteslot_remove_exec;
	ot->poll = gp_paletteslot_active_poll;
	
	/* flags */
	ot->flag = OPTYPE_REGISTER | OPTYPE_UNDO;
}


/* ************************************************ */
/* Drawing Brushes Operators */

/* ******************* Add New Brush ************************ */

/* add new brush - wrapper around API */
static int gp_brush_add_exec(bContext *C, wmOperator *op)
{
	ToolSettings *ts = CTX_data_tool_settings(C);

	/* if there's no existing container */
	if (ts == NULL) {
		BKE_report(op->reports, RPT_ERROR, "Nowhere for brush data to go");
		return OPERATOR_CANCELLED;
	}
	/* add new brush now */
	BKE_gpencil_brush_addnew(ts, DATA_("GP_Brush"), true);

	/* notifiers */
	WM_event_add_notifier(C, NC_GPENCIL | ND_DATA | NA_EDITED, NULL);

	return OPERATOR_FINISHED;
}

void GPENCIL_OT_brush_add(wmOperatorType *ot)
{
	/* identifiers */
	ot->name = "Add Brush";
	ot->idname = "GPENCIL_OT_brush_add";
	ot->description = "Add new Grease Pencil drawing brush for the active Grease Pencil data-block";

	/* callbacks */
	ot->exec = gp_brush_add_exec;
	ot->poll = gp_add_poll;
	
	/* flags */
	ot->flag = OPTYPE_REGISTER | OPTYPE_UNDO;
}

/* ******************* Remove Active Brush ************************* */

static int gp_brush_remove_exec(bContext *C, wmOperator *op)
{
	ToolSettings *ts = CTX_data_tool_settings(C);
	bGPDbrush *brush = BKE_gpencil_brush_getactive(ts);

	/* sanity checks */
	if (ELEM(NULL, ts, brush))
		return OPERATOR_CANCELLED;

	if (BLI_listbase_count_ex(&ts->gp_brushes, 2) < 2) {
		BKE_report(op->reports, RPT_ERROR, "Grease Pencil needs a brush, unable to delete the last one");
		return OPERATOR_CANCELLED;
	}


	/* make the brush before this the new active brush
	 * - use the one after if this is the first
	 * - if this is the only brush, this naturally becomes NULL
	 */
	if (brush->prev)
		BKE_gpencil_brush_setactive(ts, brush->prev);
	else
		BKE_gpencil_brush_setactive(ts, brush->next);

	/* delete the brush now... */
	BKE_gpencil_brush_delete(ts, brush);

	/* notifiers */
	WM_event_add_notifier(C, NC_GPENCIL | ND_DATA | NA_EDITED, NULL);

	return OPERATOR_FINISHED;
}

void GPENCIL_OT_brush_remove(wmOperatorType *ot)
{
	/* identifiers */
	ot->name = "Remove Brush";
	ot->idname = "GPENCIL_OT_brush_remove";
	ot->description = "Remove active Grease Pencil drawing brush";

	/* callbacks */
	ot->exec = gp_brush_remove_exec;
	ot->poll = gp_active_brush_poll;
	
	/* flags */
	ot->flag = OPTYPE_REGISTER | OPTYPE_UNDO;
}

/* ********************** Change Brush ***************************** */

static int gp_brush_change_invoke(bContext *C, wmOperator *op, const wmEvent *UNUSED(evt))
{
	uiPopupMenu *pup;
	uiLayout *layout;

	/* call the menu, which will call this operator again, hence the canceled */
	pup = UI_popup_menu_begin(C, op->type->name, ICON_NONE);
	layout = UI_popup_menu_layout(pup);
	uiItemsEnumO(layout, "GPENCIL_OT_brush_change", "brush");
	UI_popup_menu_end(C, pup);

	return OPERATOR_INTERFACE;
}

static int gp_brush_change_exec(bContext *C, wmOperator *op)
{
	ToolSettings *ts = CTX_data_tool_settings(C);
	bGPDbrush *brush = NULL;
	int brush_num = RNA_enum_get(op->ptr, "brush");

	/* Get brush or create new one */
	if (brush_num == -1) {
		/* Create brush */
		brush = BKE_gpencil_brush_addnew(ts, DATA_("GP_Brush"), true);
	}
	else {
		/* Try to get brush */
		brush = BLI_findlink(&ts->gp_brushes, brush_num);

		if (brush == NULL) {
			BKE_reportf(op->reports, RPT_ERROR, "Cannot change to non-existent brush (index = %d)", brush_num);
			return OPERATOR_CANCELLED;
		}
	}

	/* Set active brush */
	BKE_gpencil_brush_setactive(ts, brush);

	/* updates */
	WM_event_add_notifier(C, NC_GPENCIL | ND_DATA | NA_EDITED, NULL);

	return OPERATOR_FINISHED;
}

void GPENCIL_OT_brush_change(wmOperatorType *ot)
{
	/* identifiers */
	ot->name = "Change Brush";
	ot->idname = "GPENCIL_OT_brush_change";
	ot->description = "Change active Grease Pencil drawing brush";

	/* callbacks */
	ot->invoke = gp_brush_change_invoke;
	ot->exec = gp_brush_change_exec;
	ot->poll = gp_active_brush_poll;

	/* flags */
	ot->flag = OPTYPE_REGISTER | OPTYPE_UNDO;

	/* gp brush to use (dynamic enum) */
	ot->prop = RNA_def_enum(ot->srna, "brush", DummyRNA_DEFAULT_items, 0, "Grease Pencil Brush", "");
	RNA_def_enum_funcs(ot->prop, ED_gpencil_brushes_enum_itemf);
}

/* ******************* Move Brush Up/Down ************************** */

enum {
	GP_BRUSH_MOVE_UP = -1,
	GP_BRUSH_MOVE_DOWN = 1
};

static int gp_brush_move_exec(bContext *C, wmOperator *op)
{
	ToolSettings *ts = CTX_data_tool_settings(C);
	bGPDbrush *brush = BKE_gpencil_brush_getactive(ts);

	int direction = RNA_enum_get(op->ptr, "type");

	/* sanity checks */
	if (ELEM(NULL, ts, brush)) {
		return OPERATOR_CANCELLED;
	}

	/* up or down? */
	if (direction == GP_BRUSH_MOVE_UP) {
		/* up */
		BLI_remlink(&ts->gp_brushes, brush);
		BLI_insertlinkbefore(&ts->gp_brushes, brush->prev, brush);
	}
	else if (direction == GP_BRUSH_MOVE_DOWN) {
		/* down */
		BLI_remlink(&ts->gp_brushes, brush);
		BLI_insertlinkafter(&ts->gp_brushes, brush->next, brush);
	}
	else {
		BLI_assert(0);
	}

	/* notifiers */
	WM_event_add_notifier(C, NC_GPENCIL | ND_DATA | NA_EDITED, NULL);

	return OPERATOR_FINISHED;
}

void GPENCIL_OT_brush_move(wmOperatorType *ot)
{
	static const EnumPropertyItem slot_move[] = {
		{GP_BRUSH_MOVE_UP, "UP", 0, "Up", ""},
		{GP_BRUSH_MOVE_DOWN, "DOWN", 0, "Down", ""},
		{0, NULL, 0, NULL, NULL }
	};

	/* identifiers */
	ot->name = "Move Brush";
	ot->idname = "GPENCIL_OT_brush_move";
	ot->description = "Move the active Grease Pencil drawing brush up/down in the list";

	/* api callbacks */
	ot->exec = gp_brush_move_exec;
	ot->poll = gp_active_brush_poll;

	/* flags */
	ot->flag = OPTYPE_REGISTER | OPTYPE_UNDO;

	ot->prop = RNA_def_enum(ot->srna, "type", slot_move, GP_BRUSH_MOVE_UP, "Type", "");
}

/* ******************* Brush create presets ************************** */

static int gp_brush_presets_create_exec(bContext *C, wmOperator *UNUSED(op))
{
	ToolSettings *ts = CTX_data_tool_settings(C);
	BKE_gpencil_brush_init_presets(ts);

	/* notifiers */
	WM_event_add_notifier(C, NC_GPENCIL | ND_DATA | NA_EDITED, NULL);

	return OPERATOR_FINISHED;
}

void GPENCIL_OT_brush_presets_create(wmOperatorType *ot)
{
	/* identifiers */
	ot->name = "Create Preset Brushes";
	ot->idname = "GPENCIL_OT_brush_presets_create";
	ot->description = "Create a set of predefined Grease Pencil drawing brushes";

	/* api callbacks */
	ot->exec = gp_brush_presets_create_exec;

	/* flags */
	ot->flag = OPTYPE_REGISTER | OPTYPE_UNDO;

}

/* ***************** Copy Brush ************************ */

static int gp_brush_copy_exec(bContext *C, wmOperator *op)
{
	ToolSettings *ts = CTX_data_tool_settings(C);

	/* if there's no existing container */
	if (ts == NULL) {
		BKE_report(op->reports, RPT_ERROR, "Nowhere for brush data to go");
		return OPERATOR_CANCELLED;
	}

	bGPDbrush *brush = BKE_gpencil_brush_getactive(ts);
	bGPDbrush *newbrush;

	/* sanity checks */
	if (ELEM(NULL, brush))
		return OPERATOR_CANCELLED;

	/* create a brush and duplicate data */
	newbrush = BKE_gpencil_brush_addnew(ts, brush->info, true);
	newbrush->thickness = brush->thickness;
	newbrush->draw_smoothfac = brush->draw_smoothfac;
	newbrush->draw_smoothlvl = brush->draw_smoothlvl;
	newbrush->sublevel = brush->sublevel;
	newbrush->flag = brush->flag;
	newbrush->draw_sensitivity = brush->draw_sensitivity;
	newbrush->draw_strength = brush->draw_strength;
	newbrush->draw_jitter = brush->draw_jitter;
	newbrush->draw_angle = brush->draw_angle;
	newbrush->draw_angle_factor = brush->draw_angle_factor;
	newbrush->draw_random_press = brush->draw_random_press;
	newbrush->draw_random_sub = brush->draw_random_sub;

	/* free automatic curves created by default (replaced by copy) */
	curvemapping_free(newbrush->cur_sensitivity);
	curvemapping_free(newbrush->cur_strength);
	curvemapping_free(newbrush->cur_jitter);

	/* make a copy of curves */
	newbrush->cur_sensitivity = curvemapping_copy(brush->cur_sensitivity);
	newbrush->cur_strength = curvemapping_copy(brush->cur_strength);
	newbrush->cur_jitter = curvemapping_copy(brush->cur_jitter);

	BKE_gpencil_brush_setactive(ts, newbrush);
	/* notifiers */
	WM_event_add_notifier(C, NC_GPENCIL | ND_DATA | NA_EDITED, NULL);

	return OPERATOR_FINISHED;
}

void GPENCIL_OT_brush_copy(wmOperatorType *ot)
{
	/* identifiers */
	ot->name = "Copy Brush";
	ot->idname = "GPENCIL_OT_brush_copy";
	ot->description = "Copy current Grease Pencil drawing brush";

	/* callbacks */
	ot->exec = gp_brush_copy_exec;
	ot->poll = gp_active_brush_poll;

	/* flags */
	ot->flag = OPTYPE_REGISTER | OPTYPE_UNDO;
}

/* ***************** Select Brush ************************ */

static int gp_brush_select_exec(bContext *C, wmOperator *op)
{
	ToolSettings *ts = CTX_data_tool_settings(C);

	/* if there's no existing container */
	if (ts == NULL) {
		BKE_report(op->reports, RPT_ERROR, "Nowhere to go");
		return OPERATOR_CANCELLED;
	}

	const int index = RNA_int_get(op->ptr, "index");
	bGPDbrush *brush = BLI_findlink(&ts->gp_brushes, index);
	/* sanity checks */
	if (ELEM(NULL, brush)) {
		return OPERATOR_CANCELLED;
	}

	BKE_gpencil_brush_setactive(ts, brush);

	/* notifiers */
	WM_event_add_notifier(C, NC_GPENCIL | ND_DATA | NA_EDITED, NULL);

	return OPERATOR_FINISHED;
}

void GPENCIL_OT_brush_select(wmOperatorType *ot)
{
	/* identifiers */
	ot->name = "Select Brush";
	ot->idname = "GPENCIL_OT_brush_select";
	ot->description = "Select a Grease Pencil drawing brush";

	/* callbacks */
	ot->exec = gp_brush_select_exec;
	ot->poll = gp_active_brush_poll;

	/* flags */
	ot->flag = OPTYPE_REGISTER | OPTYPE_UNDO;

	/* properties */
	RNA_def_int(ot->srna, "index", 0, 0, INT_MAX, "Index", "Index of Drawing Brush", 0, INT_MAX);
}

/* ***************** Select Sculpt Brush ************************ */

static int gp_sculpt_select_exec(bContext *C, wmOperator *op)
{
	ToolSettings *ts = CTX_data_tool_settings(C);

	/* if there's no existing container */
	if (ts == NULL) {
		BKE_report(op->reports, RPT_ERROR, "Nowhere to go");
		return OPERATOR_CANCELLED;
	}

	const int index = RNA_int_get(op->ptr, "index");
	GP_BrushEdit_Settings *gp_sculpt = &ts->gp_sculpt;
	/* sanity checks */
	if (ELEM(NULL, gp_sculpt)) {
		return OPERATOR_CANCELLED;
	}

	if (index < TOT_GP_EDITBRUSH_TYPES - 1) {
		gp_sculpt->brushtype = index;
	}
	/* notifiers */
	WM_event_add_notifier(C, NC_GPENCIL | ND_DATA | NA_EDITED, NULL);

	return OPERATOR_FINISHED;
}

void GPENCIL_OT_sculpt_select(wmOperatorType *ot)
{
	/* identifiers */
	ot->name = "Select Sculpt Brush";
	ot->idname = "GPENCIL_OT_sculpt_select";
	ot->description = "Select a Grease Pencil sculpt brush";

	/* callbacks */
	ot->exec = gp_sculpt_select_exec;
	ot->poll = gp_add_poll;

	/* flags */
	ot->flag = OPTYPE_REGISTER | OPTYPE_UNDO;

	/* properties */
	RNA_def_int(ot->srna, "index", 0, 0, INT_MAX, "Index", "Index of Sculpt Brush", 0, INT_MAX);
}

/* ******************* Convert animation data ************************ */

static int gp_convert_old_palettes_poll(bContext *C)
{
	/* TODO: need better poll*/
	Main *bmain = CTX_data_main(C);
	if (bmain->gpencil.first) {
		return true;
	}
	else { 
		return false; 
	}
}

/* convert old animation data to new format */
static int gp_convert_old_palettes_exec(bContext *C, wmOperator *UNUSED(op))
{
	Main *bmain = CTX_data_main(C);
	for (bGPdata *gpd = bmain->gpencil.first; gpd; gpd = gpd->id.next) {
		BKE_gpencil_move_animdata_to_palettes(C, gpd);
	}
	/* notifiers */
	WM_event_add_notifier(C, NC_GPENCIL | ND_DATA | NA_EDITED, NULL);

	return OPERATOR_FINISHED;
}

void GPENCIL_OT_convert_old_palettes(wmOperatorType *ot)
{
	/* identifiers */
	ot->name = "Convert Old Palettes";
	ot->idname = "GPENCIL_OT_convert_old_palettes";
	ot->description = "Convert old gpencil palettes animation data to blender palettes";

	ot->flag = OPTYPE_REGISTER | OPTYPE_UNDO;

	/* callbacks */
	ot->exec = gp_convert_old_palettes_exec;
	ot->poll = gp_convert_old_palettes_poll;
}

/* ******************* Convert scene gp data to gp object ************************ */

static int gp_convert_scene_to_object_poll(bContext *C)
{
	Scene *scene = CTX_data_scene(C);
	if (scene->gpd) {
		return true;
	}
	else {
		return false;
	}
}

/* convert scene datablock to gpencil object */
static int gp_convert_scene_to_object_exec(bContext *C, wmOperator *UNUSED(op))
{
	Scene *scene = CTX_data_scene(C);
	ToolSettings *ts = CTX_data_tool_settings(C);
	bGPdata *gpd = scene->gpd;
	float loc[3] = { 0.0f, 0.0f, 0.0f };

	Object *ob = ED_add_gpencil_object(C, scene, loc); /* always in origin */
	ob->gpd = gpd;
	scene->gpd = NULL;

	/* set grease pencil mode to object */
	ts->gpencil_src = GP_TOOL_SOURCE_OBJECT;

	/* notifiers */
	BKE_gpencil_batch_cache_dirty(gpd);
	WM_event_add_notifier(C, NC_GPENCIL | ND_DATA | NA_EDITED | ND_SPACE_PROPERTIES, NULL);

	return OPERATOR_FINISHED;
}

void GPENCIL_OT_convert_scene_to_object(wmOperatorType *ot)
{
	/* identifiers */
	ot->name = "Convert Scene Datablock to gpencil Object";
	ot->idname = "GPENCIL_OT_convert_scene_to_object";
	ot->description = "Convert scene grease pencil datablock to gpencil object";

	ot->flag = OPTYPE_REGISTER | OPTYPE_UNDO;

	/* callbacks */
	ot->exec = gp_convert_scene_to_object_exec;
	ot->poll = gp_convert_scene_to_object_poll;
}

/*********************** Vertex Groups ***********************************/

static int gpencil_vertex_group_poll(bContext *C)
{
	Object *ob = CTX_data_active_object(C);

	if ((ob) && (ob->type == OB_GPENCIL)) {
		return (!ID_IS_LINKED_DATABLOCK(ob) &&
			!ID_IS_LINKED_DATABLOCK(ob->gpd) &&
			ob->defbase.first && 
			((ob->mode == OB_MODE_GPENCIL_EDIT) || (ob->mode == OB_MODE_GPENCIL_SCULPT)));
	}
	else {
		return false;
	}
}

static int gpencil_vertex_group_assign_exec(bContext *C, wmOperator *UNUSED(op))
{
	ToolSettings *ts = CTX_data_tool_settings(C);
	Object *ob = CTX_data_active_object(C);

	/* sanity checks */
	if (ELEM(NULL, ts, ob, ob->gpd))
		return OPERATOR_CANCELLED;

	ED_gpencil_vgroup_assign(C, ob, ts->vgroup_weight);

	/* notifiers */
	BKE_gpencil_batch_cache_dirty(ob->gpd);
	WM_event_add_notifier(C, NC_GPENCIL | ND_DATA | NA_EDITED | ND_SPACE_PROPERTIES, NULL);

	return OPERATOR_FINISHED;
}

void GPENCIL_OT_vertex_group_assign(wmOperatorType *ot)
{
	/* identifiers */
	ot->name = "Assign to Vertex Group";
	ot->idname = "GPENCIL_OT_vertex_group_assign";
	ot->description = "Assign the selected vertices to the active vertex group";

	/* api callbacks */
	ot->poll = gpencil_vertex_group_poll;
	ot->exec = gpencil_vertex_group_assign_exec;

	/* flags */
	ot->flag = OPTYPE_REGISTER | OPTYPE_UNDO;
}

/* remove point from vertex group */
static int gpencil_vertex_group_remove_from_exec(bContext *C, wmOperator *UNUSED(op))
{
	Object *ob = CTX_data_active_object(C);

	/* sanity checks */
	if (ELEM(NULL, ob, ob->gpd))
		return OPERATOR_CANCELLED;

	ED_gpencil_vgroup_remove(C, ob);

	/* notifiers */
	BKE_gpencil_batch_cache_dirty(ob->gpd);
	WM_event_add_notifier(C, NC_GPENCIL | ND_DATA | NA_EDITED | ND_SPACE_PROPERTIES, NULL);

	return OPERATOR_FINISHED;
}

void GPENCIL_OT_vertex_group_remove_from(wmOperatorType *ot)
{
<<<<<<< HEAD
=======
	static const EnumPropertyItem slot_move[] = {
		{GP_COLOR_MOVE_UP, "UP", 0, "Up", ""},
		{GP_COLOR_MOVE_DOWN, "DOWN", 0, "Down", ""},
		{0, NULL, 0, NULL, NULL}
	};

>>>>>>> ec2bbc90
	/* identifiers */
	ot->name = "Remove from Vertex Group";
	ot->idname = "GPENCIL_OT_vertex_group_remove_from";
	ot->description = "Remove the selected vertices from active or all vertex group(s)";

	/* api callbacks */
	ot->poll = gpencil_vertex_group_poll;
	ot->exec = gpencil_vertex_group_remove_from_exec;

	/* flags */
	ot->flag = OPTYPE_REGISTER | OPTYPE_UNDO;

}

static int gpencil_vertex_group_select_exec(bContext *C, wmOperator *UNUSED(op))
{
	Object *ob = CTX_data_active_object(C);

	/* sanity checks */
	if (ELEM(NULL, ob, ob->gpd))
		return OPERATOR_CANCELLED;

	ED_gpencil_vgroup_select(C, ob);

	/* notifiers */
	BKE_gpencil_batch_cache_dirty(ob->gpd);
	WM_event_add_notifier(C, NC_GPENCIL | ND_DATA | NA_EDITED | ND_SPACE_PROPERTIES, NULL);

	return OPERATOR_FINISHED;
}

void GPENCIL_OT_vertex_group_select(wmOperatorType *ot)
{
	/* identifiers */
	ot->name = "Select Vertex Group";
	ot->idname = "GPENCIL_OT_vertex_group_select";
	ot->description = "Select all the vertices assigned to the active vertex group";

	/* api callbacks */
	ot->poll = gpencil_vertex_group_poll;
	ot->exec = gpencil_vertex_group_select_exec;

	/* flags */
	ot->flag = OPTYPE_REGISTER | OPTYPE_UNDO;
}

static int gpencil_vertex_group_deselect_exec(bContext *C, wmOperator *UNUSED(op))
{
	Object *ob = CTX_data_active_object(C);

	/* sanity checks */
	if (ELEM(NULL, ob, ob->gpd))
		return OPERATOR_CANCELLED;

	ED_gpencil_vgroup_deselect(C, ob);

	/* notifiers */
	BKE_gpencil_batch_cache_dirty(ob->gpd);
	WM_event_add_notifier(C, NC_GPENCIL | ND_DATA | NA_EDITED | ND_SPACE_PROPERTIES, NULL);

	return OPERATOR_FINISHED;
}

void GPENCIL_OT_vertex_group_deselect(wmOperatorType *ot)
{
	/* identifiers */
	ot->name = "Deselect Vertex Group";
	ot->idname = "GPENCIL_OT_vertex_group_deselect";
	ot->description = "Deselect all selected vertices assigned to the active vertex group";

	/* api callbacks */
	ot->poll = gpencil_vertex_group_poll;
	ot->exec = gpencil_vertex_group_deselect_exec;

	/* flags */
	ot->flag = OPTYPE_REGISTER | OPTYPE_UNDO;
}
<|MERGE_RESOLUTION|>--- conflicted
+++ resolved
@@ -1747,15 +1747,6 @@
 
 void GPENCIL_OT_vertex_group_remove_from(wmOperatorType *ot)
 {
-<<<<<<< HEAD
-=======
-	static const EnumPropertyItem slot_move[] = {
-		{GP_COLOR_MOVE_UP, "UP", 0, "Up", ""},
-		{GP_COLOR_MOVE_DOWN, "DOWN", 0, "Down", ""},
-		{0, NULL, 0, NULL, NULL}
-	};
-
->>>>>>> ec2bbc90
 	/* identifiers */
 	ot->name = "Remove from Vertex Group";
 	ot->idname = "GPENCIL_OT_vertex_group_remove_from";
