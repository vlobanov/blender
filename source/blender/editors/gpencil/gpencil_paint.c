/*
 * ***** BEGIN GPL LICENSE BLOCK *****
 *
 * This program is free software; you can redistribute it and/or
 * modify it under the terms of the GNU General Public License
 * as published by the Free Software Foundation; either version 2
 * of the License, or (at your option) any later version.
 *
 * This program is distributed in the hope that it will be useful,
 * but WITHOUT ANY WARRANTY; without even the implied warranty of
 * MERCHANTABILITY or FITNESS FOR A PARTICULAR PURPOSE.  See the
 * GNU General Public License for more details.
 *
 * You should have received a copy of the GNU General Public License
 * along with this program; if not, write to the Free Software Foundation,
 * Inc., 51 Franklin Street, Fifth Floor, Boston, MA 02110-1301, USA.
 *
 * The Original Code is Copyright (C) 2008, Blender Foundation, Joshua Leung
 * This is a new part of Blender
 *
 * Contributor(s): Joshua Leung, Antonio Vazquez
 *
 * ***** END GPL LICENSE BLOCK *****
 */

/** \file blender/editors/gpencil/gpencil_paint.c
 *  \ingroup edgpencil
 */


#include <stdio.h>
#include <stddef.h>
#include <stdlib.h>
#include <string.h>
#include <math.h>

#include "MEM_guardedalloc.h"

#include "BLI_blenlib.h"
#include "BLI_math.h"
#include "BLI_utildefines.h"
#include "BLI_rand.h"
#include "BLI_math_geom.h"

#include "BLT_translation.h"

#include "PIL_time.h"

#include "DNA_meshdata_types.h"
#include "DNA_object_types.h"
#include "DNA_scene_types.h"
#include "DNA_gpencil_types.h"
#include "DNA_material_types.h"
#include "DNA_brush_types.h"
#include "DNA_windowmanager_types.h"

#include "BKE_colortools.h"
#include "BKE_main.h"
#include "BKE_brush.h"
#include "BKE_paint.h"
#include "BKE_context.h"
#include "BKE_deform.h"
#include "BKE_global.h"
#include "BKE_gpencil.h"
#include "BKE_report.h"
#include "BKE_layer.h"
#include "BKE_material.h"
#include "BKE_screen.h"
#include "BKE_tracking.h"

#include "UI_view2d.h"

#include "ED_gpencil.h"
#include "ED_screen.h"
#include "ED_object.h"
#include "ED_view3d.h"
#include "ED_clip.h"

#include "BIF_glutil.h"

#include "GPU_immediate.h"
#include "GPU_immediate_util.h"
#include "GPU_state.h"

#include "RNA_access.h"
#include "RNA_define.h"

#include "WM_api.h"
#include "WM_types.h"

#include "DEG_depsgraph.h"
#include "DEG_depsgraph_query.h"

#include "gpencil_intern.h"

/* ******************************************* */
/* 'Globals' and Defines */

/* values for tGPsdata->status */
typedef enum eGPencil_PaintStatus {
	GP_STATUS_IDLING = 0,   /* stroke isn't in progress yet */
	GP_STATUS_PAINTING,     /* a stroke is in progress */
	GP_STATUS_ERROR,        /* something wasn't correctly set up */
	GP_STATUS_DONE          /* painting done */
} eGPencil_PaintStatus;

/* Return flags for adding points to stroke buffer */
typedef enum eGP_StrokeAdd_Result {
	GP_STROKEADD_INVALID    = -2,       /* error occurred - insufficient info to do so */
	GP_STROKEADD_OVERFLOW   = -1,       /* error occurred - cannot fit any more points */
	GP_STROKEADD_NORMAL,                /* point was successfully added */
	GP_STROKEADD_FULL                   /* cannot add any more points to buffer */
} eGP_StrokeAdd_Result;

/* Runtime flags */
typedef enum eGPencil_PaintFlags {
	GP_PAINTFLAG_FIRSTRUN       = (1 << 0),    /* operator just started */
	GP_PAINTFLAG_STROKEADDED    = (1 << 1),
	GP_PAINTFLAG_V3D_ERASER_DEPTH = (1 << 2),
	GP_PAINTFLAG_SELECTMASK     = (1 << 3),
	GP_PAINTFLAG_HARD_ERASER    = (1 << 4),
	GP_PAINTFLAG_STROKE_ERASER  = (1 << 5),
} eGPencil_PaintFlags;


/* Temporary 'Stroke' Operation data
 *   "p" = op->customdata
 */
typedef struct tGPsdata {
	bContext *C;

	Main *bmain;        /* main database pointer */
	Scene *scene;       /* current scene from context */
	struct Depsgraph *depsgraph;

	Object *ob;         /* current object */
	wmWindow *win;      /* window where painting originated */
	ScrArea *sa;        /* area where painting originated */
	ARegion *ar;        /* region where painting originated */
	View2D *v2d;        /* needed for GP_STROKE_2DSPACE */
	rctf *subrect;      /* for using the camera rect within the 3d view */
	rctf subrect_data;

	GP_SpaceConversion gsc; /* settings to pass to gp_points_to_xy() */

	PointerRNA ownerPtr; /* pointer to owner of gp-datablock */
	bGPdata *gpd;       /* gp-datablock layer comes from */
	bGPDlayer *gpl;     /* layer we're working on */
	bGPDframe *gpf;     /* frame we're working on */

	char *align_flag;   /* projection-mode flags (toolsettings - eGPencil_Placement_Flags) */

	eGPencil_PaintStatus status;     /* current status of painting */
	eGPencil_PaintModes  paintmode;  /* mode for painting */
	eGPencil_PaintFlags  flags;      /* flags that can get set during runtime (eGPencil_PaintFlags) */

	short radius;       /* radius of influence for eraser */

	int mval[2];        /* current mouse-position */
	int mvalo[2];       /* previous recorded mouse-position */

	float pressure;     /* current stylus pressure */
	float opressure;    /* previous stylus pressure */

	/* These need to be doubles, as (at least under unix) they are in seconds since epoch,
	 * float (and its 7 digits precision) is definitively not enough here!
	 * double, with its 15 digits precision, ensures us millisecond precision for a few centuries at least.
	 */
	double inittime;    /* Used when converting to path */
	double curtime;     /* Used when converting to path */
	double ocurtime;    /* Used when converting to path */

	float imat[4][4];   /* inverted transformation matrix applying when converting coords from screen-space
	                     * to region space */
	float mat[4][4];

	float custom_color[4]; /* custom color - hack for enforcing a particular color for track/mask editing */

	void *erasercursor; /* radial cursor data for drawing eraser */

	/* mat settings are only used for 3D view */
	Material *material;   /* current material */

	Brush *brush;    /* current drawing brush */
	Brush *eraser;   /* default eraser brush */
	short straight[2];   /* 1: line horizontal, 2: line vertical, other: not defined, second element position */
	int lock_axis;       /* lock drawing to one axis */
	bool disable_fill;   /* the stroke is no fill mode */

	RNG *rng;

	short keymodifier;   /* key used for invoking the operator */
	short shift;         /* shift modifier flag */

	float totpixlen;     /* size in pixels for uv calculation */

	ReportList *reports;
} tGPsdata;

/* ------ */

/* Macros for accessing sensitivity thresholds... */
/* minimum number of pixels mouse should move before new point created */
#define MIN_MANHATTEN_PX    (U.gp_manhattendist)
/* minimum length of new segment before new point can be added */
#define MIN_EUCLIDEAN_PX    (U.gp_euclideandist)

static void gp_update_cache(bGPdata *gpd)
{
	if (gpd) {
		DEG_id_tag_update(&gpd->id, OB_RECALC_OB | OB_RECALC_DATA);
		gpd->flag |= GP_DATA_CACHE_IS_DIRTY;
	}
}

static bool gp_stroke_added_check(tGPsdata *p)
{
	return (p->gpf && p->gpf->strokes.last && p->flags & GP_PAINTFLAG_STROKEADDED);
}

static void gp_stroke_added_enable(tGPsdata *p)
{
	BLI_assert(p->gpf->strokes.last != NULL);
	p->flags |= GP_PAINTFLAG_STROKEADDED;

	/* drawing batch cache is dirty now */
	gp_update_cache(p->gpd);
}

/* ------ */
/* Forward defines for some functions... */

static void gp_session_validatebuffer(tGPsdata *p);

/* ******************************************* */
/* Context Wrangling... */

/* check if context is suitable for drawing */
static bool gpencil_draw_poll(bContext *C)
{
	if (ED_operator_regionactive(C)) {
		ScrArea *sa = CTX_wm_area(C);
		if (!ELEM(sa->spacetype, SPACE_VIEW3D)) {
			/* check if current context can support GPencil data */
			if (ED_gpencil_data_get_pointers(C, NULL) != NULL) {
				/* check if Grease Pencil isn't already running */
				if (ED_gpencil_session_active() == 0)
					return 1;
				else
					CTX_wm_operator_poll_msg_set(C, "Grease Pencil operator is already active");
			}
			else {
				CTX_wm_operator_poll_msg_set(C, "Failed to find Grease Pencil data to draw into");
			}
			return 0;
		}
		/* 3D Viewport */
		else {
			if (ED_gpencil_session_active() == 0) {
				return 1;
			}
			else {
				return 0;
			}
		}
	}
	else {
		CTX_wm_operator_poll_msg_set(C, "Active region not set");
		return 0;
	}
}

/* check if projecting strokes into 3d-geometry in the 3D-View */
static bool gpencil_project_check(tGPsdata *p)
{
	bGPdata *gpd = p->gpd;
	return ((gpd->runtime.sbuffer_sflag & GP_STROKE_3DSPACE) && (*p->align_flag & (GP_PROJECT_DEPTH_VIEW | GP_PROJECT_DEPTH_STROKE)));
}

/* ******************************************* */
/* Calculations/Conversions */

/* Utilities --------------------------------- */

/* get the reference point for stroke-point conversions */
static void gp_get_3d_reference(tGPsdata *p, float vec[3])
{
	View3D *v3d = p->sa->spacedata.first;
	Object *ob = NULL;
	if (p->ownerPtr.type == &RNA_Object) {
		ob = (Object *)p->ownerPtr.data;
	}
	ED_gp_get_drawing_reference(v3d, p->scene, ob, p->gpl, *p->align_flag, vec);
}

/* Stroke Editing ---------------------------- */
/* check if the current mouse position is suitable for adding a new point */
static bool gp_stroke_filtermval(tGPsdata *p, const int mval[2], int pmval[2])
{
	Brush *brush = p->brush;
	int dx = abs(mval[0] - pmval[0]);
	int dy = abs(mval[1] - pmval[1]);
	brush->gpencil_settings->flag &= ~GP_BRUSH_STABILIZE_MOUSE_TEMP;

	/* if buffer is empty, just let this go through (i.e. so that dots will work) */
	if (p->gpd->runtime.sbuffer_size == 0) {
		return true;
	}
	/* if lazy mouse, check minimum distance */
	else if (GPENCIL_LAZY_MODE(brush, p->shift)) {
		brush->gpencil_settings->flag |= GP_BRUSH_STABILIZE_MOUSE_TEMP;
		if ((dx * dx + dy * dy) > (brush->smooth_stroke_radius * brush->smooth_stroke_radius)) {
			return true;
		}
		else {
			/* If the mouse is moving within the radius of the last move,
			* don't update the mouse position. This allows sharp turns. */
			copy_v2_v2_int(p->mval, p->mvalo);
			return false;
		}
	}
	/* check if mouse moved at least certain distance on both axes (best case)
	 *	- aims to eliminate some jitter-noise from input when trying to draw straight lines freehand
	 */
	else if ((dx > MIN_MANHATTEN_PX) && (dy > MIN_MANHATTEN_PX))
		return true;

	/* check if the distance since the last point is significant enough
	 *	- prevents points being added too densely
	 *	- distance here doesn't use sqrt to prevent slowness... we should still be safe from overflows though
	 */
	else if ((dx * dx + dy * dy) > MIN_EUCLIDEAN_PX * MIN_EUCLIDEAN_PX)
		return true;

	/* mouse 'didn't move' */
	else
		return false;
}

/* reproject stroke to plane locked to axis in 3d cursor location */
static void gp_reproject_toplane(tGPsdata *p, bGPDstroke *gps)
{
	bGPdata *gpd = p->gpd;
	Object *obact = (Object *)p->ownerPtr.data;

	float origin[3];
	RegionView3D *rv3d = p->ar->regiondata;

	/* verify the stroke mode is CURSOR 3d space mode */
	if ((gpd->runtime.sbuffer_sflag & GP_STROKE_3DSPACE) == 0) {
		return;
	}
	if ((*p->align_flag & GP_PROJECT_VIEWSPACE) == 0) {
		return;
	}
	if ((*p->align_flag & GP_PROJECT_DEPTH_VIEW) || (*p->align_flag & GP_PROJECT_DEPTH_STROKE)) {
		return;
	}

	/* get drawing origin */
	gp_get_3d_reference(p, origin);
	ED_gp_project_stroke_to_plane(obact, rv3d, gps, origin, p->lock_axis - 1);
}

/* convert screen-coordinates to buffer-coordinates */
/* XXX this method needs a total overhaul! */
static void gp_stroke_convertcoords(tGPsdata *p, const int mval[2], float out[3], float *depth)
{
	bGPdata *gpd = p->gpd;

	/* in 3d-space - pt->x/y/z are 3 side-by-side floats */
	if (gpd->runtime.sbuffer_sflag & GP_STROKE_3DSPACE) {
		if (gpencil_project_check(p) && (ED_view3d_autodist_simple(p->ar, mval, out, 0, depth))) {
			/* projecting onto 3D-Geometry
			 *	- nothing more needs to be done here, since view_autodist_simple() has already done it
			 */
		}
		else {
			float mval_prj[2];
			float rvec[3], dvec[3];
			float mval_f[2];
			copy_v2fl_v2i(mval_f, mval);
			float zfac;

			/* Current method just converts each point in screen-coordinates to
			 * 3D-coordinates using the 3D-cursor as reference. In general, this
			 * works OK, but it could of course be improved.
			 *
			 * TODO:
			 *	- investigate using nearest point(s) on a previous stroke as
			 *	  reference point instead or as offset, for easier stroke matching
			 */

			gp_get_3d_reference(p, rvec);
			zfac = ED_view3d_calc_zfac(p->ar->regiondata, rvec, NULL);

			if (ED_view3d_project_float_global(p->ar, rvec, mval_prj, V3D_PROJ_TEST_NOP) == V3D_PROJ_RET_OK) {
				sub_v2_v2v2(mval_f, mval_prj, mval_f);
				ED_view3d_win_to_delta(p->ar, mval_f, dvec, zfac);
				sub_v3_v3v3(out, rvec, dvec);
			}
			else {
				zero_v3(out);
			}
		}
	}
}

/* apply jitter to stroke */
static void gp_brush_jitter(bGPdata *gpd, Brush *brush, tGPspoint *pt, const int mval[2], int r_mval[2], RNG *rng)
{
	float pressure = pt->pressure;
	float tmp_pressure = pt->pressure;
	if (brush->gpencil_settings->draw_jitter > 0.0f) {
		float curvef = curvemapping_evaluateF(brush->gpencil_settings->curve_jitter, 0, pressure);
		tmp_pressure = curvef * brush->gpencil_settings->draw_sensitivity;
	}
	const float exfactor = (brush->gpencil_settings->draw_jitter + 2.0f) * (brush->gpencil_settings->draw_jitter + 2.0f); /* exponential value */
	const float fac = BLI_rng_get_float(rng) * exfactor * tmp_pressure;
	/* Jitter is applied perpendicular to the mouse movement vector (2D space) */
	float mvec[2], svec[2];
	/* mouse movement in ints -> floats */
	if (gpd->runtime.sbuffer_size > 1) {
		mvec[0] = (float)(mval[0] - (pt - 1)->x);
		mvec[1] = (float)(mval[1] - (pt - 1)->y);
		normalize_v2(mvec);
	}
	else {
		mvec[0] = 0.0f;
		mvec[1] = 0.0f;
	}
	/* rotate mvec by 90 degrees... */
	svec[0] = -mvec[1];
	svec[1] = mvec[0];
	/* scale the displacement by the random, and apply */
	if (BLI_rng_get_float(rng) > 0.5f) {
		mul_v2_fl(svec, -fac);
	}
	else {
		mul_v2_fl(svec, fac);
	}

	r_mval[0] = mval[0] + svec[0];
	r_mval[1] = mval[1] + svec[1];

}

/* apply pressure change depending of the angle of the stroke to simulate a pen with shape */
static void gp_brush_angle(bGPdata *gpd, Brush *brush, tGPspoint *pt, const int mval[2])
{
	float mvec[2];
	float sen = brush->gpencil_settings->draw_angle_factor; /* sensitivity */;
	float fac;
	float mpressure;

	float angle = brush->gpencil_settings->draw_angle; /* default angle of brush in radians */;
	float v0[2] = { cos(angle), sin(angle) }; /* angle vector of the brush with full thickness */

	/* Apply to first point (only if there are 2 points because before no data to do it ) */
	if (gpd->runtime.sbuffer_size == 1) {
		mvec[0] = (float)(mval[0] - (pt - 1)->x);
		mvec[1] = (float)(mval[1] - (pt - 1)->y);
		normalize_v2(mvec);

		/* uses > 1.0f to get a smooth transition in first point */
		fac = 1.4f - fabs(dot_v2v2(v0, mvec)); /* 0.0 to 1.0 */
		(pt - 1)->pressure = (pt - 1)->pressure - (sen * fac);

		CLAMP((pt - 1)->pressure, GPENCIL_ALPHA_OPACITY_THRESH, 1.0f);
	}

	/* apply from second point */
	if (gpd->runtime.sbuffer_size >= 1) {
		mvec[0] = (float)(mval[0] - (pt - 1)->x);
		mvec[1] = (float)(mval[1] - (pt - 1)->y);
		normalize_v2(mvec);

		fac = 1.0f - fabs(dot_v2v2(v0, mvec)); /* 0.0 to 1.0 */
		/* interpolate with previous point for smoother transitions */
		mpressure = interpf(pt->pressure - (sen * fac), (pt - 1)->pressure, 0.3f);
		pt->pressure = mpressure;

		CLAMP(pt->pressure, GPENCIL_ALPHA_OPACITY_THRESH, 1.0f);
	}

}

/* Apply smooth to buffer while drawing
* to smooth point C, use 2 before (A, B) and current point (D):
*
*   A----B-----C------D
*
* \param p	    Temp data
* \param inf    Influence factor
* \param idx	Index of the last point (need minimum 3 points in the array)
*/
static void gp_smooth_buffer(tGPsdata *p, float inf, int idx)
{
	bGPdata *gpd = p->gpd;
	short num_points = gpd->runtime.sbuffer_size;

	/* Do nothing if not enough points to smooth out */
	if ((num_points < 3) || (idx < 3) || (inf == 0.0f)) {
		return;
	}

	tGPspoint *points = (tGPspoint *)gpd->runtime.sbuffer;
	float steps = 4.0f;
	if (idx < 4) {
		steps--;
	}

	tGPspoint *pta = idx >= 4 ? &points[idx - 4] : NULL;
	tGPspoint *ptb = idx >= 3 ? &points[idx - 3] : NULL;
	tGPspoint *ptc = idx >= 2 ? &points[idx - 2] : NULL;
	tGPspoint *ptd = &points[idx - 1];

	float sco[2] = { 0.0f };
	float a[2], b[2], c[2], d[2];
	const float average_fac = 1.0f / steps;

	/* Compute smoothed coordinate by taking the ones nearby */
	if (pta) {
		copy_v2fl_v2i(a, &pta->x);
		madd_v2_v2fl(sco, a, average_fac);
	}
	if (ptb) {
		copy_v2fl_v2i(b, &ptb->x);
		madd_v2_v2fl(sco, b, average_fac);
	}
	if (ptc) {
		copy_v2fl_v2i(c, &ptc->x);
		madd_v2_v2fl(sco, c, average_fac);
	}
	if (ptd) {
		copy_v2fl_v2i(d, &ptd->x);
		madd_v2_v2fl(sco, d, average_fac);
	}

	/* Based on influence factor, blend between original and optimal smoothed coordinate */
	interp_v2_v2v2(c, c, sco, inf);
	round_v2i_v2fl(&ptc->x, c);
}

/* add current stroke-point to buffer (returns whether point was successfully added) */
static short gp_stroke_addpoint(
        tGPsdata *p, const int mval[2], float pressure, double curtime)
{
	bGPdata *gpd = p->gpd;
	Brush *brush = p->brush;
	tGPspoint *pt;
	ToolSettings *ts = p->scene->toolsettings;
	Object *obact = (Object *)p->ownerPtr.data;
	Depsgraph *depsgraph = p->depsgraph;                                      \
	RegionView3D *rv3d = p->ar->regiondata;
	View3D *v3d = p->sa->spacedata.first;
	MaterialGPencilStyle *gp_style = p->material->gp_style;
	const int def_nr = obact->actdef - 1;
	const bool have_weight = (bool)BLI_findlink(&obact->defbase, def_nr);

	/* check painting mode */
	if (p->paintmode == GP_PAINTMODE_DRAW_STRAIGHT) {
		/* straight lines only - i.e. only store start and end point in buffer */
		if (gpd->runtime.sbuffer_size == 0) {
			/* first point in buffer (start point) */
			pt = (tGPspoint *)(gpd->runtime.sbuffer);

			/* store settings */
			copy_v2_v2_int(&pt->x, mval);
			pt->pressure = 1.0f; /* T44932 - Pressure vals are unreliable, so ignore for now */
			pt->strength = 1.0f;
			pt->time = (float)(curtime - p->inittime);

			/* increment buffer size */
			gpd->runtime.sbuffer_size++;
		}
		else {
			/* just reset the endpoint to the latest value
			 *	- assume that pointers for this are always valid...
			 */
			pt = ((tGPspoint *)(gpd->runtime.sbuffer) + 1);

			/* store settings */
			copy_v2_v2_int(&pt->x, mval);
			pt->pressure = 1.0f; /* T44932 - Pressure vals are unreliable, so ignore for now */
			pt->strength = 1.0f;
			pt->time = (float)(curtime - p->inittime);

			/* now the buffer has 2 points (and shouldn't be allowed to get any larger) */
			gpd->runtime.sbuffer_size = 2;
		}

		/* tag depsgraph to update object */
		DEG_id_tag_update(&gpd->id, OB_RECALC_DATA);

		/* can keep carrying on this way :) */
		return GP_STROKEADD_NORMAL;
	}
	else if (p->paintmode == GP_PAINTMODE_DRAW) { /* normal drawing */
		/* check if still room in buffer */
		if (gpd->runtime.sbuffer_size >= GP_STROKE_BUFFER_MAX)
			return GP_STROKEADD_OVERFLOW;

		/* get pointer to destination point */
		pt = ((tGPspoint *)(gpd->runtime.sbuffer) + gpd->runtime.sbuffer_size);

		/* store settings */
		/* pressure */
		if (brush->gpencil_settings->flag & GP_BRUSH_USE_PRESSURE) {
			float curvef = curvemapping_evaluateF(brush->gpencil_settings->curve_sensitivity, 0, pressure);
			pt->pressure = curvef * brush->gpencil_settings->draw_sensitivity;
		}
		else {
			pt->pressure = 1.0f;
		}

		/* Apply jitter to position */
		if ((brush->gpencil_settings->flag & GP_BRUSH_GROUP_RANDOM) && (brush->gpencil_settings->draw_jitter > 0.0f)) {
			int r_mval[2];
			gp_brush_jitter(gpd, brush, pt, mval, r_mval, p->rng);
			copy_v2_v2_int(&pt->x, r_mval);
		}
		else {
			copy_v2_v2_int(&pt->x, mval);
		}
		/* apply randomness to pressure */
		if ((brush->gpencil_settings->flag & GP_BRUSH_GROUP_RANDOM) &&
		    (brush->gpencil_settings->draw_random_press > 0.0f))
		{
			float curvef = curvemapping_evaluateF(brush->gpencil_settings->curve_sensitivity, 0, pressure);
			float tmp_pressure = curvef * brush->gpencil_settings->draw_sensitivity;
			if (BLI_rng_get_float(p->rng) > 0.5f) {
				pt->pressure -= tmp_pressure * brush->gpencil_settings->draw_random_press * BLI_rng_get_float(p->rng);
			}
			else {
				pt->pressure += tmp_pressure * brush->gpencil_settings->draw_random_press * BLI_rng_get_float(p->rng);
			}
			CLAMP(pt->pressure, GPENCIL_STRENGTH_MIN, 1.0f);
		}

		/* apply randomness to uv texture rotation */
		if ((brush->gpencil_settings->flag & GP_BRUSH_GROUP_RANDOM) && (brush->gpencil_settings->uv_random > 0.0f)) {
			if (BLI_rng_get_float(p->rng) > 0.5f) {
				pt->uv_rot = (BLI_rng_get_float(p->rng) * M_PI * -1) * brush->gpencil_settings->uv_random;
			}
			else {
				pt->uv_rot = (BLI_rng_get_float(p->rng) * M_PI) * brush->gpencil_settings->uv_random;
			}
			CLAMP(pt->uv_rot, -M_PI_2, M_PI_2);
		}
		else {
			pt->uv_rot = 0.0f;
		}

		/* apply angle of stroke to brush size */
		if ((brush->gpencil_settings->flag & GP_BRUSH_GROUP_RANDOM) &&
		    (brush->gpencil_settings->draw_angle_factor > 0.0f))
		{
			gp_brush_angle(gpd, brush, pt, mval);
		}

		/* color strength */
		if (brush->gpencil_settings->flag & GP_BRUSH_USE_STENGTH_PRESSURE) {
			float curvef = curvemapping_evaluateF(brush->gpencil_settings->curve_strength, 0, pressure);
			float tmp_pressure = curvef * brush->gpencil_settings->draw_sensitivity;

			pt->strength = tmp_pressure * brush->gpencil_settings->draw_strength;
		}
		else {
			pt->strength = brush->gpencil_settings->draw_strength;
		}
		CLAMP(pt->strength, GPENCIL_STRENGTH_MIN, 1.0f);

		/* apply randomness to color strength */
		if ((brush->gpencil_settings->flag & GP_BRUSH_GROUP_RANDOM) &&
		    (brush->gpencil_settings->draw_random_strength > 0.0f))
		{
			if (BLI_rng_get_float(p->rng) > 0.5f) {
				pt->strength -= pt->strength * brush->gpencil_settings->draw_random_strength * BLI_rng_get_float(p->rng);
			}
			else {
				pt->strength += pt->strength * brush->gpencil_settings->draw_random_strength * BLI_rng_get_float(p->rng);
			}
			CLAMP(pt->strength, GPENCIL_STRENGTH_MIN, 1.0f);
		}

		/* point time */
		pt->time = (float)(curtime - p->inittime);

		/* point uv (only 3d view) */
		if ((p->sa->spacetype == SPACE_VIEW3D) && (gpd->runtime.sbuffer_size > 1)) {
			float pixsize = gp_style->texture_pixsize / 1000000.0f;
			tGPspoint *ptb = (tGPspoint *)gpd->runtime.sbuffer + gpd->runtime.sbuffer_size - 2;
			bGPDspoint spt, spt2;

			/* get origin to reproject point */
			float origin[3];
			gp_get_3d_reference(p, origin);
			/* reproject current */
			ED_gpencil_tpoint_to_point(p->ar, origin, pt, &spt);
			ED_gp_project_point_to_plane(obact, rv3d, origin, ts->gp_sculpt.lock_axis - 1, &spt);

			/* reproject previous */
			ED_gpencil_tpoint_to_point(p->ar, origin, ptb, &spt2);
			ED_gp_project_point_to_plane(obact, rv3d, origin, ts->gp_sculpt.lock_axis - 1, &spt2);

			p->totpixlen += len_v3v3(&spt.x, &spt2.x) / pixsize;
			pt->uv_fac = p->totpixlen;
			if ((gp_style) && (gp_style->sima)) {
				pt->uv_fac /= gp_style->sima->gen_x;
			}
		}
		else {
			p->totpixlen = 0.0f;
			pt->uv_fac = 0.0f;
		}

		/* increment counters */
		gpd->runtime.sbuffer_size++;

		/* smooth while drawing previous points with a reduction factor for previous */
		if (brush->gpencil_settings->active_smooth > 0.0f) {
			for (int s = 0; s < 3; s++) {
				gp_smooth_buffer(p, brush->gpencil_settings->active_smooth * ((3.0f - s) / 3.0f), gpd->runtime.sbuffer_size - s);
			}
		}

		/* tag depsgraph to update object */
		DEG_id_tag_update(&gpd->id, OB_RECALC_DATA);

		/* check if another operation can still occur */
		if (gpd->runtime.sbuffer_size == GP_STROKE_BUFFER_MAX)
			return GP_STROKEADD_FULL;
		else
			return GP_STROKEADD_NORMAL;
	}
	else if (p->paintmode == GP_PAINTMODE_DRAW_POLY) {

		/* enable special flag for drawing engine */
		gpd->flag |= GP_DATA_STROKE_POLYGON;

		bGPDlayer *gpl = BKE_gpencil_layer_getactive(gpd);
		/* get pointer to destination point */
		pt = (tGPspoint *)(gpd->runtime.sbuffer);

		/* store settings */
		copy_v2_v2_int(&pt->x, mval);
		pt->pressure = 1.0f; /* T44932 - Pressure vals are unreliable, so ignore for now */
		pt->strength = 1.0f;
		pt->time = (float)(curtime - p->inittime);

		/* if there's stroke for this poly line session add (or replace last) point
		 * to stroke. This allows to draw lines more interactively (see new segment
		 * during mouse slide, e.g.)
		 */
		if (gp_stroke_added_check(p)) {
			bGPDstroke *gps = p->gpf->strokes.last;
			bGPDspoint *pts;
			MDeformVert *dvert = NULL;

			/* first time point is adding to temporary buffer -- need to allocate new point in stroke */
			if (gpd->runtime.sbuffer_size == 0) {
				gps->points = MEM_reallocN(gps->points, sizeof(bGPDspoint) * (gps->totpoints + 1));
				if (gps->dvert != NULL) {
					gps->dvert = MEM_reallocN(gps->dvert, sizeof(MDeformVert) * (gps->totpoints + 1));
				}
				gps->totpoints++;
			}

			pts = &gps->points[gps->totpoints - 1];
			if (gps->dvert != NULL) {
				dvert = &gps->dvert[gps->totpoints - 1];
			}
			/* special case for poly lines: normally,
			 * depth is needed only when creating new stroke from buffer,
			 * but poly lines are converting to stroke instantly,
			 * so initialize depth buffer before converting coordinates
			 */
			if (gpencil_project_check(p)) {
				view3d_region_operator_needs_opengl(p->win, p->ar);
				ED_view3d_autodist_init(
				        p->depsgraph, p->ar, v3d, (ts->gpencil_v3d_align & GP_PROJECT_DEPTH_STROKE) ? 1 : 0);
			}

			/* convert screen-coordinates to appropriate coordinates (and store them) */
			gp_stroke_convertcoords(p, &pt->x, &pts->x, NULL);
			/* reproject to plane (only in 3d space) */
			gp_reproject_toplane(p, gps);
			/* if parented change position relative to parent object */
			gp_apply_parent_point(depsgraph, obact, gpd, gpl, pts);
			/* copy pressure and time */
			pts->pressure = pt->pressure;
			pts->strength = pt->strength;
			pts->time = pt->time;
			pts->uv_fac = pt->uv_fac;
			pts->uv_rot = pt->uv_rot;

<<<<<<< HEAD
			if ((ts->gpencil_flags & GP_TOOL_FLAG_CREATE_WEIGHTS) && (have_weight)) {
				BKE_gpencil_dvert_ensure(gps);
				MDeformWeight *dw = defvert_verify_index(dvert, def_nr);
				if (dw) {
					dw->weight = ts->vgroup_weight;
				}
			}
			else {
				if (gps->dvert != NULL) {
					dvert->totweight = 0;
					dvert->dw = NULL;
				}
=======
			if (dvert != NULL) {
				dvert->totweight = 0;
				dvert->dw = NULL;
>>>>>>> 590a6b52
			}

			/* force fill recalc */
			gps->flag |= GP_STROKE_RECALC_CACHES;
			/* drawing batch cache is dirty now */
			gp_update_cache(p->gpd);
		}

		/* increment counters */
		if (gpd->runtime.sbuffer_size == 0)
			gpd->runtime.sbuffer_size++;

		/* tag depsgraph to update object */
		DEG_id_tag_update(&gpd->id, OB_RECALC_DATA);

		return GP_STROKEADD_NORMAL;
	}

	/* return invalid state for now... */
	return GP_STROKEADD_INVALID;
}

/* simplify a stroke (in buffer) before storing it
 *	- applies a reverse Chaikin filter
 *	- code adapted from etch-a-ton branch
 */
static void gp_stroke_simplify(tGPsdata *p)
{
	bGPdata *gpd = p->gpd;
	tGPspoint *old_points = (tGPspoint *)gpd->runtime.sbuffer;
	short num_points = gpd->runtime.sbuffer_size;
	short flag = gpd->runtime.sbuffer_sflag;
	short i, j;

	/* only simplify if simplification is enabled, and we're not doing a straight line */
	if (!(U.gp_settings & GP_PAINT_DOSIMPLIFY) || (p->paintmode == GP_PAINTMODE_DRAW_STRAIGHT))
		return;

	/* don't simplify if less than 4 points in buffer */
	if ((num_points <= 4) || (old_points == NULL))
		return;

	/* clear buffer (but don't free mem yet) so that we can write to it
	 *	- firstly set sbuffer to NULL, so a new one is allocated
	 *	- secondly, reset flag after, as it gets cleared auto
	 */
	gpd->runtime.sbuffer = NULL;
	gp_session_validatebuffer(p);
	gpd->runtime.sbuffer_sflag = flag;

/* macro used in loop to get position of new point
 *	- used due to the mixture of datatypes in use here
 */
#define GP_SIMPLIFY_AVPOINT(offs, sfac) \
	{ \
		co[0] += (float)(old_points[offs].x * sfac); \
		co[1] += (float)(old_points[offs].y * sfac); \
		pressure += old_points[offs].pressure * sfac; \
		time += old_points[offs].time * sfac; \
	} (void)0

	/* XXX Here too, do not lose start and end points! */
	gp_stroke_addpoint(p, &old_points->x, old_points->pressure, p->inittime + (double)old_points->time);
	for (i = 0, j = 0; i < num_points; i++) {
		if (i - j == 3) {
			float co[2], pressure, time;
			int mco[2];

			/* initialize values */
			co[0] = 0.0f;
			co[1] = 0.0f;
			pressure = 0.0f;
			time = 0.0f;

			/* using macro, calculate new point */
			GP_SIMPLIFY_AVPOINT(j, -0.25f);
			GP_SIMPLIFY_AVPOINT(j + 1, 0.75f);
			GP_SIMPLIFY_AVPOINT(j + 2, 0.75f);
			GP_SIMPLIFY_AVPOINT(j + 3, -0.25f);

			/* set values for adding */
			mco[0] = (int)co[0];
			mco[1] = (int)co[1];

			/* ignore return values on this... assume to be ok for now */
			gp_stroke_addpoint(p, mco, pressure, p->inittime + (double)time);

			j += 2;
		}
	}
	gp_stroke_addpoint(p, &old_points[num_points - 1].x, old_points[num_points - 1].pressure,
	                   p->inittime + (double)old_points[num_points - 1].time);

	/* free old buffer */
	MEM_freeN(old_points);
}

/* make a new stroke from the buffer data */
static void gp_stroke_newfrombuffer(tGPsdata *p)
{
	bGPdata *gpd = p->gpd;
	bGPDlayer *gpl = p->gpl;
	bGPDstroke *gps;
	bGPDspoint *pt;
	tGPspoint *ptc;
	MDeformVert *dvert = NULL;
	Brush *brush = p->brush;
	ToolSettings *ts = p->scene->toolsettings;
	Depsgraph *depsgraph = p->depsgraph;
	Object *obact = (Object *)p->ownerPtr.data;
	const int def_nr = obact->actdef - 1;
	const bool have_weight = (bool)BLI_findlink(&obact->defbase, def_nr);

	int i, totelem;
	/* since strokes are so fine, when using their depth we need a margin otherwise they might get missed */
	int depth_margin = (ts->gpencil_v3d_align & GP_PROJECT_DEPTH_STROKE) ? 4 : 0;

	/* get total number of points to allocate space for
	 *	- drawing straight-lines only requires the endpoints
	 */
	if (p->paintmode == GP_PAINTMODE_DRAW_STRAIGHT)
		totelem = (gpd->runtime.sbuffer_size >= 2) ? 2 : gpd->runtime.sbuffer_size;
	else
		totelem = gpd->runtime.sbuffer_size;

	/* exit with error if no valid points from this stroke */
	if (totelem == 0) {
		if (G.debug & G_DEBUG)
			printf("Error: No valid points in stroke buffer to convert (tot=%d)\n", gpd->runtime.sbuffer_size);
		return;
	}

	/* special case for poly line -- for already added stroke during session
	 * coordinates are getting added to stroke immediately to allow more
	 * interactive behavior
	 */
	if (p->paintmode == GP_PAINTMODE_DRAW_POLY) {
		/* be sure to hide any lazy cursor */
		ED_gpencil_toggle_brush_cursor(p->C, true, NULL);

		if (gp_stroke_added_check(p)) {
			return;
		}
	}

	/* allocate memory for a new stroke */
	gps = MEM_callocN(sizeof(bGPDstroke), "gp_stroke");

	/* copy appropriate settings for stroke */
	gps->totpoints = totelem;
	gps->thickness = brush->size;
	gps->flag = gpd->runtime.sbuffer_sflag;
	gps->inittime = p->inittime;

	/* enable recalculation flag by default (only used if hq fill) */
	gps->flag |= GP_STROKE_RECALC_CACHES;

	/* allocate enough memory for a continuous array for storage points */
	const int subdivide = brush->gpencil_settings->draw_subdivide;

	gps->points = MEM_callocN(sizeof(bGPDspoint) * gps->totpoints, "gp_stroke_points");

	/* initialize triangle memory to dummy data */
	gps->triangles = MEM_callocN(sizeof(bGPDtriangle), "GP Stroke triangulation");
	gps->flag |= GP_STROKE_RECALC_CACHES;
	gps->tot_triangles = 0;
	/* drawing batch cache is dirty now */
	gp_update_cache(p->gpd);
	/* set pointer to first non-initialized point */
	pt = gps->points + (gps->totpoints - totelem);
	if (gps->dvert != NULL) {
		dvert = gps->dvert + (gps->totpoints - totelem);
	}

	/* copy points from the buffer to the stroke */
	if (p->paintmode == GP_PAINTMODE_DRAW_STRAIGHT) {
		/* straight lines only -> only endpoints */
		{
			/* first point */
			ptc = gpd->runtime.sbuffer;

			/* convert screen-coordinates to appropriate coordinates (and store them) */
			gp_stroke_convertcoords(p, &ptc->x, &pt->x, NULL);
			/* copy pressure and time */
			pt->pressure = ptc->pressure;
			pt->strength = ptc->strength;
			CLAMP(pt->strength, GPENCIL_STRENGTH_MIN, 1.0f);
			pt->time = ptc->time;
			pt++;

			if ((ts->gpencil_flags & GP_TOOL_FLAG_CREATE_WEIGHTS) && (have_weight)) {
				BKE_gpencil_dvert_ensure(gps);
				MDeformWeight *dw = defvert_verify_index(dvert, def_nr);
				if (dw) {
					dw->weight = ts->vgroup_weight;
				}
				dvert++;
			}
			else {
				if (dvert != NULL) {
					dvert->totweight = 0;
					dvert->dw = NULL;
					dvert++;
				}
			}
		}

		if (totelem == 2) {
			/* last point if applicable */
			ptc = ((tGPspoint *)gpd->runtime.sbuffer) + (gpd->runtime.sbuffer_size - 1);

			/* convert screen-coordinates to appropriate coordinates (and store them) */
			gp_stroke_convertcoords(p, &ptc->x, &pt->x, NULL);
			/* copy pressure and time */
			pt->pressure = ptc->pressure;
			pt->strength = ptc->strength;
			CLAMP(pt->strength, GPENCIL_STRENGTH_MIN, 1.0f);
			pt->time = ptc->time;

			if ((ts->gpencil_flags & GP_TOOL_FLAG_CREATE_WEIGHTS) && (have_weight)) {
				BKE_gpencil_dvert_ensure(gps);
				MDeformWeight *dw = defvert_verify_index(dvert, def_nr);
				if (dw) {
					dw->weight = ts->vgroup_weight;
				}
			}
			else {
				if (dvert != NULL) {
					dvert->totweight = 0;
					dvert->dw = NULL;
				}
			}
		}

		/* reproject to plane (only in 3d space) */
		gp_reproject_toplane(p, gps);
		pt = gps->points;
		for (i = 0; i < gps->totpoints; i++, pt++) {
			/* if parented change position relative to parent object */
			gp_apply_parent_point(depsgraph, obact, gpd, gpl, pt);
		}
	}
	else if (p->paintmode == GP_PAINTMODE_DRAW_POLY) {
		/* first point */
		ptc = gpd->runtime.sbuffer;

		/* convert screen-coordinates to appropriate coordinates (and store them) */
		gp_stroke_convertcoords(p, &ptc->x, &pt->x, NULL);
		/* reproject to plane (only in 3d space) */
		gp_reproject_toplane(p, gps);
		/* if parented change position relative to parent object */
		gp_apply_parent_point(depsgraph, obact, gpd, gpl, pt);
		/* copy pressure and time */
		pt->pressure = ptc->pressure;
		pt->strength = ptc->strength;
		CLAMP(pt->strength, GPENCIL_STRENGTH_MIN, 1.0f);
		pt->time = ptc->time;

		if ((ts->gpencil_flags & GP_TOOL_FLAG_CREATE_WEIGHTS) && (have_weight)) {
			BKE_gpencil_dvert_ensure(gps);
			MDeformWeight *dw = defvert_verify_index(dvert, def_nr);
			if (dw) {
				dw->weight = ts->vgroup_weight;
			}
		}
		else {
			if (dvert != NULL) {
				dvert->totweight = 0;
				dvert->dw = NULL;
			}
		}

	}
	else {
		float *depth_arr = NULL;

		/* get an array of depths, far depths are blended */
		if (gpencil_project_check(p)) {
			int mval[2], mval_prev[2] = { 0 };
			int interp_depth = 0;
			int found_depth = 0;

			depth_arr = MEM_mallocN(sizeof(float) * gpd->runtime.sbuffer_size, "depth_points");

			for (i = 0, ptc = gpd->runtime.sbuffer; i < gpd->runtime.sbuffer_size; i++, ptc++, pt++) {
				copy_v2_v2_int(mval, &ptc->x);

				if ((ED_view3d_autodist_depth(p->ar, mval, depth_margin, depth_arr + i) == 0) &&
				    (i && (ED_view3d_autodist_depth_seg(p->ar, mval, mval_prev, depth_margin + 1, depth_arr + i) == 0)))
				{
					interp_depth = true;
				}
				else {
					found_depth = true;
				}

				copy_v2_v2_int(mval_prev, mval);
			}

			if (found_depth == false) {
				/* eeh... not much we can do.. :/, ignore depth in this case, use the 3D cursor */
				for (i = gpd->runtime.sbuffer_size - 1; i >= 0; i--)
					depth_arr[i] = 0.9999f;
			}
			else {
				if (ts->gpencil_v3d_align & GP_PROJECT_DEPTH_STROKE_ENDPOINTS) {
					/* remove all info between the valid endpoints */
					int first_valid = 0;
					int last_valid = 0;

					for (i = 0; i < gpd->runtime.sbuffer_size; i++) {
						if (depth_arr[i] != FLT_MAX)
							break;
					}
					first_valid = i;

					for (i = gpd->runtime.sbuffer_size - 1; i >= 0; i--) {
						if (depth_arr[i] != FLT_MAX)
							break;
					}
					last_valid = i;

					/* invalidate non-endpoints, so only blend between first and last */
					for (i = first_valid + 1; i < last_valid; i++)
						depth_arr[i] = FLT_MAX;

					interp_depth = true;
				}

				if (interp_depth) {
					interp_sparse_array(depth_arr, gpd->runtime.sbuffer_size, FLT_MAX);
				}
			}
		}

		pt = gps->points;
		dvert = gps->dvert;

		/* convert all points (normal behavior) */
		for (i = 0, ptc = gpd->runtime.sbuffer; i < gpd->runtime.sbuffer_size && ptc; i++, ptc++, pt++, dvert++) {
			/* convert screen-coordinates to appropriate coordinates (and store them) */
			gp_stroke_convertcoords(p, &ptc->x, &pt->x, depth_arr ? depth_arr + i : NULL);

			/* copy pressure and time */
			pt->pressure = ptc->pressure;
			pt->strength = ptc->strength;
			CLAMP(pt->strength, GPENCIL_STRENGTH_MIN, 1.0f);
			pt->time = ptc->time;
			pt->uv_fac = ptc->uv_fac;
			pt->uv_rot = ptc->uv_rot;

			if (gps->dvert != NULL) {
				dvert->totweight = 0;
				dvert->dw = NULL;
			}
		}

		/* subdivide and smooth the stroke */
		if ((brush->gpencil_settings->flag & GP_BRUSH_GROUP_SETTINGS) && (subdivide > 0)) {
			gp_subdivide_stroke(gps, subdivide);
		}
		/* apply randomness to stroke */
		if ((brush->gpencil_settings->flag & GP_BRUSH_GROUP_RANDOM) &&
		    (brush->gpencil_settings->draw_random_sub > 0.0f))
		{
			gp_randomize_stroke(gps, brush, p->rng);
		}

		/* smooth stroke after subdiv - only if there's something to do
		 * for each iteration, the factor is reduced to get a better smoothing without changing too much
		 * the original stroke
		 */
		if ((brush->gpencil_settings->flag & GP_BRUSH_GROUP_SETTINGS) &&
		    (brush->gpencil_settings->draw_smoothfac > 0.0f))
		{
			float reduce = 0.0f;
			for (int r = 0; r < brush->gpencil_settings->draw_smoothlvl; r++) {
				for (i = 0; i < gps->totpoints; i++) {
					BKE_gpencil_smooth_stroke(gps, i, brush->gpencil_settings->draw_smoothfac - reduce);
					BKE_gpencil_smooth_stroke_strength(gps, i, brush->gpencil_settings->draw_smoothfac);
				}
				reduce += 0.25f;  // reduce the factor
			}
		}
		/* smooth thickness */
		if ((brush->gpencil_settings->flag & GP_BRUSH_GROUP_SETTINGS) &&
		    (brush->gpencil_settings->thick_smoothfac > 0.0f))
		{
			for (int r = 0; r < brush->gpencil_settings->thick_smoothlvl * 2; r++) {
				for (i = 0; i < gps->totpoints; i++) {
					BKE_gpencil_smooth_stroke_thickness(gps, i, brush->gpencil_settings->thick_smoothfac);
				}
			}
		}

		/* reproject to plane (only in 3d space) */
		gp_reproject_toplane(p, gps);
		/* change position relative to parent object */
		gp_apply_parent(depsgraph, obact, gpd, gpl, gps);

		if (depth_arr)
			MEM_freeN(depth_arr);
	}

	/* Save material index */
	gps->mat_nr = BKE_gpencil_get_material_index(p->ob, p->material) - 1;

	/* calculate UVs along the stroke */
	ED_gpencil_calc_stroke_uv(obact, gps);

	/* add stroke to frame, usually on tail of the listbase, but if on back is enabled the stroke is added on listbase head
	 * because the drawing order is inverse and the head stroke is the first to draw. This is very useful for artist
	 * when drawing the background
	 */
	if ((ts->gpencil_flags & GP_TOOL_FLAG_PAINT_ONBACK) && (p->paintmode != GP_PAINTMODE_DRAW_POLY)) {
		BLI_addhead(&p->gpf->strokes, gps);
	}
	else {
		BLI_addtail(&p->gpf->strokes, gps);
	}
	/* add weights */
	if ((ts->gpencil_flags & GP_TOOL_FLAG_CREATE_WEIGHTS) && (have_weight)) {
		BKE_gpencil_dvert_ensure(gps);
		for (i = 0; i < gps->totpoints; i++) {
			MDeformVert *ve = &gps->dvert[i];
			MDeformWeight *dw = defvert_verify_index(ve, def_nr);
			if (dw) {
				dw->weight = ts->vgroup_weight;
			}
		}
	}

	gp_stroke_added_enable(p);
}

/* --- 'Eraser' for 'Paint' Tool ------ */

/* which which point is infront (result should only be used for comparison) */
static float view3d_point_depth(const RegionView3D *rv3d, const float co[3])
{
	if (rv3d->is_persp) {
		return ED_view3d_calc_zfac(rv3d, co, NULL);
	}
	else {
		return -dot_v3v3(rv3d->viewinv[2], co);
	}
}

/* only erase stroke points that are visible */
static bool gp_stroke_eraser_is_occluded(tGPsdata *p, const bGPDspoint *pt, const int x, const int y)
{
	Object *obact = (Object *)p->ownerPtr.data;

	if ((p->sa->spacetype == SPACE_VIEW3D) &&
	    (p->flags & GP_PAINTFLAG_V3D_ERASER_DEPTH))
	{
		RegionView3D *rv3d = p->ar->regiondata;
		bGPDlayer *gpl = p->gpl;

		const int mval[2] = {x, y};
		float mval_3d[3];
		float fpt[3];

		float diff_mat[4][4];
		/* calculate difference matrix if parent object */
		ED_gpencil_parent_location(p->depsgraph, obact, p->gpd, gpl, diff_mat);

		if (ED_view3d_autodist_simple(p->ar, mval, mval_3d, 0, NULL)) {
			const float depth_mval = view3d_point_depth(rv3d, mval_3d);

			mul_v3_m4v3(fpt, diff_mat, &pt->x);
			const float depth_pt   = view3d_point_depth(rv3d, fpt);

			if (depth_pt > depth_mval) {
				return true;
			}
		}
	}
	return false;
}

/* apply a falloff effect to brush strength, based on distance */
static float gp_stroke_eraser_calc_influence(tGPsdata *p, const int mval[2], const int radius, const int co[2])
{
	/* Linear Falloff... */
	float distance = (float)len_v2v2_int(mval, co);
	float fac;

	CLAMP(distance, 0.0f, (float)radius);
	fac = 1.0f - (distance / (float)radius);

	/* Control this further using pen pressure */
	fac *= p->pressure;

	/* Return influence factor computed here */
	return fac;
}

/* helper to free a stroke */
static void gp_free_stroke(bGPdata *gpd, bGPDframe *gpf, bGPDstroke *gps)
{
	if (gps->points) {
		MEM_freeN(gps->points);
	}

	if (gps->dvert) {
		BKE_gpencil_free_stroke_weights(gps);
		MEM_freeN(gps->dvert);
	}

	if (gps->triangles)
		MEM_freeN(gps->triangles);
	BLI_freelinkN(&gpf->strokes, gps);
	gp_update_cache(gpd);
}

/* eraser tool - evaluation per stroke */
/* TODO: this could really do with some optimization (KD-Tree/BVH?) */
static void gp_stroke_eraser_dostroke(tGPsdata *p,
                                      bGPDlayer *gpl, bGPDframe *gpf, bGPDstroke *gps,
                                      const int mval[2], const int mvalo[2],
                                      const int radius, const rcti *rect)
{
	Depsgraph *depsgraph = p->depsgraph;
	Object *obact = (Object *)p->ownerPtr.data;
	Brush *eraser = p->eraser;
	bGPDspoint *pt1, *pt2;
	int pc1[2] = {0};
	int pc2[2] = {0};
	int i;
	float diff_mat[4][4];

	/* calculate difference matrix */
	ED_gpencil_parent_location(depsgraph, obact, p->gpd, gpl, diff_mat);

	if (gps->totpoints == 0) {
		/* just free stroke */
		gp_free_stroke(p->gpd, gpf, gps);
	}
	else if (gps->totpoints == 1) {
		/* only process if it hasn't been masked out... */
		if (!(p->flags & GP_PAINTFLAG_SELECTMASK) || (gps->points->flag & GP_SPOINT_SELECT)) {
			bGPDspoint pt_temp;
			gp_point_to_parent_space(gps->points, diff_mat, &pt_temp);
			gp_point_to_xy(&p->gsc, gps, &pt_temp, &pc1[0], &pc1[1]);
			/* do boundbox check first */
			if ((!ELEM(V2D_IS_CLIPPED, pc1[0], pc1[1])) && BLI_rcti_isect_pt(rect, pc1[0], pc1[1])) {
				/* only check if point is inside */
				if (len_v2v2_int(mval, pc1) <= radius) {
					/* free stroke */
					gp_free_stroke(p->gpd, gpf, gps);
				}
			}
		}
	}
	else if ((p->flags & GP_PAINTFLAG_STROKE_ERASER) || (eraser->gpencil_settings->eraser_mode == GP_BRUSH_ERASER_STROKE)) {
		for (i = 0; (i + 1) < gps->totpoints; i++) {

			/* only process if it hasn't been masked out... */
			if ((p->flags & GP_PAINTFLAG_SELECTMASK) && !(gps->points->flag & GP_SPOINT_SELECT))
				continue;

			/* get points to work with */
			pt1 = gps->points + i;
			bGPDspoint npt;
			gp_point_to_parent_space(pt1, diff_mat, &npt);
			gp_point_to_xy(&p->gsc, gps, &npt, &pc1[0], &pc1[1]);

			/* do boundbox check first */
			if ((!ELEM(V2D_IS_CLIPPED, pc1[0], pc1[1])) && BLI_rcti_isect_pt(rect, pc1[0], pc1[1])) {
				/* only check if point is inside */
				if (len_v2v2_int(mval, pc1) <= radius) {
					/* free stroke */
					gp_free_stroke(p->gpd, gpf, gps);
					return;
				}
			}
		}
	}
	else {
		/* Pressure threshold at which stroke should be culled: Calculated as pressure value
		 * below which we would have invisible strokes
		 */
		const float cull_thresh = (gps->thickness) ?  1.0f / ((float)gps->thickness)  : 1.0f;

		/* Amount to decrease the pressure of each point with each stroke */
		// TODO: Fetch from toolsettings, or compute based on thickness instead?
		const float strength = 0.1f;

		/* Perform culling? */
		bool do_cull = false;


		/* Clear Tags
		 *
		 * Note: It's better this way, as we are sure that
		 * we don't miss anything, though things will be
		 * slightly slower as a result
		 */
		for (i = 0; i < gps->totpoints; i++) {
			bGPDspoint *pt = &gps->points[i];
			pt->flag &= ~GP_SPOINT_TAG;
		}

		/* First Pass: Loop over the points in the stroke
		 *   1) Thin out parts of the stroke under the brush
		 *   2) Tag "too thin" parts for removal (in second pass)
		 */
		for (i = 0; (i + 1) < gps->totpoints; i++) {
			/* get points to work with */
			pt1 = gps->points + i;
			pt2 = gps->points + i + 1;

			/* only process if it hasn't been masked out... */
			if ((p->flags & GP_PAINTFLAG_SELECTMASK) && !(gps->points->flag & GP_SPOINT_SELECT))
				continue;

			bGPDspoint npt;
			gp_point_to_parent_space(pt1, diff_mat, &npt);
			gp_point_to_xy(&p->gsc, gps, &npt, &pc1[0], &pc1[1]);

			gp_point_to_parent_space(pt2, diff_mat, &npt);
			gp_point_to_xy(&p->gsc, gps, &npt, &pc2[0], &pc2[1]);

			/* Check that point segment of the boundbox of the eraser stroke */
			if (((!ELEM(V2D_IS_CLIPPED, pc1[0], pc1[1])) && BLI_rcti_isect_pt(rect, pc1[0], pc1[1])) ||
			    ((!ELEM(V2D_IS_CLIPPED, pc2[0], pc2[1])) && BLI_rcti_isect_pt(rect, pc2[0], pc2[1])))
			{
				/* Check if point segment of stroke had anything to do with
				 * eraser region  (either within stroke painted, or on its lines)
				 *  - this assumes that linewidth is irrelevant
				 */
				if (gp_stroke_inside_circle(mval, mvalo, radius, pc1[0], pc1[1], pc2[0], pc2[1])) {
					if ((gp_stroke_eraser_is_occluded(p, pt1, pc1[0], pc1[1]) == false) ||
					    (gp_stroke_eraser_is_occluded(p, pt2, pc2[0], pc2[1]) == false))
					{
						/* Point is affected: */
						/* 1) Adjust thickness
						 *  - Influence of eraser falls off with distance from the middle of the eraser
						 *  - Second point gets less influence, as it might get hit again in the next segment
						 */
						pt1->pressure -= gp_stroke_eraser_calc_influence(p, mval, radius, pc1) * strength;
						pt2->pressure -= gp_stroke_eraser_calc_influence(p, mval, radius, pc2) * strength / 2.0f;

						/* 2) Tag any point with overly low influence for removal in the next pass */
						if ((pt1->pressure < cull_thresh) || (p->flags & GP_PAINTFLAG_HARD_ERASER) ||
						    (eraser->gpencil_settings->eraser_mode == GP_BRUSH_ERASER_HARD))
						{
							pt1->flag |= GP_SPOINT_TAG;
							do_cull = true;
						}
						if ((pt2->pressure < cull_thresh) || (p->flags & GP_PAINTFLAG_HARD_ERASER) ||
						    (eraser->gpencil_settings->eraser_mode == GP_BRUSH_ERASER_HARD))
						{
							pt2->flag |= GP_SPOINT_TAG;
							do_cull = true;
						}
					}
				}
			}
		}

		/* Second Pass: Remove any points that are tagged */
		if (do_cull) {
			gp_stroke_delete_tagged_points(gpf, gps, gps->next, GP_SPOINT_TAG, false);
		}
		gp_update_cache(p->gpd);
	}
}

/* erase strokes which fall under the eraser strokes */
static void gp_stroke_doeraser(tGPsdata *p)
{
	bGPDlayer *gpl;
	bGPDstroke *gps, *gpn;
	rcti rect;

	/* rect is rectangle of eraser */
	rect.xmin = p->mval[0] - p->radius;
	rect.ymin = p->mval[1] - p->radius;
	rect.xmax = p->mval[0] + p->radius;
	rect.ymax = p->mval[1] + p->radius;

	if (p->sa->spacetype == SPACE_VIEW3D) {
		if (p->flags & GP_PAINTFLAG_V3D_ERASER_DEPTH) {
			View3D *v3d = p->sa->spacedata.first;
			view3d_region_operator_needs_opengl(p->win, p->ar);
			ED_view3d_autodist_init(p->depsgraph, p->ar, v3d, 0);
		}
	}

	/* loop over all layers too, since while it's easy to restrict editing to
	 * only a subset of layers, it is harder to perform the same erase operation
	 * on multiple layers...
	 */
	for (gpl = p->gpd->layers.first; gpl; gpl = gpl->next) {
		bGPDframe *gpf = gpl->actframe;

		/* only affect layer if it's editable (and visible) */
		if (gpencil_layer_is_editable(gpl) == false) {
			continue;
		}
		else if (gpf == NULL) {
			continue;
		}

		/* loop over strokes, checking segments for intersections */
		for (gps = gpf->strokes.first; gps; gps = gpn) {
			gpn = gps->next;
			/* check if the color is editable */
			if (ED_gpencil_stroke_color_use(p->ob, gpl, gps) == false) {
				continue;
			}
			/* Not all strokes in the datablock may be valid in the current editor/context
			 * (e.g. 2D space strokes in the 3D view, if the same datablock is shared)
			 */
			if (ED_gpencil_stroke_can_use_direct(p->sa, gps)) {
				gp_stroke_eraser_dostroke(p, gpl, gpf, gps, p->mval, p->mvalo, p->radius, &rect);
			}
		}
	}
}

/* ******************************************* */
/* Sketching Operator */

/* clear the session buffers (call this before AND after a paint operation) */
static void gp_session_validatebuffer(tGPsdata *p)
{
	bGPdata *gpd = p->gpd;
	Brush *brush = p->brush;

	/* clear memory of buffer (or allocate it if starting a new session) */
	if (gpd->runtime.sbuffer) {
		/* printf("\t\tGP - reset sbuffer\n"); */
		memset(gpd->runtime.sbuffer, 0, sizeof(tGPspoint) * GP_STROKE_BUFFER_MAX);
	}
	else {
		/* printf("\t\tGP - allocate sbuffer\n"); */
		gpd->runtime.sbuffer = MEM_callocN(sizeof(tGPspoint) * GP_STROKE_BUFFER_MAX, "gp_session_strokebuffer");
	}

	/* reset indices */
	gpd->runtime.sbuffer_size = 0;

	/* reset flags */
	gpd->runtime.sbuffer_sflag = 0;

	/* reset inittime */
	p->inittime = 0.0;

	/* reset lazy */
	if (brush) {
		brush->gpencil_settings->flag &= ~GP_BRUSH_STABILIZE_MOUSE_TEMP;
	}
}

/* helper to get default eraser and create one if no eraser brush */
static Brush *gp_get_default_eraser(Main *bmain, ToolSettings *ts)
{
	Brush *brush_dft = NULL;
	Paint *paint = BKE_brush_get_gpencil_paint(ts);
	Brush *brush_old = paint->brush;
	for (Brush *brush = bmain->brush.first; brush; brush = brush->id.next) {
		if ((brush->ob_mode == OB_MODE_GPENCIL_PAINT) &&
		    (brush->gpencil_settings->brush_type == GP_BRUSH_TYPE_ERASE))
		{
			/* save first eraser to use later if no default */
			if (brush_dft == NULL) {
				brush_dft = brush;
			}
			/* found default */
			if (brush->gpencil_settings->flag & GP_BRUSH_DEFAULT_ERASER) {
				return brush;
			}
		}
	}
	/* if no default, but exist eraser brush, return this and set as default */
	if (brush_dft) {
		brush_dft->gpencil_settings->flag |= GP_BRUSH_DEFAULT_ERASER;
		return brush_dft;
	}
	/* create a new soft eraser brush */
	else {
		brush_dft = BKE_brush_add_gpencil(bmain, ts, "Soft Eraser");
		brush_dft->size = 30.0f;
		brush_dft->gpencil_settings->flag |= (GP_BRUSH_ENABLE_CURSOR | GP_BRUSH_DEFAULT_ERASER);
		brush_dft->gpencil_settings->icon_id = GP_BRUSH_ICON_ERASE_SOFT;
		brush_dft->gpencil_settings->brush_type = GP_BRUSH_TYPE_ERASE;
		brush_dft->gpencil_settings->eraser_mode = GP_BRUSH_ERASER_SOFT;

		/* reset current brush */
		BKE_paint_brush_set(paint, brush_old);

		return brush_dft;
	}
}

/* initialize a drawing brush */
static void gp_init_drawing_brush(bContext *C, tGPsdata *p)
{
	Brush *brush;
	Scene *scene = CTX_data_scene(C);
	ToolSettings *ts = CTX_data_tool_settings(C);

	Paint *paint = BKE_brush_get_gpencil_paint(ts);

	/* if not exist, create a new one */
	if (paint->brush == NULL) {
		/* create new brushes */
		BKE_brush_gpencil_presets(C);
		brush = BKE_brush_getactive_gpencil(ts);
	}
	else {
		/* Use the current */
		brush = BKE_brush_getactive_gpencil(ts);
	}
	/* be sure curves are initializated */
	curvemapping_initialize(brush->gpencil_settings->curve_sensitivity);
	curvemapping_initialize(brush->gpencil_settings->curve_strength);
	curvemapping_initialize(brush->gpencil_settings->curve_jitter);

	/* asign to temp tGPsdata */
	p->brush = brush;
	if (brush->gpencil_settings->brush_type != GP_BRUSH_TYPE_ERASE) {
		p->eraser = gp_get_default_eraser(p->bmain, ts);
	}
	else {
		p->eraser = brush;
	}
	/* use radius of eraser */
	p->radius = (short)p->eraser->size;

	/* GPXX: Need this update to synchronize brush with draw manager.
	* Maybe this update can be removed when the new tool system
	* will be in place, but while, we need this to keep drawing working.
	*
	*/
	DEG_id_tag_update(&scene->id, DEG_TAG_COPY_ON_WRITE);
}


/* initialize a paint brush and a default color if not exist */
static void gp_init_colors(tGPsdata *p)
{
	bGPdata *gpd = p->gpd;
	Brush *brush = p->brush;

	Material *ma = NULL;
	MaterialGPencilStyle *gp_style = NULL;

	/* use brush material */
	ma = BKE_gpencil_get_material_from_brush(brush);

	/* if no brush defaults, get material and color info
	 * NOTE: Ensures that everything we need will exist...
	 */
	if ((ma == NULL) || (ma->gp_style == NULL)) {
		BKE_gpencil_material_ensure(p->bmain, p->ob);

		/* assign always the first material to the brush */
		p->material = give_current_material(p->ob, 1);
		brush->gpencil_settings->material = p->material;
	}
	else {
		p->material = ma;
	}

	/* check if the material is already on object material slots and add it if missing */
	if (BKE_gpencil_get_material_index(p->ob, p->material) == 0) {
		BKE_object_material_slot_add(p->bmain, p->ob);
		assign_material(p->bmain, p->ob, ma, p->ob->totcol, BKE_MAT_ASSIGN_USERPREF);
	}

	/* assign color information to temp tGPsdata */
	gp_style = p->material->gp_style;
	if (gp_style) {

		/* set colors */
		copy_v4_v4(gpd->runtime.scolor, gp_style->stroke_rgba);
		copy_v4_v4(gpd->runtime.sfill, gp_style->fill_rgba);
		/* add some alpha to make easy the filling without hide strokes */
		if (gpd->runtime.sfill[3] > 0.8f) {
			gpd->runtime.sfill[3] = 0.8f;
		}

		gpd->runtime.mode = (short)gp_style->mode;
		gpd->runtime.bstroke_style = gp_style->stroke_style;
		gpd->runtime.bfill_style = gp_style->fill_style;
	}
}

/* (re)init new painting data */
static bool gp_session_initdata(bContext *C, wmOperator *op, tGPsdata *p)
{
	Main *bmain = CTX_data_main(C);
	bGPdata **gpd_ptr = NULL;
	ScrArea *curarea = CTX_wm_area(C);
	ARegion *ar = CTX_wm_region(C);
	ToolSettings *ts = CTX_data_tool_settings(C);
	Object *obact = CTX_data_active_object(C);
	View3D *v3d = curarea->spacedata.first;

	/* make sure the active view (at the starting time) is a 3d-view */
	if (curarea == NULL) {
		p->status = GP_STATUS_ERROR;
		if (G.debug & G_DEBUG)
			printf("Error: No active view for painting\n");
		return 0;
	}

	/* pass on current scene and window */
	p->C = C;
	p->bmain = CTX_data_main(C);
	p->scene = CTX_data_scene(C);
	p->depsgraph = CTX_data_depsgraph(C);
	p->win = CTX_wm_window(C);
	p->disable_fill = RNA_boolean_get(op->ptr, "disable_fill");

	unit_m4(p->imat);
	unit_m4(p->mat);

	switch (curarea->spacetype) {
		/* supported views first */
		case SPACE_VIEW3D:
		{
			/* View3D *v3d = curarea->spacedata.first; */
			/* RegionView3D *rv3d = ar->regiondata; */

			/* set current area
			 *	- must verify that region data is 3D-view (and not something else)
			 */
			 /* CAUTION: If this is the "toolbar", then this will change on the first stroke */
			p->sa = curarea;
			p->ar = ar;
			p->align_flag = &ts->gpencil_v3d_align;

			if (ar->regiondata == NULL) {
				p->status = GP_STATUS_ERROR;
				if (G.debug & G_DEBUG)
					printf("Error: 3D-View active region doesn't have any region data, so cannot be drawable\n");
				return 0;
			}

			/* if active object doesn't exist or isn't a GP Object, create one */
			float *cur = ED_view3d_cursor3d_get(p->scene, v3d)->location;
			if ((!obact) || (obact->type != OB_GPENCIL)) {
				/* create new default object */
				obact = ED_add_gpencil_object(C, p->scene, cur);
			}
			/* assign object after all checks to be sure we have one active */
			p->ob = obact;

			break;
		}

		/* unsupported views */
		default:
		{
			p->status = GP_STATUS_ERROR;
			if (G.debug & G_DEBUG)
				printf("Error: Active view not appropriate for Grease Pencil drawing\n");
			return 0;
		}
	}

	/* get gp-data */
	gpd_ptr = ED_gpencil_data_get_pointers(C, &p->ownerPtr);
	if ((gpd_ptr == NULL) || ED_gpencil_data_owner_is_annotation(&p->ownerPtr)) {
		p->status = GP_STATUS_ERROR;
		if (G.debug & G_DEBUG)
			printf("Error: Current context doesn't allow for any Grease Pencil data\n");
		return 0;
	}
	else {
		/* if no existing GPencil block exists, add one */
		if (*gpd_ptr == NULL)
			*gpd_ptr = BKE_gpencil_data_addnew(bmain, "GPencil");
		p->gpd = *gpd_ptr;
	}

	if (ED_gpencil_session_active() == 0) {
		/* initialize undo stack,
		 * also, existing undo stack would make buffer drawn
		 */
		gpencil_undo_init(p->gpd);
	}

	/* clear out buffer (stored in gp-data), in case something contaminated it */
	gp_session_validatebuffer(p);

	/* set brush and create a new one if null */
	gp_init_drawing_brush(C, p);

	/* setup active color */
	if (curarea->spacetype == SPACE_VIEW3D) {
		/* NOTE: This is only done for 3D view, as Materials aren't used for
		 *       annotations in 2D editors
		 */
		gp_init_colors(p);
	}

	/* lock axis */
	p->lock_axis = ts->gp_sculpt.lock_axis;

	return 1;
}

/* init new painting session */
static tGPsdata *gp_session_initpaint(bContext *C, wmOperator *op)
{
	tGPsdata *p = NULL;

	/* Create new context data */
	p = MEM_callocN(sizeof(tGPsdata), "GPencil Drawing Data");

	/* Try to initialise context data
	 * WARNING: This may not always succeed (e.g. using GP in an annotation-only context)
	 */
	if (gp_session_initdata(C, op, p) == 0) {
		/* Invalid state - Exit
		 * NOTE: It should be safe to just free the data, since failing context checks should
		 * only happen when no data has been allocated.
		 */
		MEM_freeN(p);
		return NULL;
	}

	/* Random generator, only init once. */
	uint rng_seed = (uint)(PIL_check_seconds_timer_i() & UINT_MAX);
	rng_seed ^= GET_UINT_FROM_POINTER(p);
	p->rng = BLI_rng_new(rng_seed);

	/* return context data for running paint operator */
	return p;
}

/* cleanup after a painting session */
static void gp_session_cleanup(tGPsdata *p)
{
	bGPdata *gpd = (p) ? p->gpd : NULL;

	/* error checking */
	if (gpd == NULL)
		return;

	/* free stroke buffer */
	if (gpd->runtime.sbuffer) {
		/* printf("\t\tGP - free sbuffer\n"); */
		MEM_freeN(gpd->runtime.sbuffer);
		gpd->runtime.sbuffer = NULL;
	}

	/* clear flags */
	gpd->runtime.sbuffer_size = 0;
	gpd->runtime.sbuffer_sflag = 0;
	p->inittime = 0.0;
}

static void gp_session_free(tGPsdata *p)
{
	if (p->rng != NULL) {
		BLI_rng_free(p->rng);
	}
	MEM_freeN(p);
}


/* init new stroke */
static void gp_paint_initstroke(tGPsdata *p, eGPencil_PaintModes paintmode, Depsgraph *depsgraph)
{
	Scene *scene = p->scene;
	ToolSettings *ts = scene->toolsettings;
	int cfra_eval = (int)DEG_get_ctime(p->depsgraph);

	/* get active layer (or add a new one if non-existent) */
	p->gpl = BKE_gpencil_layer_getactive(p->gpd);
	if (p->gpl == NULL) {
		p->gpl = BKE_gpencil_layer_addnew(p->gpd, DATA_("GP_Layer"), true);

		if (p->custom_color[3])
			copy_v3_v3(p->gpl->color, p->custom_color);
	}
	if (p->gpl->flag & GP_LAYER_LOCKED) {
		p->status = GP_STATUS_ERROR;
		if (G.debug & G_DEBUG)
			printf("Error: Cannot paint on locked layer\n");
		return;
	}

	/* get active frame (add a new one if not matching frame) */
	if (paintmode == GP_PAINTMODE_ERASER) {
		/* Eraser mode:
		 * 1) Add new frames to all frames that we might touch,
		 * 2) Ensure that p->gpf refers to the frame used for the active layer
		 *    (to avoid problems with other tools which expect it to exist)
		 */
		bool has_layer_to_erase = false;

		for (bGPDlayer *gpl = p->gpd->layers.first; gpl; gpl = gpl->next) {
			/* Skip if layer not editable */
			if (gpencil_layer_is_editable(gpl) == false)
				continue;

			/* Add a new frame if needed (and based off the active frame,
			 * as we need some existing strokes to erase)
			 *
			 * Note: We don't add a new frame if there's nothing there now, so
			 *       -> If there are no frames at all, don't add one
			 *       -> If there are no strokes in that frame, don't add a new empty frame
			 */
			if (gpl->actframe && gpl->actframe->strokes.first) {
				gpl->actframe = BKE_gpencil_layer_getframe(gpl, cfra_eval, GP_GETFRAME_ADD_COPY);
				has_layer_to_erase = true;
			}

			/* XXX: we omit GP_FRAME_PAINT here for now,
			 * as it is only really useful for doing
			 * paintbuffer drawing
			 */
		}

		/* Ensure this gets set... */
		p->gpf = p->gpl->actframe;

		/* Restrict eraser to only affecting selected strokes, if the "selection mask" is on
		 * (though this is only available in editmode)
		 */
		if (p->gpd->flag & GP_DATA_STROKE_EDITMODE) {
			if (ts->gp_sculpt.flag & GP_BRUSHEDIT_FLAG_SELECT_MASK) {
				p->flags |= GP_PAINTFLAG_SELECTMASK;
			}
		}

		if (has_layer_to_erase == false) {
			p->status = GP_STATUS_ERROR;
			//if (G.debug & G_DEBUG)
				printf("Error: Eraser will not be affecting anything (gpencil_paint_init)\n");
			return;
		}
	}
	else {
		/* Drawing Modes - Add a new frame if needed on the active layer */
		short add_frame_mode;

		if (ts->gpencil_flags & GP_TOOL_FLAG_RETAIN_LAST)
			add_frame_mode = GP_GETFRAME_ADD_COPY;
		else
			add_frame_mode = GP_GETFRAME_ADD_NEW;

		p->gpf = BKE_gpencil_layer_getframe(p->gpl, cfra_eval, add_frame_mode);
		/* set as dirty draw manager cache */
		gp_update_cache(p->gpd);

		if (p->gpf == NULL) {
			p->status = GP_STATUS_ERROR;
			if (G.debug & G_DEBUG)
				printf("Error: No frame created (gpencil_paint_init)\n");
			return;
		}
		else {
			p->gpf->flag |= GP_FRAME_PAINT;
		}
	}

	/* set 'eraser' for this stroke if using eraser */
	p->paintmode = paintmode;
	if (p->paintmode == GP_PAINTMODE_ERASER) {
		p->gpd->runtime.sbuffer_sflag |= GP_STROKE_ERASER;

		/* check if we should respect depth while erasing */
		if (p->sa->spacetype == SPACE_VIEW3D) {
			if (p->gpl->flag & GP_LAYER_NO_XRAY) {
				p->flags |= GP_PAINTFLAG_V3D_ERASER_DEPTH;
			}
		}
	}
	else {
		/* disable eraser flags - so that we can switch modes during a session */
		p->gpd->runtime.sbuffer_sflag &= ~GP_STROKE_ERASER;

		if (p->sa->spacetype == SPACE_VIEW3D) {
			if (p->gpl->flag & GP_LAYER_NO_XRAY) {
				p->flags &= ~GP_PAINTFLAG_V3D_ERASER_DEPTH;
			}
		}
	}

	/* set special fill stroke mode */
	if (p->disable_fill == true) {
		p->gpd->runtime.sbuffer_sflag |= GP_STROKE_NOFILL;
		/* replace stroke color with fill color */
		copy_v4_v4(p->gpd->runtime.scolor, p->gpd->runtime.sfill);
	}

	/* set 'initial run' flag, which is only used to denote when a new stroke is starting */
	p->flags |= GP_PAINTFLAG_FIRSTRUN;

	/* when drawing in the camera view, in 2D space, set the subrect */
	p->subrect = NULL;
	if ((*p->align_flag & GP_PROJECT_VIEWSPACE) == 0) {
		if (p->sa->spacetype == SPACE_VIEW3D) {
			View3D *v3d = p->sa->spacedata.first;
			RegionView3D *rv3d = p->ar->regiondata;

			/* for camera view set the subrect */
			if (rv3d->persp == RV3D_CAMOB) {
				ED_view3d_calc_camera_border(p->scene, depsgraph, p->ar, v3d, rv3d, &p->subrect_data, true); /* no shift */
				p->subrect = &p->subrect_data;
			}
		}
	}

	/* init stroke point space-conversion settings... */
	p->gsc.gpd = p->gpd;
	p->gsc.gpl = p->gpl;

	p->gsc.sa = p->sa;
	p->gsc.ar = p->ar;
	p->gsc.v2d = p->v2d;

	p->gsc.subrect_data = p->subrect_data;
	p->gsc.subrect = p->subrect;

	copy_m4_m4(p->gsc.mat, p->mat);


	/* check if points will need to be made in view-aligned space */
	if (*p->align_flag & GP_PROJECT_VIEWSPACE) {
		switch (p->sa->spacetype) {
			case SPACE_VIEW3D:
			{
				p->gpd->runtime.sbuffer_sflag |= GP_STROKE_3DSPACE;
				break;
			}
		}
	}
}

/* finish off a stroke (clears buffer, but doesn't finish the paint operation) */
static void gp_paint_strokeend(tGPsdata *p)
{
	ToolSettings *ts = p->scene->toolsettings;
	/* for surface sketching, need to set the right OpenGL context stuff so that
	 * the conversions will project the values correctly...
	 */
	if (gpencil_project_check(p)) {
		View3D *v3d = p->sa->spacedata.first;

		/* need to restore the original projection settings before packing up */
		view3d_region_operator_needs_opengl(p->win, p->ar);
		ED_view3d_autodist_init(p->depsgraph, p->ar, v3d, (ts->gpencil_v3d_align & GP_PROJECT_DEPTH_STROKE) ? 1 : 0);
	}

	/* check if doing eraser or not */
	if ((p->gpd->runtime.sbuffer_sflag & GP_STROKE_ERASER) == 0) {
		/* simplify stroke before transferring? */
		gp_stroke_simplify(p);

		/* transfer stroke to frame */
		gp_stroke_newfrombuffer(p);
	}

	/* clean up buffer now */
	gp_session_validatebuffer(p);
}

/* finish off stroke painting operation */
static void gp_paint_cleanup(tGPsdata *p)
{
	/* p->gpd==NULL happens when stroke failed to initialize,
	 * for example when GP is hidden in current space (sergey)
	 */
	if (p->gpd) {
		/* finish off a stroke */
		gp_paint_strokeend(p);
	}

	/* "unlock" frame */
	if (p->gpf)
		p->gpf->flag &= ~GP_FRAME_PAINT;
}

/* ------------------------------- */

/* Helper callback for drawing the cursor itself */
static void gpencil_draw_eraser(bContext *UNUSED(C), int x, int y, void *p_ptr)
{
	tGPsdata *p = (tGPsdata *)p_ptr;

	if (p->paintmode == GP_PAINTMODE_ERASER) {
		GPUVertFormat *format = immVertexFormat();
		const uint shdr_pos = GPU_vertformat_attr_add(format, "pos", GPU_COMP_F32, 2, GPU_FETCH_FLOAT);
		immBindBuiltinProgram(GPU_SHADER_2D_UNIFORM_COLOR);

		GPU_line_smooth(true);
		GPU_blend(true);
		GPU_blend_set_func_separate(GPU_SRC_ALPHA, GPU_ONE_MINUS_SRC_ALPHA, GPU_ONE, GPU_ONE_MINUS_SRC_ALPHA);

		immUniformColor4ub(255, 100, 100, 20);
		imm_draw_circle_fill_2d(shdr_pos, x, y, p->radius, 40);

		immUnbindProgram();

		immBindBuiltinProgram(GPU_SHADER_2D_LINE_DASHED_UNIFORM_COLOR);

		float viewport_size[4];
		GPU_viewport_size_get_f(viewport_size);
		immUniform2f("viewport_size", viewport_size[2], viewport_size[3]);

		immUniformColor4f(1.0f, 0.39f, 0.39f, 0.78f);
		immUniform1i("colors_len", 0);  /* "simple" mode */
		immUniform1f("dash_width", 12.0f);
		immUniform1f("dash_factor", 0.5f);

		imm_draw_circle_wire_2d(shdr_pos, x, y, p->radius,
		                     /* XXX Dashed shader gives bad results with sets of small segments currently,
		                      *     temp hack around the issue. :( */
		                     max_ii(8, p->radius / 2));  /* was fixed 40 */

		immUnbindProgram();

		GPU_blend(false);
		GPU_line_smooth(false);
	}
}

/* Turn brush cursor in 3D view on/off */
static void gpencil_draw_toggle_eraser_cursor(bContext *C, tGPsdata *p, short enable)
{
	if (p->erasercursor && !enable) {
		/* clear cursor */
		WM_paint_cursor_end(CTX_wm_manager(C), p->erasercursor);
		p->erasercursor = NULL;
	}
	else if (enable && !p->erasercursor) {
		ED_gpencil_toggle_brush_cursor(p->C, false, NULL);
		/* enable cursor */
		p->erasercursor = WM_paint_cursor_activate(
		        CTX_wm_manager(C),
		        NULL, /* XXX */
		        gpencil_draw_eraser, p);
	}
}

/* Check if tablet eraser is being used (when processing events) */
static bool gpencil_is_tablet_eraser_active(const wmEvent *event)
{
	if (event->tablet_data) {
		const wmTabletData *wmtab = event->tablet_data;
		return (wmtab->Active == EVT_TABLET_ERASER);
	}

	return false;
}

/* ------------------------------- */

static void gpencil_draw_exit(bContext *C, wmOperator *op)
{
	tGPsdata *p = op->customdata;

	/* don't assume that operator data exists at all */
	if (p) {
		/* check size of buffer before cleanup, to determine if anything happened here */
		if (p->paintmode == GP_PAINTMODE_ERASER) {
			/* turn off radial brush cursor */
			gpencil_draw_toggle_eraser_cursor(C, p, false);
		}

		/* always store the new eraser size to be used again next time
		 * NOTE: Do this even when not in eraser mode, as eraser may
		 *       have been toggled at some point.
		 */
		if (p->eraser) {
			p->eraser->size = p->radius;
		}

		/* restore cursor to indicate end of drawing */
		if (p->sa->spacetype != SPACE_VIEW3D) {
			WM_cursor_modal_restore(CTX_wm_window(C));
		}
		else {
			/* or restore paint if 3D view */
			if ((p) && (p->paintmode == GP_PAINTMODE_ERASER)) {
				WM_cursor_modal_set(p->win, CURSOR_STD);
			}

			/* drawing batch cache is dirty now */
			bGPdata *gpd = CTX_data_gpencil_data(C);
			if (gpd) {
				gpd->flag &= ~GP_DATA_STROKE_POLYGON;
				gp_update_cache(gpd);
			}
		}

		/* clear undo stack */
		gpencil_undo_finish();

		/* cleanup */
		gp_paint_cleanup(p);
		gp_session_cleanup(p);
		ED_gpencil_toggle_brush_cursor(C, true, NULL);

		/* finally, free the temp data */
		gp_session_free(p);
		p = NULL;
	}

	op->customdata = NULL;
}

static void gpencil_draw_cancel(bContext *C, wmOperator *op)
{
	/* this is just a wrapper around exit() */
	gpencil_draw_exit(C, op);
}

/* ------------------------------- */


static int gpencil_draw_init(bContext *C, wmOperator *op, const wmEvent *event)
{
	tGPsdata *p;
	eGPencil_PaintModes paintmode = RNA_enum_get(op->ptr, "mode");
	ToolSettings *ts = CTX_data_tool_settings(C);
	Brush *brush = BKE_brush_getactive_gpencil(ts);

	/* if mode is draw and the brush is eraser, cancel */
	if (paintmode != GP_PAINTMODE_ERASER) {
		if ((brush) && (brush->gpencil_settings->brush_type == GP_BRUSH_TYPE_ERASE)) {
			return 0;
		}
	}

	/* check context */
	p = op->customdata = gp_session_initpaint(C, op);
	if ((p == NULL) || (p->status == GP_STATUS_ERROR)) {
		/* something wasn't set correctly in context */
		gpencil_draw_exit(C, op);
		return 0;
	}

	/* init painting data */
	gp_paint_initstroke(p, paintmode, CTX_data_depsgraph(C));
	if (p->status == GP_STATUS_ERROR) {
		gpencil_draw_exit(C, op);
		return 0;
	}

	if (event != NULL) {
		p->keymodifier = event->keymodifier;
	}
	else {
		p->keymodifier = -1;
	}

	p->reports = op->reports;

	/* everything is now setup ok */
	return 1;
}


/* ------------------------------- */

/* ensure that the correct cursor icon is set */
static void gpencil_draw_cursor_set(tGPsdata *p)
{
	Brush *brush = p->brush;
	if ((p->paintmode == GP_PAINTMODE_ERASER) ||
	    (brush->gpencil_settings->brush_type == GP_BRUSH_TYPE_ERASE))
	{
		WM_cursor_modal_set(p->win, BC_CROSSCURSOR);  /* XXX need a better cursor */
	}
	else {
		WM_cursor_modal_set(p->win, CURSOR_STD);
	}
}

/* update UI indicators of status, including cursor and header prints */
static void gpencil_draw_status_indicators(bContext *C, tGPsdata *p)
{
	/* header prints */
	switch (p->status) {

#if 0 /* FIXME, this never runs! */
		switch (p->paintmode) {
			case GP_PAINTMODE_DRAW_POLY:
				/* Provide usage tips, since this is modal, and unintuitive without hints */
				ED_workspace_status_text(
				        C, IFACE_(
				                "Annotation Create Poly: LMB click to place next stroke vertex | "
				                "ESC/Enter to end  (or click outside this area)"
				        ));
				break;
			default:
				/* Do nothing - the others are self explanatory, exit quickly once the mouse is released
				 * Showing any text would just be annoying as it would flicker.
				 */
				break;
		}
#endif

		case GP_STATUS_IDLING:
			/* print status info */
			switch (p->paintmode) {
				case GP_PAINTMODE_ERASER:
					ED_workspace_status_text(C, IFACE_("Grease Pencil Erase Session: Hold and drag LMB or RMB to erase | "
					                                  "ESC/Enter to end  (or click outside this area)"));
					break;
				case GP_PAINTMODE_DRAW_STRAIGHT:
					ED_workspace_status_text(C, IFACE_("Grease Pencil Line Session: Hold and drag LMB to draw | "
					                                  "ESC/Enter to end  (or click outside this area)"));
					break;
				case GP_PAINTMODE_DRAW:
					ED_workspace_status_text(C, IFACE_("Grease Pencil Freehand Session: Hold and drag LMB to draw"));
					break;
				case GP_PAINTMODE_DRAW_POLY:
					ED_workspace_status_text(C, IFACE_("Grease Pencil Poly Session: LMB click to place next stroke vertex | "
					                                  "Release Shift/ESC/Enter to end  (or click outside this area)"));
					break;

				default: /* unhandled future cases */
					ED_workspace_status_text(C, IFACE_("Grease Pencil Session: ESC/Enter to end   (or click outside this area)"));
					break;
			}
			break;

		case GP_STATUS_ERROR:
		case GP_STATUS_DONE:
			/* clear status string */
			ED_workspace_status_text(C, NULL);
			break;
		case GP_STATUS_PAINTING:
			break;
	}
}

/* ------------------------------- */

/* create a new stroke point at the point indicated by the painting context */
static void gpencil_draw_apply(bContext *C, wmOperator *op, tGPsdata *p, Depsgraph *depsgraph)
{
	bGPdata *gpd = p->gpd;
	tGPspoint *pt = NULL;

	/* handle drawing/erasing -> test for erasing first */
	if (p->paintmode == GP_PAINTMODE_ERASER) {
		/* do 'live' erasing now */
		gp_stroke_doeraser(p);

		/* store used values */
		p->mvalo[0] = p->mval[0];
		p->mvalo[1] = p->mval[1];
		p->opressure = p->pressure;
	}
	/* only add current point to buffer if mouse moved (even though we got an event, it might be just noise) */
	else if (gp_stroke_filtermval(p, p->mval, p->mvalo)) {

		/* if lazy mouse, interpolate the last and current mouse positions */
		if (GPENCIL_LAZY_MODE(p->brush, p->shift)) {
			float now_mouse[2];
			float last_mouse[2];
			copy_v2fl_v2i(now_mouse, p->mval);
			copy_v2fl_v2i(last_mouse, p->mvalo);
			interp_v2_v2v2(now_mouse, now_mouse, last_mouse, p->brush->smooth_stroke_factor);
			round_v2i_v2fl(p->mval, now_mouse);
		}

		/* try to add point */
		short ok = gp_stroke_addpoint(p, p->mval, p->pressure, p->curtime);

		/* handle errors while adding point */
		if ((ok == GP_STROKEADD_FULL) || (ok == GP_STROKEADD_OVERFLOW)) {
			/* finish off old stroke */
			gp_paint_strokeend(p);
			/* And start a new one!!! Else, projection errors! */
			gp_paint_initstroke(p, p->paintmode, depsgraph);

			/* start a new stroke, starting from previous point */
			/* XXX Must manually reset inittime... */
			/* XXX We only need to reuse previous point if overflow! */
			if (ok == GP_STROKEADD_OVERFLOW) {
				p->inittime = p->ocurtime;
				gp_stroke_addpoint(p, p->mvalo, p->opressure, p->ocurtime);
			}
			else {
				p->inittime = p->curtime;
			}
			gp_stroke_addpoint(p, p->mval, p->pressure, p->curtime);
		}
		else if (ok == GP_STROKEADD_INVALID) {
			/* the painting operation cannot continue... */
			BKE_report(op->reports, RPT_ERROR, "Cannot paint stroke");
			p->status = GP_STATUS_ERROR;

			if (G.debug & G_DEBUG)
				printf("Error: Grease-Pencil Paint - Add Point Invalid\n");
			return;
		}

		/* store used values */
		p->mvalo[0] = p->mval[0];
		p->mvalo[1] = p->mval[1];
		p->opressure = p->pressure;
		p->ocurtime = p->curtime;

		pt = (tGPspoint *)gpd->runtime.sbuffer + gpd->runtime.sbuffer_size - 1;
		if (p->paintmode != GP_PAINTMODE_ERASER) {
			ED_gpencil_toggle_brush_cursor(C, true, &pt->x);
		}
	}
	else if ((p->brush->gpencil_settings->flag & GP_BRUSH_STABILIZE_MOUSE_TEMP) &&
	         (gpd->runtime.sbuffer_size > 0))
	{
		pt = (tGPspoint *)gpd->runtime.sbuffer + gpd->runtime.sbuffer_size - 1;
		if (p->paintmode != GP_PAINTMODE_ERASER) {
			ED_gpencil_toggle_brush_cursor(C, true, &pt->x);
		}
	}
}

/* handle draw event */
static void gpencil_draw_apply_event(bContext *C, wmOperator *op, const wmEvent *event, Depsgraph *depsgraph, int x, int y)
{
	tGPsdata *p = op->customdata;
	PointerRNA itemptr;
	float mousef[2];
	int tablet = 0;

	/* convert from window-space to area-space mouse coordinates
	 * add any x,y override position for fake events
	 * NOTE: float to ints conversions, +1 factor is probably used to ensure a bit more accurate rounding...
	 */
	p->mval[0] = event->mval[0] + 1 - x;
	p->mval[1] = event->mval[1] + 1 - y;
	p->shift = event->shift;

	/* verify key status for straight lines */
	if ((event->alt > 0) && (RNA_boolean_get(op->ptr, "disable_straight") == false)) {
		if (p->straight[0] == 0) {
			int dx = abs(p->mval[0] - p->mvalo[0]);
			int dy = abs(p->mval[1] - p->mvalo[1]);
			if ((dx > 0) || (dy > 0)) {
				/* check mouse direction to replace the other coordinate with previous values */
				if (dx >= dy) {
					/* horizontal */
					p->straight[0] = 1;
					p->straight[1] = (short)p->mval[1]; /* save y */
				}
				else {
					/* vertical */
					p->straight[0] = 2;
					p->straight[1] = (short)p->mval[0]; /* save x */
				}
			}
		}
	}
	else {
		p->straight[0] = 0;
	}

	p->curtime = PIL_check_seconds_timer();

	/* handle pressure sensitivity (which is supplied by tablets) */
	if (event->tablet_data) {
		const wmTabletData *wmtab = event->tablet_data;

		tablet = (wmtab->Active != EVT_TABLET_NONE);
		p->pressure = wmtab->Pressure;

		/* Hack for pressure sensitive eraser on D+RMB when using a tablet:
		 *  The pen has to float over the tablet surface, resulting in
		 *  zero pressure (T47101). Ignore pressure values if floating
		 *  (i.e. "effectively zero" pressure), and only when the "active"
		 *  end is the stylus (i.e. the default when not eraser)
		 */
		if (p->paintmode == GP_PAINTMODE_ERASER) {
			if ((wmtab->Active != EVT_TABLET_ERASER) && (p->pressure < 0.001f)) {
				p->pressure = 1.0f;
			}
		}
	}
	else {
		/* No tablet data -> No pressure info is available */
		p->pressure = 1.0f;
	}

	/* special eraser modes */
	if (p->paintmode == GP_PAINTMODE_ERASER) {
		if (event->shift > 0) {
			p->flags |= GP_PAINTFLAG_HARD_ERASER;
		}
		else {
			p->flags &= ~GP_PAINTFLAG_HARD_ERASER;
		}
		if (event->alt > 0) {
			p->flags |= GP_PAINTFLAG_STROKE_ERASER;
		}
		else {
			p->flags &= ~GP_PAINTFLAG_STROKE_ERASER;
		}
	}

	/* special exception for start of strokes (i.e. maybe for just a dot) */
	if (p->flags & GP_PAINTFLAG_FIRSTRUN) {
		p->flags &= ~GP_PAINTFLAG_FIRSTRUN;

		p->mvalo[0] = p->mval[0];
		p->mvalo[1] = p->mval[1];
		p->opressure = p->pressure;
		p->inittime = p->ocurtime = p->curtime;
		p->straight[0] = 0;
		p->straight[1] = 0;

		/* special exception here for too high pressure values on first touch in
		 *  windows for some tablets, then we just skip first touch...
		 */
		if (tablet && (p->pressure >= 0.99f))
			return;
	}

	/* check if alt key is pressed and limit to straight lines */
	if (p->straight[0] != 0) {
		if (p->straight[0] == 1) {
			/* horizontal */
			p->mval[1] = p->straight[1]; /* replace y */
		}
		else {
			/* vertical */
			p->mval[0] = p->straight[1]; /* replace x */
		}
	}

	/* fill in stroke data (not actually used directly by gpencil_draw_apply) */
	RNA_collection_add(op->ptr, "stroke", &itemptr);

	mousef[0] = p->mval[0];
	mousef[1] = p->mval[1];
	RNA_float_set_array(&itemptr, "mouse", mousef);
	RNA_float_set(&itemptr, "pressure", p->pressure);
	RNA_boolean_set(&itemptr, "is_start", (p->flags & GP_PAINTFLAG_FIRSTRUN) != 0);

	RNA_float_set(&itemptr, "time", p->curtime - p->inittime);

	/* apply the current latest drawing point */
	gpencil_draw_apply(C, op, p, depsgraph);

	/* force refresh */
	ED_region_tag_redraw(p->ar); /* just active area for now, since doing whole screen is too slow */
}

/* ------------------------------- */

/* operator 'redo' (i.e. after changing some properties, but also for repeat last) */
static int gpencil_draw_exec(bContext *C, wmOperator *op)
{
	tGPsdata *p = NULL;
	Depsgraph *depsgraph = CTX_data_depsgraph(C);

	/* printf("GPencil - Starting Re-Drawing\n"); */

	/* try to initialize context data needed while drawing */
	if (!gpencil_draw_init(C, op, NULL)) {
		MEM_SAFE_FREE(op->customdata);
		/* printf("\tGP - no valid data\n"); */
		return OPERATOR_CANCELLED;
	}
	else
		p = op->customdata;

	/* printf("\tGP - Start redrawing stroke\n"); */

	/* loop over the stroke RNA elements recorded (i.e. progress of mouse movement),
	 * setting the relevant values in context at each step, then applying
	 */
	RNA_BEGIN (op->ptr, itemptr, "stroke")
	{
		float mousef[2];

		/* printf("\t\tGP - stroke elem\n"); */

		/* get relevant data for this point from stroke */
		RNA_float_get_array(&itemptr, "mouse", mousef);
		p->mval[0] = (int)mousef[0];
		p->mval[1] = (int)mousef[1];
		p->pressure = RNA_float_get(&itemptr, "pressure");
		p->curtime = (double)RNA_float_get(&itemptr, "time") + p->inittime;

		if (RNA_boolean_get(&itemptr, "is_start")) {
			/* if first-run flag isn't set already (i.e. not true first stroke),
			 * then we must terminate the previous one first before continuing
			 */
			if ((p->flags & GP_PAINTFLAG_FIRSTRUN) == 0) {
				/* TODO: both of these ops can set error-status, but we probably don't need to worry */
				gp_paint_strokeend(p);
				gp_paint_initstroke(p, p->paintmode, depsgraph);
			}
		}

		/* if first run, set previous data too */
		if (p->flags & GP_PAINTFLAG_FIRSTRUN) {
			p->flags &= ~GP_PAINTFLAG_FIRSTRUN;

			p->mvalo[0] = p->mval[0];
			p->mvalo[1] = p->mval[1];
			p->opressure = p->pressure;
			p->ocurtime = p->curtime;
		}

		/* apply this data as necessary now (as per usual) */
		gpencil_draw_apply(C, op, p, depsgraph);
	}
	RNA_END;

	/* printf("\tGP - done\n"); */

	/* cleanup */
	gpencil_draw_exit(C, op);

	/* refreshes */
	WM_event_add_notifier(C, NC_GPENCIL | NA_EDITED, NULL);

	/* done */
	return OPERATOR_FINISHED;
}

/* ------------------------------- */

/* start of interactive drawing part of operator */
static int gpencil_draw_invoke(bContext *C, wmOperator *op, const wmEvent *event)
{
	tGPsdata *p = NULL;

	if (G.debug & G_DEBUG)
		printf("GPencil - Starting Drawing\n");

	/* support for tablets eraser pen */
	if (gpencil_is_tablet_eraser_active(event)) {
		RNA_enum_set(op->ptr, "mode", GP_PAINTMODE_ERASER);
	}

	/* try to initialize context data needed while drawing */
	if (!gpencil_draw_init(C, op, event)) {
		if (op->customdata)
			MEM_freeN(op->customdata);
		if (G.debug & G_DEBUG)
			printf("\tGP - no valid data\n");
		return OPERATOR_CANCELLED;
	}
	else
		p = op->customdata;

	/* TODO: set any additional settings that we can take from the events?
	 * TODO? if tablet is erasing, force eraser to be on? */

	/* TODO: move cursor setting stuff to stroke-start so that paintmode can be changed midway... */

	/* if eraser is on, draw radial aid */
	if (p->paintmode == GP_PAINTMODE_ERASER) {
		gpencil_draw_toggle_eraser_cursor(C, p, true);
	}
	else {
		ED_gpencil_toggle_brush_cursor(C, true, NULL);
	}
	/* set cursor
	 * NOTE: This may change later (i.e. intentionally via brush toggle,
	 *       or unintentionally if the user scrolls outside the area)...
	 */
	gpencil_draw_cursor_set(p);

	/* only start drawing immediately if we're allowed to do so... */
	if (RNA_boolean_get(op->ptr, "wait_for_input") == false) {
		/* hotkey invoked - start drawing */
		/* printf("\tGP - set first spot\n"); */
		p->status = GP_STATUS_PAINTING;

		/* handle the initial drawing - i.e. for just doing a simple dot */
		gpencil_draw_apply_event(C, op, event, CTX_data_depsgraph(C), 0, 0);
		op->flag |= OP_IS_MODAL_CURSOR_REGION;
	}
	else {
		/* toolbar invoked - don't start drawing yet... */
		/* printf("\tGP - hotkey invoked... waiting for click-drag\n"); */
		op->flag |= OP_IS_MODAL_CURSOR_REGION;
	}

	/* enable paint mode */
	if (p->sa->spacetype == SPACE_VIEW3D) {
		Object *ob = CTX_data_active_object(C);
		if (ob && (ob->type == OB_GPENCIL) && ((p->gpd->flag & GP_DATA_STROKE_PAINTMODE) == 0)) {
			/* Just set paintmode flag... */
			p->gpd->flag |= GP_DATA_STROKE_PAINTMODE;
			/* disable other GP modes */
			p->gpd->flag &= ~GP_DATA_STROKE_EDITMODE;
			p->gpd->flag &= ~GP_DATA_STROKE_SCULPTMODE;
			p->gpd->flag &= ~GP_DATA_STROKE_WEIGHTMODE;
			/* set workspace mode */
			ob->restore_mode = ob->mode;
			ob->mode = OB_MODE_GPENCIL_PAINT;
			/* redraw mode on screen */
			WM_event_add_notifier(C, NC_SCENE | ND_MODE, NULL);
		}
	}

	WM_event_add_notifier(C, NC_GPENCIL | NA_EDITED, NULL);

	/* add a modal handler for this operator, so that we can then draw continuous strokes */
	WM_event_add_modal_handler(C, op);

	return OPERATOR_RUNNING_MODAL;
}

/* gpencil modal operator stores area, which can be removed while using it (like fullscreen) */
static bool gpencil_area_exists(bContext *C, ScrArea *sa_test)
{
	bScreen *sc = CTX_wm_screen(C);
	return (BLI_findindex(&sc->areabase, sa_test) != -1);
}

static tGPsdata *gpencil_stroke_begin(bContext *C, wmOperator *op)
{
	tGPsdata *p = op->customdata;

	/* we must check that we're still within the area that we're set up to work from
	 * otherwise we could crash (see bug #20586)
	 */
	if (CTX_wm_area(C) != p->sa) {
		printf("\t\t\tGP - wrong area execution abort!\n");
		p->status = GP_STATUS_ERROR;
	}

	/* printf("\t\tGP - start stroke\n"); */

	/* we may need to set up paint env again if we're resuming */
	/* XXX: watch it with the paintmode! in future,
	 *      it'd be nice to allow changing paint-mode when in sketching-sessions */

	if (gp_session_initdata(C, op, p))
		gp_paint_initstroke(p, p->paintmode, CTX_data_depsgraph(C));

	if (p->status != GP_STATUS_ERROR) {
		p->status = GP_STATUS_PAINTING;
		op->flag &= ~OP_IS_MODAL_CURSOR_REGION;
	}

	return op->customdata;
}

static void gpencil_stroke_end(wmOperator *op)
{
	tGPsdata *p = op->customdata;

	gp_paint_cleanup(p);

	gpencil_undo_push(p->gpd);

	gp_session_cleanup(p);

	p->status = GP_STATUS_IDLING;
	op->flag |= OP_IS_MODAL_CURSOR_REGION;

	p->gpd = NULL;
	p->gpl = NULL;
	p->gpf = NULL;
}

/* Move last stroke in the listbase to the head to be drawn below all previous strokes in the layer */
static void gpencil_move_last_stroke_to_back(bContext *C)
{
	/* move last stroke (the polygon) to head of the listbase stroke to draw on back of all previous strokes */
	bGPdata *gpd = ED_gpencil_data_get_active(C);
	bGPDlayer *gpl = BKE_gpencil_layer_getactive(gpd);

	/* sanity checks */
	if (ELEM(NULL, gpd, gpl, gpl->actframe)) {
		return;
	}

	bGPDframe *gpf = gpl->actframe;
	bGPDstroke *gps = gpf->strokes.last;
	if (ELEM(NULL, gps)) {
		return;
	}

	BLI_remlink(&gpf->strokes, gps);
	BLI_insertlinkbefore(&gpf->strokes, gpf->strokes.first, gps);
}

/* add events for missing mouse movements when the artist draw very fast */
static void gpencil_add_missing_events(bContext *C, wmOperator *op, const wmEvent *event, tGPsdata *p)
{
	Brush *brush = p->brush;
	if (brush->gpencil_settings->input_samples == 0) {
		return;
	}
	RegionView3D *rv3d = p->ar->regiondata;
	float defaultpixsize = rv3d->pixsize * 1000.0f;
	int samples = (GP_MAX_INPUT_SAMPLES - brush->gpencil_settings->input_samples + 1);
	float thickness = (float)brush->size;

	float pt[2], a[2], b[2];
	float vec[3];
	float scale = 1.0f;

	/* get pixel scale */
	gp_get_3d_reference(p, vec);
	mul_m4_v3(rv3d->persmat, vec);
	if (rv3d->is_persp) {
		scale = vec[2] * defaultpixsize;
	}
	else {
		scale = defaultpixsize;
	}

	/* The thickness of the brush is reduced of thickness to get overlap dots */
	float dot_factor = 0.50f;
	if (samples < 2) {
		dot_factor = 0.05f;
	}
	else if (samples < 4) {
		dot_factor = 0.10f;
	}
	else if (samples < 7) {
		dot_factor = 0.3f;
	}
	else if (samples < 10) {
		dot_factor = 0.4f;
	}
	float factor = ((thickness * dot_factor) / scale) * samples;

	copy_v2fl_v2i(a, p->mvalo);
	b[0] = event->mval[0] + 1;
	b[1] = event->mval[1] + 1;

	/* get distance in pixels */
	float dist = len_v2v2(a, b);

	/* for very small distances, add a half way point */
	if (dist <= 2.0f) {
		interp_v2_v2v2(pt, a, b, 0.5f);
		sub_v2_v2v2(pt, b, pt);
		/* create fake event */
		gpencil_draw_apply_event(C, op, event, CTX_data_depsgraph(C),
		                         (int)pt[0], (int)pt[1]);
	}
	else if (dist >= factor) {
		int slices = 2 + (int)((dist - 1.0) / factor);
		float n = 1.0f / slices;
		for (int i = 1; i < slices; i++) {
			interp_v2_v2v2(pt, a, b, n * i);
			sub_v2_v2v2(pt, b, pt);
			/* create fake event */
			gpencil_draw_apply_event(C, op, event, CTX_data_depsgraph(C),
			                         (int)pt[0], (int)pt[1]);
		}
	}
}

/* events handling during interactive drawing part of operator */
static int gpencil_draw_modal(bContext *C, wmOperator *op, const wmEvent *event)
{
	tGPsdata *p = op->customdata;
	ToolSettings *ts = CTX_data_tool_settings(C);
	int estate = OPERATOR_PASS_THROUGH; /* default exit state - pass through to support MMB view nav, etc. */

	/* if (event->type == NDOF_MOTION)
	 *    return OPERATOR_PASS_THROUGH;
	 * -------------------------------
	 * [mce] Not quite what I was looking
	 * for, but a good start! GP continues to
	 * draw on the screen while the 3D mouse
	 * moves the viewpoint. Problem is that
	 * the stroke is converted to 3D only after
	 * it is finished. This approach should work
	 * better in tools that immediately apply
	 * in 3D space.
	 */

	if (p->status == GP_STATUS_IDLING) {
		ARegion *ar = CTX_wm_region(C);
		p->ar = ar;
	}

	/* we don't pass on key events, GP is used with key-modifiers - prevents Dkey to insert drivers */
	if (ISKEYBOARD(event->type)) {
		if (ELEM(event->type, LEFTARROWKEY, DOWNARROWKEY, RIGHTARROWKEY, UPARROWKEY, ZKEY)) {
			/* allow some keys:
			 *   - for frame changing [#33412]
			 *   - for undo (during sketching sessions)
			 */
		}
		else if (ELEM(event->type, PAD0, PAD1, PAD2, PAD3, PAD4, PAD5, PAD6, PAD7, PAD8, PAD9)) {
			/* allow numpad keys so that camera/view manipulations can still take place
			 * - PAD0 in particular is really important for Grease Pencil drawing,
			 *   as animators may be working "to camera", so having this working
			 *   is essential for ensuring that they can quickly return to that view
			 */
		}
		else if ((event->type == BKEY) && (event->val == KM_RELEASE)) {
			/* Add Blank Frame
			 * - Since this operator is non-modal, we can just call it here, and keep going...
	         * - This operator is especially useful when animating
			 */
			WM_operator_name_call(C, "GPENCIL_OT_blank_frame_add", WM_OP_EXEC_DEFAULT, NULL);
			estate = OPERATOR_RUNNING_MODAL;
		}
		else {
			estate = OPERATOR_RUNNING_MODAL;
		}
	}

	//printf("\tGP - handle modal event...\n");

	/* exit painting mode (and/or end current stroke)
	 * NOTE: cannot do RIGHTMOUSE (as is standard for canceling) as that would break polyline [#32647]
	 */
	/* if polyline and release shift must cancel */
	if ((ELEM(event->type, RETKEY, PADENTER, ESCKEY, SPACEKEY, EKEY)) ||
	    ((p->paintmode == GP_PAINTMODE_DRAW_POLY) && (event->shift == 0)))
	{
		/* exit() ends the current stroke before cleaning up */
		/* printf("\t\tGP - end of paint op + end of stroke\n"); */
		/* if drawing polygon and enable on back, must move stroke */
		if (ts) {
			if ((ts->gpencil_flags & GP_TOOL_FLAG_PAINT_ONBACK) && (p->paintmode == GP_PAINTMODE_DRAW_POLY)) {
				if (p->flags & GP_PAINTFLAG_STROKEADDED) {
					gpencil_move_last_stroke_to_back(C);
				}
			}
		}
		p->status = GP_STATUS_DONE;
		estate = OPERATOR_FINISHED;
	}

	/* toggle painting mode upon mouse-button movement
	 *  - LEFTMOUSE  = standard drawing (all) / straight line drawing (all) / polyline (toolbox only)
	 *  - RIGHTMOUSE = polyline (hotkey) / eraser (all)
	 *    (Disabling RIGHTMOUSE case here results in bugs like [#32647])
	 * also making sure we have a valid event value, to not exit too early
	 */
	if (ELEM(event->type, LEFTMOUSE, RIGHTMOUSE) && (ELEM(event->val, KM_PRESS, KM_RELEASE))) {
		/* if painting, end stroke */
		if (p->status == GP_STATUS_PAINTING) {
			int sketch = 0;

			/* basically, this should be mouse-button up = end stroke
			 * BUT, polyline drawing is an exception -- all knots should be added during one session
			 */
			sketch |= (p->paintmode == GP_PAINTMODE_DRAW_POLY);

			if (sketch) {
				/* end stroke only, and then wait to resume painting soon */
				/* printf("\t\tGP - end stroke only\n"); */
				gpencil_stroke_end(op);

				/* If eraser mode is on, turn it off after the stroke finishes
				 * NOTE: This just makes it nicer to work with drawing sessions
				 */
				if (p->paintmode == GP_PAINTMODE_ERASER) {
					p->paintmode = RNA_enum_get(op->ptr, "mode");

					/* if the original mode was *still* eraser,
					 * we'll let it say for now, since this gives
					 * users an opportunity to have visual feedback
					 * when adjusting eraser size
					 */
					if (p->paintmode != GP_PAINTMODE_ERASER) {
						/* turn off cursor...
						 * NOTE: this should be enough for now
						 *       Just hiding this makes it seem like
						 *       you can paint again...
						 */
						gpencil_draw_toggle_eraser_cursor(C, p, false);
					}
				}

				/* we've just entered idling state, so this event was processed (but no others yet) */
				estate = OPERATOR_RUNNING_MODAL;

				/* stroke could be smoothed, send notifier to refresh screen */
				WM_event_add_notifier(C, NC_GPENCIL | NA_EDITED, NULL);
			}
			else {
				/* printf("\t\tGP - end of stroke + op\n"); */
				/* if drawing polygon and enable on back, must move stroke */
				if (ts) {
					if ((ts->gpencil_flags & GP_TOOL_FLAG_PAINT_ONBACK) && (p->paintmode == GP_PAINTMODE_DRAW_POLY)) {
						if (p->flags & GP_PAINTFLAG_STROKEADDED) {
							gpencil_move_last_stroke_to_back(C);
						}
					}
				}
				/* drawing batch cache is dirty now */
				gp_update_cache(p->gpd);

				p->status = GP_STATUS_DONE;
				estate = OPERATOR_FINISHED;
			}
		}
		else if (event->val == KM_PRESS) {
			bool in_bounds = false;

			/* Check if we're outside the bounds of the active region
			 * NOTE: An exception here is that if launched from the toolbar,
			 *       whatever region we're now in should become the new region
			 */
			if ((p->ar) && (p->ar->regiontype == RGN_TYPE_TOOLS)) {
				/* Change to whatever region is now under the mouse */
				ARegion *current_region = BKE_area_find_region_xy(p->sa, RGN_TYPE_ANY, event->x, event->y);

				if (G.debug & G_DEBUG) {
					printf("found alternative region %p (old was %p) - at %d %d (sa: %d %d -> %d %d)\n",
						current_region, p->ar, event->x, event->y,
						p->sa->totrct.xmin, p->sa->totrct.ymin, p->sa->totrct.xmax, p->sa->totrct.ymax);
				}

				if (current_region) {
					/* Assume that since we found the cursor in here, it is in bounds
					 * and that this should be the region that we begin drawing in
					 */
					p->ar = current_region;
					in_bounds = true;
				}
				else {
					/* Out of bounds, or invalid in some other way */
					p->status = GP_STATUS_ERROR;
					estate = OPERATOR_CANCELLED;

					if (G.debug & G_DEBUG)
						printf("%s: Region under cursor is out of bounds, so cannot be drawn on\n", __func__);
				}
			}
			else if (p->ar) {
				rcti region_rect;

				/* Perform bounds check using  */
				ED_region_visible_rect(p->ar, &region_rect);
				in_bounds = BLI_rcti_isect_pt_v(&region_rect, event->mval);
			}
			else {
				/* No region */
				p->status = GP_STATUS_ERROR;
				estate = OPERATOR_CANCELLED;

				if (G.debug & G_DEBUG)
					printf("%s: No active region found in GP Paint session data\n", __func__);
			}

			if (in_bounds) {
				/* Switch paintmode (temporarily if need be) based on which button was used
				 * NOTE: This is to make it more convenient to erase strokes when using drawing sessions
				 */
				if ((event->type == RIGHTMOUSE) || gpencil_is_tablet_eraser_active(event)) {
					/* turn on eraser */
					p->paintmode = GP_PAINTMODE_ERASER;
				}
				else if (event->type == LEFTMOUSE) {
					/* restore drawmode to default */
					p->paintmode = RNA_enum_get(op->ptr, "mode");
				}

				gpencil_draw_toggle_eraser_cursor(C, p, p->paintmode == GP_PAINTMODE_ERASER);

				/* not painting, so start stroke (this should be mouse-button down) */
				p = gpencil_stroke_begin(C, op);

				if (p->status == GP_STATUS_ERROR) {
					estate = OPERATOR_CANCELLED;
				}
			}
			else if (p->status != GP_STATUS_ERROR) {
				/* User clicked outside bounds of window while idling, so exit paintmode
				 * NOTE: Don't enter this case if an error occurred while finding the
				 *       region (as above)
				 */
				/* if drawing polygon and enable on back, must move stroke */
				if (ts) {
					if ((ts->gpencil_flags & GP_TOOL_FLAG_PAINT_ONBACK) && (p->paintmode == GP_PAINTMODE_DRAW_POLY)) {
						if (p->flags & GP_PAINTFLAG_STROKEADDED) {
							gpencil_move_last_stroke_to_back(C);
						}
					}
				}
				p->status = GP_STATUS_DONE;
				estate = OPERATOR_FINISHED;
			}
		}
		else if (event->val == KM_RELEASE) {
			p->status = GP_STATUS_IDLING;
			op->flag |= OP_IS_MODAL_CURSOR_REGION;
		}
	}

	/* handle mode-specific events */
	if (p->status == GP_STATUS_PAINTING) {
		/* handle painting mouse-movements? */
		if (ELEM(event->type, MOUSEMOVE, INBETWEEN_MOUSEMOVE) || (p->flags & GP_PAINTFLAG_FIRSTRUN)) {
			/* handle drawing event */
			/* printf("\t\tGP - add point\n"); */
			gpencil_add_missing_events(C, op, event, p);

			gpencil_draw_apply_event(C, op, event, CTX_data_depsgraph(C), 0, 0);

			/* finish painting operation if anything went wrong just now */
			if (p->status == GP_STATUS_ERROR) {
				printf("\t\t\t\tGP - add error done!\n");
				estate = OPERATOR_CANCELLED;
			}
			else {
				/* event handled, so just tag as running modal */
				/* printf("\t\t\t\tGP - add point handled!\n"); */
				estate = OPERATOR_RUNNING_MODAL;
			}
		}
		/* eraser size */
		else if ((p->paintmode == GP_PAINTMODE_ERASER) &&
		         ELEM(event->type, WHEELUPMOUSE, WHEELDOWNMOUSE, PADPLUSKEY, PADMINUS))
		{
			/* just resize the brush (local version)
			 * TODO: fix the hardcoded size jumps (set to make a visible difference) and hardcoded keys
			 */
			/* printf("\t\tGP - resize eraser\n"); */
			switch (event->type) {
				case WHEELDOWNMOUSE: /* larger */
				case PADPLUSKEY:
					p->radius += 5;
					break;

				case WHEELUPMOUSE: /* smaller */
				case PADMINUS:
					p->radius -= 5;

					if (p->radius <= 0)
						p->radius = 1;
					break;
			}

			/* force refresh */
			ED_region_tag_redraw(p->ar); /* just active area for now, since doing whole screen is too slow */

			/* event handled, so just tag as running modal */
			estate = OPERATOR_RUNNING_MODAL;
		}
		/* there shouldn't be any other events, but just in case there are, let's swallow them
		 * (i.e. to prevent problems with undo)
		 */
		else {
			/* swallow event to save ourselves trouble */
			estate = OPERATOR_RUNNING_MODAL;
		}
	}

	/* gpencil modal operator stores area, which can be removed while using it (like fullscreen) */
	if (0 == gpencil_area_exists(C, p->sa))
		estate = OPERATOR_CANCELLED;
	else {
		/* update status indicators - cursor, header, etc. */
		gpencil_draw_status_indicators(C, p);
		gpencil_draw_cursor_set(p); /* cursor may have changed outside our control - T44084 */
	}

	/* process last operations before exiting */
	switch (estate) {
		case OPERATOR_FINISHED:
			/* one last flush before we're done */
			gpencil_draw_exit(C, op);
			WM_event_add_notifier(C, NC_GPENCIL | NA_EDITED, NULL);
			break;

		case OPERATOR_CANCELLED:
			gpencil_draw_exit(C, op);
			break;

		case OPERATOR_RUNNING_MODAL | OPERATOR_PASS_THROUGH:
			/* event doesn't need to be handled */
#if 0
			printf("unhandled event -> %d (mmb? = %d | mmv? = %d)\n",
			       event->type, event->type == MIDDLEMOUSE, event->type==MOUSEMOVE);
#endif
			break;
	}

	/* return status code */
	return estate;
}

/* ------------------------------- */

static const EnumPropertyItem prop_gpencil_drawmodes[] = {
	{GP_PAINTMODE_DRAW, "DRAW", 0, "Draw Freehand", "Draw freehand stroke(s)"},
	{GP_PAINTMODE_DRAW_STRAIGHT, "DRAW_STRAIGHT", 0, "Draw Straight Lines", "Draw straight line segment(s)"},
	{GP_PAINTMODE_DRAW_POLY, "DRAW_POLY", 0, "Draw Poly Line", "Click to place endpoints of straight line segments (connected)"},
	{GP_PAINTMODE_ERASER, "ERASER", 0, "Eraser", "Erase Grease Pencil strokes"},
	{0, NULL, 0, NULL, NULL}
};

void GPENCIL_OT_draw(wmOperatorType *ot)
{
	PropertyRNA *prop;

	/* identifiers */
	ot->name = "Grease Pencil Draw";
	ot->idname = "GPENCIL_OT_draw";
	ot->description = "Draw a new stroke in the active Grease Pencil Object";

	/* api callbacks */
	ot->exec = gpencil_draw_exec;
	ot->invoke = gpencil_draw_invoke;
	ot->modal = gpencil_draw_modal;
	ot->cancel = gpencil_draw_cancel;
	ot->poll = gpencil_draw_poll;

	/* flags */
	ot->flag = OPTYPE_UNDO | OPTYPE_BLOCKING;

	/* settings for drawing */
	ot->prop = RNA_def_enum(ot->srna, "mode", prop_gpencil_drawmodes, 0, "Mode", "Way to interpret mouse movements");

	prop = RNA_def_collection_runtime(ot->srna, "stroke", &RNA_OperatorStrokeElement, "Stroke", "");
	RNA_def_property_flag(prop, PROP_HIDDEN | PROP_SKIP_SAVE);

	/* NOTE: wait for input is enabled by default, so that all UI code can work properly without needing users to know about this */
	prop = RNA_def_boolean(ot->srna, "wait_for_input", true, "Wait for Input", "Wait for first click instead of painting immediately");
	RNA_def_property_flag(prop, PROP_HIDDEN | PROP_SKIP_SAVE);

	prop = RNA_def_boolean(ot->srna, "disable_straight", false, "No Straight lines", "Disable key for straight lines");
	RNA_def_property_flag(prop, PROP_SKIP_SAVE);

	prop = RNA_def_boolean(ot->srna, "disable_fill", false, "No Fill Areas", "Disable fill to use stroke as fill boundary");
	RNA_def_property_flag(prop, PROP_SKIP_SAVE);
}<|MERGE_RESOLUTION|>--- conflicted
+++ resolved
@@ -795,7 +795,6 @@
 			pts->uv_fac = pt->uv_fac;
 			pts->uv_rot = pt->uv_rot;
 
-<<<<<<< HEAD
 			if ((ts->gpencil_flags & GP_TOOL_FLAG_CREATE_WEIGHTS) && (have_weight)) {
 				BKE_gpencil_dvert_ensure(gps);
 				MDeformWeight *dw = defvert_verify_index(dvert, def_nr);
@@ -808,11 +807,6 @@
 					dvert->totweight = 0;
 					dvert->dw = NULL;
 				}
-=======
-			if (dvert != NULL) {
-				dvert->totweight = 0;
-				dvert->dw = NULL;
->>>>>>> 590a6b52
 			}
 
 			/* force fill recalc */
