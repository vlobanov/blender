/*
 * ***** BEGIN GPL LICENSE BLOCK *****
 *
 * This program is free software; you can redistribute it and/or
 * modify it under the terms of the GNU General Public License
 * as published by the Free Software Foundation; either version 2
 * of the License, or (at your option) any later version.
 *
 * This program is distributed in the hope that it will be useful,
 * but WITHOUT ANY WARRANTY; without even the implied warranty of
 * MERCHANTABILITY or FITNESS FOR A PARTICULAR PURPOSE.  See the
 * GNU General Public License for more details.
 *
 * You should have received a copy of the GNU General Public License
 * along with this program; if not, write to the Free Software Foundation,
 * Inc., 51 Franklin Street, Fifth Floor, Boston, MA 02110-1301, USA.
 *
 * The Original Code is Copyright (C) 2008, Blender Foundation, Joshua Leung
 * This is a new part of Blender
 *
 * Contributor(s): Joshua Leung, Antonio Vazquez, Charlie Jolly
 *
 * ***** END GPL LICENSE BLOCK *****
 */

 /** \file blender/editors/gpencil/gpencil_paint.c
  *  \ingroup edgpencil
  */


#include <stdio.h>
#include <stddef.h>
#include <stdlib.h>
#include <string.h>
#include <math.h>

#include "MEM_guardedalloc.h"

#include "BLI_blenlib.h"
#include "BLI_math.h"
#include "BLI_utildefines.h"
#include "BLI_rand.h"
#include "BLI_math_geom.h"

#include "BLT_translation.h"

#include "PIL_time.h"

#include "DNA_meshdata_types.h"
#include "DNA_object_types.h"
#include "DNA_scene_types.h"
#include "DNA_gpencil_types.h"
#include "DNA_material_types.h"
#include "DNA_brush_types.h"
#include "DNA_windowmanager_types.h"

#include "BKE_colortools.h"
#include "BKE_main.h"
#include "BKE_brush.h"
#include "BKE_paint.h"
#include "BKE_context.h"
#include "BKE_deform.h"
#include "BKE_global.h"
#include "BKE_gpencil.h"
#include "BKE_report.h"
#include "BKE_layer.h"
#include "BKE_material.h"
#include "BKE_screen.h"
#include "BKE_tracking.h"

#include "UI_view2d.h"

#include "ED_gpencil.h"
#include "ED_screen.h"
#include "ED_object.h"
#include "ED_view3d.h"
#include "ED_clip.h"

#include "BIF_glutil.h"

#include "GPU_immediate.h"
#include "GPU_immediate_util.h"
#include "GPU_state.h"

#include "RNA_access.h"
#include "RNA_define.h"

#include "WM_api.h"
#include "WM_types.h"

#include "DEG_depsgraph.h"
#include "DEG_depsgraph_query.h"

#include "gpencil_intern.h"

  /* ******************************************* */
  /* 'Globals' and Defines */

  /* values for tGPsdata->status */
typedef enum eGPencil_PaintStatus {
	GP_STATUS_IDLING = 0,   /* stroke isn't in progress yet */
	GP_STATUS_PAINTING,     /* a stroke is in progress */
	GP_STATUS_ERROR,        /* something wasn't correctly set up */
	GP_STATUS_DONE          /* painting done */
} eGPencil_PaintStatus;

/* Return flags for adding points to stroke buffer */
typedef enum eGP_StrokeAdd_Result {
	GP_STROKEADD_INVALID    = -2,       /* error occurred - insufficient info to do so */
	GP_STROKEADD_OVERFLOW   = -1,       /* error occurred - cannot fit any more points */
	GP_STROKEADD_NORMAL,                /* point was successfully added */
	GP_STROKEADD_FULL                   /* cannot add any more points to buffer */
} eGP_StrokeAdd_Result;

/* Runtime flags */
typedef enum eGPencil_PaintFlags {
	GP_PAINTFLAG_FIRSTRUN       = (1 << 0),    /* operator just started */
	GP_PAINTFLAG_STROKEADDED    = (1 << 1),
	GP_PAINTFLAG_SELECTMASK     = (1 << 3),
	GP_PAINTFLAG_HARD_ERASER    = (1 << 4),
	GP_PAINTFLAG_STROKE_ERASER  = (1 << 5),
	GP_PAINTFLAG_REQ_VECTOR     = (1 << 6),
} eGPencil_PaintFlags;

/* Temporary 'Stroke' Operation data
 *   "p" = op->customdata
 */
typedef struct tGPsdata {
	bContext *C;

	Main *bmain;        /* main database pointer */
	Scene *scene;       /* current scene from context */
	struct Depsgraph *depsgraph;

	Object *ob;         /* current object */
	wmWindow *win;      /* window where painting originated */
	ScrArea *sa;        /* area where painting originated */
	ARegion *ar;        /* region where painting originated */
	View2D *v2d;        /* needed for GP_STROKE_2DSPACE */
	rctf *subrect;      /* for using the camera rect within the 3d view */
	rctf subrect_data;

	GP_SpaceConversion gsc; /* settings to pass to gp_points_to_xy() */

	PointerRNA ownerPtr; /* pointer to owner of gp-datablock */
	bGPdata *gpd;       /* gp-datablock layer comes from */
	bGPDlayer *gpl;     /* layer we're working on */
	bGPDframe *gpf;     /* frame we're working on */

	char *align_flag;   /* projection-mode flags (toolsettings - eGPencil_Placement_Flags) */

	eGPencil_PaintStatus status;     /* current status of painting */
	eGPencil_PaintModes  paintmode;  /* mode for painting */
	eGPencil_PaintFlags  flags;      /* flags that can get set during runtime (eGPencil_PaintFlags) */

	short radius;       /* radius of influence for eraser */

	float mval[2];        /* current mouse-position */
	float mvalo[2];       /* previous recorded mouse-position */
	float mvali[2];       /* initial recorded mouse-position */

	float pressure;     /* current stylus pressure */
	float opressure;    /* previous stylus pressure */

	/* These need to be doubles, as (at least under unix) they are in seconds since epoch,
	 * float (and its 7 digits precision) is definitively not enough here!
	 * double, with its 15 digits precision, ensures us millisecond precision for a few centuries at least.
	 */
	double inittime;    /* Used when converting to path */
	double curtime;     /* Used when converting to path */
	double ocurtime;    /* Used when converting to path */

	float imat[4][4];   /* inverted transformation matrix applying when converting coords from screen-space
						 * to region space */
	float mat[4][4];

	float custom_color[4]; /* custom color - hack for enforcing a particular color for track/mask editing */

	void *erasercursor; /* radial cursor data for drawing eraser */

	/* mat settings are only used for 3D view */
	Material *material;   /* current material */

	Brush *brush;    /* current drawing brush */
	Brush *eraser;   /* default eraser brush */
	short straight;   /* 1: line horizontal, 2: line vertical, other: not defined */
	int lock_axis;       /* lock drawing to one axis */
	bool disable_fill;   /* the stroke is no fill mode */

	RNG *rng;

	short keymodifier;   /* key used for invoking the operator */
	short shift;         /* shift modifier flag */

	float totpixlen;     /* size in pixels for uv calculation */

	ReportList *reports;
} tGPsdata;

/* ------ */

#define STROKE_HORIZONTAL 1
#define STROKE_VERTICAL 2

/* Macros for accessing sensitivity thresholds... */
/* minimum number of pixels mouse should move before new point created */
#define MIN_MANHATTEN_PX    (U.gp_manhattendist)
/* minimum length of new segment before new point can be added */
#define MIN_EUCLIDEAN_PX    (U.gp_euclideandist)

static void gp_update_cache(bGPdata *gpd)
{
	if (gpd) {
		DEG_id_tag_update(&gpd->id, ID_RECALC_TRANSFORM | ID_RECALC_GEOMETRY);
		gpd->flag |= GP_DATA_CACHE_IS_DIRTY;
	}
}

static bool gp_stroke_added_check(tGPsdata *p)
{
	return (p->gpf && p->gpf->strokes.last && p->flags & GP_PAINTFLAG_STROKEADDED);
}

static void gp_stroke_added_enable(tGPsdata *p)
{
	BLI_assert(p->gpf->strokes.last != NULL);
	p->flags |= GP_PAINTFLAG_STROKEADDED;

	/* drawing batch cache is dirty now */
	gp_update_cache(p->gpd);
}

/* ------ */
/* Forward defines for some functions... */

static void gp_session_validatebuffer(tGPsdata *p);

/* ******************************************* */
/* Context Wrangling... */

/* check if context is suitable for drawing */
static bool gpencil_draw_poll(bContext *C)
{
	if (ED_operator_regionactive(C)) {
		ScrArea *sa = CTX_wm_area(C);
		if (!ELEM(sa->spacetype, SPACE_VIEW3D)) {
			/* check if current context can support GPencil data */
			if (ED_gpencil_data_get_pointers(C, NULL) != NULL) {
				/* check if Grease Pencil isn't already running */
				if (ED_gpencil_session_active() == 0)
					return 1;
				else
					CTX_wm_operator_poll_msg_set(C, "Grease Pencil operator is already active");
			}
			else {
				CTX_wm_operator_poll_msg_set(C, "Failed to find Grease Pencil data to draw into");
			}
			return 0;
		}
		/* 3D Viewport */
		else {
			if (ED_gpencil_session_active() == 0) {
				return 1;
			}
			else {
				return 0;
			}
		}
	}
	else {
		CTX_wm_operator_poll_msg_set(C, "Active region not set");
		return 0;
	}
}

/* check if projecting strokes into 3d-geometry in the 3D-View */
static bool gpencil_project_check(tGPsdata *p)
{
	bGPdata *gpd = p->gpd;
	return ((gpd->runtime.sbuffer_sflag & GP_STROKE_3DSPACE) && (*p->align_flag & (GP_PROJECT_DEPTH_VIEW | GP_PROJECT_DEPTH_STROKE)));
}

/* ******************************************* */
/* Calculations/Conversions */

/* Utilities --------------------------------- */

/* get the reference point for stroke-point conversions */
static void gp_get_3d_reference(tGPsdata *p, float vec[3])
{
	Object *ob = NULL;
	if (p->ownerPtr.type == &RNA_Object) {
		ob = (Object *)p->ownerPtr.data;
	}
	ED_gp_get_drawing_reference(p->scene, ob, p->gpl, *p->align_flag, vec);
}

/* Stroke Editing ---------------------------- */
/* check if the current mouse position is suitable for adding a new point */
static bool gp_stroke_filtermval(tGPsdata *p, const float mval[2], float mvalo[2])
{
	Brush *brush = p->brush;
	int dx = (int)fabsf(mval[0] - mvalo[0]);
	int dy = (int)fabsf(mval[1] - mvalo[1]);
	brush->gpencil_settings->flag &= ~GP_BRUSH_STABILIZE_MOUSE_TEMP;

	/* if buffer is empty, just let this go through (i.e. so that dots will work) */
	if (p->gpd->runtime.sbuffer_size == 0) {
		return true;
	}
	/* if lazy mouse, check minimum distance */
	else if (GPENCIL_LAZY_MODE(brush, p->shift)) {
		brush->gpencil_settings->flag |= GP_BRUSH_STABILIZE_MOUSE_TEMP;
		if ((dx * dx + dy * dy) > (brush->smooth_stroke_radius * brush->smooth_stroke_radius)) {
			return true;
		}
		else {
			/* If the mouse is moving within the radius of the last move,
			 * don't update the mouse position. This allows sharp turns. */
			copy_v2_v2(p->mval, p->mvalo);
			return false;
		}
	}
	/* check if mouse moved at least certain distance on both axes (best case)
	 * - aims to eliminate some jitter-noise from input when trying to draw straight lines freehand
	 */
	else if ((dx > MIN_MANHATTEN_PX) && (dy > MIN_MANHATTEN_PX))
		return true;

	/* check if the distance since the last point is significant enough
	 * - prevents points being added too densely
	 * - distance here doesn't use sqrt to prevent slowness... we should still be safe from overflows though
	 */
	else if ((dx * dx + dy * dy) > MIN_EUCLIDEAN_PX * MIN_EUCLIDEAN_PX)
		return true;

	/* mouse 'didn't move' */
	else
		return false;
}

/* reproject stroke to plane locked to axis in 3d cursor location */
static void gp_reproject_toplane(tGPsdata *p, bGPDstroke *gps)
{
	bGPdata *gpd = p->gpd;
	Object *obact = (Object *)p->ownerPtr.data;

	float origin[3];
	RegionView3D *rv3d = p->ar->regiondata;

	/* verify the stroke mode is CURSOR 3d space mode */
	if ((gpd->runtime.sbuffer_sflag & GP_STROKE_3DSPACE) == 0) {
		return;
	}
	if ((*p->align_flag & GP_PROJECT_VIEWSPACE) == 0) {
		return;
	}
	if ((*p->align_flag & GP_PROJECT_DEPTH_VIEW) || (*p->align_flag & GP_PROJECT_DEPTH_STROKE)) {
		return;
	}

	/* get drawing origin */
	gp_get_3d_reference(p, origin);
	ED_gp_project_stroke_to_plane(obact, rv3d, gps, origin, p->lock_axis - 1);
}

/* convert screen-coordinates to buffer-coordinates */
/* XXX this method needs a total overhaul! */
static void gp_stroke_convertcoords(tGPsdata *p, const float mval[2], float out[3], float *depth)
{
	bGPdata *gpd = p->gpd;

	/* in 3d-space - pt->x/y/z are 3 side-by-side floats */
	if (gpd->runtime.sbuffer_sflag & GP_STROKE_3DSPACE) {

		/* add small offset to keep stroke over the surface */
		if ((depth) &&
		    (gpd->zdepth_offset > 0.0f) &&
		    (*p->align_flag & GP_PROJECT_DEPTH_VIEW))
		{
			*depth *= (1.0f - gpd->zdepth_offset);
		}

		int mval_i[2];
		round_v2i_v2fl(mval_i, mval);

		if (gpencil_project_check(p) && (ED_view3d_autodist_simple(p->ar, mval_i, out, 0, depth))) {
			/* projecting onto 3D-Geometry
			 * - nothing more needs to be done here, since view_autodist_simple() has already done it
			 */

			 /* verify valid zdepth, if it's wrong, the default drawing mode is used
			  * and the function doesn't return now */
			if ((depth == NULL) || (*depth <= 1.0f)) {
				return;
			}
		}

		float mval_prj[2];
		float rvec[3], dvec[3];
		float mval_f[2];
		float zfac;

		/* Current method just converts each point in screen-coordinates to
		 * 3D-coordinates using the 3D-cursor as reference. In general, this
		 * works OK, but it could of course be improved.
		 *
		 * TODO:
		 * - investigate using nearest point(s) on a previous stroke as
		 *   reference point instead or as offset, for easier stroke matching
		 */

		gp_get_3d_reference(p, rvec);
		zfac = ED_view3d_calc_zfac(p->ar->regiondata, rvec, NULL);

		if (ED_view3d_project_float_global(p->ar, rvec, mval_prj, V3D_PROJ_TEST_NOP) == V3D_PROJ_RET_OK) {
			sub_v2_v2v2(mval_f, mval_prj, mval);
			ED_view3d_win_to_delta(p->ar, mval_f, dvec, zfac);
			sub_v3_v3v3(out, rvec, dvec);
		}
		else {
			zero_v3(out);
		}
	}
}

/* apply jitter to stroke */
static void gp_brush_jitter(
        bGPdata *gpd, Brush *brush, tGPspoint *pt, const float mval[2],
        const float pressure, float r_mval[2], RNG *rng)
{
	float tmp_pressure = pressure;
	if (brush->gpencil_settings->draw_jitter > 0.0f) {
		float curvef = curvemapping_evaluateF(brush->gpencil_settings->curve_jitter, 0, pressure);
		tmp_pressure = curvef * brush->gpencil_settings->draw_sensitivity;
	}
	const float exfactor = (brush->gpencil_settings->draw_jitter + 2.0f) * (brush->gpencil_settings->draw_jitter + 2.0f); /* exponential value */
	const float fac = BLI_rng_get_float(rng) * exfactor * tmp_pressure;
	/* Jitter is applied perpendicular to the mouse movement vector (2D space) */
	float mvec[2], svec[2];
	/* mouse movement in ints -> floats */
	if (gpd->runtime.sbuffer_size > 1) {
		mvec[0] = (mval[0] - (pt - 1)->x);
		mvec[1] = (mval[1] - (pt - 1)->y);
		normalize_v2(mvec);
	}
	else {
		mvec[0] = 0.0f;
		mvec[1] = 0.0f;
	}
	/* rotate mvec by 90 degrees... */
	svec[0] = -mvec[1];
	svec[1] = mvec[0];
	/* scale the displacement by the random, and apply */
	if (BLI_rng_get_float(rng) > 0.5f) {
		mul_v2_fl(svec, -fac);
	}
	else {
		mul_v2_fl(svec, fac);
	}

	r_mval[0] = mval[0] + svec[0];
	r_mval[1] = mval[1] + svec[1];

}

/* apply pressure change depending of the angle of the stroke to simulate a pen with shape */
static void gp_brush_angle(bGPdata *gpd, Brush *brush, tGPspoint *pt, const float mval[2])
{
	float mvec[2];
	float sen = brush->gpencil_settings->draw_angle_factor; /* sensitivity */;
	float fac;
	float mpressure;

	float angle = brush->gpencil_settings->draw_angle; /* default angle of brush in radians */;
	float v0[2] = { cos(angle), sin(angle) }; /* angle vector of the brush with full thickness */

	/* Apply to first point (only if there are 2 points because before no data to do it ) */
	if (gpd->runtime.sbuffer_size == 1) {
		mvec[0] = (mval[0] - (pt - 1)->x);
		mvec[1] = (mval[1] - (pt - 1)->y);
		normalize_v2(mvec);

		/* uses > 1.0f to get a smooth transition in first point */
		fac = 1.4f - fabs(dot_v2v2(v0, mvec)); /* 0.0 to 1.0 */
		(pt - 1)->pressure = (pt - 1)->pressure - (sen * fac);

		CLAMP((pt - 1)->pressure, GPENCIL_ALPHA_OPACITY_THRESH, 1.0f);
	}

	/* apply from second point */
	if (gpd->runtime.sbuffer_size >= 1) {
		mvec[0] = (mval[0] - (pt - 1)->x);
		mvec[1] = (mval[1] - (pt - 1)->y);
		normalize_v2(mvec);

		fac = 1.0f - fabs(dot_v2v2(v0, mvec)); /* 0.0 to 1.0 */
		/* interpolate with previous point for smoother transitions */
		mpressure = interpf(pt->pressure - (sen * fac), (pt - 1)->pressure, 0.3f);
		pt->pressure = mpressure;

		CLAMP(pt->pressure, GPENCIL_ALPHA_OPACITY_THRESH, 1.0f);
	}

}

/* Apply smooth to buffer while drawing
 * to smooth point C, use 2 before (A, B) and current point (D):
 *
 *   A----B-----C------D
 *
 * \param p: Temp data
 * \param inf: Influence factor
 * \param idx: Index of the last point (need minimum 3 points in the array)
 */
static void gp_smooth_buffer(tGPsdata *p, float inf, int idx)
{
	bGPdata *gpd = p->gpd;
	short num_points = gpd->runtime.sbuffer_size;

	/* Do nothing if not enough points to smooth out */
	if ((num_points < 3) || (idx < 3) || (inf == 0.0f)) {
		return;
	}

	tGPspoint *points = (tGPspoint *)gpd->runtime.sbuffer;
	float steps = 4.0f;
	if (idx < 4) {
		steps--;
	}

	tGPspoint *pta = idx >= 4 ? &points[idx - 4] : NULL;
	tGPspoint *ptb = idx >= 3 ? &points[idx - 3] : NULL;
	tGPspoint *ptc = idx >= 2 ? &points[idx - 2] : NULL;
	tGPspoint *ptd = &points[idx - 1];

	float sco[2] = { 0.0f };
	float a[2], b[2], c[2], d[2];
	const float average_fac = 1.0f / steps;

	/* Compute smoothed coordinate by taking the ones nearby */
	if (pta) {
		copy_v2_v2(a, &pta->x);
		madd_v2_v2fl(sco, a, average_fac);
	}
	if (ptb) {
		copy_v2_v2(b, &ptb->x);
		madd_v2_v2fl(sco, b, average_fac);
	}
	if (ptc) {
		copy_v2_v2(c, &ptc->x);
		madd_v2_v2fl(sco, c, average_fac);
	}
	if (ptd) {
		copy_v2_v2(d, &ptd->x);
		madd_v2_v2fl(sco, d, average_fac);
	}

	/* Based on influence factor, blend between original and optimal smoothed coordinate */
	interp_v2_v2v2(c, c, sco, inf);
	copy_v2_v2(&ptc->x, c);
}

/* add current stroke-point to buffer (returns whether point was successfully added) */
static short gp_stroke_addpoint(
	tGPsdata *p, const float mval[2], float pressure, double curtime)
{
	bGPdata *gpd = p->gpd;
	Brush *brush = p->brush;
	tGPspoint *pt;
	ToolSettings *ts = p->scene->toolsettings;
	Object *obact = (Object *)p->ownerPtr.data;
	Depsgraph *depsgraph = p->depsgraph;
	RegionView3D *rv3d = p->ar->regiondata;
	View3D *v3d = p->sa->spacedata.first;
	MaterialGPencilStyle *gp_style = p->material->gp_style;
	const int def_nr = obact->actdef - 1;
	const bool have_weight = (bool)BLI_findlink(&obact->defbase, def_nr);

	/* check painting mode */
	if (p->paintmode == GP_PAINTMODE_DRAW_STRAIGHT) {
		/* straight lines only - i.e. only store start and end point in buffer */
		if (gpd->runtime.sbuffer_size == 0) {
			/* first point in buffer (start point) */
			pt = (tGPspoint *)(gpd->runtime.sbuffer);

			/* store settings */
			copy_v2_v2(&pt->x, mval);
			pt->pressure = 1.0f; /* T44932 - Pressure vals are unreliable, so ignore for now */
			pt->strength = 1.0f;
			pt->time = (float)(curtime - p->inittime);

			/* increment buffer size */
			gpd->runtime.sbuffer_size++;
		}
		else {
			/* just reset the endpoint to the latest value
			 * - assume that pointers for this are always valid...
			 */
			pt = ((tGPspoint *)(gpd->runtime.sbuffer) + 1);

			/* store settings */
			copy_v2_v2(&pt->x, mval);
			pt->pressure = 1.0f; /* T44932 - Pressure vals are unreliable, so ignore for now */
			pt->strength = 1.0f;
			pt->time = (float)(curtime - p->inittime);

			/* now the buffer has 2 points (and shouldn't be allowed to get any larger) */
			gpd->runtime.sbuffer_size = 2;
		}

		/* can keep carrying on this way :) */
		return GP_STROKEADD_NORMAL;
	}
	else if (p->paintmode == GP_PAINTMODE_DRAW) { /* normal drawing */
		/* check if still room in buffer */
		if (gpd->runtime.sbuffer_size >= GP_STROKE_BUFFER_MAX)
			return GP_STROKEADD_OVERFLOW;

		/* get pointer to destination point */
		pt = ((tGPspoint *)(gpd->runtime.sbuffer) + gpd->runtime.sbuffer_size);

		/* store settings */
		/* pressure */
		if (brush->gpencil_settings->flag & GP_BRUSH_USE_PRESSURE) {
			float curvef = curvemapping_evaluateF(brush->gpencil_settings->curve_sensitivity, 0, pressure);
			pt->pressure = curvef * brush->gpencil_settings->draw_sensitivity;
		}
		else {
			pt->pressure = 1.0f;
		}

		/* Apply jitter to position */
		if ((brush->gpencil_settings->flag & GP_BRUSH_GROUP_RANDOM) &&
		    (brush->gpencil_settings->draw_jitter > 0.0f))
		{
			float r_mval[2];
			const float jitpress = (brush->gpencil_settings->flag & GP_BRUSH_USE_JITTER_PRESSURE) ? pressure : 1.0f;
			gp_brush_jitter(gpd, brush, pt, mval, jitpress, r_mval, p->rng);
			copy_v2_v2(&pt->x, r_mval);
		}
		else {
			copy_v2_v2(&pt->x, mval);
		}
		/* apply randomness to pressure */
		if ((brush->gpencil_settings->flag & GP_BRUSH_GROUP_RANDOM) &&
		    (brush->gpencil_settings->draw_random_press > 0.0f))
		{
			float curvef = curvemapping_evaluateF(brush->gpencil_settings->curve_sensitivity, 0, pressure);
			float tmp_pressure = curvef * brush->gpencil_settings->draw_sensitivity;
			if (BLI_rng_get_float(p->rng) > 0.5f) {
				pt->pressure -= tmp_pressure * brush->gpencil_settings->draw_random_press * BLI_rng_get_float(p->rng);
			}
			else {
				pt->pressure += tmp_pressure * brush->gpencil_settings->draw_random_press * BLI_rng_get_float(p->rng);
			}
			CLAMP(pt->pressure, GPENCIL_STRENGTH_MIN, 1.0f);
		}

		/* apply randomness to uv texture rotation */
		if ((brush->gpencil_settings->flag & GP_BRUSH_GROUP_RANDOM) && (brush->gpencil_settings->uv_random > 0.0f)) {
			if (BLI_rng_get_float(p->rng) > 0.5f) {
				pt->uv_rot = (BLI_rng_get_float(p->rng) * M_PI * -1) * brush->gpencil_settings->uv_random;
			}
			else {
				pt->uv_rot = (BLI_rng_get_float(p->rng) * M_PI) * brush->gpencil_settings->uv_random;
			}
			CLAMP(pt->uv_rot, -M_PI_2, M_PI_2);
		}
		else {
			pt->uv_rot = 0.0f;
		}

		/* apply angle of stroke to brush size */
		if (brush->gpencil_settings->draw_angle_factor != 0.0f) {
			gp_brush_angle(gpd, brush, pt, mval);
		}

		/* color strength */
		if (brush->gpencil_settings->flag & GP_BRUSH_USE_STENGTH_PRESSURE) {
			float curvef = curvemapping_evaluateF(brush->gpencil_settings->curve_strength, 0, pressure);
			float tmp_pressure = curvef * brush->gpencil_settings->draw_sensitivity;

			pt->strength = tmp_pressure * brush->gpencil_settings->draw_strength;
		}
		else {
			pt->strength = brush->gpencil_settings->draw_strength;
		}
		CLAMP(pt->strength, GPENCIL_STRENGTH_MIN, 1.0f);

		/* apply randomness to color strength */
		if ((brush->gpencil_settings->flag & GP_BRUSH_GROUP_RANDOM) &&
		    (brush->gpencil_settings->draw_random_strength > 0.0f))
		{
			if (BLI_rng_get_float(p->rng) > 0.5f) {
				pt->strength -= pt->strength * brush->gpencil_settings->draw_random_strength * BLI_rng_get_float(p->rng);
			}
			else {
				pt->strength += pt->strength * brush->gpencil_settings->draw_random_strength * BLI_rng_get_float(p->rng);
			}
			CLAMP(pt->strength, GPENCIL_STRENGTH_MIN, 1.0f);
		}

		/* point time */
		pt->time = (float)(curtime - p->inittime);

		/* point uv (only 3d view) */
		if ((p->sa->spacetype == SPACE_VIEW3D) && (gpd->runtime.sbuffer_size > 1)) {
			float pixsize = gp_style->texture_pixsize / 1000000.0f;
			tGPspoint *ptb = (tGPspoint *)gpd->runtime.sbuffer + gpd->runtime.sbuffer_size - 2;
			bGPDspoint spt, spt2;

			/* get origin to reproject point */
			float origin[3];
			gp_get_3d_reference(p, origin);
			/* reproject current */
			ED_gpencil_tpoint_to_point(p->ar, origin, pt, &spt);
			ED_gp_project_point_to_plane(obact, rv3d, origin, p->lock_axis - 1, &spt);

			/* reproject previous */
			ED_gpencil_tpoint_to_point(p->ar, origin, ptb, &spt2);
			ED_gp_project_point_to_plane(obact, rv3d, origin, p->lock_axis - 1, &spt2);
			p->totpixlen += len_v3v3(&spt.x, &spt2.x) / pixsize;
			pt->uv_fac = p->totpixlen;
			if ((gp_style) && (gp_style->sima)) {
				pt->uv_fac /= gp_style->sima->gen_x;
			}
		}
		else {
			p->totpixlen = 0.0f;
			pt->uv_fac = 0.0f;
		}

		/* increment counters */
		gpd->runtime.sbuffer_size++;

		/* smooth while drawing previous points with a reduction factor for previous */
		if (brush->gpencil_settings->active_smooth > 0.0f) {
			for (int s = 0; s < 3; s++) {
				gp_smooth_buffer(p, brush->gpencil_settings->active_smooth * ((3.0f - s) / 3.0f), gpd->runtime.sbuffer_size - s);
			}
		}

		/* check if another operation can still occur */
		if (gpd->runtime.sbuffer_size == GP_STROKE_BUFFER_MAX)
			return GP_STROKEADD_FULL;
		else
			return GP_STROKEADD_NORMAL;
	}
	else if (p->paintmode == GP_PAINTMODE_DRAW_POLY) {

		/* enable special flag for drawing engine */
		gpd->flag |= GP_DATA_STROKE_POLYGON;

		bGPDlayer *gpl = BKE_gpencil_layer_getactive(gpd);
		/* get pointer to destination point */
		pt = (tGPspoint *)(gpd->runtime.sbuffer);

		/* store settings */
		copy_v2_v2(&pt->x, mval);
		pt->pressure = 1.0f; /* T44932 - Pressure vals are unreliable, so ignore for now */
		pt->strength = 1.0f;
		pt->time = (float)(curtime - p->inittime);

		/* if there's stroke for this poly line session add (or replace last) point
		 * to stroke. This allows to draw lines more interactively (see new segment
		 * during mouse slide, e.g.)
		 */
		if (gp_stroke_added_check(p)) {
			bGPDstroke *gps = p->gpf->strokes.last;
			bGPDspoint *pts;
			MDeformVert *dvert = NULL;

			/* first time point is adding to temporary buffer -- need to allocate new point in stroke */
			if (gpd->runtime.sbuffer_size == 0) {
				gps->points = MEM_reallocN(gps->points, sizeof(bGPDspoint) * (gps->totpoints + 1));
				if (gps->dvert != NULL) {
					gps->dvert = MEM_reallocN(gps->dvert, sizeof(MDeformVert) * (gps->totpoints + 1));
				}
				gps->totpoints++;
			}

			pts = &gps->points[gps->totpoints - 1];
			if (gps->dvert != NULL) {
				dvert = &gps->dvert[gps->totpoints - 1];
			}
			/* special case for poly lines: normally,
			 * depth is needed only when creating new stroke from buffer,
			 * but poly lines are converting to stroke instantly,
			 * so initialize depth buffer before converting coordinates
			 */
			if (gpencil_project_check(p)) {
				view3d_region_operator_needs_opengl(p->win, p->ar);
				ED_view3d_autodist_init(
					p->depsgraph, p->ar, v3d, (ts->gpencil_v3d_align & GP_PROJECT_DEPTH_STROKE) ? 1 : 0);
			}

			/* convert screen-coordinates to appropriate coordinates (and store them) */
			gp_stroke_convertcoords(p, &pt->x, &pts->x, NULL);
			/* reproject to plane (only in 3d space) */
			gp_reproject_toplane(p, gps);
			/* if parented change position relative to parent object */
			gp_apply_parent_point(depsgraph, obact, gpd, gpl, pts);
			/* copy pressure and time */
			pts->pressure = pt->pressure;
			pts->strength = pt->strength;
			pts->time = pt->time;
			pts->uv_fac = pt->uv_fac;
			pts->uv_rot = pt->uv_rot;

			if ((ts->gpencil_flags & GP_TOOL_FLAG_CREATE_WEIGHTS) && (have_weight)) {
				BKE_gpencil_dvert_ensure(gps);
				MDeformWeight *dw = defvert_verify_index(dvert, def_nr);
				if (dw) {
					dw->weight = ts->vgroup_weight;
				}
			}
			else {
				if (dvert != NULL) {
					dvert->totweight = 0;
					dvert->dw = NULL;
				}
			}

			/* force fill recalc */
			gps->flag |= GP_STROKE_RECALC_GEOMETRY;
			/* drawing batch cache is dirty now */
			gp_update_cache(p->gpd);
		}

		/* increment counters */
		if (gpd->runtime.sbuffer_size == 0)
			gpd->runtime.sbuffer_size++;

		return GP_STROKEADD_NORMAL;
	}

	/* return invalid state for now... */
	return GP_STROKEADD_INVALID;
}

/* make a new stroke from the buffer data */
static void gp_stroke_newfrombuffer(tGPsdata *p)
{
	bGPdata *gpd = p->gpd;
	bGPDlayer *gpl = p->gpl;
	bGPDstroke *gps;
	bGPDspoint *pt;
	tGPspoint *ptc;
	MDeformVert *dvert = NULL;
	Brush *brush = p->brush;
	ToolSettings *ts = p->scene->toolsettings;
	Depsgraph *depsgraph = p->depsgraph;
	Object *obact = (Object *)p->ownerPtr.data;
	RegionView3D *rv3d = p->ar->regiondata;
	const int def_nr = obact->actdef - 1;
	const bool have_weight = (bool)BLI_findlink(&obact->defbase, def_nr);
	const char *align_flag = &ts->gpencil_v3d_align;
	const bool is_depth = (bool)(*align_flag & (GP_PROJECT_DEPTH_VIEW | GP_PROJECT_DEPTH_STROKE));
	const bool is_camera = (bool)(ts->gp_sculpt.lock_axis == 0) &&
		(rv3d->persp == RV3D_CAMOB) && (!is_depth);
	int i, totelem;

	/* since strokes are so fine, when using their depth we need a margin otherwise they might get missed */
	int depth_margin = (ts->gpencil_v3d_align & GP_PROJECT_DEPTH_STROKE) ? 4 : 0;

	/* get total number of points to allocate space for
	 * - drawing straight-lines only requires the endpoints
	 */
	if (p->paintmode == GP_PAINTMODE_DRAW_STRAIGHT)
		totelem = (gpd->runtime.sbuffer_size >= 2) ? 2 : gpd->runtime.sbuffer_size;
	else
		totelem = gpd->runtime.sbuffer_size;

	/* exit with error if no valid points from this stroke */
	if (totelem == 0) {
		if (G.debug & G_DEBUG)
			printf("Error: No valid points in stroke buffer to convert (tot=%d)\n", gpd->runtime.sbuffer_size);
		return;
	}

	/* special case for poly line -- for already added stroke during session
	 * coordinates are getting added to stroke immediately to allow more
	 * interactive behavior
	 */
	if (p->paintmode == GP_PAINTMODE_DRAW_POLY) {
		/* be sure to hide any lazy cursor */
		ED_gpencil_toggle_brush_cursor(p->C, true, NULL);

		if (gp_stroke_added_check(p)) {
			return;
		}
	}

	/* allocate memory for a new stroke */
	gps = MEM_callocN(sizeof(bGPDstroke), "gp_stroke");

	/* copy appropriate settings for stroke */
	gps->totpoints = totelem;
	gps->thickness = brush->size;
	gps->flag = gpd->runtime.sbuffer_sflag;
	gps->inittime = p->inittime;

	/* enable recalculation flag by default (only used if hq fill) */
	gps->flag |= GP_STROKE_RECALC_GEOMETRY;

	/* allocate enough memory for a continuous array for storage points */
	const int subdivide = brush->gpencil_settings->draw_subdivide;

	gps->points = MEM_callocN(sizeof(bGPDspoint) * gps->totpoints, "gp_stroke_points");

	/* initialize triangle memory to dummy data */
	gps->triangles = MEM_callocN(sizeof(bGPDtriangle), "GP Stroke triangulation");
	gps->flag |= GP_STROKE_RECALC_GEOMETRY;
	gps->tot_triangles = 0;
	/* drawing batch cache is dirty now */
	gp_update_cache(p->gpd);
	/* set pointer to first non-initialized point */
	pt = gps->points + (gps->totpoints - totelem);
	if (gps->dvert != NULL) {
		dvert = gps->dvert + (gps->totpoints - totelem);
	}

	/* copy points from the buffer to the stroke */
	if (p->paintmode == GP_PAINTMODE_DRAW_STRAIGHT) {
		/* straight lines only -> only endpoints */
		{
			/* first point */
			ptc = gpd->runtime.sbuffer;

			/* convert screen-coordinates to appropriate coordinates (and store them) */
			gp_stroke_convertcoords(p, &ptc->x, &pt->x, NULL);
			/* copy pressure and time */
			pt->pressure = ptc->pressure;
			pt->strength = ptc->strength;
			CLAMP(pt->strength, GPENCIL_STRENGTH_MIN, 1.0f);
			pt->time = ptc->time;
			pt++;

			if ((ts->gpencil_flags & GP_TOOL_FLAG_CREATE_WEIGHTS) && (have_weight)) {
				BKE_gpencil_dvert_ensure(gps);
				MDeformWeight *dw = defvert_verify_index(dvert, def_nr);
				if (dw) {
					dw->weight = ts->vgroup_weight;
				}
				dvert++;
			}
			else {
				if (dvert != NULL) {
					dvert->totweight = 0;
					dvert->dw = NULL;
					dvert++;
				}
			}
		}

		if (totelem == 2) {
			/* last point if applicable */
			ptc = ((tGPspoint *)gpd->runtime.sbuffer) + (gpd->runtime.sbuffer_size - 1);

			/* convert screen-coordinates to appropriate coordinates (and store them) */
			gp_stroke_convertcoords(p, &ptc->x, &pt->x, NULL);
			/* copy pressure and time */
			pt->pressure = ptc->pressure;
			pt->strength = ptc->strength;
			CLAMP(pt->strength, GPENCIL_STRENGTH_MIN, 1.0f);
			pt->time = ptc->time;

			if ((ts->gpencil_flags & GP_TOOL_FLAG_CREATE_WEIGHTS) && (have_weight)) {
				BKE_gpencil_dvert_ensure(gps);
				MDeformWeight *dw = defvert_verify_index(dvert, def_nr);
				if (dw) {
					dw->weight = ts->vgroup_weight;
				}
			}
			else {
				if (dvert != NULL) {
					dvert->totweight = 0;
					dvert->dw = NULL;
				}
			}
		}

		/* reproject to plane (only in 3d space) */
		gp_reproject_toplane(p, gps);
		pt = gps->points;
		for (i = 0; i < gps->totpoints; i++, pt++) {
			/* if parented change position relative to parent object */
			gp_apply_parent_point(depsgraph, obact, gpd, gpl, pt);
		}

		/* if camera view, reproject flat to view to avoid perspective effect */
		if (is_camera) {
			ED_gpencil_project_stroke_to_view(p->C, p->gpl, gps);
		}
	}
	else if (p->paintmode == GP_PAINTMODE_DRAW_POLY) {
		/* first point */
		ptc = gpd->runtime.sbuffer;

		/* convert screen-coordinates to appropriate coordinates (and store them) */
		gp_stroke_convertcoords(p, &ptc->x, &pt->x, NULL);
		/* reproject to plane (only in 3d space) */
		gp_reproject_toplane(p, gps);
		/* if parented change position relative to parent object */
		gp_apply_parent_point(depsgraph, obact, gpd, gpl, pt);
		/* if camera view, reproject flat to view to avoid perspective effect */
		if (is_camera) {
			ED_gpencil_project_stroke_to_view(p->C, p->gpl, gps);
		}
		/* copy pressure and time */
		pt->pressure = ptc->pressure;
		pt->strength = ptc->strength;
		CLAMP(pt->strength, GPENCIL_STRENGTH_MIN, 1.0f);
		pt->time = ptc->time;

		if ((ts->gpencil_flags & GP_TOOL_FLAG_CREATE_WEIGHTS) && (have_weight)) {
			BKE_gpencil_dvert_ensure(gps);
			MDeformWeight *dw = defvert_verify_index(dvert, def_nr);
			if (dw) {
				dw->weight = ts->vgroup_weight;
			}
		}
		else {
			if (dvert != NULL) {
				dvert->totweight = 0;
				dvert->dw = NULL;
			}
		}

	}
	else {
		float *depth_arr = NULL;

		/* get an array of depths, far depths are blended */
		if (gpencil_project_check(p)) {
			int mval_i[2], mval_prev[2] = { 0 };
			int interp_depth = 0;
			int found_depth = 0;

			depth_arr = MEM_mallocN(sizeof(float) * gpd->runtime.sbuffer_size, "depth_points");

			for (i = 0, ptc = gpd->runtime.sbuffer; i < gpd->runtime.sbuffer_size; i++, ptc++, pt++) {

				round_v2i_v2fl(mval_i, &ptc->x);

				if ((ED_view3d_autodist_depth(p->ar, mval_i, depth_margin, depth_arr + i) == 0) &&
				    (i && (ED_view3d_autodist_depth_seg(p->ar, mval_i, mval_prev, depth_margin + 1, depth_arr + i) == 0)))
				{
					interp_depth = true;
				}
				else {
					found_depth = true;
				}

				copy_v2_v2_int(mval_prev, mval_i);
			}

			if (found_depth == false) {
				/* eeh... not much we can do.. :/, ignore depth in this case, use the 3D cursor */
				for (i = gpd->runtime.sbuffer_size - 1; i >= 0; i--)
					depth_arr[i] = 0.9999f;
			}
			else {
				if ((ts->gpencil_v3d_align & GP_PROJECT_DEPTH_STROKE_ENDPOINTS) ||
				    (ts->gpencil_v3d_align & GP_PROJECT_DEPTH_STROKE_FIRST))
				{
					int first_valid = 0;
					int last_valid = 0;

					/* find first valid contact point */
					for (i = 0; i < gpd->runtime.sbuffer_size; i++) {
						if (depth_arr[i] != FLT_MAX)
							break;
					}
					first_valid = i;

					/* find last valid contact point */
					if (ts->gpencil_v3d_align & GP_PROJECT_DEPTH_STROKE_FIRST) {
						last_valid = first_valid;
					}
					else {
						for (i = gpd->runtime.sbuffer_size - 1; i >= 0; i--) {
							if (depth_arr[i] != FLT_MAX)
								break;
						}
						last_valid = i;
					}
					/* invalidate any other point, to interpolate between
					 * first and last contact in an imaginary line between them */
					for (i = 0; i < gpd->runtime.sbuffer_size; i++) {
						if ((i != first_valid) && (i != last_valid)) {
							depth_arr[i] = FLT_MAX;
						}
					}
					interp_depth = true;
				}

				if (interp_depth) {
					interp_sparse_array(depth_arr, gpd->runtime.sbuffer_size, FLT_MAX);
				}
			}
		}

		pt = gps->points;
		dvert = gps->dvert;

		/* convert all points (normal behavior) */
		for (i = 0, ptc = gpd->runtime.sbuffer; i < gpd->runtime.sbuffer_size && ptc; i++, ptc++, pt++) {
			/* convert screen-coordinates to appropriate coordinates (and store them) */
			gp_stroke_convertcoords(p, &ptc->x, &pt->x, depth_arr ? depth_arr + i : NULL);

			/* copy pressure and time */
			pt->pressure = ptc->pressure;
			pt->strength = ptc->strength;
			CLAMP(pt->strength, GPENCIL_STRENGTH_MIN, 1.0f);
			pt->time = ptc->time;
			pt->uv_fac = ptc->uv_fac;
			pt->uv_rot = ptc->uv_rot;

			if (dvert != NULL) {
				dvert->totweight = 0;
				dvert->dw = NULL;
				dvert++;
			}
		}

		/* subdivide and smooth the stroke */
		if ((brush->gpencil_settings->flag & GP_BRUSH_GROUP_SETTINGS) && (subdivide > 0)) {
			gp_subdivide_stroke(gps, subdivide);
		}
		/* apply randomness to stroke */
		if ((brush->gpencil_settings->flag & GP_BRUSH_GROUP_RANDOM) &&
		    (brush->gpencil_settings->draw_random_sub > 0.0f))
		{
			gp_randomize_stroke(gps, brush, p->rng);
		}

		/* smooth stroke after subdiv - only if there's something to do
		 * for each iteration, the factor is reduced to get a better smoothing without changing too much
		 * the original stroke
		 */
		if ((brush->gpencil_settings->flag & GP_BRUSH_GROUP_SETTINGS) &&
		    (brush->gpencil_settings->draw_smoothfac > 0.0f))
		{
			float reduce = 0.0f;
			for (int r = 0; r < brush->gpencil_settings->draw_smoothlvl; r++) {
				for (i = 0; i < gps->totpoints - 1; i++) {
					BKE_gpencil_smooth_stroke(gps, i, brush->gpencil_settings->draw_smoothfac - reduce);
					BKE_gpencil_smooth_stroke_strength(gps, i, brush->gpencil_settings->draw_smoothfac);
				}
				reduce += 0.25f;  // reduce the factor
			}
		}
		/* smooth thickness */
		if ((brush->gpencil_settings->flag & GP_BRUSH_GROUP_SETTINGS) &&
		    (brush->gpencil_settings->thick_smoothfac > 0.0f))
		{
			for (int r = 0; r < brush->gpencil_settings->thick_smoothlvl * 2; r++) {
				for (i = 0; i < gps->totpoints - 1; i++) {
					BKE_gpencil_smooth_stroke_thickness(gps, i, brush->gpencil_settings->thick_smoothfac);
				}
			}
		}

		/* reproject to plane (only in 3d space) */
		gp_reproject_toplane(p, gps);
		/* change position relative to parent object */
		gp_apply_parent(depsgraph, obact, gpd, gpl, gps);
		/* if camera view, reproject flat to view to avoid perspective effect */
		if (is_camera) {
			ED_gpencil_project_stroke_to_view(p->C, p->gpl, gps);
		}

		if (depth_arr)
			MEM_freeN(depth_arr);
	}

	/* Save material index */
	gps->mat_nr = BKE_gpencil_get_material_index(p->ob, p->material) - 1;

	/* calculate UVs along the stroke */
	ED_gpencil_calc_stroke_uv(obact, gps);

	/* add stroke to frame, usually on tail of the listbase, but if on back is enabled the stroke is added on listbase head
	 * because the drawing order is inverse and the head stroke is the first to draw. This is very useful for artist
	 * when drawing the background
	 */
	if ((ts->gpencil_flags & GP_TOOL_FLAG_PAINT_ONBACK) && (p->paintmode != GP_PAINTMODE_DRAW_POLY)) {
		BLI_addhead(&p->gpf->strokes, gps);
	}
	else {
		BLI_addtail(&p->gpf->strokes, gps);
	}
	/* add weights */
	if ((ts->gpencil_flags & GP_TOOL_FLAG_CREATE_WEIGHTS) && (have_weight)) {
		BKE_gpencil_dvert_ensure(gps);
		for (i = 0; i < gps->totpoints; i++) {
			MDeformVert *ve = &gps->dvert[i];
			MDeformWeight *dw = defvert_verify_index(ve, def_nr);
			if (dw) {
				dw->weight = ts->vgroup_weight;
			}
		}
	}

	gp_stroke_added_enable(p);
}

/* --- 'Eraser' for 'Paint' Tool ------ */

/* which which point is infront (result should only be used for comparison) */
static float view3d_point_depth(const RegionView3D *rv3d, const float co[3])
{
	if (rv3d->is_persp) {
		return ED_view3d_calc_zfac(rv3d, co, NULL);
	}
	else {
		return -dot_v3v3(rv3d->viewinv[2], co);
	}
}

/* only erase stroke points that are visible */
static bool gp_stroke_eraser_is_occluded(tGPsdata *p, const bGPDspoint *pt, const int x, const int y)
{
	Object *obact = (Object *)p->ownerPtr.data;
	Brush *brush = p->brush;
	Brush *eraser = p->eraser;
	BrushGpencilSettings *gp_settings = NULL;

	if (brush->gpencil_tool == GPAINT_TOOL_ERASE) {
		gp_settings = brush->gpencil_settings;
	}
	else if ((eraser != NULL) & (eraser->gpencil_tool == GPAINT_TOOL_ERASE)) {
		gp_settings = eraser->gpencil_settings;
	}

	if ((gp_settings != NULL) && (p->sa->spacetype == SPACE_VIEW3D) &&
	    (gp_settings->flag & GP_BRUSH_OCCLUDE_ERASER))
	{
		RegionView3D *rv3d = p->ar->regiondata;
		bGPDlayer *gpl = p->gpl;

		const int mval_i[2] = {x, y};
		float mval_3d[3];
		float fpt[3];

		float diff_mat[4][4];
		/* calculate difference matrix if parent object */
		ED_gpencil_parent_location(p->depsgraph, obact, p->gpd, gpl, diff_mat);

		if (ED_view3d_autodist_simple(p->ar, mval_i, mval_3d, 0, NULL)) {
			const float depth_mval = view3d_point_depth(rv3d, mval_3d);

			mul_v3_m4v3(fpt, diff_mat, &pt->x);
			const float depth_pt = view3d_point_depth(rv3d, fpt);

			if (depth_pt > depth_mval) {
				return true;
			}
		}
	}
	return false;
}

/* apply a falloff effect to brush strength, based on distance */
static float gp_stroke_eraser_calc_influence(tGPsdata *p, const float mval[2], const int radius, const int co[2])
{
	Brush *brush = p->brush;
	/* Linear Falloff... */
	int mval_i[2];
	round_v2i_v2fl(mval_i, mval);
	float distance = (float)len_v2v2_int(mval_i, co);
	float fac;

	CLAMP(distance, 0.0f, (float)radius);
	fac = 1.0f - (distance / (float)radius);

	/* apply strength factor */
	fac *= brush->gpencil_settings->draw_strength;

	/* Control this further using pen pressure */
	if (brush->gpencil_settings->flag & GP_BRUSH_USE_PRESSURE) {
		fac *= p->pressure;
	}
	/* Return influence factor computed here */
	return fac;
}

/* helper to free a stroke */
static void gp_free_stroke(bGPdata *gpd, bGPDframe *gpf, bGPDstroke *gps)
{
	if (gps->points) {
		MEM_freeN(gps->points);
	}

	if (gps->dvert) {
		BKE_gpencil_free_stroke_weights(gps);
		MEM_freeN(gps->dvert);
	}

	if (gps->triangles)
		MEM_freeN(gps->triangles);
	BLI_freelinkN(&gpf->strokes, gps);
	gp_update_cache(gpd);
}

/* analyze points to be removed when soft eraser is used
 * to avoid that segments gets the end points rounded. This
 * round cpas breaks the artistic effect.
 */
static void gp_stroke_soft_refine(bGPDstroke *gps, const float cull_thresh)
{
	bGPDspoint *pt = NULL;
	bGPDspoint *pt_before = NULL;
	bGPDspoint *pt_after = NULL;
	int i;

	/* check if enough points*/
	if (gps->totpoints < 3) {
		return;
	}

	/* loop all points from second to last minus one
	 * to untag any point that is not surrounded by tagged points
	 */
	pt = gps->points;
	for (i = 1; i < gps->totpoints - 1; i++, pt++) {
		if (pt->flag & GP_SPOINT_TAG) {
			pt_before = &gps->points[i - 1];
			pt_after = &gps->points[i + 1];

			/* if any of the side points are not tagged, mark to keep */
			if (((pt_before->flag & GP_SPOINT_TAG) == 0) ||
			    ((pt_after->flag & GP_SPOINT_TAG) == 0))
			{
				if (pt->pressure > cull_thresh) {
					pt->flag |= GP_SPOINT_TEMP_TAG;
				}
			}
			else {
				/* reduce opacity of extreme points */
				if ((pt_before->flag & GP_SPOINT_TAG) == 0) {
					pt_before->strength *= 0.5f;
				}
				if ((pt_after->flag & GP_SPOINT_TAG) == 0) {
					pt_after->strength *= 0.5f;
				}
			}
		}
	}

	/* now untag temp tagged */
	pt = gps->points;
	for (i = 1; i < gps->totpoints - 1; i++, pt++) {
		if (pt->flag & GP_SPOINT_TEMP_TAG) {
			pt->flag &= ~GP_SPOINT_TAG;
			pt->flag &= ~GP_SPOINT_TEMP_TAG;
		}
	}
}

/* eraser tool - evaluation per stroke */
/* TODO: this could really do with some optimization (KD-Tree/BVH?) */
static void gp_stroke_eraser_dostroke(tGPsdata *p,
	bGPDlayer *gpl, bGPDframe *gpf, bGPDstroke *gps,
	const float mval[2], const float mvalo[2],
	const int radius, const rcti *rect)
{
	Depsgraph *depsgraph = p->depsgraph;
	Object *obact = (Object *)p->ownerPtr.data;
	Brush *eraser = p->eraser;
	bGPDspoint *pt0, *pt1, *pt2;
	int pc0[2] = {0};
	int pc1[2] = {0};
	int pc2[2] = {0};
	int i;
	float diff_mat[4][4];
	int mval_i[2];
	round_v2i_v2fl(mval_i, mval);

	/* calculate difference matrix */
	ED_gpencil_parent_location(depsgraph, obact, p->gpd, gpl, diff_mat);

	if (gps->totpoints == 0) {
		/* just free stroke */
		gp_free_stroke(p->gpd, gpf, gps);
	}
	else if (gps->totpoints == 1) {
		/* only process if it hasn't been masked out... */
		if (!(p->flags & GP_PAINTFLAG_SELECTMASK) || (gps->points->flag & GP_SPOINT_SELECT)) {
			bGPDspoint pt_temp;
			gp_point_to_parent_space(gps->points, diff_mat, &pt_temp);
			gp_point_to_xy(&p->gsc, gps, &pt_temp, &pc1[0], &pc1[1]);
			/* do boundbox check first */
			if ((!ELEM(V2D_IS_CLIPPED, pc1[0], pc1[1])) && BLI_rcti_isect_pt(rect, pc1[0], pc1[1])) {
				/* only check if point is inside */
				if (len_v2v2_int(mval_i, pc1) <= radius) {
					/* free stroke */
					gp_free_stroke(p->gpd, gpf, gps);
				}
			}
		}
	}
	else if ((p->flags & GP_PAINTFLAG_STROKE_ERASER) || (eraser->gpencil_settings->eraser_mode == GP_BRUSH_ERASER_STROKE)) {
		for (i = 0; (i + 1) < gps->totpoints; i++) {

			/* only process if it hasn't been masked out... */
			if ((p->flags & GP_PAINTFLAG_SELECTMASK) && !(gps->points->flag & GP_SPOINT_SELECT))
				continue;

			/* get points to work with */
			pt1 = gps->points + i;
			bGPDspoint npt;
			gp_point_to_parent_space(pt1, diff_mat, &npt);
			gp_point_to_xy(&p->gsc, gps, &npt, &pc1[0], &pc1[1]);

			/* do boundbox check first */
			if ((!ELEM(V2D_IS_CLIPPED, pc1[0], pc1[1])) && BLI_rcti_isect_pt(rect, pc1[0], pc1[1])) {
				/* only check if point is inside */
				if (len_v2v2_int(mval_i, pc1) <= radius) {
					/* free stroke */
					gp_free_stroke(p->gpd, gpf, gps);
					return;
				}
			}
		}
	}
	else {
		/* Pressure threshold at which stroke should be culled: Calculated as pressure value
		 * below which we would have invisible strokes
		 */
		const float cull_thresh = (gps->thickness) ? 1.0f / ((float)gps->thickness) : 1.0f;

		/* Amount to decrease the pressure of each point with each stroke */
		// TODO: Fetch from toolsettings, or compute based on thickness instead?
		const float strength = 0.1f;

		/* Perform culling? */
		bool do_cull = false;


		/* Clear Tags
		 *
		 * Note: It's better this way, as we are sure that
		 * we don't miss anything, though things will be
		 * slightly slower as a result
		 */
		for (i = 0; i < gps->totpoints; i++) {
			bGPDspoint *pt = &gps->points[i];
			pt->flag &= ~GP_SPOINT_TAG;
		}

		/* First Pass: Loop over the points in the stroke
		 *   1) Thin out parts of the stroke under the brush
		 *   2) Tag "too thin" parts for removal (in second pass)
		 */
		for (i = 0; (i + 1) < gps->totpoints; i++) {
			/* get points to work with */
			pt0 = i > 0 ? gps->points + i - 1 : NULL;
			pt1 = gps->points + i;
			pt2 = gps->points + i + 1;

			/* only process if it hasn't been masked out... */
			if ((p->flags & GP_PAINTFLAG_SELECTMASK) && !(gps->points->flag & GP_SPOINT_SELECT))
				continue;

			bGPDspoint npt;
			if (pt0) {
				gp_point_to_parent_space(pt0, diff_mat, &npt);
				gp_point_to_xy(&p->gsc, gps, &npt, &pc0[0], &pc0[1]);
			}
			else {
				/* avoid null values */
				copy_v2_v2_int(pc0, pc1);
			}

			gp_point_to_parent_space(pt1, diff_mat, &npt);
			gp_point_to_xy(&p->gsc, gps, &npt, &pc1[0], &pc1[1]);

			gp_point_to_parent_space(pt2, diff_mat, &npt);
			gp_point_to_xy(&p->gsc, gps, &npt, &pc2[0], &pc2[1]);

			/* Check that point segment of the boundbox of the eraser stroke */
			if (((!ELEM(V2D_IS_CLIPPED, pc0[0], pc0[1])) && BLI_rcti_isect_pt(rect, pc0[0], pc0[1])) ||
			    ((!ELEM(V2D_IS_CLIPPED, pc1[0], pc1[1])) && BLI_rcti_isect_pt(rect, pc1[0], pc1[1])) ||
			    ((!ELEM(V2D_IS_CLIPPED, pc2[0], pc2[1])) && BLI_rcti_isect_pt(rect, pc2[0], pc2[1])))
			{
				/* Check if point segment of stroke had anything to do with
				 * eraser region  (either within stroke painted, or on its lines)
				 * - this assumes that linewidth is irrelevant
				 */
				if (gp_stroke_inside_circle(mval, mvalo, radius, pc0[0], pc0[1], pc2[0], pc2[1])) {
					if ((gp_stroke_eraser_is_occluded(p, pt0, pc0[0], pc0[1]) == false) ||
					    (gp_stroke_eraser_is_occluded(p, pt1, pc1[0], pc1[1]) == false) ||
					    (gp_stroke_eraser_is_occluded(p, pt2, pc2[0], pc2[1]) == false))
					{
						/* Point is affected: */
						/* Adjust thickness
						 *  - Influence of eraser falls off with distance from the middle of the eraser
						 *  - Second point gets less influence, as it might get hit again in the next segment
						 */

						/* Adjust strength if the eraser is soft */
						if (eraser->gpencil_settings->eraser_mode == GP_BRUSH_ERASER_SOFT) {
							float f_strength = eraser->gpencil_settings->era_strength_f / 100.0f;
							float f_thickness = eraser->gpencil_settings->era_thickness_f / 100.0f;

							if (pt0) {
								pt0->strength -= gp_stroke_eraser_calc_influence(p, mval, radius, pc0) * strength * f_strength * 0.5f;
								CLAMP_MIN(pt0->strength, 0.0f);
								pt0->pressure -= gp_stroke_eraser_calc_influence(p, mval, radius, pc0) * strength * f_thickness * 0.5f;
							}

							pt1->strength -= gp_stroke_eraser_calc_influence(p, mval, radius, pc1) * strength * f_strength;
							CLAMP_MIN(pt1->strength, 0.0f);
							pt1->pressure -= gp_stroke_eraser_calc_influence(p, mval, radius, pc1) * strength * f_thickness;

							pt2->strength -= gp_stroke_eraser_calc_influence(p, mval, radius, pc2) * strength * f_strength * 0.5f;
							CLAMP_MIN(pt2->strength, 0.0f);
							pt2->pressure -= gp_stroke_eraser_calc_influence(p, mval, radius, pc2) * strength * f_thickness * 0.5f;

							/* if invisible, delete point */
							if ((pt0) &&
							    ((pt0->strength <= GPENCIL_ALPHA_OPACITY_THRESH) ||
							     (pt0->pressure < cull_thresh)))
							{
								pt0->flag |= GP_SPOINT_TAG;
								do_cull = true;
							}
							if ((pt1->strength <= GPENCIL_ALPHA_OPACITY_THRESH) || (pt1->pressure < cull_thresh)) {
								pt1->flag |= GP_SPOINT_TAG;
								do_cull = true;
							}
							if ((pt2->strength <= GPENCIL_ALPHA_OPACITY_THRESH) || (pt2->pressure < cull_thresh)) {
								pt2->flag |= GP_SPOINT_TAG;
								do_cull = true;
							}
						}
						else {
							pt1->pressure -= gp_stroke_eraser_calc_influence(p, mval, radius, pc1) * strength;
							pt2->pressure -= gp_stroke_eraser_calc_influence(p, mval, radius, pc2) * strength * 0.5f;
						}

						/* 2) Tag any point with overly low influence for removal in the next pass */
						if ((pt1->pressure < cull_thresh) || (p->flags & GP_PAINTFLAG_HARD_ERASER) ||
						    (eraser->gpencil_settings->eraser_mode == GP_BRUSH_ERASER_HARD))
						{
							pt1->flag |= GP_SPOINT_TAG;
							do_cull = true;
						}
						if ((pt2->pressure < cull_thresh) || (p->flags & GP_PAINTFLAG_HARD_ERASER) ||
						    (eraser->gpencil_settings->eraser_mode == GP_BRUSH_ERASER_HARD))
						{
							pt2->flag |= GP_SPOINT_TAG;
							do_cull = true;
						}
					}
				}
			}
		}

		/* Second Pass: Remove any points that are tagged */
		if (do_cull) {
			/* if soft eraser, must analyze points to be sure the stroke ends
			 * don't get rounded */
			if (eraser->gpencil_settings->eraser_mode == GP_BRUSH_ERASER_SOFT) {
				gp_stroke_soft_refine(gps, cull_thresh);
			}

			gp_stroke_delete_tagged_points(gpf, gps, gps->next, GP_SPOINT_TAG, false, 0);
		}
		gp_update_cache(p->gpd);
	}
}

/* erase strokes which fall under the eraser strokes */
static void gp_stroke_doeraser(tGPsdata *p)
{
	bGPDlayer *gpl;
	bGPDstroke *gps, *gpn;
	rcti rect;
	Brush *brush = p->brush;
	Brush *eraser = p->eraser;
	bool use_pressure = false;
	float press = 1.0f;
	BrushGpencilSettings *gp_settings = NULL;

	/* detect if use pressure in eraser */
	if (brush->gpencil_tool == GPAINT_TOOL_ERASE) {
		use_pressure = (bool)(brush->gpencil_settings->flag & GP_BRUSH_USE_PRESSURE);
		gp_settings = brush->gpencil_settings;
	}
	else if ((eraser != NULL) & (eraser->gpencil_tool == GPAINT_TOOL_ERASE)) {
		use_pressure = (bool)(eraser->gpencil_settings->flag & GP_BRUSH_USE_PRESSURE);
		gp_settings = eraser->gpencil_settings;
	}
	if (use_pressure) {
		press = p->pressure;
		CLAMP(press, 0.01f, 1.0f);
	}
	/* rect is rectangle of eraser */
	const int calc_radius = (int)p->radius * press;
	rect.xmin = p->mval[0] - calc_radius;
	rect.ymin = p->mval[1] - calc_radius;
	rect.xmax = p->mval[0] + calc_radius;
	rect.ymax = p->mval[1] + calc_radius;

	if (p->sa->spacetype == SPACE_VIEW3D) {
		if ((gp_settings != NULL) && (gp_settings->flag & GP_BRUSH_OCCLUDE_ERASER)) {
			View3D *v3d = p->sa->spacedata.first;
			view3d_region_operator_needs_opengl(p->win, p->ar);
			ED_view3d_autodist_init(p->depsgraph, p->ar, v3d, 0);
		}
	}

	/* loop over all layers too, since while it's easy to restrict editing to
	 * only a subset of layers, it is harder to perform the same erase operation
	 * on multiple layers...
	 */
	for (gpl = p->gpd->layers.first; gpl; gpl = gpl->next) {
		bGPDframe *gpf = gpl->actframe;

		/* only affect layer if it's editable (and visible) */
		if (gpencil_layer_is_editable(gpl) == false) {
			continue;
		}
		else if (gpf == NULL) {
			continue;
		}

		/* loop over strokes, checking segments for intersections */
		for (gps = gpf->strokes.first; gps; gps = gpn) {
			gpn = gps->next;
			/* check if the color is editable */
			if (ED_gpencil_stroke_color_use(p->ob, gpl, gps) == false) {
				continue;
			}
			/* Not all strokes in the datablock may be valid in the current editor/context
			 * (e.g. 2D space strokes in the 3D view, if the same datablock is shared)
			 */
			if (ED_gpencil_stroke_can_use_direct(p->sa, gps)) {
				gp_stroke_eraser_dostroke(p, gpl, gpf, gps, p->mval, p->mvalo, calc_radius, &rect);
			}
		}
	}
}

/* ******************************************* */
/* Sketching Operator */

/* clear the session buffers (call this before AND after a paint operation) */
static void gp_session_validatebuffer(tGPsdata *p)
{
	bGPdata *gpd = p->gpd;
	Brush *brush = p->brush;

	/* clear memory of buffer (or allocate it if starting a new session) */
	if (gpd->runtime.sbuffer) {
		/* printf("\t\tGP - reset sbuffer\n"); */
		memset(gpd->runtime.sbuffer, 0, sizeof(tGPspoint) * GP_STROKE_BUFFER_MAX);
	}
	else {
		/* printf("\t\tGP - allocate sbuffer\n"); */
		gpd->runtime.sbuffer = MEM_callocN(sizeof(tGPspoint) * GP_STROKE_BUFFER_MAX, "gp_session_strokebuffer");
	}

	/* reset indices */
	gpd->runtime.sbuffer_size = 0;

	/* reset flags */
	gpd->runtime.sbuffer_sflag = 0;

	/* reset inittime */
	p->inittime = 0.0;

	/* reset lazy */
	if (brush) {
		brush->gpencil_settings->flag &= ~GP_BRUSH_STABILIZE_MOUSE_TEMP;
	}
}

/* helper to get default eraser and create one if no eraser brush */
static Brush *gp_get_default_eraser(Main *bmain, ToolSettings *ts)
{
	Brush *brush_dft = NULL;
	Paint *paint = &ts->gp_paint->paint;
	Brush *brush_old = paint->brush;
	for (Brush *brush = bmain->brush.first; brush; brush = brush->id.next) {
		if ((brush->ob_mode == OB_MODE_PAINT_GPENCIL) &&
		    (brush->gpencil_tool == GPAINT_TOOL_ERASE))
		{
			/* save first eraser to use later if no default */
			if (brush_dft == NULL) {
				brush_dft = brush;
			}
			/* found default */
			if (brush->gpencil_settings->flag & GP_BRUSH_DEFAULT_ERASER) {
				return brush;
			}
		}
	}
	/* if no default, but exist eraser brush, return this and set as default */
	if (brush_dft) {
		brush_dft->gpencil_settings->flag |= GP_BRUSH_DEFAULT_ERASER;
		return brush_dft;
	}
	/* create a new soft eraser brush */
	else {
		brush_dft = BKE_brush_add_gpencil(bmain, ts, "Soft Eraser");
		brush_dft->size = 30.0f;
		brush_dft->gpencil_settings->flag |= (GP_BRUSH_ENABLE_CURSOR | GP_BRUSH_DEFAULT_ERASER);
		brush_dft->gpencil_settings->icon_id = GP_BRUSH_ICON_ERASE_SOFT;
		brush_dft->gpencil_tool = GPAINT_TOOL_ERASE;
		brush_dft->gpencil_settings->eraser_mode = GP_BRUSH_ERASER_SOFT;

		/* reset current brush */
		BKE_paint_brush_set(paint, brush_old);

		return brush_dft;
	}
}

/* initialize a drawing brush */
static void gp_init_drawing_brush(bContext *C, tGPsdata *p)
{
	Scene *scene = CTX_data_scene(C);
	ToolSettings *ts = CTX_data_tool_settings(C);

	Paint *paint = &ts->gp_paint->paint;

	/* if not exist, create a new one */
	if (paint->brush == NULL) {
		/* create new brushes */
		BKE_brush_gpencil_presets(C);
	}
	/* be sure curves are initializated */
	curvemapping_initialize(paint->brush->gpencil_settings->curve_sensitivity);
	curvemapping_initialize(paint->brush->gpencil_settings->curve_strength);
	curvemapping_initialize(paint->brush->gpencil_settings->curve_jitter);

	/* assign to temp tGPsdata */
	p->brush = paint->brush;
	if (paint->brush->gpencil_tool != GPAINT_TOOL_ERASE) {
		p->eraser = gp_get_default_eraser(p->bmain, ts);
	}
	else {
		p->eraser = paint->brush;
	}
	/* use radius of eraser */
	p->radius = (short)p->eraser->size;

	/* GPXX: Need this update to synchronize brush with draw manager.
	 * Maybe this update can be removed when the new tool system
	 * will be in place, but while, we need this to keep drawing working.
	 */
	DEG_id_tag_update(&scene->id, ID_RECALC_COPY_ON_WRITE);
}


/* initialize a paint brush and a default color if not exist */
static void gp_init_colors(tGPsdata *p)
{
	bGPdata *gpd = p->gpd;
	Brush *brush = p->brush;

	Material *ma = NULL;
	MaterialGPencilStyle *gp_style = NULL;

	/* use brush material */
	ma = BKE_gpencil_get_material_from_brush(brush);

	/* if no brush defaults, get material and color info
	 * NOTE: Ensures that everything we need will exist...
	 */
	if ((ma == NULL) || (ma->gp_style == NULL)) {
		BKE_gpencil_material_ensure(p->bmain, p->ob);

		/* assign always the first material to the brush */
		p->material = give_current_material(p->ob, 1);
		brush->gpencil_settings->material = p->material;
	}
	else {
		p->material = ma;
	}

	/* check if the material is already on object material slots and add it if missing */
	if (BKE_gpencil_get_material_index(p->ob, p->material) == 0) {
		BKE_object_material_slot_add(p->bmain, p->ob);
		assign_material(p->bmain, p->ob, ma, p->ob->totcol, BKE_MAT_ASSIGN_USERPREF);
	}

	/* assign color information to temp tGPsdata */
	gp_style = p->material->gp_style;
	if (gp_style) {

		/* set colors */
		copy_v4_v4(gpd->runtime.scolor, gp_style->stroke_rgba);
		copy_v4_v4(gpd->runtime.sfill, gp_style->fill_rgba);
		/* add some alpha to make easy the filling without hide strokes */
		if (gpd->runtime.sfill[3] > 0.8f) {
			gpd->runtime.sfill[3] = 0.8f;
		}

		gpd->runtime.mode = (short)gp_style->mode;
		gpd->runtime.bstroke_style = gp_style->stroke_style;
		gpd->runtime.bfill_style = gp_style->fill_style;
	}
}

/* (re)init new painting data */
static bool gp_session_initdata(bContext *C, wmOperator *op, tGPsdata *p)
{
	Main *bmain = CTX_data_main(C);
	bGPdata **gpd_ptr = NULL;
	ScrArea *curarea = CTX_wm_area(C);
	ARegion *ar = CTX_wm_region(C);
	ToolSettings *ts = CTX_data_tool_settings(C);
	Object *obact = CTX_data_active_object(C);

	/* make sure the active view (at the starting time) is a 3d-view */
	if (curarea == NULL) {
		p->status = GP_STATUS_ERROR;
		if (G.debug & G_DEBUG)
			printf("Error: No active view for painting\n");
		return 0;
	}

	/* pass on current scene and window */
	p->C = C;
	p->bmain = CTX_data_main(C);
	p->scene = CTX_data_scene(C);
	p->depsgraph = CTX_data_depsgraph(C);
	p->win = CTX_wm_window(C);
	p->disable_fill = RNA_boolean_get(op->ptr, "disable_fill");

	unit_m4(p->imat);
	unit_m4(p->mat);

	switch (curarea->spacetype) {
		/* supported views first */
		case SPACE_VIEW3D:
		{
			/* View3D *v3d = curarea->spacedata.first; */
			/* RegionView3D *rv3d = ar->regiondata; */

			/* set current area
			 * - must verify that region data is 3D-view (and not something else)
			 */
			 /* CAUTION: If this is the "toolbar", then this will change on the first stroke */
			p->sa = curarea;
			p->ar = ar;
			p->align_flag = &ts->gpencil_v3d_align;

			if (ar->regiondata == NULL) {
				p->status = GP_STATUS_ERROR;
				if (G.debug & G_DEBUG)
					printf("Error: 3D-View active region doesn't have any region data, so cannot be drawable\n");
				return 0;
			}

			if ((!obact) || (obact->type != OB_GPENCIL)) {
				View3D *v3d = p->sa->spacedata.first;
				/* if active object doesn't exist or isn't a GP Object, create one */
				const float *cur = p->scene->cursor.location;

				ushort local_view_bits = 0;
				if (v3d->localvd) {
					local_view_bits = v3d->local_view_uuid;
				}
				/* create new default object */
				obact = ED_gpencil_add_object(C, p->scene, cur, local_view_bits);
			}
			/* assign object after all checks to be sure we have one active */
			p->ob = obact;

			break;
		}

		/* unsupported views */
		default:
		{
			p->status = GP_STATUS_ERROR;
			if (G.debug & G_DEBUG)
				printf("Error: Active view not appropriate for Grease Pencil drawing\n");
			return 0;
		}
	}

	/* get gp-data */
	gpd_ptr = ED_gpencil_data_get_pointers(C, &p->ownerPtr);
	if ((gpd_ptr == NULL) || ED_gpencil_data_owner_is_annotation(&p->ownerPtr)) {
		p->status = GP_STATUS_ERROR;
		if (G.debug & G_DEBUG)
			printf("Error: Current context doesn't allow for any Grease Pencil data\n");
		return 0;
	}
	else {
		/* if no existing GPencil block exists, add one */
		if (*gpd_ptr == NULL)
			*gpd_ptr = BKE_gpencil_data_addnew(bmain, "GPencil");
		p->gpd = *gpd_ptr;
	}

	if (ED_gpencil_session_active() == 0) {
		/* initialize undo stack,
		 * also, existing undo stack would make buffer drawn
		 */
		gpencil_undo_init(p->gpd);
	}

	/* clear out buffer (stored in gp-data), in case something contaminated it */
	gp_session_validatebuffer(p);

	/* set brush and create a new one if null */
	gp_init_drawing_brush(C, p);

	/* setup active color */
	if (curarea->spacetype == SPACE_VIEW3D) {
		/* NOTE: This is only done for 3D view, as Materials aren't used for
		 *       annotations in 2D editors
		 */
		gp_init_colors(p);
	}

	/* lock axis (in some modes, disable) */
	if (((*p->align_flag & GP_PROJECT_DEPTH_VIEW) == 0) &&
	    ((*p->align_flag & GP_PROJECT_DEPTH_STROKE) == 0))
	{
		p->lock_axis = ts->gp_sculpt.lock_axis;
	}
	else {
		p->lock_axis = 0;
	}

	/* region where paint was originated */
	p->gpd->runtime.ar = CTX_wm_region(C);

	return 1;
}

/* init new painting session */
static tGPsdata *gp_session_initpaint(bContext *C, wmOperator *op)
{
	tGPsdata *p = NULL;

	/* Create new context data */
	p = MEM_callocN(sizeof(tGPsdata), "GPencil Drawing Data");

	/* Try to initialise context data
	 * WARNING: This may not always succeed (e.g. using GP in an annotation-only context)
	 */
	if (gp_session_initdata(C, op, p) == 0) {
		/* Invalid state - Exit
		 * NOTE: It should be safe to just free the data, since failing context checks should
		 * only happen when no data has been allocated.
		 */
		MEM_freeN(p);
		return NULL;
	}

	/* Random generator, only init once. */
	uint rng_seed = (uint)(PIL_check_seconds_timer_i() & UINT_MAX);
	rng_seed ^= POINTER_AS_UINT(p);
	p->rng = BLI_rng_new(rng_seed);

	/* return context data for running paint operator */
	return p;
}

/* cleanup after a painting session */
static void gp_session_cleanup(tGPsdata *p)
{
	bGPdata *gpd = (p) ? p->gpd : NULL;

	/* error checking */
	if (gpd == NULL)
		return;

	/* free stroke buffer */
	if (gpd->runtime.sbuffer) {
		/* printf("\t\tGP - free sbuffer\n"); */
		MEM_SAFE_FREE(gpd->runtime.sbuffer);
		gpd->runtime.sbuffer = NULL;
	}

	/* clear flags */
	gpd->runtime.sbuffer_size = 0;
	gpd->runtime.sbuffer_sflag = 0;
	p->inittime = 0.0;
}

static void gp_session_free(tGPsdata *p)
{
	if (p->rng != NULL) {
		BLI_rng_free(p->rng);
	}

	MEM_freeN(p);
}

/* init new stroke */
static void gp_paint_initstroke(tGPsdata *p, eGPencil_PaintModes paintmode, Depsgraph *depsgraph)
{
	Scene *scene = p->scene;
	ToolSettings *ts = scene->toolsettings;
	int cfra_eval = (int)DEG_get_ctime(p->depsgraph);

	/* get active layer (or add a new one if non-existent) */
	p->gpl = BKE_gpencil_layer_getactive(p->gpd);
	if (p->gpl == NULL) {
		p->gpl = BKE_gpencil_layer_addnew(p->gpd, DATA_("GP_Layer"), true);

		if (p->custom_color[3])
			copy_v3_v3(p->gpl->color, p->custom_color);
	}
	if (p->gpl->flag & GP_LAYER_LOCKED) {
		p->status = GP_STATUS_ERROR;
		if (G.debug & G_DEBUG)
			printf("Error: Cannot paint on locked layer\n");
		return;
	}

	/* get active frame (add a new one if not matching frame) */
	if (paintmode == GP_PAINTMODE_ERASER) {
		/* Eraser mode:
		 * 1) Add new frames to all frames that we might touch,
		 * 2) Ensure that p->gpf refers to the frame used for the active layer
		 *    (to avoid problems with other tools which expect it to exist)
		 */
		bool has_layer_to_erase = false;

		for (bGPDlayer *gpl = p->gpd->layers.first; gpl; gpl = gpl->next) {
			/* Skip if layer not editable */
			if (gpencil_layer_is_editable(gpl) == false)
				continue;

			/* Add a new frame if needed (and based off the active frame,
			 * as we need some existing strokes to erase)
			 *
			 * Note: We don't add a new frame if there's nothing there now, so
			 *       -> If there are no frames at all, don't add one
			 *       -> If there are no strokes in that frame, don't add a new empty frame
			 */
			if (gpl->actframe && gpl->actframe->strokes.first) {
				gpl->actframe = BKE_gpencil_layer_getframe(gpl, cfra_eval, GP_GETFRAME_ADD_COPY);
				has_layer_to_erase = true;
			}

			/* XXX: we omit GP_FRAME_PAINT here for now,
			 * as it is only really useful for doing
			 * paintbuffer drawing
			 */
		}

		/* Ensure this gets set... */
		p->gpf = p->gpl->actframe;

		/* Restrict eraser to only affecting selected strokes, if the "selection mask" is on
		 * (though this is only available in editmode)
		 */
		if (p->gpd->flag & GP_DATA_STROKE_EDITMODE) {
			if (ts->gp_sculpt.flag & GP_SCULPT_SETT_FLAG_SELECT_MASK) {
				p->flags |= GP_PAINTFLAG_SELECTMASK;
			}
		}

		if (has_layer_to_erase == false) {
			p->status = GP_STATUS_ERROR;
			//if (G.debug & G_DEBUG)
			printf("Error: Eraser will not be affecting anything (gpencil_paint_init)\n");
			return;
		}
	}
	else {
		/* Drawing Modes - Add a new frame if needed on the active layer */
		short add_frame_mode;

		if (ts->gpencil_flags & GP_TOOL_FLAG_RETAIN_LAST)
			add_frame_mode = GP_GETFRAME_ADD_COPY;
		else
			add_frame_mode = GP_GETFRAME_ADD_NEW;

		p->gpf = BKE_gpencil_layer_getframe(p->gpl, cfra_eval, add_frame_mode);
		/* set as dirty draw manager cache */
		gp_update_cache(p->gpd);

		if (p->gpf == NULL) {
			p->status = GP_STATUS_ERROR;
			if (G.debug & G_DEBUG)
				printf("Error: No frame created (gpencil_paint_init)\n");
			return;
		}
		else {
			p->gpf->flag |= GP_FRAME_PAINT;
		}
	}

	/* set 'eraser' for this stroke if using eraser */
	p->paintmode = paintmode;
	if (p->paintmode == GP_PAINTMODE_ERASER) {
		p->gpd->runtime.sbuffer_sflag |= GP_STROKE_ERASER;
	}
	else {
		/* disable eraser flags - so that we can switch modes during a session */
		p->gpd->runtime.sbuffer_sflag &= ~GP_STROKE_ERASER;
	}

	/* set special fill stroke mode */
	if (p->disable_fill == true) {
		p->gpd->runtime.sbuffer_sflag |= GP_STROKE_NOFILL;
		/* replace stroke color with fill color */
		copy_v4_v4(p->gpd->runtime.scolor, p->gpd->runtime.sfill);
	}

	/* set 'initial run' flag, which is only used to denote when a new stroke is starting */
	p->flags |= GP_PAINTFLAG_FIRSTRUN;

	/* when drawing in the camera view, in 2D space, set the subrect */
	p->subrect = NULL;
	if ((*p->align_flag & GP_PROJECT_VIEWSPACE) == 0) {
		if (p->sa->spacetype == SPACE_VIEW3D) {
			View3D *v3d = p->sa->spacedata.first;
			RegionView3D *rv3d = p->ar->regiondata;

			/* for camera view set the subrect */
			if (rv3d->persp == RV3D_CAMOB) {
				ED_view3d_calc_camera_border(p->scene, depsgraph, p->ar, v3d, rv3d, &p->subrect_data, true); /* no shift */
				p->subrect = &p->subrect_data;
			}
		}
	}

	/* init stroke point space-conversion settings... */
	p->gsc.gpd = p->gpd;
	p->gsc.gpl = p->gpl;

	p->gsc.sa = p->sa;
	p->gsc.ar = p->ar;
	p->gsc.v2d = p->v2d;

	p->gsc.subrect_data = p->subrect_data;
	p->gsc.subrect = p->subrect;

	copy_m4_m4(p->gsc.mat, p->mat);


	/* check if points will need to be made in view-aligned space */
	if (*p->align_flag & GP_PROJECT_VIEWSPACE) {
		switch (p->sa->spacetype) {
			case SPACE_VIEW3D:
			{
				p->gpd->runtime.sbuffer_sflag |= GP_STROKE_3DSPACE;
				break;
			}
		}
	}
}

/* finish off a stroke (clears buffer, but doesn't finish the paint operation) */
static void gp_paint_strokeend(tGPsdata *p)
{
	ToolSettings *ts = p->scene->toolsettings;
	/* for surface sketching, need to set the right OpenGL context stuff so that
	 * the conversions will project the values correctly...
	 */
	if (gpencil_project_check(p)) {
		View3D *v3d = p->sa->spacedata.first;

		/* need to restore the original projection settings before packing up */
		view3d_region_operator_needs_opengl(p->win, p->ar);
		ED_view3d_autodist_init(p->depsgraph, p->ar, v3d, (ts->gpencil_v3d_align & GP_PROJECT_DEPTH_STROKE) ? 1 : 0);
	}

	/* check if doing eraser or not */
	if ((p->gpd->runtime.sbuffer_sflag & GP_STROKE_ERASER) == 0) {
		/* transfer stroke to frame */
		gp_stroke_newfrombuffer(p);
	}

	/* clean up buffer now */
	gp_session_validatebuffer(p);
}

/* finish off stroke painting operation */
static void gp_paint_cleanup(tGPsdata *p)
{
	/* p->gpd==NULL happens when stroke failed to initialize,
	 * for example when GP is hidden in current space (sergey)
	 */
	if (p->gpd) {
		/* finish off a stroke */
		gp_paint_strokeend(p);
	}

	/* "unlock" frame */
	if (p->gpf)
		p->gpf->flag &= ~GP_FRAME_PAINT;
}

/* ------------------------------- */

/* Helper callback for drawing the cursor itself */
static void gpencil_draw_eraser(bContext *UNUSED(C), int x, int y, void *p_ptr)
{
	tGPsdata *p = (tGPsdata *)p_ptr;

	if (p->paintmode == GP_PAINTMODE_ERASER) {
		GPUVertFormat *format = immVertexFormat();
		const uint shdr_pos = GPU_vertformat_attr_add(format, "pos", GPU_COMP_F32, 2, GPU_FETCH_FLOAT);
		immBindBuiltinProgram(GPU_SHADER_2D_UNIFORM_COLOR);

		GPU_line_smooth(true);
		GPU_blend(true);
		GPU_blend_set_func_separate(GPU_SRC_ALPHA, GPU_ONE_MINUS_SRC_ALPHA, GPU_ONE, GPU_ONE_MINUS_SRC_ALPHA);

		immUniformColor4ub(255, 100, 100, 20);
		imm_draw_circle_fill_2d(shdr_pos, x, y, p->radius, 40);

		immUnbindProgram();

		immBindBuiltinProgram(GPU_SHADER_2D_LINE_DASHED_UNIFORM_COLOR);

		float viewport_size[4];
		GPU_viewport_size_get_f(viewport_size);
		immUniform2f("viewport_size", viewport_size[2], viewport_size[3]);

		immUniformColor4f(1.0f, 0.39f, 0.39f, 0.78f);
		immUniform1i("colors_len", 0);  /* "simple" mode */
		immUniform1f("dash_width", 12.0f);
		immUniform1f("dash_factor", 0.5f);

		imm_draw_circle_wire_2d(shdr_pos, x, y, p->radius,
			/* XXX Dashed shader gives bad results with sets of small segments currently,
			 *     temp hack around the issue. :( */
			max_ii(8, p->radius / 2));  /* was fixed 40 */

		immUnbindProgram();

		GPU_blend(false);
		GPU_line_smooth(false);
	}
}

/* Turn brush cursor in 3D view on/off */
static void gpencil_draw_toggle_eraser_cursor(bContext *C, tGPsdata *p, short enable)
{
	if (p->erasercursor && !enable) {
		/* clear cursor */
		WM_paint_cursor_end(CTX_wm_manager(C), p->erasercursor);
		p->erasercursor = NULL;
	}
	else if (enable && !p->erasercursor) {
		ED_gpencil_toggle_brush_cursor(p->C, false, NULL);
		/* enable cursor */
		p->erasercursor = WM_paint_cursor_activate(
		        CTX_wm_manager(C),
		        SPACE_TYPE_ANY, RGN_TYPE_ANY,
		        NULL, /* XXX */
		        gpencil_draw_eraser, p);
	}
}

/* Check if tablet eraser is being used (when processing events) */
static bool gpencil_is_tablet_eraser_active(const wmEvent *event)
{
	if (event->tablet_data) {
		const wmTabletData *wmtab = event->tablet_data;
		return (wmtab->Active == EVT_TABLET_ERASER);
	}

	return false;
}

/* ------------------------------- */

static void gpencil_draw_exit(bContext *C, wmOperator *op)
{
	tGPsdata *p = op->customdata;

	/* don't assume that operator data exists at all */
	if (p) {
		/* check size of buffer before cleanup, to determine if anything happened here */
		if (p->paintmode == GP_PAINTMODE_ERASER) {
			/* turn off radial brush cursor */
			gpencil_draw_toggle_eraser_cursor(C, p, false);
		}

		/* always store the new eraser size to be used again next time
		 * NOTE: Do this even when not in eraser mode, as eraser may
		 *       have been toggled at some point.
		 */
		if (p->eraser) {
			p->eraser->size = p->radius;
		}

		/* restore cursor to indicate end of drawing */
		if (p->sa->spacetype != SPACE_VIEW3D) {
			WM_cursor_modal_restore(CTX_wm_window(C));
		}
		else {
			/* or restore paint if 3D view */
			if ((p) && (p->paintmode == GP_PAINTMODE_ERASER)) {
				WM_cursor_modal_set(p->win, CURSOR_STD);
			}

			/* drawing batch cache is dirty now */
			bGPdata *gpd = CTX_data_gpencil_data(C);
			if (gpd) {
				gpd->flag &= ~GP_DATA_STROKE_POLYGON;
				gp_update_cache(gpd);
			}
		}

		/* clear undo stack */
		gpencil_undo_finish();

		/* cleanup */
		gp_paint_cleanup(p);
		gp_session_cleanup(p);
		ED_gpencil_toggle_brush_cursor(C, true, NULL);

		/* finally, free the temp data */
		gp_session_free(p);
		p = NULL;
	}

	op->customdata = NULL;
}

static void gpencil_draw_cancel(bContext *C, wmOperator *op)
{
	/* this is just a wrapper around exit() */
	gpencil_draw_exit(C, op);
}

/* ------------------------------- */


static int gpencil_draw_init(bContext *C, wmOperator *op, const wmEvent *event)
{
	tGPsdata *p;
	eGPencil_PaintModes paintmode = RNA_enum_get(op->ptr, "mode");
	ToolSettings *ts = CTX_data_tool_settings(C);
	Brush *brush = BKE_paint_brush(&ts->gp_paint->paint);

	/* if mode is draw and the brush is eraser, cancel */
	if (paintmode != GP_PAINTMODE_ERASER) {
		if ((brush) && (brush->gpencil_tool == GPAINT_TOOL_ERASE)) {
			return 0;
		}
	}

	/* check context */
	p = op->customdata = gp_session_initpaint(C, op);
	if ((p == NULL) || (p->status == GP_STATUS_ERROR)) {
		/* something wasn't set correctly in context */
		gpencil_draw_exit(C, op);
		return 0;
	}

	/* init painting data */
	gp_paint_initstroke(p, paintmode, CTX_data_depsgraph(C));
	if (p->status == GP_STATUS_ERROR) {
		gpencil_draw_exit(C, op);
		return 0;
	}

	if (event != NULL) {
		p->keymodifier = event->keymodifier;
	}
	else {
		p->keymodifier = -1;
	}

	p->reports = op->reports;

	/* everything is now setup ok */
	return 1;
}


/* ------------------------------- */

/* ensure that the correct cursor icon is set */
static void gpencil_draw_cursor_set(tGPsdata *p)
{
	Brush *brush = p->brush;
	if ((p->paintmode == GP_PAINTMODE_ERASER) ||
	    (brush->gpencil_tool == GPAINT_TOOL_ERASE))
	{
		WM_cursor_modal_set(p->win, BC_CROSSCURSOR);  /* XXX need a better cursor */
	}
	else {
		WM_cursor_modal_set(p->win,	CURSOR_NONE);

	}
}

/* update UI indicators of status, including cursor and header prints */
static void gpencil_draw_status_indicators(bContext *C, tGPsdata *p)
{
	/* header prints */
	switch (p->status) {

#if 0 /* FIXME, this never runs! */
		switch (p->paintmode) {
			case GP_PAINTMODE_DRAW_POLY:
				/* Provide usage tips, since this is modal, and unintuitive without hints */
				ED_workspace_status_text(
					C, IFACE_(
						"Annotation Create Poly: LMB click to place next stroke vertex | "
						"ESC/Enter to end  (or click outside this area)"
					));
				break;
			default:
				/* Do nothing - the others are self explanatory, exit quickly once the mouse is released
				 * Showing any text would just be annoying as it would flicker.
				 */
				break;
		}
#endif

		case GP_STATUS_IDLING:
			/* print status info */
			switch (p->paintmode) {
				case GP_PAINTMODE_ERASER:
					ED_workspace_status_text(C, IFACE_("Grease Pencil Erase Session: Hold and drag LMB or RMB to erase | "
						"ESC/Enter to end  (or click outside this area)"));
					break;
				case GP_PAINTMODE_DRAW_STRAIGHT:
					ED_workspace_status_text(C, IFACE_("Grease Pencil Line Session: Hold and drag LMB to draw | "
						"ESC/Enter to end  (or click outside this area)"));
					break;
				case GP_PAINTMODE_SET_CP:
					ED_workspace_status_text(C, IFACE_("Grease Pencil Guides: LMB click and release to place reference point | "
						"Esc/RMB to cancel"));
					break;
				case GP_PAINTMODE_DRAW:
<<<<<<< HEAD
					GP_Sculpt_Guide guide = p->scene->toolsettings->gp_sculpt.guide;
					if (guide.use_guide) {
=======
					GP_Sculpt_Guide *guide = &p->scene->toolsettings->gp_sculpt.guide;
					if (guide->use_guide) {
>>>>>>> 431e7349
						ED_workspace_status_text(C, IFACE_("Grease Pencil Freehand Session: Hold and drag LMB to draw | "
							"M key to flip guide | O key to move reference point"));
					}
					else {
						ED_workspace_status_text(C, IFACE_("Grease Pencil Freehand Session: Hold and drag LMB to draw"));
					}
					break;
				case GP_PAINTMODE_DRAW_POLY:
					ED_workspace_status_text(C, IFACE_("Grease Pencil Poly Session: LMB click to place next stroke vertex | "
						"Release Shift/ESC/Enter to end  (or click outside this area)"));
					break;

				default: /* unhandled future cases */
					ED_workspace_status_text(C, IFACE_("Grease Pencil Session: ESC/Enter to end   (or click outside this area)"));
					break;
			}
			break;

		case GP_STATUS_ERROR:
		case GP_STATUS_DONE:
			/* clear status string */
			ED_workspace_status_text(C, NULL);
			break;
		case GP_STATUS_PAINTING:
			break;
	}
}

/* ------------------------------- */

/* create a new stroke point at the point indicated by the painting context */
static void gpencil_draw_apply(bContext *C, wmOperator *op, tGPsdata *p, Depsgraph *depsgraph)
{
	bGPdata *gpd = p->gpd;
	tGPspoint *pt = NULL;

	/* handle drawing/erasing -> test for erasing first */
	if (p->paintmode == GP_PAINTMODE_ERASER) {
		/* do 'live' erasing now */
		gp_stroke_doeraser(p);

		/* store used values */
		copy_v2_v2(p->mvalo, p->mval);
		p->opressure = p->pressure;
	}
	/* only add current point to buffer if mouse moved (even though we got an event, it might be just noise) */
	else if (gp_stroke_filtermval(p, p->mval, p->mvalo)) {

		/* if lazy mouse, interpolate the last and current mouse positions */
		if (GPENCIL_LAZY_MODE(p->brush, p->shift)) {
			float now_mouse[2];
			float last_mouse[2];
			copy_v2_v2(now_mouse, p->mval);
			copy_v2_v2(last_mouse, p->mvalo);
			interp_v2_v2v2(now_mouse, now_mouse, last_mouse, p->brush->smooth_stroke_factor);
			copy_v2_v2(p->mval, now_mouse);
		}

		/* try to add point */
		short ok = gp_stroke_addpoint(p, p->mval, p->pressure, p->curtime);

		/* handle errors while adding point */
		if ((ok == GP_STROKEADD_FULL) || (ok == GP_STROKEADD_OVERFLOW)) {
			/* finish off old stroke */
			gp_paint_strokeend(p);
			/* And start a new one!!! Else, projection errors! */
			gp_paint_initstroke(p, p->paintmode, depsgraph);

			/* start a new stroke, starting from previous point */
			/* XXX Must manually reset inittime... */
			/* XXX We only need to reuse previous point if overflow! */
			if (ok == GP_STROKEADD_OVERFLOW) {
				p->inittime = p->ocurtime;
				gp_stroke_addpoint(p, p->mvalo, p->opressure, p->ocurtime);
			}
			else {
				p->inittime = p->curtime;
			}
			gp_stroke_addpoint(p, p->mval, p->pressure, p->curtime);
		}
		else if (ok == GP_STROKEADD_INVALID) {
			/* the painting operation cannot continue... */
			BKE_report(op->reports, RPT_ERROR, "Cannot paint stroke");
			p->status = GP_STATUS_ERROR;

			if (G.debug & G_DEBUG)
				printf("Error: Grease-Pencil Paint - Add Point Invalid\n");
			return;
		}

		/* store used values */
		copy_v2_v2(p->mvalo, p->mval);
		p->opressure = p->pressure;
		p->ocurtime = p->curtime;

		pt = (tGPspoint *)gpd->runtime.sbuffer + gpd->runtime.sbuffer_size - 1;
		if (p->paintmode != GP_PAINTMODE_ERASER) {
			ED_gpencil_toggle_brush_cursor(C, true, &pt->x);
		}
	}
	else if ((p->brush->gpencil_settings->flag & GP_BRUSH_STABILIZE_MOUSE_TEMP) &&
	         (gpd->runtime.sbuffer_size > 0))
	{
		pt = (tGPspoint *)gpd->runtime.sbuffer + gpd->runtime.sbuffer_size - 1;
		if (p->paintmode != GP_PAINTMODE_ERASER) {
			ED_gpencil_toggle_brush_cursor(C, true, &pt->x);
		}
	}
}

/* Helper to rotate point around origin */
static void gp_rotate_v2_v2v2fl(float v[2], const float p[2], const float origin[2], const float angle)
{
	float pt[2];
	float r[2];
	sub_v2_v2v2(pt, p, origin);
	rotate_v2_v2fl(r, pt, angle);
	add_v2_v2v2(v, r, origin);
}

/* Helper to snap value to grid */
static float gp_snap_to_grid_fl(float v, const float offset, const float spacing)
{
	if (spacing > 0.0f)
		return roundf(v / spacing) * spacing + fmodf(offset, spacing);
	else 
		return v;
}

static void gp_snap_to_grid_v2(float v[2], const float offset[2], const float spacing)
{
	v[0] = gp_snap_to_grid_fl(v[0], offset[0], spacing);
	v[1] = gp_snap_to_grid_fl(v[1], offset[1], spacing);
}

/* get reference point - screen coords to buffer coords */
static void gp_origin_set(wmOperator *op, const int mval[2])
{
	tGPsdata *p = op->customdata;
<<<<<<< HEAD
	GP_Sculpt_Guide guide = p->scene->toolsettings->gp_sculpt.guide;
=======
	GP_Sculpt_Guide *guide = &p->scene->toolsettings->gp_sculpt.guide;
>>>>>>> 431e7349
	float origin[2];
	float point[3];
	copy_v2fl_v2i(origin, mval);
	gp_stroke_convertcoords(p, origin, point, NULL);
<<<<<<< HEAD
	if (guide.reference_point == GP_GUIDE_REF_CUSTOM) {
		copy_v3_v3(guide.location, point);
	}
	else if (guide.reference_point == GP_GUIDE_REF_CURSOR) {
=======
	if (guide->reference_point == GP_GUIDE_REF_CUSTOM) {
		copy_v3_v3(guide->location, point);
	}
	else if (guide->reference_point == GP_GUIDE_REF_CURSOR) {
>>>>>>> 431e7349
		copy_v3_v3(p->scene->cursor.location, point);
	}
}

/* get reference point - buffer coords to screen coords */
static void gp_origin_get(wmOperator *op, float origin[2])
{
	tGPsdata *p = op->customdata;
<<<<<<< HEAD
	GP_Sculpt_Guide guide = p->scene->toolsettings->gp_sculpt.guide;
	float location[3];
	if (guide.reference_point == GP_GUIDE_REF_CUSTOM) {
		copy_v3_v3(location, guide.location);
	}
	else if (guide.reference_point == GP_GUIDE_REF_OBJECT &&
		guide.reference_object != NULL) {
		copy_v3_v3(location, guide.reference_object->loc);
=======
	GP_Sculpt_Guide *guide = &p->scene->toolsettings->gp_sculpt.guide;
	float location[3];
	if (guide->reference_point == GP_GUIDE_REF_CUSTOM) {
		copy_v3_v3(location, guide->location);
	}
	else if (guide->reference_point == GP_GUIDE_REF_OBJECT &&
		guide->reference_object != NULL) {
		copy_v3_v3(location, guide->reference_object->loc);
>>>>>>> 431e7349
	}
	else {
		copy_v3_v3(location, p->scene->cursor.location);
	}
	GP_SpaceConversion *gsc = &p->gsc;
	gp_point_3d_to_xy(gsc, p->gpd->runtime.sbuffer_sflag, location, origin);
}

/* helper to convert float values to pixels */
static float gp_float_to_pixel(wmOperator *op, const float v)
{
	tGPsdata *p = op->customdata;
	RegionView3D *rv3d = p->ar->regiondata;
	float defaultpixsize = rv3d->pixsize * 1000.0f;
	float out = v / defaultpixsize;
	return out;
}

/* handle draw event */
static void gpencil_draw_apply_event(bContext *C, wmOperator *op, const wmEvent *event, Depsgraph *depsgraph, float x, float y)
{
	tGPsdata *p = op->customdata;
<<<<<<< HEAD
	GP_Sculpt_Guide guide = p->scene->toolsettings->gp_sculpt.guide;
=======
	GP_Sculpt_Guide *guide = &p->scene->toolsettings->gp_sculpt.guide;
>>>>>>> 431e7349
	PointerRNA itemptr;
	float mousef[2];
	int tablet = 0;

	/* convert from window-space to area-space mouse coordinates
	 * add any x,y override position for fake events
	 */
	p->mval[0] = (float)event->mval[0] - x;
	p->mval[1] = (float)event->mval[1] - y;
	p->shift = event->shift;

	/* verify direction for straight lines */
<<<<<<< HEAD
	if ((guide.use_guide) || ((event->alt > 0) && (RNA_boolean_get(op->ptr, "disable_straight") == false))) {
=======
	if ((guide->use_guide) || ((event->alt > 0) && (RNA_boolean_get(op->ptr, "disable_straight") == false))) {
>>>>>>> 431e7349
		if (p->straight == 0) {
			int dx = (int)fabsf(p->mval[0] - p->mvali[0]);
			int dy = (int)fabsf(p->mval[1] - p->mvali[1]);
			if ((dx > 0) || (dy > 0)) {
				/* store mouse direction */
				if (dx > dy) {
					p->straight = STROKE_HORIZONTAL;
				}
				else if (dx < dy) {
					p->straight = STROKE_VERTICAL;
				}
			}
		}
	}

	p->curtime = PIL_check_seconds_timer();

	/* handle pressure sensitivity (which is supplied by tablets) */
	if (event->tablet_data) {
		const wmTabletData *wmtab = event->tablet_data;

		tablet = (wmtab->Active != EVT_TABLET_NONE);
		p->pressure = wmtab->Pressure;

		/* Hack for pressure sensitive eraser on D+RMB when using a tablet:
		 * The pen has to float over the tablet surface, resulting in
		 * zero pressure (T47101). Ignore pressure values if floating
		 * (i.e. "effectively zero" pressure), and only when the "active"
		 * end is the stylus (i.e. the default when not eraser)
		 */
		if (p->paintmode == GP_PAINTMODE_ERASER) {
			if ((wmtab->Active != EVT_TABLET_ERASER) && (p->pressure < 0.001f)) {
				p->pressure = 1.0f;
			}
		}
	}
	else {
		/* No tablet data -> No pressure info is available */
		p->pressure = 1.0f;
	}

	/* special eraser modes */
	if (p->paintmode == GP_PAINTMODE_ERASER) {
		if (event->shift > 0) {
			p->flags |= GP_PAINTFLAG_HARD_ERASER;
		}
		else {
			p->flags &= ~GP_PAINTFLAG_HARD_ERASER;
		}
		if (event->alt > 0) {
			p->flags |= GP_PAINTFLAG_STROKE_ERASER;
		}
		else {
			p->flags &= ~GP_PAINTFLAG_STROKE_ERASER;
		}
	}

	/* special exception for start of strokes (i.e. maybe for just a dot) */
	if (p->flags & GP_PAINTFLAG_FIRSTRUN) {
		p->flags &= ~GP_PAINTFLAG_FIRSTRUN;

		/* set values */
		copy_v2_v2(p->mvalo, p->mval);
		p->opressure = p->pressure;
		p->inittime = p->ocurtime = p->curtime;
		p->straight = 0;
		copy_v2_v2(p->mvali, p->mval); /* save initial mouse */

		/* special exception here for too high pressure values on first touch in
		 * windows for some tablets, then we just skip first touch...
		 */
		if (tablet && (p->pressure >= 0.99f))
			return;

		/* special exception for grid snapping
		 * it requires direction which needs at least two points
		 */
		if (!ELEM(p->paintmode, GP_PAINTMODE_ERASER, GP_PAINTMODE_SET_CP) &&
<<<<<<< HEAD
			guide.use_guide &&
			guide.use_snapping &&
			(guide.type == GP_GUIDE_GRID)) {
=======
			guide->use_guide &&
			guide->use_snapping &&
			(guide->type == GP_GUIDE_GRID)) {
>>>>>>> 431e7349
			p->flags |= GP_PAINTFLAG_REQ_VECTOR;
		}
	}

	/* wait for vector then add initial point */
	if (p->flags & GP_PAINTFLAG_REQ_VECTOR) {
		if(p->straight == 0)
			return;

		p->flags &= ~GP_PAINTFLAG_REQ_VECTOR;

		/* create fake events */
		float tmp[2];
		float pt[2];
		copy_v2_v2(tmp, p->mval);						
		sub_v2_v2v2(pt, p->mval, p->mvali);
		gpencil_draw_apply_event(C, op, event, CTX_data_depsgraph(C), pt[0], pt[1]);
		if (len_v2v2(p->mval, p->mvalo)) {
			sub_v2_v2v2(pt, p->mval, p->mvalo);
			gpencil_draw_apply_event(C, op, event, CTX_data_depsgraph(C), pt[0], pt[1]);
		}
		copy_v2_v2(p->mval, tmp);
	}

	/* check if stroke is straight or guided */
	if ((p->paintmode != GP_PAINTMODE_ERASER)
<<<<<<< HEAD
		&& ((p->straight) || (guide.use_guide))) {
		/* guided stroke */
		if (guide.use_guide) {
			switch (guide.type) {
=======
		&& ((p->straight) || (guide->use_guide))) {
		/* guided stroke */
		if (guide->use_guide) {
			switch (guide->type) {
>>>>>>> 431e7349
				default:
				case GP_GUIDE_CIRCULAR:
				{
					float origin[2];
					gp_origin_get(op, origin);
					float distance;
					distance = len_v2v2(p->mvali, origin);
<<<<<<< HEAD
					if (guide.use_snapping) {
						float guide_spacing = gp_float_to_pixel(op, guide.spacing);
=======
					if (guide->use_snapping) {
						float guide_spacing = gp_float_to_pixel(op, guide->spacing);
>>>>>>> 431e7349
						distance = gp_snap_to_grid_fl(distance, 0.0f, guide_spacing);
					}
					dist_ensure_v2_v2fl(p->mval, origin, distance);				
				}
				break;
				case GP_GUIDE_RADIAL:
				{
					float origin[2];
					gp_origin_get(op, origin);
<<<<<<< HEAD
					if (guide.use_snapping &&
						(guide.angle_snap > 0.0f)) {
=======
					if (guide->use_snapping &&
						(guide->angle_snap > 0.0f)) {
>>>>>>> 431e7349
						float xy[2];
						sub_v2_v2v2(xy, p->mvali, origin);
						float angle = atan2f(xy[1], xy[0]);
						angle += (M_PI * 2.0f);

						/* half angle used so stroke aligns with mouse */
<<<<<<< HEAD
						float half = guide.angle_snap * 0.5f;
						angle = fmodf(angle + half, guide.angle_snap);
=======
						float half = guide->angle_snap * 0.5f;
						angle = fmodf(angle + half, guide->angle_snap);
>>>>>>> 431e7349
						angle -= half;

						float point[2];
						gp_rotate_v2_v2v2fl(point, p->mvali, origin, -angle);
						closest_to_line_v2(p->mval, p->mval, point, origin);
					}
					else {
						closest_to_line_v2(p->mval, p->mval, p->mvali, origin);
					}
				}
				break;
				case GP_GUIDE_PARALLEL:
				{
					float origin[2];
					gp_origin_get(op, origin);

					float point[2];
					float unit[2];
					float angle;
					copy_v2_v2(unit, p->mvali);
					unit[0] += 1.0f; /* start from horizontal */
<<<<<<< HEAD
					angle = guide.angle;
					gp_rotate_v2_v2v2fl(point, unit, p->mvali, angle);
					closest_to_line_v2(p->mval, p->mval, p->mvali, point);
					
					if (guide.use_snapping &&
						(guide.spacing > 0.0f)) {

						float guide_spacing = gp_float_to_pixel(op, guide.spacing);
=======
					angle = guide->angle;
					gp_rotate_v2_v2v2fl(point, unit, p->mvali, angle);
					closest_to_line_v2(p->mval, p->mval, p->mvali, point);
					
					if (guide->use_snapping &&
						(guide->spacing > 0.0f)) {

						float guide_spacing = gp_float_to_pixel(op, guide->spacing);
>>>>>>> 431e7349
						float half = guide_spacing * 0.5f;

						/* rotate */
						gp_rotate_v2_v2v2fl(p->mval, p->mval, origin, -angle);

						/* snap */
						p->mval[1] = gp_snap_to_grid_fl(p->mval[1], origin[1] + half, guide_spacing);
						p->mval[1] -= half;

						/* rotate back */
						gp_rotate_v2_v2v2fl(p->mval, p->mval, origin, angle);
					}
				}
				break;
				case GP_GUIDE_GRID:
				{
<<<<<<< HEAD
					if (guide.use_snapping &&
						(guide.spacing > 0.0f)) {
						float origin[2];
						gp_origin_get(op, origin);

						float guide_spacing = gp_float_to_pixel(op, guide.spacing);
=======
					if (guide->use_snapping &&
						(guide->spacing > 0.0f)) {
						float origin[2];
						gp_origin_get(op, origin);

						float guide_spacing = gp_float_to_pixel(op, guide->spacing);
>>>>>>> 431e7349
						float half = guide_spacing * 0.5f;
						
						float point[2];
						float unit[2];
						float angle;
						copy_v2_v2(unit, p->mvali);
						unit[0] += 1.0f; /* start from horizontal */
						angle = 0.0f;

						if (p->straight == STROKE_VERTICAL)
							angle += M_PI_2; /* rotate 90 degrees */

						gp_rotate_v2_v2v2fl(point, unit, p->mvali, angle);
						closest_to_line_v2(p->mval, p->mval, p->mvali, point);

						if (p->straight == STROKE_HORIZONTAL) {
							p->mval[1] = gp_snap_to_grid_fl(p->mval[1], origin[1] + half, guide_spacing);
							p->mval[1] -= half;
						}
						else {
							p->mval[0] = gp_snap_to_grid_fl(p->mval[0], origin[0] + half, guide_spacing);
							p->mval[0] -= half;
						}
					}
					else if (p->straight == STROKE_HORIZONTAL) {
						p->mval[1] = p->mvali[1]; /* replace y */
					}
					else {
						p->mval[0] = p->mvali[0]; /* replace x */
					}
				}
				break;
			}
		}
		else if (p->straight == STROKE_HORIZONTAL) {	
			p->mval[1] = p->mvali[1]; /* replace y */
		}
		else {
			p->mval[0] = p->mvali[0]; /* replace x */
		}
	}

	/* fill in stroke data (not actually used directly by gpencil_draw_apply) */
	RNA_collection_add(op->ptr, "stroke", &itemptr);

	mousef[0] = p->mval[0];
	mousef[1] = p->mval[1];
	RNA_float_set_array(&itemptr, "mouse", mousef);
	RNA_float_set(&itemptr, "pressure", p->pressure);
	RNA_boolean_set(&itemptr, "is_start", (p->flags & GP_PAINTFLAG_FIRSTRUN) != 0);

	RNA_float_set(&itemptr, "time", p->curtime - p->inittime);

	/* apply the current latest drawing point */
	gpencil_draw_apply(C, op, p, depsgraph);

	/* force refresh */
	ED_region_tag_redraw(p->ar); /* just active area for now, since doing whole screen is too slow */
}

/* ------------------------------- */

/* operator 'redo' (i.e. after changing some properties, but also for repeat last) */
static int gpencil_draw_exec(bContext *C, wmOperator *op)
{
	tGPsdata *p = NULL;
	Depsgraph *depsgraph = CTX_data_depsgraph(C);

	/* printf("GPencil - Starting Re-Drawing\n"); */

	/* try to initialize context data needed while drawing */
	if (!gpencil_draw_init(C, op, NULL)) {
		MEM_SAFE_FREE(op->customdata);
		/* printf("\tGP - no valid data\n"); */
		return OPERATOR_CANCELLED;
	}
	else
		p = op->customdata;

	/* printf("\tGP - Start redrawing stroke\n"); */

	/* loop over the stroke RNA elements recorded (i.e. progress of mouse movement),
	 * setting the relevant values in context at each step, then applying
	 */
	RNA_BEGIN(op->ptr, itemptr, "stroke")
	{
		float mousef[2];

		/* printf("\t\tGP - stroke elem\n"); */

		/* get relevant data for this point from stroke */
		RNA_float_get_array(&itemptr, "mouse", mousef);
		p->mval[0] = mousef[0];
		p->mval[1] = mousef[1];
		p->pressure = RNA_float_get(&itemptr, "pressure");
		p->curtime = (double)RNA_float_get(&itemptr, "time") + p->inittime;

		if (RNA_boolean_get(&itemptr, "is_start")) {
			/* if first-run flag isn't set already (i.e. not true first stroke),
			 * then we must terminate the previous one first before continuing
			 */
			if ((p->flags & GP_PAINTFLAG_FIRSTRUN) == 0) {
				/* TODO: both of these ops can set error-status, but we probably don't need to worry */
				gp_paint_strokeend(p);
				gp_paint_initstroke(p, p->paintmode, depsgraph);
			}
		}

		/* if first run, set previous data too */
		if (p->flags & GP_PAINTFLAG_FIRSTRUN) {
			p->flags &= ~GP_PAINTFLAG_FIRSTRUN;

			p->mvalo[0] = p->mval[0];
			p->mvalo[1] = p->mval[1];
			p->opressure = p->pressure;
			p->ocurtime = p->curtime;
		}

		/* apply this data as necessary now (as per usual) */
		gpencil_draw_apply(C, op, p, depsgraph);
	}
	RNA_END;

	/* printf("\tGP - done\n"); */

	/* cleanup */
	gpencil_draw_exit(C, op);

	/* refreshes */
	WM_event_add_notifier(C, NC_GPENCIL | NA_EDITED, NULL);

	/* done */
	return OPERATOR_FINISHED;
}

/* ------------------------------- */

/* handle events for guides */
static void gpencil_guide_event_handling(bContext *C, wmOperator *op, const wmEvent *event, tGPsdata *p)
{
	bool add_notifier = false;
<<<<<<< HEAD
	GP_Sculpt_Guide guide = p->scene->toolsettings->gp_sculpt.guide;

	/* Enter or exit set center point mode */
	if ((event->type == OKEY) && (event->val == KM_RELEASE)) {
		if (p->paintmode == GP_PAINTMODE_DRAW && guide.reference_point != GP_GUIDE_REF_OBJECT) {
=======
	GP_Sculpt_Guide *guide = &p->scene->toolsettings->gp_sculpt.guide;

	/* Enter or exit set center point mode */
	if ((event->type == OKEY) && (event->val == KM_RELEASE)) {
		if (p->paintmode == GP_PAINTMODE_DRAW && guide->reference_point != GP_GUIDE_REF_OBJECT) {
>>>>>>> 431e7349
			add_notifier = true; 
			p->paintmode = GP_PAINTMODE_SET_CP;
			ED_gpencil_toggle_brush_cursor(C, false, NULL);			
		}
	}
	/* Freehand mode, turn off speed guide */
	else if ((event->type == VKEY) && (event->val == KM_PRESS)) {
<<<<<<< HEAD
		guide.use_guide = false;
=======
		guide->use_guide = false;
>>>>>>> 431e7349
		add_notifier = true;
	}
	/* Alternate or flip direction */
	else if ((event->type == MKEY) && (event->val == KM_PRESS)) {
<<<<<<< HEAD
		if (guide.type == GP_GUIDE_CIRCULAR) {
			add_notifier = true;
			guide.type = GP_GUIDE_RADIAL;
		}
		else if (guide.type == GP_GUIDE_RADIAL) {
			add_notifier = true;
			guide.type = GP_GUIDE_CIRCULAR;
		}
		else if (guide.type == GP_GUIDE_PARALLEL) {
			add_notifier = true;
			guide.angle += M_PI_2;
			guide.angle = angle_compat_rad(guide.angle, M_PI);
=======
		if (guide->type == GP_GUIDE_CIRCULAR) {
			add_notifier = true;
			guide->type = GP_GUIDE_RADIAL;
		}
		else if (guide->type == GP_GUIDE_RADIAL) {
			add_notifier = true;
			guide->type = GP_GUIDE_CIRCULAR;
		}
		else if (guide->type == GP_GUIDE_PARALLEL) {
			add_notifier = true;
			guide->angle += M_PI_2;
			guide->angle = angle_compat_rad(guide->angle, M_PI);
>>>>>>> 431e7349
		}
		else {
			add_notifier = false;
		}

		if (add_notifier) {
			copy_v2_v2(p->mvali, p->mval);
		}
	}
	/* Line guides */
	else if ((event->type == LKEY) && (event->val == KM_PRESS)) {
		add_notifier = true;
<<<<<<< HEAD
		guide.use_guide = true;		
		copy_v2_v2(p->mvali, p->mval);
		if (event->ctrl) {
			guide.angle = 0.0f;
			guide.type = GP_GUIDE_PARALLEL;
		}
		else if (event->alt) {
			guide.type = GP_GUIDE_PARALLEL;
			guide.angle = RNA_float_get(op->ptr, "guide_last_angle");
		}
		else {
			guide.type = GP_GUIDE_PARALLEL;
=======
		guide->use_guide = true;		
		copy_v2_v2(p->mvali, p->mval);
		if (event->ctrl) {
			guide->angle = 0.0f;
			guide->type = GP_GUIDE_PARALLEL;
		}
		else if (event->alt) {
			guide->type = GP_GUIDE_PARALLEL;
			guide->angle = RNA_float_get(op->ptr, "guide_last_angle");
		}
		else {
			guide->type = GP_GUIDE_PARALLEL;
>>>>>>> 431e7349
		}
	}
	/* Point guide */
	else if ((event->type == CKEY) && (event->val == KM_PRESS)) {
		add_notifier = true;
<<<<<<< HEAD
		guide.use_guide = true;
		copy_v2_v2(p->mvali, p->mval);
		if (guide.type == GP_GUIDE_CIRCULAR) {
			guide.type = GP_GUIDE_RADIAL;
		}
		else if (guide.type == GP_GUIDE_RADIAL) {
			guide.type = GP_GUIDE_CIRCULAR;
		}
		else {
			guide.type = GP_GUIDE_CIRCULAR;
=======
		guide->use_guide = true;
		copy_v2_v2(p->mvali, p->mval);
		if (guide->type == GP_GUIDE_CIRCULAR) {
			guide->type = GP_GUIDE_RADIAL;
		}
		else if (guide->type == GP_GUIDE_RADIAL) {
			guide->type = GP_GUIDE_CIRCULAR;
		}
		else {
			guide->type = GP_GUIDE_CIRCULAR;
>>>>>>> 431e7349
		}
	}
	/* Change line angle xxx maybe use LEFTBRACKETKEY & RIGHTBRACKETKEY */
	else if (ELEM(event->type, JKEY, KKEY) && (event->val == KM_PRESS)) {
		add_notifier = true;
<<<<<<< HEAD
		float angle = guide.angle;
=======
		float angle = guide->angle;
>>>>>>> 431e7349
		float adjust = (float)M_PI / 180.0f;
		if (event->alt)
			adjust *= 45.0f;
		else if (!event->shift)
			adjust *= 15.0f;
		angle += (event->type == JKEY) ? adjust : -adjust;
		angle = angle_compat_rad(angle, M_PI);
<<<<<<< HEAD
		guide.angle = angle;
=======
		guide->angle = angle;
>>>>>>> 431e7349
	}

	if (add_notifier) {
		WM_event_add_notifier(C, NC_SCENE | ND_TOOLSETTINGS | NC_GPENCIL | NA_EDITED, NULL);
	}
}

/* start of interactive drawing part of operator */
static int gpencil_draw_invoke(bContext *C, wmOperator *op, const wmEvent *event)
{
	tGPsdata *p = NULL;

	if (G.debug & G_DEBUG)
		printf("GPencil - Starting Drawing\n");

	/* support for tablets eraser pen */
	if (gpencil_is_tablet_eraser_active(event)) {
		RNA_enum_set(op->ptr, "mode", GP_PAINTMODE_ERASER);
	}

	/* try to initialize context data needed while drawing */
	if (!gpencil_draw_init(C, op, event)) {
		if (op->customdata)
			MEM_freeN(op->customdata);
		if (G.debug & G_DEBUG)
			printf("\tGP - no valid data\n");
		return OPERATOR_CANCELLED;
	}
	else
		p = op->customdata;

	/* TODO: set any additional settings that we can take from the events?
	 * TODO? if tablet is erasing, force eraser to be on? */

	 /* TODO: move cursor setting stuff to stroke-start so that paintmode can be changed midway... */

	 /* if eraser is on, draw radial aid */
	if (p->paintmode == GP_PAINTMODE_ERASER) {
		gpencil_draw_toggle_eraser_cursor(C, p, true);
	}
	else {
		ED_gpencil_toggle_brush_cursor(C, true, NULL);
	}
	/* set cursor
	 * NOTE: This may change later (i.e. intentionally via brush toggle,
	 *       or unintentionally if the user scrolls outside the area)...
	 */
	gpencil_draw_cursor_set(p);

	/* only start drawing immediately if we're allowed to do so... */
	if (RNA_boolean_get(op->ptr, "wait_for_input") == false) {
		/* hotkey invoked - start drawing */
		/* printf("\tGP - set first spot\n"); */
		p->status = GP_STATUS_PAINTING;

		/* handle the initial drawing - i.e. for just doing a simple dot */
		gpencil_draw_apply_event(C, op, event, CTX_data_depsgraph(C), 0.0f, 0.0f);
		op->flag |= OP_IS_MODAL_CURSOR_REGION;
	}
	else {
		/* toolbar invoked - don't start drawing yet... */
		/* printf("\tGP - hotkey invoked... waiting for click-drag\n"); */
		op->flag |= OP_IS_MODAL_CURSOR_REGION;
	}

	/* enable paint mode */
	if (p->sa->spacetype == SPACE_VIEW3D) {

		/* handle speed guide events before drawing inside view3d */
		if (!ELEM(p->paintmode, GP_PAINTMODE_ERASER, GP_PAINTMODE_SET_CP)) {
			gpencil_guide_event_handling(C, op, event, p);
		}

		Object *ob = CTX_data_active_object(C);
		if (ob && (ob->type == OB_GPENCIL) && ((p->gpd->flag & GP_DATA_STROKE_PAINTMODE) == 0)) {
			/* FIXME: use the mode switching operator, this misses notifiers, messages. */
			/* Just set paintmode flag... */
			p->gpd->flag |= GP_DATA_STROKE_PAINTMODE;
			/* disable other GP modes */
			p->gpd->flag &= ~GP_DATA_STROKE_EDITMODE;
			p->gpd->flag &= ~GP_DATA_STROKE_SCULPTMODE;
			p->gpd->flag &= ~GP_DATA_STROKE_WEIGHTMODE;
			/* set workspace mode */
			ob->restore_mode = ob->mode;
			ob->mode = OB_MODE_PAINT_GPENCIL;
			/* redraw mode on screen */
			WM_event_add_notifier(C, NC_SCENE | ND_MODE, NULL);
		}
	}

	WM_event_add_notifier(C, NC_GPENCIL | NA_EDITED, NULL);

	/* add a modal handler for this operator, so that we can then draw continuous strokes */
	WM_event_add_modal_handler(C, op);

	return OPERATOR_RUNNING_MODAL;
}

/* gpencil modal operator stores area, which can be removed while using it (like fullscreen) */
static bool gpencil_area_exists(bContext *C, ScrArea *sa_test)
{
	bScreen *sc = CTX_wm_screen(C);
	return (BLI_findindex(&sc->areabase, sa_test) != -1);
}

static tGPsdata *gpencil_stroke_begin(bContext *C, wmOperator *op)
{
	tGPsdata *p = op->customdata;

	/* we must check that we're still within the area that we're set up to work from
	 * otherwise we could crash (see bug #20586)
	 */
	if (CTX_wm_area(C) != p->sa) {
		printf("\t\t\tGP - wrong area execution abort!\n");
		p->status = GP_STATUS_ERROR;
	}

	/* printf("\t\tGP - start stroke\n"); */

	/* we may need to set up paint env again if we're resuming */
	/* XXX: watch it with the paintmode! in future,
	 *      it'd be nice to allow changing paint-mode when in sketching-sessions */

	if (gp_session_initdata(C, op, p))
		gp_paint_initstroke(p, p->paintmode, CTX_data_depsgraph(C));

	if (p->status != GP_STATUS_ERROR) {
		p->status = GP_STATUS_PAINTING;
		op->flag &= ~OP_IS_MODAL_CURSOR_REGION;
	}

	return op->customdata;
}

static void gpencil_stroke_end(wmOperator *op)
{
	tGPsdata *p = op->customdata;

	gp_paint_cleanup(p);

	gpencil_undo_push(p->gpd);

	gp_session_cleanup(p);

	p->status = GP_STATUS_IDLING;
	op->flag |= OP_IS_MODAL_CURSOR_REGION;

	p->gpd = NULL;
	p->gpl = NULL;
	p->gpf = NULL;
}

/* Move last stroke in the listbase to the head to be drawn below all previous strokes in the layer */
static void gpencil_move_last_stroke_to_back(bContext *C)
{
	/* move last stroke (the polygon) to head of the listbase stroke to draw on back of all previous strokes */
	bGPdata *gpd = ED_gpencil_data_get_active(C);
	bGPDlayer *gpl = BKE_gpencil_layer_getactive(gpd);

	/* sanity checks */
	if (ELEM(NULL, gpd, gpl, gpl->actframe)) {
		return;
	}

	bGPDframe *gpf = gpl->actframe;
	bGPDstroke *gps = gpf->strokes.last;
	if (ELEM(NULL, gps)) {
		return;
	}

	BLI_remlink(&gpf->strokes, gps);
	BLI_insertlinkbefore(&gpf->strokes, gpf->strokes.first, gps);
}

/* add events for missing mouse movements when the artist draw very fast */
static void gpencil_add_missing_events(bContext *C, wmOperator *op, const wmEvent *event, tGPsdata *p)
{
	Brush *brush = p->brush;
<<<<<<< HEAD
	GP_Sculpt_Guide guide = p->scene->toolsettings->gp_sculpt.guide;
	int input_samples = brush->gpencil_settings->input_samples;

	/* ensure sampling when using circular guide */
	if (guide.use_guide && (guide.type == GP_GUIDE_CIRCULAR)) {
=======
	GP_Sculpt_Guide *guide = &p->scene->toolsettings->gp_sculpt.guide;
	int input_samples = brush->gpencil_settings->input_samples;

	/* ensure sampling when using circular guide */
	if (guide->use_guide && (guide->type == GP_GUIDE_CIRCULAR)) {
>>>>>>> 431e7349
		input_samples = GP_MAX_INPUT_SAMPLES;
	}

	if (input_samples == 0) {
		return;
	}
		
	RegionView3D *rv3d = p->ar->regiondata;
	float defaultpixsize = rv3d->pixsize * 1000.0f;
	int samples = (GP_MAX_INPUT_SAMPLES - input_samples + 1);
	float thickness = (float)brush->size;

	float pt[2], a[2], b[2];
	float vec[3];
	float scale = 1.0f;

	/* get pixel scale */
	gp_get_3d_reference(p, vec);
	mul_m4_v3(rv3d->persmat, vec);
	if (rv3d->is_persp) {
		scale = vec[2] * defaultpixsize;
	}
	else {
		scale = defaultpixsize;
	}

	/* The thickness of the brush is reduced of thickness to get overlap dots */
	float dot_factor = 0.50f;
	if (samples < 2) {
		dot_factor = 0.05f;
	}
	else if (samples < 4) {
		dot_factor = 0.10f;
	}
	else if (samples < 7) {
		dot_factor = 0.3f;
	}
	else if (samples < 10) {
		dot_factor = 0.4f;
	}
	float factor = ((thickness * dot_factor) / scale) * samples;

	copy_v2_v2(a, p->mvalo);
	b[0] = (float)event->mval[0] + 1.0f;
	b[1] = (float)event->mval[1] + 1.0f;

	/* get distance in pixels */
	float dist = len_v2v2(a, b);

	/* for very small distances, add a half way point */
	if (dist <= 2.0f) {
		interp_v2_v2v2(pt, a, b, 0.5f);
		sub_v2_v2v2(pt, b, pt);
		/* create fake event */
		gpencil_draw_apply_event(C, op, event, CTX_data_depsgraph(C),
			pt[0], pt[1]);
	}
	else if (dist >= factor) {
		int slices = 2 + (int)((dist - 1.0) / factor);
		float n = 1.0f / slices;
		for (int i = 1; i < slices; i++) {
			interp_v2_v2v2(pt, a, b, n * i);
			sub_v2_v2v2(pt, b, pt);
			/* create fake event */
			gpencil_draw_apply_event(C, op, event, CTX_data_depsgraph(C),
				pt[0], pt[1]);
		}
	}
}

/* events handling during interactive drawing part of operator */
static int gpencil_draw_modal(bContext *C, wmOperator *op, const wmEvent *event)
{
	tGPsdata *p = op->customdata;
	ToolSettings *ts = CTX_data_tool_settings(C);
<<<<<<< HEAD
	GP_Sculpt_Guide guide = p->scene->toolsettings->gp_sculpt.guide;
=======
	GP_Sculpt_Guide *guide = &p->scene->toolsettings->gp_sculpt.guide;
>>>>>>> 431e7349
	int estate = OPERATOR_PASS_THROUGH; /* default exit state - pass through to support MMB view nav, etc. */

	/* if (event->type == NDOF_MOTION)
	 *    return OPERATOR_PASS_THROUGH;
	 * -------------------------------
	 * [mce] Not quite what I was looking
	 * for, but a good start! GP continues to
	 * draw on the screen while the 3D mouse
	 * moves the viewpoint. Problem is that
	 * the stroke is converted to 3D only after
	 * it is finished. This approach should work
	 * better in tools that immediately apply
	 * in 3D space.
	 */

	if (p->status == GP_STATUS_IDLING) {
		ARegion *ar = CTX_wm_region(C);
		p->ar = ar;
	}

	/* special mode for editing control points */
	if (p->paintmode == GP_PAINTMODE_SET_CP) {
		wmWindow *win = p->win;
		WM_cursor_modal_set(win, BC_NSEW_SCROLLCURSOR);
		bool drawmode = false;

		switch (event->type) {
			/* cancel */
			case ESCKEY:
			case RIGHTMOUSE:
			{
				if (ELEM(event->val, KM_RELEASE)) {
					drawmode = true;				
				}
			}
			break;
			/* set */
			case LEFTMOUSE:
			{
				if (ELEM(event->val, KM_RELEASE)) {
					gp_origin_set(op, event->mval);
					drawmode = true;
				}
			}
			break;
		}
		if (drawmode) {
			p->paintmode = GP_PAINTMODE_DRAW;
			ED_gpencil_toggle_brush_cursor(C, true, NULL);
			DEG_id_tag_update(&p->scene->id, ID_RECALC_COPY_ON_WRITE);
		}
		else {
			return OPERATOR_RUNNING_MODAL;
		}
	}

	/* we don't pass on key events, GP is used with key-modifiers - prevents Dkey to insert drivers */
	if (ISKEYBOARD(event->type)) {
		if (ELEM(event->type, LEFTARROWKEY, DOWNARROWKEY, RIGHTARROWKEY, UPARROWKEY, ZKEY)) {
			/* allow some keys:
			 *   - for frame changing [#33412]
			 *   - for undo (during sketching sessions)
			 */
		}
		else if (ELEM(event->type, PAD0, PAD1, PAD2, PAD3, PAD4, PAD5, PAD6, PAD7, PAD8, PAD9)) {
			/* allow numpad keys so that camera/view manipulations can still take place
			 * - PAD0 in particular is really important for Grease Pencil drawing,
			 *   as animators may be working "to camera", so having this working
			 *   is essential for ensuring that they can quickly return to that view
			 */
		}
		else if ((event->type == BKEY) && (event->val == KM_RELEASE)) {
			/* Add Blank Frame
			 * - Since this operator is non-modal, we can just call it here, and keep going...
			 * - This operator is especially useful when animating
			 */
			WM_operator_name_call(C, "GPENCIL_OT_blank_frame_add", WM_OP_EXEC_DEFAULT, NULL);
			estate = OPERATOR_RUNNING_MODAL;
		}
		else if ((!ELEM(p->paintmode, GP_PAINTMODE_ERASER, GP_PAINTMODE_SET_CP))) {
			gpencil_guide_event_handling(C, op, event, p);
			estate = OPERATOR_RUNNING_MODAL;
		}
		else {
			estate = OPERATOR_RUNNING_MODAL;
		}
	}

	//printf("\tGP - handle modal event...\n");

	/* exit painting mode (and/or end current stroke)
	 * NOTE: cannot do RIGHTMOUSE (as is standard for canceling) as that would break polyline [#32647]
	 */
	 /* if polyline and release shift must cancel */
	if ((ELEM(event->type, RETKEY, PADENTER, ESCKEY, SPACEKEY, EKEY)) ||
	    ((p->paintmode == GP_PAINTMODE_DRAW_POLY) && (event->shift == 0)))
	{
		/* exit() ends the current stroke before cleaning up */
		/* printf("\t\tGP - end of paint op + end of stroke\n"); */
		/* if drawing polygon and enable on back, must move stroke */
		if (ts) {
			if ((ts->gpencil_flags & GP_TOOL_FLAG_PAINT_ONBACK) && (p->paintmode == GP_PAINTMODE_DRAW_POLY)) {
				if (p->flags & GP_PAINTFLAG_STROKEADDED) {
					gpencil_move_last_stroke_to_back(C);
				}
			}
		}

		p->status = GP_STATUS_DONE;
		estate = OPERATOR_FINISHED;
	}

	/* toggle painting mode upon mouse-button movement
	 * - LEFTMOUSE  = standard drawing (all) / straight line drawing (all) / polyline (toolbox only)
	 * - RIGHTMOUSE = polyline (hotkey) / eraser (all)
	 *   (Disabling RIGHTMOUSE case here results in bugs like [#32647])
	 * also making sure we have a valid event value, to not exit too early
	 */
	if (ELEM(event->type, LEFTMOUSE, RIGHTMOUSE) && (ELEM(event->val, KM_PRESS, KM_RELEASE))) {
		/* if painting, end stroke */
		if (p->status == GP_STATUS_PAINTING) {
			int sketch = 0;

			/* basically, this should be mouse-button up = end stroke
			 * BUT, polyline drawing is an exception -- all knots should be added during one session
			 */
			sketch |= (p->paintmode == GP_PAINTMODE_DRAW_POLY);

			if (sketch) {
				/* end stroke only, and then wait to resume painting soon */
				/* printf("\t\tGP - end stroke only\n"); */
				gpencil_stroke_end(op);

				/* If eraser mode is on, turn it off after the stroke finishes
				 * NOTE: This just makes it nicer to work with drawing sessions
				 */
				if (p->paintmode == GP_PAINTMODE_ERASER) {
					p->paintmode = RNA_enum_get(op->ptr, "mode");

					/* if the original mode was *still* eraser,
					 * we'll let it say for now, since this gives
					 * users an opportunity to have visual feedback
					 * when adjusting eraser size
					 */
					if (p->paintmode != GP_PAINTMODE_ERASER) {
						/* turn off cursor...
						 * NOTE: this should be enough for now
						 *       Just hiding this makes it seem like
						 *       you can paint again...
						 */
						gpencil_draw_toggle_eraser_cursor(C, p, false);
					}
				}

				/* we've just entered idling state, so this event was processed (but no others yet) */
				estate = OPERATOR_RUNNING_MODAL;

				/* stroke could be smoothed, send notifier to refresh screen */
				WM_event_add_notifier(C, NC_GPENCIL | NA_EDITED, NULL);
			}
			else {
				/* printf("\t\tGP - end of stroke + op\n"); */
				/* if drawing polygon and enable on back, must move stroke */
				if (ts) {
					if ((ts->gpencil_flags & GP_TOOL_FLAG_PAINT_ONBACK) && (p->paintmode == GP_PAINTMODE_DRAW_POLY)) {
						if (p->flags & GP_PAINTFLAG_STROKEADDED) {
							gpencil_move_last_stroke_to_back(C);
						}
					}
				}
				/* drawing batch cache is dirty now */
				gp_update_cache(p->gpd);

				p->status = GP_STATUS_DONE;
				estate = OPERATOR_FINISHED;
			}
		}
		else if (event->val == KM_PRESS) {
			bool in_bounds = false;

			/* Check if we're outside the bounds of the active region
			 * NOTE: An exception here is that if launched from the toolbar,
			 *       whatever region we're now in should become the new region
			 */
			if ((p->ar) && (p->ar->regiontype == RGN_TYPE_TOOLS)) {
				/* Change to whatever region is now under the mouse */
				ARegion *current_region = BKE_area_find_region_xy(p->sa, RGN_TYPE_ANY, event->x, event->y);

				if (G.debug & G_DEBUG) {
					printf("found alternative region %p (old was %p) - at %d %d (sa: %d %d -> %d %d)\n",
						current_region, p->ar, event->x, event->y,
						p->sa->totrct.xmin, p->sa->totrct.ymin, p->sa->totrct.xmax, p->sa->totrct.ymax);
				}

				if (current_region) {
					/* Assume that since we found the cursor in here, it is in bounds
					 * and that this should be the region that we begin drawing in
					 */
					p->ar = current_region;
					in_bounds = true;
				}
				else {
					/* Out of bounds, or invalid in some other way */
					p->status = GP_STATUS_ERROR;
					estate = OPERATOR_CANCELLED;

					if (G.debug & G_DEBUG)
						printf("%s: Region under cursor is out of bounds, so cannot be drawn on\n", __func__);
				}
			}
			else if (p->ar) {
				rcti region_rect;

				/* Perform bounds check using  */
				ED_region_visible_rect(p->ar, &region_rect);
				in_bounds = BLI_rcti_isect_pt_v(&region_rect, event->mval);
			}
			else {
				/* No region */
				p->status = GP_STATUS_ERROR;
				estate = OPERATOR_CANCELLED;

				if (G.debug & G_DEBUG)
					printf("%s: No active region found in GP Paint session data\n", __func__);
			}

			if (in_bounds) {
				/* Switch paintmode (temporarily if need be) based on which button was used
				 * NOTE: This is to make it more convenient to erase strokes when using drawing sessions
				 */
				if ((event->type == RIGHTMOUSE) || gpencil_is_tablet_eraser_active(event)) {
					/* turn on eraser */
					p->paintmode = GP_PAINTMODE_ERASER;
				}
				else if (event->type == LEFTMOUSE) {
					/* restore drawmode to default */
					p->paintmode = RNA_enum_get(op->ptr, "mode");
				}

				gpencil_draw_toggle_eraser_cursor(C, p, p->paintmode == GP_PAINTMODE_ERASER);

				/* not painting, so start stroke (this should be mouse-button down) */
				p = gpencil_stroke_begin(C, op);

				if (p->status == GP_STATUS_ERROR) {
					estate = OPERATOR_CANCELLED;
				}
			}
			else if (p->status != GP_STATUS_ERROR) {
				/* User clicked outside bounds of window while idling, so exit paintmode
				 * NOTE: Don't enter this case if an error occurred while finding the
				 *       region (as above)
				 */
				 /* if drawing polygon and enable on back, must move stroke */
				if (ts) {
					if ((ts->gpencil_flags & GP_TOOL_FLAG_PAINT_ONBACK) && (p->paintmode == GP_PAINTMODE_DRAW_POLY)) {
						if (p->flags & GP_PAINTFLAG_STROKEADDED) {
							gpencil_move_last_stroke_to_back(C);
						}
					}
				}
				p->status = GP_STATUS_DONE;
				estate = OPERATOR_FINISHED;
			}
		}
		else if (event->val == KM_RELEASE) {
			p->status = GP_STATUS_IDLING;
			op->flag |= OP_IS_MODAL_CURSOR_REGION;
			ED_region_tag_redraw(p->ar);
		}
	}

	/* handle mode-specific events */
	if (p->status == GP_STATUS_PAINTING) {
		/* handle painting mouse-movements? */
		if (ELEM(event->type, MOUSEMOVE, INBETWEEN_MOUSEMOVE) || (p->flags & GP_PAINTFLAG_FIRSTRUN)) {
			/* handle drawing event */
			/* printf("\t\tGP - add point\n"); */

			gpencil_add_missing_events(C, op, event, p);

			gpencil_draw_apply_event(C, op, event, CTX_data_depsgraph(C), 0.0f, 0.0f);

			/* finish painting operation if anything went wrong just now */
			if (p->status == GP_STATUS_ERROR) {
				printf("\t\t\t\tGP - add error done!\n");
				estate = OPERATOR_CANCELLED;
			}
			else {
				/* event handled, so just tag as running modal */
				/* printf("\t\t\t\tGP - add point handled!\n"); */
				estate = OPERATOR_RUNNING_MODAL;
			}
		}
		/* eraser size */
		else if ((p->paintmode == GP_PAINTMODE_ERASER) &&
		         ELEM(event->type, WHEELUPMOUSE, WHEELDOWNMOUSE, PADPLUSKEY, PADMINUS))
		{
			/* just resize the brush (local version)
			 * TODO: fix the hardcoded size jumps (set to make a visible difference) and hardcoded keys
			 */
			 /* printf("\t\tGP - resize eraser\n"); */
			switch (event->type) {
				case WHEELDOWNMOUSE: /* larger */
				case PADPLUSKEY:
					p->radius += 5;
					break;

				case WHEELUPMOUSE: /* smaller */
				case PADMINUS:
					p->radius -= 5;

					if (p->radius <= 0)
						p->radius = 1;
					break;
			}

			/* force refresh */
			ED_region_tag_redraw(p->ar); /* just active area for now, since doing whole screen is too slow */

			/* event handled, so just tag as running modal */
			estate = OPERATOR_RUNNING_MODAL;
		}
		/* there shouldn't be any other events, but just in case there are, let's swallow them
		 * (i.e. to prevent problems with undo)
		 */
		else {
			/* swallow event to save ourselves trouble */
			estate = OPERATOR_RUNNING_MODAL;
		}
	}

	/* gpencil modal operator stores area, which can be removed while using it (like fullscreen) */
	if (0 == gpencil_area_exists(C, p->sa))
		estate = OPERATOR_CANCELLED;
	else {
		/* update status indicators - cursor, header, etc. */
		gpencil_draw_status_indicators(C, p);
		gpencil_draw_cursor_set(p); /* cursor may have changed outside our control - T44084 */
	}

	/* process last operations before exiting */
	switch (estate) {
		case OPERATOR_FINISHED:
			/* store stroke angle for parallel guide */
<<<<<<< HEAD
			if ((p->straight == 0) || (guide.use_guide && (guide.type == GP_GUIDE_CIRCULAR))){
=======
			if ((p->straight == 0) || (guide->use_guide && (guide->type == GP_GUIDE_CIRCULAR))){
>>>>>>> 431e7349
				float xy[2];
				sub_v2_v2v2(xy, p->mval, p->mvali);
				float angle = atan2f(xy[1], xy[0]);
				RNA_float_set(op->ptr, "guide_last_angle", angle);
			}
			/* one last flush before we're done */
			gpencil_draw_exit(C, op);
			WM_event_add_notifier(C, NC_GPENCIL | NA_EDITED, NULL);
			break;

		case OPERATOR_CANCELLED:
			gpencil_draw_exit(C, op);
			break;

		case OPERATOR_RUNNING_MODAL | OPERATOR_PASS_THROUGH:
			/* event doesn't need to be handled */
#if 0
			printf("unhandled event -> %d (mmb? = %d | mmv? = %d)\n",
				event->type, event->type == MIDDLEMOUSE, event->type == MOUSEMOVE);
#endif
			break;
	}

	/* return status code */
	return estate;
}

/* ------------------------------- */

static const EnumPropertyItem prop_gpencil_drawmodes[] = {
	{GP_PAINTMODE_DRAW, "DRAW", 0, "Draw Freehand", "Draw freehand stroke(s)"},
	{GP_PAINTMODE_DRAW_STRAIGHT, "DRAW_STRAIGHT", 0, "Draw Straight Lines", "Draw straight line segment(s)"},
	{GP_PAINTMODE_DRAW_POLY, "DRAW_POLY", 0, "Draw Poly Line", "Click to place endpoints of straight line segments (connected)"},
	{GP_PAINTMODE_ERASER, "ERASER", 0, "Eraser", "Erase Grease Pencil strokes"},
	{0, NULL, 0, NULL, NULL}
};

void GPENCIL_OT_draw(wmOperatorType *ot)
{
	PropertyRNA *prop;

	/* identifiers */
	ot->name = "Grease Pencil Draw";
	ot->idname = "GPENCIL_OT_draw";
	ot->description = "Draw a new stroke in the active Grease Pencil Object";

	/* api callbacks */
	ot->exec = gpencil_draw_exec;
	ot->invoke = gpencil_draw_invoke;
	ot->modal = gpencil_draw_modal;
	ot->cancel = gpencil_draw_cancel;
	ot->poll = gpencil_draw_poll;

	/* flags */
	ot->flag = OPTYPE_UNDO | OPTYPE_BLOCKING;

	/* settings for drawing */
	ot->prop = RNA_def_enum(ot->srna, "mode", prop_gpencil_drawmodes, 0, "Mode", "Way to interpret mouse movements");

	prop = RNA_def_collection_runtime(ot->srna, "stroke", &RNA_OperatorStrokeElement, "Stroke", "");
	RNA_def_property_flag(prop, PROP_HIDDEN | PROP_SKIP_SAVE);

	/* NOTE: wait for input is enabled by default, so that all UI code can work properly without needing users to know about this */
	prop = RNA_def_boolean(ot->srna, "wait_for_input", true, "Wait for Input", "Wait for first click instead of painting immediately");
	RNA_def_property_flag(prop, PROP_HIDDEN | PROP_SKIP_SAVE);

	prop = RNA_def_boolean(ot->srna, "disable_straight", false, "No Straight lines", "Disable key for straight lines");
	RNA_def_property_flag(prop, PROP_SKIP_SAVE);

	prop = RNA_def_boolean(ot->srna, "disable_fill", false, "No Fill Areas", "Disable fill to use stroke as fill boundary");
	RNA_def_property_flag(prop, PROP_SKIP_SAVE);
	
	/* guides */
	prop = RNA_def_float(ot->srna, "guide_last_angle", 0.0f, -10000.0f, 10000.0f, "Angle", "Speed guide angle", -10000.0f, 10000.0f);
	prop = RNA_def_float_vector(ot->srna, "guide_origin", 3, NULL, -10000.0f, 10000.0f, "Origin", "Speed guide origin", -10000.0f, 10000.0f);
}

/* additional OPs */

static int gpencil_guide_rotate(bContext *C, wmOperator *op)
{
	ToolSettings *ts = CTX_data_tool_settings(C);
<<<<<<< HEAD
	GP_Sculpt_Guide guide = ts->gp_sculpt.guide;
	float angle = RNA_float_get(op->ptr, "angle");
	bool increment = RNA_boolean_get(op->ptr, "increment");
	if (increment) {
		float oldangle = guide.angle;
		oldangle += angle;
		guide.angle = angle_compat_rad(oldangle, M_PI);
	}
	else {
		guide.angle = angle_compat_rad(angle, M_PI);
=======
	GP_Sculpt_Guide *guide = &ts->gp_sculpt.guide;
	float angle = RNA_float_get(op->ptr, "angle");
	bool increment = RNA_boolean_get(op->ptr, "increment");
	if (increment) {
		float oldangle = guide->angle;
		oldangle += angle;
		guide->angle = angle_compat_rad(oldangle, M_PI);
	}
	else {
		guide->angle = angle_compat_rad(angle, M_PI);
>>>>>>> 431e7349
	}
	
	return OPERATOR_FINISHED;
}

void GPENCIL_OT_guide_rotate(wmOperatorType *ot)
{
	/* identifiers */
	ot->name = "Rotate Guide Angle";
	ot->idname = "GPENCIL_OT_guide_rotate";
	ot->description = "Rotate guide angle";

	/* api callbacks */
	ot->exec = gpencil_guide_rotate;

	/* flags */
	ot->flag = OPTYPE_REGISTER | OPTYPE_UNDO;

	PropertyRNA *prop;

	prop = RNA_def_boolean(ot->srna, "increment", true, "Increment", "Increment angle");
	RNA_def_property_flag(prop, PROP_HIDDEN | PROP_SKIP_SAVE);
	prop = RNA_def_float(ot->srna, "angle", 0.0f, -10000.0f, 10000.0f, "Angle", "Guide angle", -10000.0f, 10000.0f);
	RNA_def_property_flag(prop, PROP_HIDDEN);
}<|MERGE_RESOLUTION|>--- conflicted
+++ resolved
@@ -2437,13 +2437,8 @@
 						"Esc/RMB to cancel"));
 					break;
 				case GP_PAINTMODE_DRAW:
-<<<<<<< HEAD
-					GP_Sculpt_Guide guide = p->scene->toolsettings->gp_sculpt.guide;
-					if (guide.use_guide) {
-=======
 					GP_Sculpt_Guide *guide = &p->scene->toolsettings->gp_sculpt.guide;
 					if (guide->use_guide) {
->>>>>>> 431e7349
 						ED_workspace_status_text(C, IFACE_("Grease Pencil Freehand Session: Hold and drag LMB to draw | "
 							"M key to flip guide | O key to move reference point"));
 					}
@@ -2583,26 +2578,15 @@
 static void gp_origin_set(wmOperator *op, const int mval[2])
 {
 	tGPsdata *p = op->customdata;
-<<<<<<< HEAD
-	GP_Sculpt_Guide guide = p->scene->toolsettings->gp_sculpt.guide;
-=======
 	GP_Sculpt_Guide *guide = &p->scene->toolsettings->gp_sculpt.guide;
->>>>>>> 431e7349
 	float origin[2];
 	float point[3];
 	copy_v2fl_v2i(origin, mval);
 	gp_stroke_convertcoords(p, origin, point, NULL);
-<<<<<<< HEAD
-	if (guide.reference_point == GP_GUIDE_REF_CUSTOM) {
-		copy_v3_v3(guide.location, point);
-	}
-	else if (guide.reference_point == GP_GUIDE_REF_CURSOR) {
-=======
 	if (guide->reference_point == GP_GUIDE_REF_CUSTOM) {
 		copy_v3_v3(guide->location, point);
 	}
 	else if (guide->reference_point == GP_GUIDE_REF_CURSOR) {
->>>>>>> 431e7349
 		copy_v3_v3(p->scene->cursor.location, point);
 	}
 }
@@ -2611,16 +2595,6 @@
 static void gp_origin_get(wmOperator *op, float origin[2])
 {
 	tGPsdata *p = op->customdata;
-<<<<<<< HEAD
-	GP_Sculpt_Guide guide = p->scene->toolsettings->gp_sculpt.guide;
-	float location[3];
-	if (guide.reference_point == GP_GUIDE_REF_CUSTOM) {
-		copy_v3_v3(location, guide.location);
-	}
-	else if (guide.reference_point == GP_GUIDE_REF_OBJECT &&
-		guide.reference_object != NULL) {
-		copy_v3_v3(location, guide.reference_object->loc);
-=======
 	GP_Sculpt_Guide *guide = &p->scene->toolsettings->gp_sculpt.guide;
 	float location[3];
 	if (guide->reference_point == GP_GUIDE_REF_CUSTOM) {
@@ -2629,7 +2603,6 @@
 	else if (guide->reference_point == GP_GUIDE_REF_OBJECT &&
 		guide->reference_object != NULL) {
 		copy_v3_v3(location, guide->reference_object->loc);
->>>>>>> 431e7349
 	}
 	else {
 		copy_v3_v3(location, p->scene->cursor.location);
@@ -2652,11 +2625,7 @@
 static void gpencil_draw_apply_event(bContext *C, wmOperator *op, const wmEvent *event, Depsgraph *depsgraph, float x, float y)
 {
 	tGPsdata *p = op->customdata;
-<<<<<<< HEAD
-	GP_Sculpt_Guide guide = p->scene->toolsettings->gp_sculpt.guide;
-=======
 	GP_Sculpt_Guide *guide = &p->scene->toolsettings->gp_sculpt.guide;
->>>>>>> 431e7349
 	PointerRNA itemptr;
 	float mousef[2];
 	int tablet = 0;
@@ -2669,11 +2638,7 @@
 	p->shift = event->shift;
 
 	/* verify direction for straight lines */
-<<<<<<< HEAD
-	if ((guide.use_guide) || ((event->alt > 0) && (RNA_boolean_get(op->ptr, "disable_straight") == false))) {
-=======
 	if ((guide->use_guide) || ((event->alt > 0) && (RNA_boolean_get(op->ptr, "disable_straight") == false))) {
->>>>>>> 431e7349
 		if (p->straight == 0) {
 			int dx = (int)fabsf(p->mval[0] - p->mvali[0]);
 			int dy = (int)fabsf(p->mval[1] - p->mvali[1]);
@@ -2752,15 +2717,9 @@
 		 * it requires direction which needs at least two points
 		 */
 		if (!ELEM(p->paintmode, GP_PAINTMODE_ERASER, GP_PAINTMODE_SET_CP) &&
-<<<<<<< HEAD
-			guide.use_guide &&
-			guide.use_snapping &&
-			(guide.type == GP_GUIDE_GRID)) {
-=======
 			guide->use_guide &&
 			guide->use_snapping &&
 			(guide->type == GP_GUIDE_GRID)) {
->>>>>>> 431e7349
 			p->flags |= GP_PAINTFLAG_REQ_VECTOR;
 		}
 	}
@@ -2787,17 +2746,10 @@
 
 	/* check if stroke is straight or guided */
 	if ((p->paintmode != GP_PAINTMODE_ERASER)
-<<<<<<< HEAD
-		&& ((p->straight) || (guide.use_guide))) {
-		/* guided stroke */
-		if (guide.use_guide) {
-			switch (guide.type) {
-=======
 		&& ((p->straight) || (guide->use_guide))) {
 		/* guided stroke */
 		if (guide->use_guide) {
 			switch (guide->type) {
->>>>>>> 431e7349
 				default:
 				case GP_GUIDE_CIRCULAR:
 				{
@@ -2805,13 +2757,8 @@
 					gp_origin_get(op, origin);
 					float distance;
 					distance = len_v2v2(p->mvali, origin);
-<<<<<<< HEAD
-					if (guide.use_snapping) {
-						float guide_spacing = gp_float_to_pixel(op, guide.spacing);
-=======
 					if (guide->use_snapping) {
 						float guide_spacing = gp_float_to_pixel(op, guide->spacing);
->>>>>>> 431e7349
 						distance = gp_snap_to_grid_fl(distance, 0.0f, guide_spacing);
 					}
 					dist_ensure_v2_v2fl(p->mval, origin, distance);				
@@ -2821,26 +2768,16 @@
 				{
 					float origin[2];
 					gp_origin_get(op, origin);
-<<<<<<< HEAD
-					if (guide.use_snapping &&
-						(guide.angle_snap > 0.0f)) {
-=======
 					if (guide->use_snapping &&
 						(guide->angle_snap > 0.0f)) {
->>>>>>> 431e7349
 						float xy[2];
 						sub_v2_v2v2(xy, p->mvali, origin);
 						float angle = atan2f(xy[1], xy[0]);
 						angle += (M_PI * 2.0f);
 
 						/* half angle used so stroke aligns with mouse */
-<<<<<<< HEAD
-						float half = guide.angle_snap * 0.5f;
-						angle = fmodf(angle + half, guide.angle_snap);
-=======
 						float half = guide->angle_snap * 0.5f;
 						angle = fmodf(angle + half, guide->angle_snap);
->>>>>>> 431e7349
 						angle -= half;
 
 						float point[2];
@@ -2862,16 +2799,6 @@
 					float angle;
 					copy_v2_v2(unit, p->mvali);
 					unit[0] += 1.0f; /* start from horizontal */
-<<<<<<< HEAD
-					angle = guide.angle;
-					gp_rotate_v2_v2v2fl(point, unit, p->mvali, angle);
-					closest_to_line_v2(p->mval, p->mval, p->mvali, point);
-					
-					if (guide.use_snapping &&
-						(guide.spacing > 0.0f)) {
-
-						float guide_spacing = gp_float_to_pixel(op, guide.spacing);
-=======
 					angle = guide->angle;
 					gp_rotate_v2_v2v2fl(point, unit, p->mvali, angle);
 					closest_to_line_v2(p->mval, p->mval, p->mvali, point);
@@ -2880,7 +2807,6 @@
 						(guide->spacing > 0.0f)) {
 
 						float guide_spacing = gp_float_to_pixel(op, guide->spacing);
->>>>>>> 431e7349
 						float half = guide_spacing * 0.5f;
 
 						/* rotate */
@@ -2897,21 +2823,12 @@
 				break;
 				case GP_GUIDE_GRID:
 				{
-<<<<<<< HEAD
-					if (guide.use_snapping &&
-						(guide.spacing > 0.0f)) {
-						float origin[2];
-						gp_origin_get(op, origin);
-
-						float guide_spacing = gp_float_to_pixel(op, guide.spacing);
-=======
 					if (guide->use_snapping &&
 						(guide->spacing > 0.0f)) {
 						float origin[2];
 						gp_origin_get(op, origin);
 
 						float guide_spacing = gp_float_to_pixel(op, guide->spacing);
->>>>>>> 431e7349
 						float half = guide_spacing * 0.5f;
 						
 						float point[2];
@@ -3053,19 +2970,11 @@
 static void gpencil_guide_event_handling(bContext *C, wmOperator *op, const wmEvent *event, tGPsdata *p)
 {
 	bool add_notifier = false;
-<<<<<<< HEAD
-	GP_Sculpt_Guide guide = p->scene->toolsettings->gp_sculpt.guide;
-
-	/* Enter or exit set center point mode */
-	if ((event->type == OKEY) && (event->val == KM_RELEASE)) {
-		if (p->paintmode == GP_PAINTMODE_DRAW && guide.reference_point != GP_GUIDE_REF_OBJECT) {
-=======
 	GP_Sculpt_Guide *guide = &p->scene->toolsettings->gp_sculpt.guide;
 
 	/* Enter or exit set center point mode */
 	if ((event->type == OKEY) && (event->val == KM_RELEASE)) {
 		if (p->paintmode == GP_PAINTMODE_DRAW && guide->reference_point != GP_GUIDE_REF_OBJECT) {
->>>>>>> 431e7349
 			add_notifier = true; 
 			p->paintmode = GP_PAINTMODE_SET_CP;
 			ED_gpencil_toggle_brush_cursor(C, false, NULL);			
@@ -3073,29 +2982,11 @@
 	}
 	/* Freehand mode, turn off speed guide */
 	else if ((event->type == VKEY) && (event->val == KM_PRESS)) {
-<<<<<<< HEAD
-		guide.use_guide = false;
-=======
 		guide->use_guide = false;
->>>>>>> 431e7349
 		add_notifier = true;
 	}
 	/* Alternate or flip direction */
 	else if ((event->type == MKEY) && (event->val == KM_PRESS)) {
-<<<<<<< HEAD
-		if (guide.type == GP_GUIDE_CIRCULAR) {
-			add_notifier = true;
-			guide.type = GP_GUIDE_RADIAL;
-		}
-		else if (guide.type == GP_GUIDE_RADIAL) {
-			add_notifier = true;
-			guide.type = GP_GUIDE_CIRCULAR;
-		}
-		else if (guide.type == GP_GUIDE_PARALLEL) {
-			add_notifier = true;
-			guide.angle += M_PI_2;
-			guide.angle = angle_compat_rad(guide.angle, M_PI);
-=======
 		if (guide->type == GP_GUIDE_CIRCULAR) {
 			add_notifier = true;
 			guide->type = GP_GUIDE_RADIAL;
@@ -3108,7 +2999,6 @@
 			add_notifier = true;
 			guide->angle += M_PI_2;
 			guide->angle = angle_compat_rad(guide->angle, M_PI);
->>>>>>> 431e7349
 		}
 		else {
 			add_notifier = false;
@@ -3121,20 +3011,6 @@
 	/* Line guides */
 	else if ((event->type == LKEY) && (event->val == KM_PRESS)) {
 		add_notifier = true;
-<<<<<<< HEAD
-		guide.use_guide = true;		
-		copy_v2_v2(p->mvali, p->mval);
-		if (event->ctrl) {
-			guide.angle = 0.0f;
-			guide.type = GP_GUIDE_PARALLEL;
-		}
-		else if (event->alt) {
-			guide.type = GP_GUIDE_PARALLEL;
-			guide.angle = RNA_float_get(op->ptr, "guide_last_angle");
-		}
-		else {
-			guide.type = GP_GUIDE_PARALLEL;
-=======
 		guide->use_guide = true;		
 		copy_v2_v2(p->mvali, p->mval);
 		if (event->ctrl) {
@@ -3147,24 +3023,11 @@
 		}
 		else {
 			guide->type = GP_GUIDE_PARALLEL;
->>>>>>> 431e7349
 		}
 	}
 	/* Point guide */
 	else if ((event->type == CKEY) && (event->val == KM_PRESS)) {
 		add_notifier = true;
-<<<<<<< HEAD
-		guide.use_guide = true;
-		copy_v2_v2(p->mvali, p->mval);
-		if (guide.type == GP_GUIDE_CIRCULAR) {
-			guide.type = GP_GUIDE_RADIAL;
-		}
-		else if (guide.type == GP_GUIDE_RADIAL) {
-			guide.type = GP_GUIDE_CIRCULAR;
-		}
-		else {
-			guide.type = GP_GUIDE_CIRCULAR;
-=======
 		guide->use_guide = true;
 		copy_v2_v2(p->mvali, p->mval);
 		if (guide->type == GP_GUIDE_CIRCULAR) {
@@ -3175,17 +3038,12 @@
 		}
 		else {
 			guide->type = GP_GUIDE_CIRCULAR;
->>>>>>> 431e7349
 		}
 	}
 	/* Change line angle xxx maybe use LEFTBRACKETKEY & RIGHTBRACKETKEY */
 	else if (ELEM(event->type, JKEY, KKEY) && (event->val == KM_PRESS)) {
 		add_notifier = true;
-<<<<<<< HEAD
-		float angle = guide.angle;
-=======
 		float angle = guide->angle;
->>>>>>> 431e7349
 		float adjust = (float)M_PI / 180.0f;
 		if (event->alt)
 			adjust *= 45.0f;
@@ -3193,11 +3051,7 @@
 			adjust *= 15.0f;
 		angle += (event->type == JKEY) ? adjust : -adjust;
 		angle = angle_compat_rad(angle, M_PI);
-<<<<<<< HEAD
-		guide.angle = angle;
-=======
 		guide->angle = angle;
->>>>>>> 431e7349
 	}
 
 	if (add_notifier) {
@@ -3376,19 +3230,11 @@
 static void gpencil_add_missing_events(bContext *C, wmOperator *op, const wmEvent *event, tGPsdata *p)
 {
 	Brush *brush = p->brush;
-<<<<<<< HEAD
-	GP_Sculpt_Guide guide = p->scene->toolsettings->gp_sculpt.guide;
-	int input_samples = brush->gpencil_settings->input_samples;
-
-	/* ensure sampling when using circular guide */
-	if (guide.use_guide && (guide.type == GP_GUIDE_CIRCULAR)) {
-=======
 	GP_Sculpt_Guide *guide = &p->scene->toolsettings->gp_sculpt.guide;
 	int input_samples = brush->gpencil_settings->input_samples;
 
 	/* ensure sampling when using circular guide */
 	if (guide->use_guide && (guide->type == GP_GUIDE_CIRCULAR)) {
->>>>>>> 431e7349
 		input_samples = GP_MAX_INPUT_SAMPLES;
 	}
 
@@ -3464,11 +3310,7 @@
 {
 	tGPsdata *p = op->customdata;
 	ToolSettings *ts = CTX_data_tool_settings(C);
-<<<<<<< HEAD
-	GP_Sculpt_Guide guide = p->scene->toolsettings->gp_sculpt.guide;
-=======
 	GP_Sculpt_Guide *guide = &p->scene->toolsettings->gp_sculpt.guide;
->>>>>>> 431e7349
 	int estate = OPERATOR_PASS_THROUGH; /* default exit state - pass through to support MMB view nav, etc. */
 
 	/* if (event->type == NDOF_MOTION)
@@ -3814,11 +3656,7 @@
 	switch (estate) {
 		case OPERATOR_FINISHED:
 			/* store stroke angle for parallel guide */
-<<<<<<< HEAD
-			if ((p->straight == 0) || (guide.use_guide && (guide.type == GP_GUIDE_CIRCULAR))){
-=======
 			if ((p->straight == 0) || (guide->use_guide && (guide->type == GP_GUIDE_CIRCULAR))){
->>>>>>> 431e7349
 				float xy[2];
 				sub_v2_v2v2(xy, p->mval, p->mvali);
 				float angle = atan2f(xy[1], xy[0]);
@@ -3901,18 +3739,6 @@
 static int gpencil_guide_rotate(bContext *C, wmOperator *op)
 {
 	ToolSettings *ts = CTX_data_tool_settings(C);
-<<<<<<< HEAD
-	GP_Sculpt_Guide guide = ts->gp_sculpt.guide;
-	float angle = RNA_float_get(op->ptr, "angle");
-	bool increment = RNA_boolean_get(op->ptr, "increment");
-	if (increment) {
-		float oldangle = guide.angle;
-		oldangle += angle;
-		guide.angle = angle_compat_rad(oldangle, M_PI);
-	}
-	else {
-		guide.angle = angle_compat_rad(angle, M_PI);
-=======
 	GP_Sculpt_Guide *guide = &ts->gp_sculpt.guide;
 	float angle = RNA_float_get(op->ptr, "angle");
 	bool increment = RNA_boolean_get(op->ptr, "increment");
@@ -3923,7 +3749,6 @@
 	}
 	else {
 		guide->angle = angle_compat_rad(angle, M_PI);
->>>>>>> 431e7349
 	}
 	
 	return OPERATOR_FINISHED;
