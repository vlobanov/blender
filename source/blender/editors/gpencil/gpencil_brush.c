/*
 * ***** BEGIN GPL LICENSE BLOCK *****
 *
 * This program is free software; you can redistribute it and/or
 * modify it under the terms of the GNU General Public License
 * as published by the Free Software Foundation; either version 2
 * of the License, or (at your option) any later version.
 *
 * This program is distributed in the hope that it will be useful,
 * but WITHOUT ANY WARRANTY; without even the implied warranty of
 * MERCHANTABILITY or FITNESS FOR A PARTICULAR PURPOSE.  See the
 * GNU General Public License for more details.
 *
 * You should have received a copy of the GNU General Public License
 * along with this program; if not, write to the Free Software Foundation,
 * Inc., 51 Franklin Street, Fifth Floor, Boston, MA 02110-1301, USA.
 *
 * The Original Code is Copyright (C) 2015, Blender Foundation
 * This is a new part of Blender
 *
 * Contributor(s): Joshua Leung, Antonio Vazquez
 *
 * ***** END GPL LICENSE BLOCK *****
 *
 * Brush based operators for editing Grease Pencil strokes
 */

/** \file blender/editors/gpencil/gpencil_brush.c
 *  \ingroup edgpencil
 */


#include <stdio.h>
#include <string.h>
#include <stdlib.h>
#include <stddef.h>
#include <math.h>

#include "MEM_guardedalloc.h"

#include "BLI_blenlib.h"
#include "BLI_ghash.h"
#include "BLI_math.h"
#include "BLI_rand.h"
#include "BLI_utildefines.h"

#include "BLT_translation.h"

#include "DNA_scene_types.h"
#include "DNA_screen_types.h"
#include "DNA_space_types.h"
#include "DNA_view3d_types.h"
#include "DNA_gpencil_types.h"
#include "DNA_object_types.h"

#include "BKE_context.h"
#include "BKE_gpencil.h"
#include "BKE_library.h"
#include "BKE_report.h"
#include "BKE_screen.h"

#include "UI_interface.h"

#include "WM_api.h"
#include "WM_types.h"

#include "RNA_access.h"
#include "RNA_define.h"
#include "RNA_enum_types.h"

#include "UI_view2d.h"

#include "ED_gpencil.h"
#include "ED_screen.h"
#include "ED_view3d.h"

#include "GPU_immediate.h"
#include "GPU_immediate_util.h"

#include "gpencil_intern.h"

/* ************************************************ */
/* General Brush Editing Context */

/* Context for brush operators */
typedef struct tGP_BrushEditData {
	/* Current editor/region/etc. */
	/* NOTE: This stuff is mainly needed to handle 3D view projection stuff... */
	Scene *scene;

	ScrArea *sa;
	ARegion *ar;

	/* Current GPencil datablock */
	bGPdata *gpd;

	/* Brush Settings */
	GP_BrushEdit_Settings *settings;
	GP_EditBrush_Data *brush;

	eGP_EditBrush_Types brush_type;
	eGP_EditBrush_Flag  flag;

	/* Space Conversion Data */
	GP_SpaceConversion gsc;


	/* Is the brush currently painting? */
	bool is_painting;

	/* Start of new sculpt stroke */
	bool first;

	/* Current frame */
	int cfra;


	/* Brush Runtime Data: */
	/* - position and pressure
	 * - the *_prev variants are the previous values
	 */
	int   mval[2], mval_prev[2];
	float pressure, pressure_prev;

	/* - effect vector (e.g. 2D/3D translation for grab brush) */
	float dvec[3];

	/* brush geometry (bounding box) */
	rcti brush_rect;

	/* Custom data for certain brushes */
	/* - map from bGPDstroke's to structs containing custom data about those strokes */
	GHash *stroke_customdata;
	/* - general customdata */
	void *customdata;


	/* Timer for in-place accumulation of brush effect */
	wmTimer *timer;
	bool timerTick; /* is this event from a timer */
} tGP_BrushEditData;


/* Callback for performing some brush operation on a single point */
typedef bool (*GP_BrushApplyCb)(tGP_BrushEditData *gso, bGPDstroke *gps, int i,
                                const int radius, const int co[2]);

/* ************************************************ */
/* Utility Functions */

/* Context ---------------------------------------- */

/* Get the sculpting settings */
static GP_BrushEdit_Settings *gpsculpt_get_settings(Scene *scene)
{
	return &scene->toolsettings->gp_sculpt;
}

/* Get the active brush */
static GP_EditBrush_Data *gpsculpt_get_brush(Scene *scene)
{
	GP_BrushEdit_Settings *gset = &scene->toolsettings->gp_sculpt;
	return &gset->brush[gset->brushtype];
}

/* Brush Operations ------------------------------- */

/* Invert behaviour of brush? */
static bool gp_brush_invert_check(tGP_BrushEditData *gso)
{
	/* The basic setting is the brush's setting (from the panel) */
	bool invert = ((gso->brush->flag & GP_EDITBRUSH_FLAG_INVERT) != 0);

	/* During runtime, the user can hold down the Ctrl key to invert the basic behaviour */
	if (gso->flag & GP_EDITBRUSH_FLAG_INVERT) {
		invert ^= true;
	}

	return invert;
}

/* Compute strength of effect */
static float gp_brush_influence_calc(tGP_BrushEditData *gso, const int radius, const int co[2])
{
	GP_EditBrush_Data *brush = gso->brush;

	/* basic strength factor from brush settings */
	float influence = brush->strength;

	/* use pressure? */
	if (brush->flag & GP_EDITBRUSH_FLAG_USE_PRESSURE) {
		influence *= gso->pressure;
	}

	/* distance fading */
	if (brush->flag & GP_EDITBRUSH_FLAG_USE_FALLOFF) {
		float distance = (float)len_v2v2_int(gso->mval, co);
		float fac;

		CLAMP(distance, 0.0f, (float)radius);
		fac = 1.0f - (distance / (float)radius);

		influence *= fac;
	}

	/* return influence */
	return influence;
}

/* ************************************************ */
/* Brush Callbacks */
/* This section defines the callbacks used by each brush to perform their magic.
 * These are called on each point within the brush's radius.
 */

/* ----------------------------------------------- */
/* Smooth Brush */

/* A simple (but slower + inaccurate) smooth-brush implementation to test the algorithm for stroke smoothing */
static bool gp_brush_smooth_apply(tGP_BrushEditData *gso, bGPDstroke *gps, int i,
                                  const int radius, const int co[2])
{
	GP_EditBrush_Data *brush = gso->brush;
	float inf = gp_brush_influence_calc(gso, radius, co);
	bool affect_pressure = (brush->flag & GP_EDITBRUSH_FLAG_SMOOTH_PRESSURE) != 0;
	/* need one flag enabled by default */
	if ((gso->settings->flag & (GP_BRUSHEDIT_FLAG_APPLY_POSITION |
	                            GP_BRUSHEDIT_FLAG_APPLY_STRENGTH |
	                            GP_BRUSHEDIT_FLAG_APPLY_THICKNESS)) == 0)
	{
		gso->settings->flag |= GP_BRUSHEDIT_FLAG_APPLY_POSITION;
	}

	/* perform smoothing */
	if (gso->settings->flag & GP_BRUSHEDIT_FLAG_APPLY_POSITION) {
		gp_smooth_stroke(gps, i, inf, affect_pressure);
	}
	if (gso->settings->flag & GP_BRUSHEDIT_FLAG_APPLY_STRENGTH) {
		gp_smooth_stroke_strength(gps, i, inf);
	}
	if (gso->settings->flag & GP_BRUSHEDIT_FLAG_APPLY_THICKNESS) {
		gp_smooth_stroke_thickness(gps, i, inf);
	}

	return true;
}

/* ----------------------------------------------- */
/* Line Thickness Brush */

/* Make lines thicker or thinner by the specified amounts */
static bool gp_brush_thickness_apply(tGP_BrushEditData *gso, bGPDstroke *gps, int i,
                                     const int radius, const int co[2])
{
	bGPDspoint *pt = gps->points + i;
	float inf;

	/* Compute strength of effect
	 * - We divide the strength by 10, so that users can set "sane" values.
	 *   Otherwise, good default values are in the range of 0.093
	 */
	inf = gp_brush_influence_calc(gso, radius, co) / 10.0f;

	/* apply */
	// XXX: this is much too strong, and it should probably do some smoothing with the surrounding stuff
	if (gp_brush_invert_check(gso)) {
		/* make line thinner - reduce stroke pressure */
		pt->pressure -= inf;
	}
	else {
		/* make line thicker - increase stroke pressure */
		pt->pressure += inf;
	}

	/* Pressure should stay within [0.0, 1.0]
	 * However, it is nice for volumetric strokes to be able to exceed
	 * the upper end of this range. Therefore, we don't actually clamp
	 * down on the upper end.
	 */
	if (pt->pressure < 0.0f)
		pt->pressure = 0.0f;

	return true;
}


/* ----------------------------------------------- */
/* Color Strength Brush */

/* Make color more or less transparent by the specified amounts */
static bool gp_brush_strength_apply(
        tGP_BrushEditData *gso, bGPDstroke *gps, int i,
        const int radius, const int co[2])
{
	bGPDspoint *pt = gps->points + i;
	float inf;

	/* Compute strength of effect
	 * - We divide the strength by 10, so that users can set "sane" values.
	 *   Otherwise, good default values are in the range of 0.093
	 */
	inf = gp_brush_influence_calc(gso, radius, co) / 10.0f;

	/* apply */
	// XXX: this is much too strong, and it should probably do some smoothing with the surrounding stuff
	if (gp_brush_invert_check(gso)) {
		/* make line thinner - reduce stroke pressure */
		pt->strength -= inf;
	}
	else {
		/* make line thicker - increase stroke pressure */
		pt->strength += inf;
	}

	/* Strength should stay within [0.0, 1.0] */
	CLAMP(pt->strength, 0.0f, 1.0f);

	return true;
}


/* ----------------------------------------------- */
/* Grab Brush */

/* Custom data per stroke for the Grab Brush
 *
 * This basically defines the strength of the effect for each
 * affected stroke point that was within the initial range of
 * the brush region.
 */
typedef struct tGPSB_Grab_StrokeData {
	/* array of indices to corresponding points in the stroke */
	int   *points;
	/* array of influence weights for each of the included points */
	float *weights;

	/* capacity of the arrays */
	int capacity;
	/* actual number of items currently stored */
	int size;
} tGPSB_Grab_StrokeData;

/* initialise custom data for handling this stroke */
static void gp_brush_grab_stroke_init(tGP_BrushEditData *gso, bGPDstroke *gps)
{
	tGPSB_Grab_StrokeData *data = NULL;

	BLI_assert(gps->totpoints > 0);

	/* Check if there are buffers already (from a prior run) */
	if (BLI_ghash_haskey(gso->stroke_customdata, gps)) {
		/* Ensure that the caches are empty
		 * - Since we reuse these between different strokes, we don't
		 *   want the previous invocation's data polluting the arrays
		 */
		data = BLI_ghash_lookup(gso->stroke_customdata, gps);
		BLI_assert(data != NULL);

		data->size = 0; /* minimum requirement - so that we can repopulate again */

		memset(data->points, 0, sizeof(int) * data->capacity);
		memset(data->weights, 0, sizeof(float) * data->capacity);
	}
	else {
		/* Create new instance */
		data = MEM_callocN(sizeof(tGPSB_Grab_StrokeData), "GP Stroke Grab Data");

		data->capacity = gps->totpoints;
		data->size = 0;

		data->points  = MEM_callocN(sizeof(int) * data->capacity, "GP Stroke Grab Indices");
		data->weights = MEM_callocN(sizeof(float) * data->capacity, "GP Stroke Grab Weights");

		/* hook up to the cache */
		BLI_ghash_insert(gso->stroke_customdata, gps, data);
	}
}

/* store references to stroke points in the initial stage */
static bool gp_brush_grab_store_points(tGP_BrushEditData *gso, bGPDstroke *gps, int i,
                                       const int radius, const int co[2])
{
	tGPSB_Grab_StrokeData *data = BLI_ghash_lookup(gso->stroke_customdata, gps);
	float inf = gp_brush_influence_calc(gso, radius, co);

	BLI_assert(data != NULL);
	BLI_assert(data->size < data->capacity);

	/* insert this point into the set of affected points */
	data->points[data->size]  = i;
	data->weights[data->size] = inf;
	data->size++;

	/* done */
	return true;
}

/* Compute effect vector for grab brush */
static void gp_brush_grab_calc_dvec(tGP_BrushEditData *gso)
{
	/* Convert mouse-movements to movement vector */
	// TODO: incorporate pressure into this?
	// XXX: screen-space strokes in 3D space will suffer!
	if (gso->sa->spacetype == SPACE_VIEW3D) {
		View3D *v3d = gso->sa->spacedata.first;
		RegionView3D *rv3d = gso->ar->regiondata;
		float *rvec = ED_view3d_cursor3d_get(gso->scene, v3d)->location;
		float zfac = ED_view3d_calc_zfac(rv3d, rvec, NULL);

		float mval_f[2];

		/* convert from 2D screenspace to 3D... */
		mval_f[0] = (float)(gso->mval[0] - gso->mval_prev[0]);
		mval_f[1] = (float)(gso->mval[1] - gso->mval_prev[1]);

		ED_view3d_win_to_delta(gso->ar, mval_f, gso->dvec, zfac);
	}
	else {
		/* 2D - just copy */
		// XXX: view2d?
		gso->dvec[0] = (float)(gso->mval[0] - gso->mval_prev[0]);
		gso->dvec[1] = (float)(gso->mval[1] - gso->mval_prev[1]);
		gso->dvec[2] = 0.0f;  /* unused */
	}
}

/* Apply grab transform to all relevant points of the affected strokes */
static void gp_brush_grab_apply_cached(
        tGP_BrushEditData *gso, bGPDstroke *gps, bool parented, float diff_mat[4][4])
{
	tGPSB_Grab_StrokeData *data = BLI_ghash_lookup(gso->stroke_customdata, gps);
	int i;

	/* Apply dvec to all of the stored points */
	for (i = 0; i < data->size; i++) {
		bGPDspoint *pt = &gps->points[data->points[i]];
		float delta[3] = {0.0f};

		/* adjust the amount of displacement to apply */
		mul_v3_v3fl(delta, gso->dvec, data->weights[i]);
		if (!parented) {
			/* apply */
			add_v3_v3(&pt->x, delta);
		}
		else {
			float fpt[3];
			/* apply transformation */
			mul_v3_m4v3(fpt, diff_mat, &pt->x);
			/* apply */
			add_v3_v3(fpt, delta);
			copy_v3_v3(&pt->x, fpt);
			/* undo transformation to the init parent position */
			float inverse_diff_mat[4][4];
			invert_m4_m4(inverse_diff_mat, diff_mat);
			mul_m4_v3(inverse_diff_mat, &pt->x);
		}

	}
}

/* free customdata used for handling this stroke */
static void gp_brush_grab_stroke_free(void *ptr)
{
	tGPSB_Grab_StrokeData *data = (tGPSB_Grab_StrokeData *)ptr;

	/* free arrays */
	MEM_freeN(data->points);
	MEM_freeN(data->weights);

	/* ... and this item itself, since it was also allocated */
	MEM_freeN(data);
}

/* ----------------------------------------------- */
/* Push Brush */
/* NOTE: Depends on gp_brush_grab_calc_dvec() */

static bool gp_brush_push_apply(tGP_BrushEditData *gso, bGPDstroke *gps, int i,
                                const int radius, const int co[2])
{
	bGPDspoint *pt = gps->points + i;
	float inf = gp_brush_influence_calc(gso, radius, co);
	float delta[3] = {0.0f};

	/* adjust the amount of displacement to apply */
	mul_v3_v3fl(delta, gso->dvec, inf);

	/* apply */
	add_v3_v3(&pt->x, delta);

	/* done */
	return true;
}

/* ----------------------------------------------- */
/* Pinch Brush */

/* Compute reference midpoint for the brush - this is what we'll be moving towards */
static void gp_brush_calc_midpoint(tGP_BrushEditData *gso)
{
	if (gso->sa->spacetype == SPACE_VIEW3D) {
		/* Convert mouse position to 3D space
		 * See: gpencil_paint.c :: gp_stroke_convertcoords()
		 */
		View3D *v3d = gso->sa->spacedata.first;
		RegionView3D *rv3d = gso->ar->regiondata;
		float *rvec = ED_view3d_cursor3d_get(gso->scene, v3d)->location;
		float zfac = ED_view3d_calc_zfac(rv3d, rvec, NULL);

		float mval_f[2] = {UNPACK2(gso->mval)};
		float mval_prj[2];
		float dvec[3];


		if (ED_view3d_project_float_global(gso->ar, rvec, mval_prj, V3D_PROJ_TEST_NOP) == V3D_PROJ_RET_OK) {
			sub_v2_v2v2(mval_f, mval_prj, mval_f);
			ED_view3d_win_to_delta(gso->ar, mval_f, dvec, zfac);
			sub_v3_v3v3(gso->dvec, rvec, dvec);
		}
		else {
			zero_v3(gso->dvec);
		}
	}
	else {
		/* Just 2D coordinates */
		// XXX: fix View2D offsets later
		gso->dvec[0] = (float)gso->mval[0];
		gso->dvec[1] = (float)gso->mval[1];
		gso->dvec[2] = 0.0f;
	}
}

/* Shrink distance between midpoint and this point... */
static bool gp_brush_pinch_apply(tGP_BrushEditData *gso, bGPDstroke *gps, int i,
                                 const int radius, const int co[2])
{
	bGPDspoint *pt = gps->points + i;
	float fac, inf;
	float vec[3];

	/* Scale down standard influence value to get it more manageable...
	 *  - No damping = Unmanageable at > 0.5 strength
	 *  - Div 10     = Not enough effect
	 *  - Div 5      = Happy medium... (by trial and error)
	 */
	inf = gp_brush_influence_calc(gso, radius, co) / 5.0f;

	/* 1) Make this point relative to the cursor/midpoint (dvec) */
	sub_v3_v3v3(vec, &pt->x, gso->dvec);

	/* 2) Shrink the distance by pulling the point towards the midpoint
	 *    (0.0 = at midpoint, 1 = at edge of brush region)
	 *                         OR
	 *    Increase the distance (if inverting the brush action!)
	 */
	if (gp_brush_invert_check(gso)) {
		/* Inflate (inverse) */
		fac = 1.0f + (inf * inf); /* squared to temper the effect... */
	}
	else {
		/* Shrink (default) */
		fac = 1.0f - (inf * inf); /* squared to temper the effect... */
	}
	mul_v3_fl(vec, fac);

	/* 3) Translate back to original space, with the shrinkage applied */
	add_v3_v3v3(&pt->x, gso->dvec, vec);

	/* done */
	return true;
}

/* ----------------------------------------------- */
/* Twist Brush - Rotate Around midpoint */

/* Take the screenspace coordinates of the point, rotate this around the brush midpoint,
 * convert the rotated point and convert it into "data" space
 */

static bool gp_brush_twist_apply(tGP_BrushEditData *gso, bGPDstroke *gps, int i,
                                 const int radius, const int co[2])
{
	bGPDspoint *pt = gps->points + i;
	float angle, inf;

	/* Angle to rotate by */
	inf = gp_brush_influence_calc(gso, radius, co);
	angle = DEG2RADF(1.0f) * inf;

	if (gp_brush_invert_check(gso)) {
		/* invert angle that we rotate by */
		angle *= -1;
	}

	/* Rotate in 2D or 3D space? */
	if (gps->flag & GP_STROKE_3DSPACE) {
		/* Perform rotation in 3D space... */
		RegionView3D *rv3d = gso->ar->regiondata;
		float rmat[3][3];
		float axis[3];
		float vec[3];

		/* Compute rotation matrix - rotate around view vector by angle */
		negate_v3_v3(axis, rv3d->persinv[2]);
		normalize_v3(axis);

		axis_angle_normalized_to_mat3(rmat, axis, angle);

		/* Rotate point (no matrix-space transforms needed, as GP points are in world space) */
		sub_v3_v3v3(vec, &pt->x, gso->dvec); /* make relative to center (center is stored in dvec) */
		mul_m3_v3(rmat, vec);
		add_v3_v3v3(&pt->x, vec, gso->dvec); /* restore */
	}
	else {
		const float axis[3] = {0.0f, 0.0f, 1.0f};
		float vec[3] = {0.0f};
		float rmat[3][3];

		/* Express position of point relative to cursor, ready to rotate */
		// XXX: There is still some offset here, but it's close to working as expected...
		vec[0] = (float)(co[0] - gso->mval[0]);
		vec[1] = (float)(co[1] - gso->mval[1]);

		/* rotate point */
		axis_angle_normalized_to_mat3(rmat, axis, angle);
		mul_m3_v3(rmat, vec);

		/* Convert back to screen-coordinates */
		vec[0] += (float)gso->mval[0];
		vec[1] += (float)gso->mval[1];

		/* Map from screen-coordinates to final coordinate space */
		if (gps->flag & GP_STROKE_2DSPACE) {
			View2D *v2d = gso->gsc.v2d;
			UI_view2d_region_to_view(v2d, vec[0], vec[1], &pt->x, &pt->y);
		}
		else {
			// XXX
			copy_v2_v2(&pt->x, vec);
		}
	}

	/* done */
	return true;
}


/* ----------------------------------------------- */
/* Randomize Brush */

/* Apply some random jitter to the point */
static bool gp_brush_randomize_apply(tGP_BrushEditData *gso, bGPDstroke *gps, int i,
                                     const int radius, const int co[2])
{
	bGPDspoint *pt = gps->points + i;

	/* Amount of jitter to apply depends on the distance of the point to the cursor,
	 * as well as the strength of the brush
	 */
	const float inf = gp_brush_influence_calc(gso, radius, co) / 2.0f;
	const float fac = BLI_frand() * inf;
	/* need one flag enabled by default */
	if ((gso->settings->flag & (GP_BRUSHEDIT_FLAG_APPLY_POSITION |
	                            GP_BRUSHEDIT_FLAG_APPLY_STRENGTH |
	                            GP_BRUSHEDIT_FLAG_APPLY_THICKNESS)) == 0)
	{
		gso->settings->flag |= GP_BRUSHEDIT_FLAG_APPLY_POSITION;
	}

	/* apply random to position */
	if (gso->settings->flag & GP_BRUSHEDIT_FLAG_APPLY_POSITION) {
		/* Jitter is applied perpendicular to the mouse movement vector
		 * - We compute all effects in screenspace (since it's easier)
		 *   and then project these to get the points/distances in
		 *   viewspace as needed
		 */
		float mvec[2], svec[2];

		/* mouse movement in ints -> floats */
		mvec[0] = (float)(gso->mval[0] - gso->mval_prev[0]);
		mvec[1] = (float)(gso->mval[1] - gso->mval_prev[1]);

		/* rotate mvec by 90 degrees... */
		svec[0] = -mvec[1];
		svec[1] =  mvec[0];

		/* scale the displacement by the random displacement, and apply */
		if (BLI_frand() > 0.5f) {
			mul_v2_fl(svec, -fac);
		}
		else {
			mul_v2_fl(svec, fac);
		}

		//printf("%f %f (%f), nco = {%f %f}, co = %d %d\n", svec[0], svec[1], fac, nco[0], nco[1], co[0], co[1]);

		/* convert to dataspace */
		if (gps->flag & GP_STROKE_3DSPACE) {
			/* 3D: Project to 3D space */
			if (gso->sa->spacetype == SPACE_VIEW3D) {
				bool flip;
				RegionView3D *rv3d = gso->ar->regiondata;
				float zfac = ED_view3d_calc_zfac(rv3d, &pt->x, &flip);
				if (flip == false) {
					float dvec[3];
					ED_view3d_win_to_delta(gso->gsc.ar, svec, dvec, zfac);
					add_v3_v3(&pt->x, dvec);
				}
			}
			else {
				/* ERROR */
				BLI_assert(!"3D stroke being sculpted in non-3D view");
			}
		}
		else {
			/* 2D: As-is */
			// XXX: v2d scaling/offset?
			float nco[2];
			nco[0] = (float)co[0] + svec[0];
			nco[1] = (float)co[1] + svec[1];

			copy_v2_v2(&pt->x, nco);
		}
	}
	/* apply random to strength */
	if (gso->settings->flag & GP_BRUSHEDIT_FLAG_APPLY_STRENGTH) {
		if (BLI_frand() > 0.5f) {
			pt->strength += fac;
		}
		else {
			pt->strength -= fac;
		}
		CLAMP_MIN(pt->strength, 0.0f);
		CLAMP_MAX(pt->strength, 1.0f);
	}
	/* apply random to thickness (use pressure) */
	if (gso->settings->flag & GP_BRUSHEDIT_FLAG_APPLY_THICKNESS) {
		if (BLI_frand() > 0.5f) {
			pt->pressure += fac;
		}
		else {
			pt->pressure -= fac;
		}
		/* only limit lower value */
		CLAMP_MIN(pt->pressure, 0.0f);
	}

	/* done */
	return true;
}

/* ************************************************ */
/* Non Callback-Based Brushes */

/* Clone Brush ------------------------------------- */
/* How this brush currently works:
 * - If this is start of the brush stroke, paste immediately under the cursor
 *   by placing the midpoint of the buffer strokes under the cursor now
 *
 * - Otherwise, in:
 *   "Stamp Mode" - Move the newly pasted strokes so that their center follows the cursor
 *   "Continuous" - Repeatedly just paste new copies for where the brush is now
 */

/* Custom state data for clone brush */
typedef struct tGPSB_CloneBrushData {
	/* midpoint of the strokes on the clipboard */
	float buffer_midpoint[3];

	/* number of strokes in the paste buffer (and/or to be created each time) */
	size_t totitems;

	/* for "stamp" mode, the currently pasted brushes */
	bGPDstroke **new_strokes;

	/* mapping from colors referenced per stroke, to the new colours in the "pasted" strokes */
	GHash *new_colors;
} tGPSB_CloneBrushData;

/* Initialise "clone" brush data */
static void gp_brush_clone_init(bContext *C, tGP_BrushEditData *gso)
{
	tGPSB_CloneBrushData *data;
	bGPDstroke *gps;

	/* init custom data */
	gso->customdata = data = MEM_callocN(sizeof(tGPSB_CloneBrushData), "CloneBrushData");

	/* compute midpoint of strokes on clipboard */
	for (gps = gp_strokes_copypastebuf.first; gps; gps = gps->next) {
		if (ED_gpencil_stroke_can_use(C, gps)) {
			const float dfac = 1.0f / ((float)gps->totpoints);
			float mid[3] = {0.0f};

			bGPDspoint *pt;
			int i;

			/* compute midpoint of this stroke */
			for (i = 0, pt = gps->points; i < gps->totpoints; i++, pt++) {
				float co[3];

				mul_v3_v3fl(co, &pt->x, dfac);
				add_v3_v3(mid, co);
			}

			/* combine this stroke's data with the main data */
			add_v3_v3(data->buffer_midpoint, mid);
			data->totitems++;
		}
	}

	/* Divide the midpoint by the number of strokes, to finish averaging it */
	if (data->totitems > 1) {
		mul_v3_fl(data->buffer_midpoint, 1.0f / (float)data->totitems);
	}

	/* Create a buffer for storing the current strokes */
	if (1 /*gso->brush->mode == GP_EDITBRUSH_CLONE_MODE_STAMP*/) {
		data->new_strokes = MEM_callocN(sizeof(bGPDstroke *) * data->totitems, "cloned strokes ptr array");
	}

	/* Init colormap for mapping between the pasted stroke's source colour(names)
	 * and the final colours that will be used here instead...
	 */
	data->new_colors = gp_copybuf_validate_colormap(gso->gpd);
}

/* Free custom data used for "clone" brush */
static void gp_brush_clone_free(tGP_BrushEditData *gso)
{
	tGPSB_CloneBrushData *data = gso->customdata;

	/* free strokes array */
	if (data->new_strokes) {
		MEM_freeN(data->new_strokes);
		data->new_strokes = NULL;
	}

	/* free copybuf colormap */
	if (data->new_colors) {
		BLI_ghash_free(data->new_colors, NULL, NULL);
		data->new_colors = NULL;
	}

	/* free the customdata itself */
	MEM_freeN(data);
	gso->customdata = NULL;
}

/* Create new copies of the strokes on the clipboard */
static void gp_brush_clone_add(bContext *C, tGP_BrushEditData *gso)
{
	tGPSB_CloneBrushData *data = gso->customdata;

	Scene *scene = gso->scene;
	bGPDlayer *gpl = CTX_data_active_gpencil_layer(C);
	bGPDframe *gpf = BKE_gpencil_layer_getframe(gpl, CFRA, true);
	bGPDstroke *gps;

	float delta[3];
	size_t strokes_added = 0;

	/* Compute amount to offset the points by */
	/* NOTE: This assumes that screenspace strokes are NOT used in the 3D view... */

	gp_brush_calc_midpoint(gso); /* this puts the cursor location into gso->dvec */
	sub_v3_v3v3(delta, gso->dvec, data->buffer_midpoint);

	/* Copy each stroke into the layer */
	for (gps = gp_strokes_copypastebuf.first; gps; gps = gps->next) {
		if (ED_gpencil_stroke_can_use(C, gps)) {
			bGPDstroke *new_stroke;
			bGPDspoint *pt;
			int i;

			/* Make a new stroke */
			new_stroke = MEM_dupallocN(gps);

			new_stroke->points = MEM_dupallocN(gps->points);
			new_stroke->triangles = MEM_dupallocN(gps->triangles);

			new_stroke->next = new_stroke->prev = NULL;
			BLI_addtail(&gpf->strokes, new_stroke);

			/* Fix color references */
			BLI_assert(new_stroke->colorname[0] != '\0');
			new_stroke->palcolor = BLI_ghash_lookup(data->new_colors, new_stroke->colorname);

			BLI_assert(new_stroke->palcolor != NULL);
			BLI_strncpy(new_stroke->colorname, new_stroke->palcolor->info, sizeof(new_stroke->colorname));

			/* Adjust all the stroke's points, so that the strokes
			 * get pasted relative to where the cursor is now
			 */
			for (i = 0, pt = new_stroke->points; i < new_stroke->totpoints; i++, pt++) {
				/* assume that the delta can just be applied, and then everything works */
				add_v3_v3(&pt->x, delta);
			}

			/* Store ref for later */
			if ((data->new_strokes) && (strokes_added < data->totitems)) {
				data->new_strokes[strokes_added] = new_stroke;
				strokes_added++;
			}
		}
	}
}

/* Move newly-added strokes around - "Stamp" mode of the Clone brush */
static void gp_brush_clone_adjust(tGP_BrushEditData *gso)
{
	tGPSB_CloneBrushData *data = gso->customdata;
	size_t snum;

	/* Compute the amount of movement to apply (overwrites dvec) */
	gp_brush_grab_calc_dvec(gso);

	/* For each of the stored strokes, apply the offset to each point */
	/* NOTE: Again this assumes that in the 3D view, we only have 3d space and not screenspace strokes... */
	for (snum = 0; snum < data->totitems; snum++) {
		bGPDstroke *gps = data->new_strokes[snum];
		bGPDspoint *pt;
		int i;

		for (i = 0, pt = gps->points; i < gps->totpoints; i++, pt++) {
			if (gso->brush->flag & GP_EDITBRUSH_FLAG_USE_FALLOFF) {
				/* "Smudge" Effect when falloff is enabled */
				float delta[3] = {0.0f};
				int sco[2] = {0};
				float influence;

				/* compute influence on point */
				gp_point_to_xy(&gso->gsc, gps, pt, &sco[0], &sco[1]);
				influence = gp_brush_influence_calc(gso, gso->brush->size, sco);

				/* adjust the amount of displacement to apply */
				mul_v3_v3fl(delta, gso->dvec, influence);

				/* apply */
				add_v3_v3(&pt->x, delta);
			}
			else {
				/* Just apply the offset - All points move perfectly in sync with the cursor */
				add_v3_v3(&pt->x, gso->dvec);
			}
		}
	}
}

/* Entrypoint for applying "clone" brush */
static bool gpsculpt_brush_apply_clone(bContext *C, tGP_BrushEditData *gso)
{
	/* Which "mode" are we operating in? */
	if (gso->first) {
		/* Create initial clones */
		gp_brush_clone_add(C, gso);
	}
	else {
		/* Stamp or Continous Mode */
		if (1 /*gso->brush->mode == GP_EDITBRUSH_CLONE_MODE_STAMP*/) {
			/* Stamp - Proceed to translate the newly added strokes */
			gp_brush_clone_adjust(gso);
		}
		else {
			/* Continuous - Just keep pasting everytime we move */
			/* TODO: The spacing of repeat should be controlled using a "stepsize" or similar property? */
			gp_brush_clone_add(C, gso);
		}
	}

	return true;
}

/* ************************************************ */
/* Cursor drawing */

/* Helper callback for drawing the cursor itself */
static void gp_brush_drawcursor(bContext *C, int x, int y, void *UNUSED(customdata))
{
	GP_EditBrush_Data *brush = gpsculpt_get_brush(CTX_data_scene(C));

	if (brush) {
<<<<<<< HEAD
		Gwn_VertFormat *format = immVertexFormat();
		unsigned int pos = GWN_vertformat_attr_add(format, "pos", GWN_COMP_F32, 2, GWN_FETCH_FLOAT);
		immBindBuiltinProgram(GPU_SHADER_2D_UNIFORM_COLOR);
=======
		glPushMatrix();

		glTranslatef((float)x, (float)y, 0.0f);
>>>>>>> 44505b38

		glEnable(GL_LINE_SMOOTH);
		glEnable(GL_BLEND);

		/* Inner Ring: Light color for action of the brush */
		/* TODO: toggle between add and remove? */
<<<<<<< HEAD
		immUniformColor4ub(255, 255, 255, 200);
		imm_draw_circle_wire_2d(pos, x, y, brush->size, 40);

		/* Outer Ring: Dark color for contrast on light backgrounds (e.g. gray on white) */
		immUniformColor3ub(30, 30, 30);
		imm_draw_circle_wire_2d(pos, x, y, brush->size + 1, 40);

		immUnbindProgram();

		glDisable(GL_BLEND);
		glDisable(GL_LINE_SMOOTH);
=======
		glColor4ub(255, 255, 255, 200);
		glutil_draw_lined_arc(0.0, M_PI * 2.0, brush->size, 40);

		/* Outer Ring: Dark color for contrast on light backgrounds (e.g. gray on white) */
		glColor3ub(30, 30, 30);
		glutil_draw_lined_arc(0.0, M_PI * 2.0, brush->size + 1, 40);

		glDisable(GL_BLEND);
		glDisable(GL_LINE_SMOOTH);

		glPopMatrix();
>>>>>>> 44505b38
	}
}

/* Turn brush cursor in on/off */
static void gpencil_toggle_brush_cursor(bContext *C, bool enable)
{
	GP_BrushEdit_Settings *gset = gpsculpt_get_settings(CTX_data_scene(C));

	if (gset->paintcursor && !enable) {
		/* clear cursor */
		WM_paint_cursor_end(CTX_wm_manager(C), gset->paintcursor);
		gset->paintcursor = NULL;
	}
	else if (enable) {
		/* enable cursor */
		gset->paintcursor = WM_paint_cursor_activate(CTX_wm_manager(C),
		                                             NULL,
		                                             gp_brush_drawcursor, NULL);
	}
}


/* ************************************************ */
/* Header Info for GPencil Sculpt */

static void gpsculpt_brush_header_set(bContext *C, tGP_BrushEditData *gso)
{
	const char *brush_name = NULL;
	char str[UI_MAX_DRAW_STR] = "";

	RNA_enum_name(rna_enum_gpencil_sculpt_brush_items, gso->brush_type, &brush_name);

	BLI_snprintf(str, sizeof(str),
	             IFACE_("GPencil Sculpt: %s Stroke  | LMB to paint | RMB/Escape to Exit"
	                    " | Ctrl to Invert Action | Wheel Up/Down for Size "
	                    " | Shift-Wheel Up/Down for Strength"),
	             (brush_name) ? brush_name : "<?>");

	ED_area_headerprint(CTX_wm_area(C), str);
}

/* ************************************************ */
/* Grease Pencil Sculpting Operator */

/* Init/Exit ----------------------------------------------- */

static bool gpsculpt_brush_init(bContext *C, wmOperator *op)
{
	Scene *scene = CTX_data_scene(C);
	tGP_BrushEditData *gso;

	/* setup operator data */
	gso = MEM_callocN(sizeof(tGP_BrushEditData), "tGP_BrushEditData");
	op->customdata = gso;

	/* store state */
	gso->settings = gpsculpt_get_settings(scene);
	gso->brush = gpsculpt_get_brush(scene);

	gso->brush_type = gso->settings->brushtype;


	gso->is_painting = false;
	gso->first = true;

	gso->gpd = ED_gpencil_data_get_active(C);
	gso->cfra = INT_MAX; /* NOTE: So that first stroke will get handled in init_stroke() */

	gso->scene = scene;

	gso->sa = CTX_wm_area(C);
	gso->ar = CTX_wm_region(C);

	/* initialise custom data for brushes */
	switch (gso->brush_type) {
		case GP_EDITBRUSH_TYPE_CLONE:
		{
			bGPDstroke *gps;
			bool found = false;

			/* check that there are some usable strokes in the buffer */
			for (gps = gp_strokes_copypastebuf.first; gps; gps = gps->next) {
				if (ED_gpencil_stroke_can_use(C, gps)) {
					found = true;
					break;
				}
			}

			if (found == false) {
				/* STOP HERE! Nothing to paste! */
				BKE_report(op->reports, RPT_ERROR,
					   "Copy some strokes to the clipboard before using the Clone brush to paste copies of them");

				MEM_freeN(gso);
				op->customdata = NULL;
				return false;
			}
			else {
				/* initialise customdata */
				gp_brush_clone_init(C, gso);
			}
			break;
		}

		case GP_EDITBRUSH_TYPE_GRAB:
		{
			/* initialise the cache needed for this brush */
			gso->stroke_customdata = BLI_ghash_ptr_new("GP Grab Brush - Strokes Hash");
			break;
		}

		/* Others - No customdata needed */
		default:
			break;
	}


	/* setup space conversions */
	gp_point_conversion_init(C, &gso->gsc);

	/* update header */
	gpsculpt_brush_header_set(C, gso);

	/* setup cursor drawing */
	WM_cursor_modal_set(CTX_wm_window(C), BC_CROSSCURSOR);
	gpencil_toggle_brush_cursor(C, true);

	return true;
}

static void gpsculpt_brush_exit(bContext *C, wmOperator *op)
{
	tGP_BrushEditData *gso = op->customdata;
	wmWindow *win = CTX_wm_window(C);

	/* free brush-specific data */
	switch (gso->brush_type) {
		case GP_EDITBRUSH_TYPE_GRAB:
		{
			/* Free per-stroke customdata
			 * - Keys don't need to be freed, as those are the strokes
			 * - Values assigned to those keys do, as they are custom structs
			 */
			BLI_ghash_free(gso->stroke_customdata, NULL, gp_brush_grab_stroke_free);
			break;
		}

		case GP_EDITBRUSH_TYPE_CLONE:
		{
			/* Free customdata */
			gp_brush_clone_free(gso);
			break;
		}

		default:
			break;
	}

	/* unregister timer (only used for realtime) */
	if (gso->timer) {
		WM_event_remove_timer(CTX_wm_manager(C), win, gso->timer);
	}

	/* disable cursor and headerprints */
	ED_area_headerprint(CTX_wm_area(C), NULL);
	WM_cursor_modal_restore(win);
	gpencil_toggle_brush_cursor(C, false);

	/* free operator data */
	MEM_freeN(gso);
	op->customdata = NULL;
}

/* poll callback for stroke sculpting operator(s) */
static int gpsculpt_brush_poll(bContext *C)
{
	/* NOTE: this is a bit slower, but is the most accurate... */
	return CTX_DATA_COUNT(C, editable_gpencil_strokes) != 0;
}

/* Init Sculpt Stroke ---------------------------------- */

static void gpsculpt_brush_init_stroke(tGP_BrushEditData *gso)
{
	Scene *scene = gso->scene;
	bGPdata *gpd = gso->gpd;
	bGPDlayer *gpl;
	int cfra = CFRA;

	/* only try to add a new frame if this is the first stroke, or the frame has changed */
	if ((gpd == NULL) || (cfra == gso->cfra))
		return;

	/* go through each layer, and ensure that we've got a valid frame to use */
	for (gpl = gpd->layers.first; gpl; gpl = gpl->next) {
		/* only editable and visible layers are considered */
		if (gpencil_layer_is_editable(gpl) && (gpl->actframe != NULL)) {
			bGPDframe *gpf = gpl->actframe;

			/* Make a new frame to work on if the layer's frame and the current scene frame don't match up
			 * - This is useful when animating as it saves that "uh-oh" moment when you realize you've
			 *   spent too much time editing the wrong frame...
			 */
			// XXX: should this be allowed when framelock is enabled?
			if (gpf->framenum != cfra) {
				BKE_gpencil_frame_addcopy(gpl, cfra);
			}
		}
	}

	/* save off new current frame, so that next update works fine */
	gso->cfra = cfra;
}

/* Apply ----------------------------------------------- */

/* Apply brush operation to points in this stroke */
static bool gpsculpt_brush_do_stroke(
        tGP_BrushEditData *gso, bGPDstroke *gps, bool parented,
        float diff_mat[4][4], GP_BrushApplyCb apply)
{
	GP_SpaceConversion *gsc = &gso->gsc;
	rcti *rect = &gso->brush_rect;
	const int radius = gso->brush->size;

	bGPDspoint *pt1, *pt2;
	int pc1[2] = {0};
	int pc2[2] = {0};
	int i;
	bool include_last = false;
	bool changed = false;

	if (gps->totpoints == 1) {
		if (!parented) {
			gp_point_to_xy(gsc, gps, gps->points, &pc1[0], &pc1[1]);
		}
		else {
			bGPDspoint pt_temp;
			gp_point_to_parent_space(gps->points, diff_mat, &pt_temp);
			gp_point_to_xy(gsc, gps, &pt_temp, &pc1[0], &pc1[1]);
		}

		/* do boundbox check first */
		if ((!ELEM(V2D_IS_CLIPPED, pc1[0], pc1[1])) && BLI_rcti_isect_pt(rect, pc1[0], pc1[1])) {
			/* only check if point is inside */
			if (len_v2v2_int(gso->mval, pc1) <= radius) {
				/* apply operation to this point */
				changed = apply(gso, gps, 0, radius, pc1);
			}
		}
	}
	else {
		/* Loop over the points in the stroke, checking for intersections
		 *  - an intersection means that we touched the stroke
		 */
		for (i = 0; (i + 1) < gps->totpoints; i++) {
			/* Get points to work with */
			pt1 = gps->points + i;
			pt2 = gps->points + i + 1;

			/* Skip if neither one is selected (and we are only allowed to edit/consider selected points) */
			if (gso->settings->flag & GP_BRUSHEDIT_FLAG_SELECT_MASK) {
				if (!(pt1->flag & GP_SPOINT_SELECT) && !(pt2->flag & GP_SPOINT_SELECT)) {
					include_last = false;
					continue;
				}
			}
			if (!parented) {
				gp_point_to_xy(gsc, gps, pt1, &pc1[0], &pc1[1]);
				gp_point_to_xy(gsc, gps, pt2, &pc2[0], &pc2[1]);
			}
			else {
				bGPDspoint npt;
				gp_point_to_parent_space(pt1, diff_mat, &npt);
				gp_point_to_xy(gsc, gps, &npt, &pc1[0], &pc1[1]);

				gp_point_to_parent_space(pt2, diff_mat, &npt);
				gp_point_to_xy(gsc, gps, &npt, &pc2[0], &pc2[1]);
			}


			/* Check that point segment of the boundbox of the selection stroke */
			if (((!ELEM(V2D_IS_CLIPPED, pc1[0], pc1[1])) && BLI_rcti_isect_pt(rect, pc1[0], pc1[1])) ||
			    ((!ELEM(V2D_IS_CLIPPED, pc2[0], pc2[1])) && BLI_rcti_isect_pt(rect, pc2[0], pc2[1])))
			{
				/* Check if point segment of stroke had anything to do with
				 * brush region  (either within stroke painted, or on its lines)
				 *  - this assumes that linewidth is irrelevant
				 */
				if (gp_stroke_inside_circle(gso->mval, gso->mval_prev, radius, pc1[0], pc1[1], pc2[0], pc2[1])) {
					/* Apply operation to these points */
					bool ok = false;

					/* To each point individually... */
					ok = apply(gso, gps, i, radius, pc1);

					/* Only do the second point if this is the last segment,
					 * and it is unlikely that the point will get handled
					 * otherwise.
					 *
					 * NOTE: There is a small risk here that the second point wasn't really
					 *       actually in-range. In that case, it only got in because
					 *       the line linking the points was!
					 */
					if (i + 1 == gps->totpoints - 1) {
						ok |= apply(gso, gps, i + 1, radius, pc2);
						include_last = false;
					}
					else {
						include_last = true;
					}

					changed |= ok;
				}
				else if (include_last) {
					/* This case is for cases where for whatever reason the second vert (1st here) doesn't get included
					 * because the whole edge isn't in bounds, but it would've qualified since it did with the
					 * previous step (but wasn't added then, to avoid double-ups)
					 */
					changed |= apply(gso, gps, i, radius, pc1);
					include_last = false;
				}
			}
		}
	}

	return changed;
}

/* Perform two-pass brushes which modify the existing strokes */
static bool gpsculpt_brush_apply_standard(bContext *C, tGP_BrushEditData *gso)
{
	bool changed = false;

	/* Calculate brush-specific data which applies equally to all points */
	switch (gso->brush_type) {
		case GP_EDITBRUSH_TYPE_GRAB: /* Grab points */
		case GP_EDITBRUSH_TYPE_PUSH: /* Push points */
		{
			/* calculate amount of displacement to apply */
			gp_brush_grab_calc_dvec(gso);
			break;
		}

		case GP_EDITBRUSH_TYPE_PINCH: /* Pinch points */
		case GP_EDITBRUSH_TYPE_TWIST: /* Twist points around midpoint */
		{
			/* calculate midpoint of the brush (in data space) */
			gp_brush_calc_midpoint(gso);
			break;
		}

		case GP_EDITBRUSH_TYPE_RANDOMIZE: /* Random jitter */
		{
			/* compute the displacement vector for the cursor (in data space) */
			gp_brush_grab_calc_dvec(gso);
			break;
		}

		default:
			break;
	}


	/* Find visible strokes, and perform operations on those if hit */
	float diff_mat[4][4];
	bool parented = false;

	CTX_DATA_BEGIN(C, bGPDlayer *, gpl, editable_gpencil_layers)
	{
		bGPDframe *gpf = gpl->actframe;
		if (gpf == NULL)
			continue;

		/* calculate difference matrix if parent object */
		if (gpl->parent != NULL) {
			ED_gpencil_parent_location(gpl, diff_mat);
			parented = true;
		}
		else {
			parented = false;
		}

		for (bGPDstroke *gps = gpf->strokes.first; gps; gps = gps->next) {
			/* skip strokes that are invalid for current view */
			if (ED_gpencil_stroke_can_use(C, gps) == false)
				continue;
			/* check if the color is editable */
			if (ED_gpencil_stroke_color_use(gpl, gps) == false) {
				continue;
			}

			switch (gso->brush_type) {
				case GP_EDITBRUSH_TYPE_SMOOTH: /* Smooth strokes */
				{
					changed |= gpsculpt_brush_do_stroke(gso, gps, parented, diff_mat, gp_brush_smooth_apply);
					break;
				}

				case GP_EDITBRUSH_TYPE_THICKNESS: /* Adjust stroke thickness */
				{
					changed |= gpsculpt_brush_do_stroke(gso, gps, parented, diff_mat, gp_brush_thickness_apply);
					break;
				}

				case GP_EDITBRUSH_TYPE_STRENGTH: /* Adjust stroke color strength */
				{
					changed |= gpsculpt_brush_do_stroke(gso, gps, parented, diff_mat, gp_brush_strength_apply);
					break;
				}

				case GP_EDITBRUSH_TYPE_GRAB: /* Grab points */
				{
					if (gso->first) {
						/* First time this brush stroke is being applied:
						 * 1) Prepare data buffers (init/clear) for this stroke
						 * 2) Use the points now under the cursor
						 */
						gp_brush_grab_stroke_init(gso, gps);
						changed |= gpsculpt_brush_do_stroke(gso, gps, parented, diff_mat, gp_brush_grab_store_points);
					}
					else {
						/* Apply effect to the stored points */
						gp_brush_grab_apply_cached(gso, gps, parented, diff_mat);
						changed |= true;
					}
					break;
				}

				case GP_EDITBRUSH_TYPE_PUSH: /* Push points */
				{
					changed |= gpsculpt_brush_do_stroke(gso, gps, parented, diff_mat, gp_brush_push_apply);
					break;
				}

				case GP_EDITBRUSH_TYPE_PINCH: /* Pinch points */
				{
					changed |= gpsculpt_brush_do_stroke(gso, gps, parented, diff_mat, gp_brush_pinch_apply);
					break;
				}

				case GP_EDITBRUSH_TYPE_TWIST: /* Twist points around midpoint */
				{
					changed |= gpsculpt_brush_do_stroke(gso, gps, parented, diff_mat, gp_brush_twist_apply);
					break;
				}

				case GP_EDITBRUSH_TYPE_RANDOMIZE: /* Apply jitter */
				{
					changed |= gpsculpt_brush_do_stroke(gso, gps, parented, diff_mat, gp_brush_randomize_apply);
					break;
				}

				default:
					printf("ERROR: Unknown type of GPencil Sculpt brush - %u\n", gso->brush_type);
					break;
			}
			/* Triangulation must be calculated if changed */
			if (changed) {
				gps->flag |= GP_STROKE_RECALC_CACHES;
				gps->tot_triangles = 0;
			}
		}
	}
	CTX_DATA_END;

	return changed;
}

/* Calculate settings for applying brush */
static void gpsculpt_brush_apply(bContext *C, wmOperator *op, PointerRNA *itemptr)
{
	tGP_BrushEditData *gso = op->customdata;
	const int radius = gso->brush->size;
	float mousef[2];
	int mouse[2];
	bool changed = false;

	/* Get latest mouse coordinates */
	RNA_float_get_array(itemptr, "mouse", mousef);
	gso->mval[0] = mouse[0] = (int)(mousef[0]);
	gso->mval[1] = mouse[1] = (int)(mousef[1]);

	gso->pressure = RNA_float_get(itemptr, "pressure");

	if (RNA_boolean_get(itemptr, "pen_flip"))
		gso->flag |= GP_EDITBRUSH_FLAG_INVERT;
	else
		gso->flag &= ~GP_EDITBRUSH_FLAG_INVERT;


	/* Store coordinates as reference, if operator just started running */
	if (gso->first) {
		gso->mval_prev[0]  = gso->mval[0];
		gso->mval_prev[1]  = gso->mval[1];
		gso->pressure_prev = gso->pressure;
	}

	/* Update brush_rect, so that it represents the bounding rectangle of brush */
	gso->brush_rect.xmin = mouse[0] - radius;
	gso->brush_rect.ymin = mouse[1] - radius;
	gso->brush_rect.xmax = mouse[0] + radius;
	gso->brush_rect.ymax = mouse[1] + radius;


	/* Apply brush */
	if (gso->brush_type == GP_EDITBRUSH_TYPE_CLONE) {
		changed = gpsculpt_brush_apply_clone(C, gso);
	}
	else {
		changed = gpsculpt_brush_apply_standard(C, gso);
	}


	/* Updates */
	if (changed) {
		WM_event_add_notifier(C, NC_GPENCIL | ND_DATA | NA_EDITED, NULL);
	}

	/* Store values for next step */
	gso->mval_prev[0]  = gso->mval[0];
	gso->mval_prev[1]  = gso->mval[1];
	gso->pressure_prev = gso->pressure;
	gso->first = false;
}

/* Running --------------------------------------------- */

/* helper - a record stroke, and apply paint event */
static void gpsculpt_brush_apply_event(bContext *C, wmOperator *op, const wmEvent *event)
{
	tGP_BrushEditData *gso = op->customdata;
	PointerRNA itemptr;
	float mouse[2];
	int tablet = 0;

	mouse[0] = event->mval[0] + 1;
	mouse[1] = event->mval[1] + 1;

	/* fill in stroke */
	RNA_collection_add(op->ptr, "stroke", &itemptr);

	RNA_float_set_array(&itemptr, "mouse", mouse);
	RNA_boolean_set(&itemptr, "pen_flip", event->ctrl != false);
	RNA_boolean_set(&itemptr, "is_start", gso->first);

	/* handle pressure sensitivity (which is supplied by tablets) */
	if (event->tablet_data) {
		const wmTabletData *wmtab = event->tablet_data;
		float pressure = wmtab->Pressure;

		tablet = (wmtab->Active != EVT_TABLET_NONE);

		/* special exception here for too high pressure values on first touch in
		 * windows for some tablets: clamp the values to be sane
		 */
		if (tablet && (pressure >= 0.99f)) {
			pressure = 1.0f;
		}
		RNA_float_set(&itemptr, "pressure", pressure);
	}
	else {
		RNA_float_set(&itemptr, "pressure", 1.0f);
	}

	/* apply */
	gpsculpt_brush_apply(C, op, &itemptr);
}

/* reapply */
static int gpsculpt_brush_exec(bContext *C, wmOperator *op)
{
	if (!gpsculpt_brush_init(C, op))
		return OPERATOR_CANCELLED;

	RNA_BEGIN(op->ptr, itemptr, "stroke")
	{
		gpsculpt_brush_apply(C, op, &itemptr);
	}
	RNA_END;

	gpsculpt_brush_exit(C, op);

	return OPERATOR_FINISHED;
}


/* start modal painting */
static int gpsculpt_brush_invoke(bContext *C, wmOperator *op, const wmEvent *event)
{
	tGP_BrushEditData *gso = NULL;
	const bool is_modal = RNA_boolean_get(op->ptr, "wait_for_input");
	bool needs_timer = false;
	float brush_rate = 0.0f;

	/* init painting data */
	if (!gpsculpt_brush_init(C, op))
		return OPERATOR_CANCELLED;

	gso = op->customdata;

	/* initialise type-specific data (used for the entire session) */
	switch (gso->brush_type) {
		/* Brushes requiring timer... */
		case GP_EDITBRUSH_TYPE_THICKNESS:
			brush_rate = 0.01f; // XXX: hardcoded
			needs_timer = true;
			break;

		case GP_EDITBRUSH_TYPE_STRENGTH:
			brush_rate = 0.01f; // XXX: hardcoded
			needs_timer = true;
			break;

		case GP_EDITBRUSH_TYPE_PINCH:
			brush_rate = 0.001f; // XXX: hardcoded
			needs_timer = true;
			break;

		case GP_EDITBRUSH_TYPE_TWIST:
			brush_rate = 0.01f; // XXX: hardcoded
			needs_timer = true;
			break;

		default:
			break;
	}

	/* register timer for increasing influence by hovering over an area */
	if (needs_timer) {
		gso->timer = WM_event_add_timer(CTX_wm_manager(C), CTX_wm_window(C), TIMER, brush_rate);
	}

	/* register modal handler */
	WM_event_add_modal_handler(C, op);

	/* start drawing immediately? */
	if (is_modal == false) {
		ARegion *ar = CTX_wm_region(C);

		/* ensure that we'll have a new frame to draw on */
		gpsculpt_brush_init_stroke(gso);

		/* apply first dab... */
		gso->is_painting = true;
		gpsculpt_brush_apply_event(C, op, event);

		/* redraw view with feedback */
		ED_region_tag_redraw(ar);
	}

	return OPERATOR_RUNNING_MODAL;
}

/* painting - handle events */
static int gpsculpt_brush_modal(bContext *C, wmOperator *op, const wmEvent *event)
{
	tGP_BrushEditData *gso = op->customdata;
	const bool is_modal = RNA_boolean_get(op->ptr, "wait_for_input");
	bool redraw_region = false;
	bool redraw_toolsettings = false;

	/* The operator can be in 2 states: Painting and Idling */
	if (gso->is_painting) {
		/* Painting  */
		switch (event->type) {
			/* Mouse Move = Apply somewhere else */
			case MOUSEMOVE:
			case INBETWEEN_MOUSEMOVE:
				/* apply brush effect at new position */
				gpsculpt_brush_apply_event(C, op, event);

				/* force redraw, so that the cursor will at least be valid */
				redraw_region = true;
				break;

			/* Timer Tick - Only if this was our own timer */
			case TIMER:
				if (event->customdata == gso->timer) {
					gso->timerTick = true;
					gpsculpt_brush_apply_event(C, op, event);
					gso->timerTick = false;
				}
				break;

			/* Adjust brush settings */
			/* FIXME: Step increments and modifier keys are hardcoded here! */
			case WHEELUPMOUSE:
			case PADPLUSKEY:
				if (event->shift) {
					/* increase strength */
					gso->brush->strength += 0.05f;
					CLAMP_MAX(gso->brush->strength, 1.0f);
				}
				else {
					/* increase brush size */
					gso->brush->size += 3;
					CLAMP_MAX(gso->brush->size, 300);
				}

				redraw_region = true;
				redraw_toolsettings = true;
				break;

			case WHEELDOWNMOUSE:
			case PADMINUS:
				if (event->shift) {
					/* decrease strength */
					gso->brush->strength -= 0.05f;
					CLAMP_MIN(gso->brush->strength, 0.0f);
				}
				else {
					/* decrease brush size */
					gso->brush->size -= 3;
					CLAMP_MIN(gso->brush->size, 1);
				}

				redraw_region = true;
				redraw_toolsettings = true;
				break;

			/* Painting mbut release = Stop painting (back to idle) */
			case LEFTMOUSE:
				//BLI_assert(event->val == KM_RELEASE);
				if (is_modal) {
					/* go back to idling... */
					gso->is_painting = false;
				}
				else {
					/* end sculpt session, since we're not modal */
					gso->is_painting = false;

					gpsculpt_brush_exit(C, op);
					return OPERATOR_FINISHED;
				}
				break;

			/* Abort painting if any of the usual things are tried */
			case MIDDLEMOUSE:
			case RIGHTMOUSE:
			case ESCKEY:
				gpsculpt_brush_exit(C, op);
				return OPERATOR_FINISHED;
		}
	}
	else {
		/* Idling */
		BLI_assert(is_modal == true);

		switch (event->type) {
			/* Painting mbut press = Start painting (switch to painting state) */
			case LEFTMOUSE:
				/* do initial "click" apply */
				gso->is_painting = true;
				gso->first = true;

				gpsculpt_brush_init_stroke(gso);
				gpsculpt_brush_apply_event(C, op, event);
				break;

			/* Exit modal operator, based on the "standard" ops */
			case RIGHTMOUSE:
			case ESCKEY:
				gpsculpt_brush_exit(C, op);
				return OPERATOR_FINISHED;

			/* MMB is often used for view manipulations */
			case MIDDLEMOUSE:
				return OPERATOR_PASS_THROUGH;

			/* Mouse movements should update the brush cursor - Just redraw the active region */
			case MOUSEMOVE:
			case INBETWEEN_MOUSEMOVE:
				redraw_region = true;
				break;

			/* Adjust brush settings */
			/* FIXME: Step increments and modifier keys are hardcoded here! */
			case WHEELUPMOUSE:
			case PADPLUSKEY:
				if (event->shift) {
					/* increase strength */
					gso->brush->strength += 0.05f;
					CLAMP_MAX(gso->brush->strength, 1.0f);
				}
				else {
					/* increase brush size */
					gso->brush->size += 3;
					CLAMP_MAX(gso->brush->size, 300);
				}

				redraw_region = true;
				redraw_toolsettings = true;
				break;

			case WHEELDOWNMOUSE:
			case PADMINUS:
				if (event->shift) {
					/* decrease strength */
					gso->brush->strength -= 0.05f;
					CLAMP_MIN(gso->brush->strength, 0.0f);
				}
				else {
					/* decrease brush size */
					gso->brush->size -= 3;
					CLAMP_MIN(gso->brush->size, 1);
				}

				redraw_region = true;
				redraw_toolsettings = true;
				break;

			/* Change Frame - Allowed */
			case LEFTARROWKEY:
			case RIGHTARROWKEY:
			case UPARROWKEY:
			case DOWNARROWKEY:
				return OPERATOR_PASS_THROUGH;

			/* Camera/View Manipulations - Allowed */
			/* (See rationale in gpencil_paint.c -> gpencil_draw_modal()) */
			case PAD0:  case PAD1:  case PAD2:  case PAD3:  case PAD4:
			case PAD5:  case PAD6:  case PAD7:  case PAD8:  case PAD9:
				return OPERATOR_PASS_THROUGH;

			/* Unhandled event */
			default:
				break;
		}
	}

	/* Redraw region? */
	if (redraw_region) {
		ARegion *ar = CTX_wm_region(C);
		ED_region_tag_redraw(ar);
	}

	/* Redraw toolsettings (brush settings)? */
	if (redraw_toolsettings) {
		WM_event_add_notifier(C, NC_SCENE | ND_TOOLSETTINGS, NULL);
	}

	return OPERATOR_RUNNING_MODAL;
}


/* Operator --------------------------------------------- */

void GPENCIL_OT_brush_paint(wmOperatorType *ot)
{
	/* identifiers */
	ot->name = "Stroke Sculpt";
	ot->idname = "GPENCIL_OT_brush_paint";
	ot->description = "Apply tweaks to strokes by painting over the strokes"; // XXX

	/* api callbacks */
	ot->exec = gpsculpt_brush_exec;
	ot->invoke = gpsculpt_brush_invoke;
	ot->modal = gpsculpt_brush_modal;
	ot->cancel = gpsculpt_brush_exit;
	ot->poll = gpsculpt_brush_poll;

	/* flags */
	ot->flag = OPTYPE_REGISTER | OPTYPE_UNDO | OPTYPE_BLOCKING;

	/* properties */
	PropertyRNA *prop;
	prop = RNA_def_collection_runtime(ot->srna, "stroke", &RNA_OperatorStrokeElement, "Stroke", "");
	RNA_def_property_flag(prop, PROP_HIDDEN | PROP_SKIP_SAVE);

	prop = RNA_def_boolean(ot->srna, "wait_for_input", true, "Wait for Input",
	                       "Enter a mini 'sculpt-mode' if enabled, otherwise, exit after drawing a single stroke");
	RNA_def_property_flag(prop, PROP_SKIP_SAVE);
}

/* ************************************************ */<|MERGE_RESOLUTION|>--- conflicted
+++ resolved
@@ -980,22 +980,15 @@
 	GP_EditBrush_Data *brush = gpsculpt_get_brush(CTX_data_scene(C));
 
 	if (brush) {
-<<<<<<< HEAD
 		Gwn_VertFormat *format = immVertexFormat();
 		unsigned int pos = GWN_vertformat_attr_add(format, "pos", GWN_COMP_F32, 2, GWN_FETCH_FLOAT);
 		immBindBuiltinProgram(GPU_SHADER_2D_UNIFORM_COLOR);
-=======
-		glPushMatrix();
-
-		glTranslatef((float)x, (float)y, 0.0f);
->>>>>>> 44505b38
 
 		glEnable(GL_LINE_SMOOTH);
 		glEnable(GL_BLEND);
 
 		/* Inner Ring: Light color for action of the brush */
 		/* TODO: toggle between add and remove? */
-<<<<<<< HEAD
 		immUniformColor4ub(255, 255, 255, 200);
 		imm_draw_circle_wire_2d(pos, x, y, brush->size, 40);
 
@@ -1007,19 +1000,6 @@
 
 		glDisable(GL_BLEND);
 		glDisable(GL_LINE_SMOOTH);
-=======
-		glColor4ub(255, 255, 255, 200);
-		glutil_draw_lined_arc(0.0, M_PI * 2.0, brush->size, 40);
-
-		/* Outer Ring: Dark color for contrast on light backgrounds (e.g. gray on white) */
-		glColor3ub(30, 30, 30);
-		glutil_draw_lined_arc(0.0, M_PI * 2.0, brush->size + 1, 40);
-
-		glDisable(GL_BLEND);
-		glDisable(GL_LINE_SMOOTH);
-
-		glPopMatrix();
->>>>>>> 44505b38
 	}
 }
 
