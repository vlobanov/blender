/**
 * $Id:
 *
 * ***** BEGIN GPL LICENSE BLOCK *****
 *
 * This program is free software; you can redistribute it and/or
 * modify it under the terms of the GNU General Public License
 * as published by the Free Software Foundation; either version 2
 * of the License, or (at your option) any later version. 
 *
 * but WITHOUT ANY WARRANTY; without even the implied warranty of
 * MERCHANTABILITY or FITNESS FOR A PARTICULAR PURPOSE.  See the
 * GNU General Public License for more details.
 *
 * You should have received a copy of the GNU General Public License
 * along with this program; if not, write to the Free Software Foundation,
 * Inc., 59 Temple Place - Suite 330, Boston, MA  02111-1307, USA.
 *
 * The Original Code is Copyright (C) 2009 Blender Foundation.
 * All rights reserved.
 *
 * Contributor(s): Blender Foundation
 *
 * ***** END GPL LICENSE BLOCK *****
 */

#include <stdlib.h>
#include <string.h>

#include "MEM_guardedalloc.h"

#include "DNA_curve_types.h"
#include "DNA_lamp_types.h"
#include "DNA_material_types.h"
#include "DNA_meshdata_types.h"
#include "DNA_node_types.h"
#include "DNA_object_types.h"
#include "DNA_texture_types.h"
#include "DNA_scene_types.h"
#include "DNA_world_types.h"

#include "BKE_context.h"
#include "BKE_depsgraph.h"
#include "BKE_font.h"
#include "BKE_icons.h"
#include "BKE_library.h"
#include "BKE_main.h"
#include "BKE_material.h"
#include "BKE_node.h"
#include "BKE_scene.h"
#include "BKE_texture.h"
#include "BKE_utildefines.h"
#include "BKE_world.h"

#include "BLI_arithb.h"
#include "BLI_editVert.h"
#include "BLI_listbase.h"

#include "GPU_material.h"

#include "FRS_freestyle.h"

#include "RNA_access.h"
#include "RNA_enum_types.h"

#include "WM_api.h"
#include "WM_types.h"

#include "ED_curve.h"
#include "ED_mesh.h"
#include "ED_render.h"

#include "RNA_access.h"
#include "RNA_define.h"

#include "UI_interface.h"
#include "UI_resources.h"

#include "render_intern.h"	// own include

/***************************** Updates ***********************************
 * ED_render_id_flush_update gets called from DAG_id_flush_update, to do *
 * editor level updates when the ID changes. when these ID blocks are in *
 * the dependency graph, we can get rid of the manual dependency checks  */

static int mtex_use_tex(MTex **mtex, int tot, Tex *tex)
{
	int a;

	if(!mtex)
		return 0;

	for(a=0; a<tot; a++)
		if(mtex[a] && mtex[a]->tex == tex)
			return 1;
	
	return 0;
}

static int nodes_use_tex(bNodeTree *ntree, Tex *tex)
{
	bNode *node;

	for(node=ntree->nodes.first; node; node= node->next) {
		if(node->id) {
			if(node->id == (ID*)tex) {
				return 1;
			}
			else if(node->type==NODE_GROUP) {
				if(nodes_use_tex((bNodeTree *)node->id, tex))
					return 1;
			}
		}
	}

	return 0;
}

static void material_changed(Main *bmain, Material *ma)
{
	/* icons */
	BKE_icon_changed(BKE_icon_getid(&ma->id));

	/* glsl */
	if(ma->gpumaterial.first)
		GPU_material_free(ma);
}

static void texture_changed(Main *bmain, Tex *tex)
{
	Material *ma;
	Lamp *la;
	World *wo;

	/* icons */
	BKE_icon_changed(BKE_icon_getid(&tex->id));

	/* find materials */
	for(ma=bmain->mat.first; ma; ma=ma->id.next) {
		if(mtex_use_tex(ma->mtex, MAX_MTEX, tex));
		else if(ma->use_nodes && ma->nodetree && nodes_use_tex(ma->nodetree, tex));
		else continue;

		BKE_icon_changed(BKE_icon_getid(&ma->id));

		if(ma->gpumaterial.first)
			GPU_material_free(ma);
	}

	/* find lamps */
	for(la=bmain->lamp.first; la; la=la->id.next) {
		if(mtex_use_tex(la->mtex, MAX_MTEX, tex));
		else continue;

		BKE_icon_changed(BKE_icon_getid(&la->id));
	}

	/* find worlds */
	for(wo=bmain->world.first; wo; wo=wo->id.next) {
		if(mtex_use_tex(wo->mtex, MAX_MTEX, tex));
		else continue;

		BKE_icon_changed(BKE_icon_getid(&wo->id));
	}
}

static void lamp_changed(Main *bmain, Lamp *la)
{
	Object *ob;
	Material *ma;

	/* icons */
	BKE_icon_changed(BKE_icon_getid(&la->id));

	/* glsl */
	for(ob=bmain->object.first; ob; ob=ob->id.next)
		if(ob->data == la && ob->gpulamp.first)
			GPU_lamp_free(ob);

	for(ma=bmain->mat.first; ma; ma=ma->id.next)
		if(ma->gpumaterial.first)
			GPU_material_free(ma);
}

static void world_changed(Main *bmain, World *wo)
{
	Material *ma;

	/* icons */
	BKE_icon_changed(BKE_icon_getid(&wo->id));

	/* glsl */
	for(ma=bmain->mat.first; ma; ma=ma->id.next)
		if(ma->gpumaterial.first)
			GPU_material_free(ma);
}

void ED_render_id_flush_update(Main *bmain, ID *id)
{
	switch(GS(id->name)) {
		case ID_MA:
			material_changed(bmain, (Material*)id);
			break;
		case ID_TE:
			texture_changed(bmain, (Tex*)id);
			break;
		case ID_WO:
			world_changed(bmain, (World*)id);
			break;
		case ID_LA:
			lamp_changed(bmain, (Lamp*)id);
			break;
		default:
			break;
	}
}

/********************** material slot operators *********************/

static int material_slot_add_exec(bContext *C, wmOperator *op)
{
	Object *ob= CTX_data_pointer_get_type(C, "object", &RNA_Object).data;

	if(!ob)
		return OPERATOR_CANCELLED;

	object_add_material_slot(ob);
	WM_event_add_notifier(C, NC_OBJECT|ND_DRAW, ob);
	
	return OPERATOR_FINISHED;
}

void OBJECT_OT_material_slot_add(wmOperatorType *ot)
{
	/* identifiers */
	ot->name= "Add Material Slot";
	ot->idname= "OBJECT_OT_material_slot_add";
	ot->description="Add a new material slot or duplicate the selected one.";
	
	/* api callbacks */
	ot->exec= material_slot_add_exec;

	/* flags */
	ot->flag= OPTYPE_REGISTER|OPTYPE_UNDO;
}

static int material_slot_remove_exec(bContext *C, wmOperator *op)
{
	Object *ob= CTX_data_pointer_get_type(C, "object", &RNA_Object).data;

	if(!ob)
		return OPERATOR_CANCELLED;

	object_remove_material_slot(ob);
	WM_event_add_notifier(C, NC_OBJECT|ND_DRAW, ob);
	
	return OPERATOR_FINISHED;
}

void OBJECT_OT_material_slot_remove(wmOperatorType *ot)
{
	/* identifiers */
	ot->name= "Remove Material Slot";
	ot->idname= "OBJECT_OT_material_slot_remove";
	ot->description="Remove the selected material slot.";
	
	/* api callbacks */
	ot->exec= material_slot_remove_exec;

	/* flags */
	ot->flag= OPTYPE_REGISTER|OPTYPE_UNDO;
}

static int material_slot_assign_exec(bContext *C, wmOperator *op)
{
	Object *ob= CTX_data_pointer_get_type(C, "object", &RNA_Object).data;

	if(!ob)
		return OPERATOR_CANCELLED;

	if(ob && ob->actcol>0) {
		if(ob->type == OB_MESH) {
			EditMesh *em= ((Mesh*)ob->data)->edit_mesh;
			EditFace *efa;

			if(em) {
				for(efa= em->faces.first; efa; efa=efa->next)
					if(efa->f & SELECT)
						efa->mat_nr= ob->actcol-1;
			}
		}
		else if(ELEM(ob->type, OB_CURVE, OB_SURF)) {
			ListBase *editnurb= ((Curve*)ob->data)->editnurb;
			Nurb *nu;

			if(editnurb) {
				for(nu= editnurb->first; nu; nu= nu->next)
					if(isNurbsel(nu))
						nu->mat_nr= nu->charidx= ob->actcol-1;
			}
		}
		else if(ob->type == OB_FONT) {
			EditFont *ef= ((Curve*)ob->data)->editfont;
    		int i, selstart, selend;

			if(ef && BKE_font_getselection(ob, &selstart, &selend)) {
				for(i=selstart; i<=selend; i++)
					ef->textbufinfo[i].mat_nr = ob->actcol-1;
			}
		}
	}

    DAG_id_flush_update(&ob->id, OB_RECALC_DATA);
    WM_event_add_notifier(C, NC_GEOM|ND_DATA, ob->data);
	
	return OPERATOR_FINISHED;
}

void OBJECT_OT_material_slot_assign(wmOperatorType *ot)
{
	/* identifiers */
	ot->name= "Assign Material Slot";
	ot->idname= "OBJECT_OT_material_slot_assign";
	ot->description="Assign the material in the selected material slot to the selected vertices.";
	
	/* api callbacks */
	ot->exec= material_slot_assign_exec;

	/* flags */
	ot->flag= OPTYPE_REGISTER|OPTYPE_UNDO;
}

static int material_slot_de_select(bContext *C, int select)
{
	Object *ob= CTX_data_pointer_get_type(C, "object", &RNA_Object).data;

	if(!ob)
		return OPERATOR_CANCELLED;

	if(ob->type == OB_MESH) {
		EditMesh *em= ((Mesh*)ob->data)->edit_mesh;

		if(em) {
			if(select)
				EM_select_by_material(em, ob->actcol-1);
			else
				EM_deselect_by_material(em, ob->actcol-1);
		}
	}
	else if ELEM(ob->type, OB_CURVE, OB_SURF) {
		ListBase *editnurb= ((Curve*)ob->data)->editnurb;
		Nurb *nu;
		BPoint *bp;
		BezTriple *bezt;
		int a;

		for(nu= editnurb->first; nu; nu=nu->next) {
			if(nu->mat_nr==ob->actcol-1) {
				if(nu->bezt) {
					a= nu->pntsu;
					bezt= nu->bezt;
					while(a--) {
						if(bezt->hide==0) {
							if(select) {
								bezt->f1 |= SELECT;
								bezt->f2 |= SELECT;
								bezt->f3 |= SELECT;
							}
							else {
								bezt->f1 &= ~SELECT;
								bezt->f2 &= ~SELECT;
								bezt->f3 &= ~SELECT;
							}
						}
						bezt++;
					}
				}
				else if(nu->bp) {
					a= nu->pntsu*nu->pntsv;
					bp= nu->bp;
					while(a--) {
						if(bp->hide==0) {
							if(select) bp->f1 |= SELECT;
							else bp->f1 &= ~SELECT;
						}
						bp++;
					}
				}
			}
		}
	}

    WM_event_add_notifier(C, NC_GEOM|ND_SELECT, ob->data);

	return OPERATOR_FINISHED;
}

static int material_slot_select_exec(bContext *C, wmOperator *op)
{
	return material_slot_de_select(C, 1);
}

void OBJECT_OT_material_slot_select(wmOperatorType *ot)
{
	/* identifiers */
	ot->name= "Select Material Slot";
	ot->idname= "OBJECT_OT_material_slot_select";
	ot->description="Select vertices assigned to the selected material slot.";
	
	/* api callbacks */
	ot->exec= material_slot_select_exec;

	/* flags */
	ot->flag= OPTYPE_REGISTER|OPTYPE_UNDO;
}

static int material_slot_deselect_exec(bContext *C, wmOperator *op)
{
	return material_slot_de_select(C, 0);
}

void OBJECT_OT_material_slot_deselect(wmOperatorType *ot)
{
	/* identifiers */
	ot->name= "Deselect Material Slot";
	ot->idname= "OBJECT_OT_material_slot_deselect";
	ot->description="Deselect vertices assigned to the selected material slot.";
	
	/* api callbacks */
	ot->exec= material_slot_deselect_exec;

	/* flags */
	ot->flag= OPTYPE_REGISTER|OPTYPE_UNDO;
}


static int material_slot_copy_exec(bContext *C, wmOperator *op)
{
	Object *ob= CTX_data_pointer_get_type(C, "object", &RNA_Object).data;
	Material ***matar;

	if(!ob || !(matar= give_matarar(ob)))
		return OPERATOR_CANCELLED;

	CTX_DATA_BEGIN(C, Object*, ob_iter, selected_editable_objects) {
		if(ob != ob_iter && give_matarar(ob_iter)) {
			assign_matarar(ob_iter, matar, ob->totcol);
			if(ob_iter->totcol==ob->totcol) {
				ob_iter->actcol= ob->actcol;
				WM_event_add_notifier(C, NC_OBJECT|ND_DRAW, ob_iter);
			}
		}
	}
	CTX_DATA_END;

	return OPERATOR_FINISHED;
}


void OBJECT_OT_material_slot_copy(wmOperatorType *ot)
{
	/* identifiers */
	ot->name= "Copy Material to Others";
	ot->idname= "OBJECT_OT_material_slot_copy";
	ot->description="Copies materials to other selected objects.";

	/* api callbacks */
	ot->exec= material_slot_copy_exec;

	/* flags */
	ot->flag= OPTYPE_REGISTER|OPTYPE_UNDO;
}

/********************** new material operator *********************/

static int new_material_exec(bContext *C, wmOperator *op)
{
	Material *ma= CTX_data_pointer_get_type(C, "material", &RNA_Material).data;
	PointerRNA ptr, idptr;
	PropertyRNA *prop;

	/* add or copy material */
	if(ma)
		ma= copy_material(ma);
	else
		ma= add_material("Material");

	/* hook into UI */
	uiIDContextProperty(C, &ptr, &prop);

	if(prop) {
		/* when creating new ID blocks, use is already 1, but RNA
		 * pointer se also increases user, so this compensates it */
		ma->id.us--;

		RNA_id_pointer_create(&ma->id, &idptr);
		RNA_property_pointer_set(&ptr, prop, idptr);
		RNA_property_update(C, &ptr, prop);
	}

	WM_event_add_notifier(C, NC_MATERIAL|NA_ADDED, ma);
	
	return OPERATOR_FINISHED;
}

void MATERIAL_OT_new(wmOperatorType *ot)
{
	/* identifiers */
	ot->name= "New Material";
	ot->idname= "MATERIAL_OT_new";
	ot->description="Add a new material.";
	
	/* api callbacks */
	ot->exec= new_material_exec;

	/* flags */
	ot->flag= OPTYPE_REGISTER|OPTYPE_UNDO;
}

/********************** new texture operator *********************/

static int new_texture_exec(bContext *C, wmOperator *op)
{
	Tex *tex= CTX_data_pointer_get_type(C, "texture", &RNA_Texture).data;
	PointerRNA ptr, idptr;
	PropertyRNA *prop;

	/* add or copy texture */
	if(tex)
		tex= copy_texture(tex);
	else
		tex= add_texture("Texture");

	/* hook into UI */
	uiIDContextProperty(C, &ptr, &prop);

	if(prop) {
		/* when creating new ID blocks, use is already 1, but RNA
		 * pointer se also increases user, so this compensates it */
		tex->id.us--;

		RNA_id_pointer_create(&tex->id, &idptr);
		RNA_property_pointer_set(&ptr, prop, idptr);
		RNA_property_update(C, &ptr, prop);
	}

	WM_event_add_notifier(C, NC_TEXTURE|NA_ADDED, tex);
	
	return OPERATOR_FINISHED;
}

void TEXTURE_OT_new(wmOperatorType *ot)
{
	/* identifiers */
	ot->name= "New Texture";
	ot->idname= "TEXTURE_OT_new";
	ot->description="Add a new texture.";
	
	/* api callbacks */
	ot->exec= new_texture_exec;

	/* flags */
	ot->flag= OPTYPE_REGISTER|OPTYPE_UNDO;
}

/********************** new world operator *********************/

static int new_world_exec(bContext *C, wmOperator *op)
{
	World *wo= CTX_data_pointer_get_type(C, "world", &RNA_World).data;
	PointerRNA ptr, idptr;
	PropertyRNA *prop;

	/* add or copy world */
	if(wo)
		wo= copy_world(wo);
	else
		wo= add_world("World");

	/* hook into UI */
	uiIDContextProperty(C, &ptr, &prop);

	if(prop) {
		/* when creating new ID blocks, use is already 1, but RNA
		 * pointer se also increases user, so this compensates it */
		wo->id.us--;

		RNA_id_pointer_create(&wo->id, &idptr);
		RNA_property_pointer_set(&ptr, prop, idptr);
		RNA_property_update(C, &ptr, prop);
	}

	WM_event_add_notifier(C, NC_WORLD|NA_ADDED, wo);
	
	return OPERATOR_FINISHED;
}

void WORLD_OT_new(wmOperatorType *ot)
{
	/* identifiers */
	ot->name= "New World";
	ot->idname= "WORLD_OT_new";
	ot->description= "Add a new world.";
	
	/* api callbacks */
	ot->exec= new_world_exec;

	/* flags */
	ot->flag= OPTYPE_REGISTER|OPTYPE_UNDO;
}

/********************** render layer operators *********************/

static int render_layer_add_exec(bContext *C, wmOperator *op)
{
	Scene *scene= CTX_data_scene(C);

	scene_add_render_layer(scene);
	scene->r.actlay= BLI_countlist(&scene->r.layers) - 1;

	WM_event_add_notifier(C, NC_SCENE|ND_RENDER_OPTIONS, scene);
	
	return OPERATOR_FINISHED;
}

void SCENE_OT_render_layer_add(wmOperatorType *ot)
{
	/* identifiers */
	ot->name= "Add Render Layer";
	ot->idname= "SCENE_OT_render_layer_add";
	ot->description="Add a render layer.";
	
	/* api callbacks */
	ot->exec= render_layer_add_exec;

	/* flags */
	ot->flag= OPTYPE_REGISTER|OPTYPE_UNDO;
}

static int render_layer_remove_exec(bContext *C, wmOperator *op)
{
	Scene *scene= CTX_data_scene(C);
	SceneRenderLayer *rl;
	int act= scene->r.actlay;

	if(BLI_countlist(&scene->r.layers) <= 1)
		return OPERATOR_CANCELLED;
	
	rl= BLI_findlink(&scene->r.layers, scene->r.actlay);
	BLI_remlink(&scene->r.layers, rl);
	MEM_freeN(rl);

	scene->r.actlay= 0;
	
	if(scene->nodetree) {
		bNode *node;
		for(node= scene->nodetree->nodes.first; node; node= node->next) {
			if(node->type==CMP_NODE_R_LAYERS && node->id==NULL) {
				if(node->custom1==act)
					node->custom1= 0;
				else if(node->custom1>act)
					node->custom1--;
			}
		}
	}

	WM_event_add_notifier(C, NC_SCENE|ND_RENDER_OPTIONS, scene);
	
	return OPERATOR_FINISHED;
}

void SCENE_OT_render_layer_remove(wmOperatorType *ot)
{
	/* identifiers */
	ot->name= "Remove Render Layer";
	ot->idname= "SCENE_OT_render_layer_remove";
	ot->description="Remove the selected render layer.";
	
	/* api callbacks */
	ot->exec= render_layer_remove_exec;

	/* flags */
	ot->flag= OPTYPE_REGISTER|OPTYPE_UNDO;
}

<<<<<<< HEAD
static int freestyle_module_add_exec(bContext *C, wmOperator *op)
{
	Scene *scene= CTX_data_scene(C);

	printf("freestyle_module_add_exec\n");
	FRS_add_module();

	WM_event_add_notifier(C, NC_SCENE|ND_RENDER_OPTIONS, scene);
	
	return OPERATOR_FINISHED;
}

void SCENE_OT_freestyle_module_add(wmOperatorType *ot)
{
	/* identifiers */
	ot->name= "Add Freestyle Module";
	ot->idname= "SCENE_OT_freestyle_module_add";
	ot->description="Add a style module into the list of modules.";
	
	/* api callbacks */
	ot->exec= freestyle_module_add_exec;

	/* flags */
	ot->flag= OPTYPE_REGISTER|OPTYPE_UNDO;
}

static int freestyle_module_remove_exec(bContext *C, wmOperator *op)
{
	Scene *scene= CTX_data_scene(C);
	PointerRNA ptr= CTX_data_pointer_get_type(C, "freestyle_module", &RNA_FreestyleModuleSettings);
	FreestyleModuleConfig *module= ptr.data;

	printf("freestyle_module_remove_exec\n");
	FRS_delete_module(module, NULL);

	WM_event_add_notifier(C, NC_SCENE|ND_RENDER_OPTIONS, scene);
	
	return OPERATOR_FINISHED;
}

void SCENE_OT_freestyle_module_remove(wmOperatorType *ot)
{
	/* identifiers */
	ot->name= "Remove Freestyle Module";
	ot->idname= "SCENE_OT_freestyle_module_remove";
	ot->description="Remove the style module from the stack.";
	
	/* api callbacks */
	ot->exec= freestyle_module_remove_exec;

	/* flags */
	ot->flag= OPTYPE_REGISTER|OPTYPE_UNDO;
}

static int freestyle_module_move_up_exec(bContext *C, wmOperator *op)
{
	Scene *scene= CTX_data_scene(C);
	PointerRNA ptr= CTX_data_pointer_get_type(C, "freestyle_module", &RNA_FreestyleModuleSettings);
	FreestyleModuleConfig *module= ptr.data;
	int active = RNA_boolean_get(op->ptr, "active");

	printf("freestyle_module_move_up_exec\n");
	if(active)
		FRS_move_up_module(module, NULL);

	WM_event_add_notifier(C, NC_SCENE|ND_RENDER_OPTIONS, scene);
	
	return OPERATOR_FINISHED;
}

void SCENE_OT_freestyle_module_move_up(wmOperatorType *ot)
{
	/* identifiers */
	ot->name= "Move Up Freestyle Module";
	ot->idname= "SCENE_OT_freestyle_module_move_up";
	ot->description="Move the style module up in the stack.";
	
	/* api callbacks */
	ot->exec= freestyle_module_move_up_exec;

	/* flags */
	ot->flag= OPTYPE_REGISTER|OPTYPE_UNDO;

	/* props */
	RNA_def_boolean(ot->srna, "active", 0, "Active", "True if the operator is enabled.");
}

static int freestyle_module_move_down_exec(bContext *C, wmOperator *op)
{
	Scene *scene= CTX_data_scene(C);
	PointerRNA ptr= CTX_data_pointer_get_type(C, "freestyle_module", &RNA_FreestyleModuleSettings);
	FreestyleModuleConfig *module= ptr.data;
	int active = RNA_boolean_get(op->ptr, "active");

	printf("freestyle_module_move_down_exec\n");
	if(active)
		FRS_move_down_module(module, NULL);

	WM_event_add_notifier(C, NC_SCENE|ND_RENDER_OPTIONS, scene);
	
	return OPERATOR_FINISHED;
}

void SCENE_OT_freestyle_module_move_down(wmOperatorType *ot)
{
	/* identifiers */
	ot->name= "Move Down Freestyle Module";
	ot->idname= "SCENE_OT_freestyle_module_move_down";
	ot->description="Move the style module down in the stack.";
	
	/* api callbacks */
	ot->exec= freestyle_module_move_down_exec;
=======
static int texture_slot_move(bContext *C, wmOperator *op)
{
	ID *id= CTX_data_pointer_get_type(C, "texture_slot", &RNA_TextureSlot).id.data;

	if(id) {
		MTex **mtex_ar, *mtexswap;
		short act;
		int type= RNA_enum_get(op->ptr, "type");

		give_active_mtex(id, &mtex_ar, &act);

		if(type == -1) { /* Up */
			if(act > 0) {
				mtexswap = mtex_ar[act];
				mtex_ar[act] = mtex_ar[act-1];
				mtex_ar[act-1] = mtexswap;

				if(GS(id->name)==ID_MA) {
					Material *ma= (Material *)id;
					int mtexuse = ma->septex & (1<<act);
					ma->septex &= ~(1<<act);
					ma->septex |= (ma->septex & (1<<(act-1))) << 1;
					ma->septex &= ~(1<<(act-1));
					ma->septex |= mtexuse >> 1;
				}

				set_active_mtex(id, act-1);
			}
		}
		else { /* Down */
			if(act < MAX_MTEX-1) {
				mtexswap = mtex_ar[act];
				mtex_ar[act] = mtex_ar[act+1];
				mtex_ar[act+1] = mtexswap;

				if(GS(id->name)==ID_MA) {
					Material *ma= (Material *)id;
					int mtexuse = ma->septex & (1<<act);
					ma->septex &= ~(1<<act);
					ma->septex |= (ma->septex & (1<<(act+1))) >> 1;
					ma->septex &= ~(1<<(act+1));
					ma->septex |= mtexuse << 1;
				}

				set_active_mtex(id, act+1);
			}
		}

		WM_event_add_notifier(C, NC_TEXTURE, CTX_data_scene(C));
	}

	return OPERATOR_FINISHED;
}

void TEXTURE_OT_slot_move(wmOperatorType *ot)
{
	static EnumPropertyItem slot_move[] = {
		{-1, "UP", 0, "Up", ""},
		{1, "DOWN", 0, "Down", ""},
		{0, NULL, 0, NULL, NULL}
	};

	/* identifiers */
	ot->name= "Move Texture Slot";
	ot->idname= "TEXTURE_OT_slot_move";
	ot->description="Move texture slots up and down.";

	/* api callbacks */
	ot->exec= texture_slot_move;
>>>>>>> 828e3f30

	/* flags */
	ot->flag= OPTYPE_REGISTER|OPTYPE_UNDO;

<<<<<<< HEAD
	/* props */
	RNA_def_boolean(ot->srna, "active", 0, "Active", "True if the operator is enabled.");
=======
	RNA_def_enum(ot->srna, "type", slot_move, 0, "Type", "");
>>>>>>> 828e3f30
}<|MERGE_RESOLUTION|>--- conflicted
+++ resolved
@@ -683,7 +683,6 @@
 	ot->flag= OPTYPE_REGISTER|OPTYPE_UNDO;
 }
 
-<<<<<<< HEAD
 static int freestyle_module_add_exec(bContext *C, wmOperator *op)
 {
 	Scene *scene= CTX_data_scene(C);
@@ -796,7 +795,14 @@
 	
 	/* api callbacks */
 	ot->exec= freestyle_module_move_down_exec;
-=======
+
+	/* flags */
+	ot->flag= OPTYPE_REGISTER|OPTYPE_UNDO;
+
+	/* props */
+	RNA_def_boolean(ot->srna, "active", 0, "Active", "True if the operator is enabled.");
+}
+
 static int texture_slot_move(bContext *C, wmOperator *op)
 {
 	ID *id= CTX_data_pointer_get_type(C, "texture_slot", &RNA_TextureSlot).id.data;
@@ -866,15 +872,9 @@
 
 	/* api callbacks */
 	ot->exec= texture_slot_move;
->>>>>>> 828e3f30
-
-	/* flags */
-	ot->flag= OPTYPE_REGISTER|OPTYPE_UNDO;
-
-<<<<<<< HEAD
-	/* props */
-	RNA_def_boolean(ot->srna, "active", 0, "Active", "True if the operator is enabled.");
-=======
+
+	/* flags */
+	ot->flag= OPTYPE_REGISTER|OPTYPE_UNDO;
+
 	RNA_def_enum(ot->srna, "type", slot_move, 0, "Type", "");
->>>>>>> 828e3f30
 }