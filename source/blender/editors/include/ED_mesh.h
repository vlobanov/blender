--- conflicted
+++ resolved
@@ -153,16 +153,12 @@
 void EDBM_selectmode_set(struct BMEditMesh *em);
 void EDBM_selectmode_convert(struct BMEditMesh *em, short selectmode_old, short selectmode_new);
 
-<<<<<<< HEAD
-void EDBM_deselect_by_material(struct BMEditMesh *em, short index, short select);
-=======
 /* user access this */
 int EDBM_selectmode_toggle(struct bContext *C, const short selectmode_new,
                            const int action, const int use_extend, const int use_expand);
 
 
 void EDBM_deselect_by_material(struct BMEditMesh *em, const short index, const short select);
->>>>>>> 9b32776b
 
 void EDBM_select_toggle_all(struct BMEditMesh *em);
 
