/*
 * ***** BEGIN GPL LICENSE BLOCK *****
 *
 * This program is free software; you can redistribute it and/or
 * modify it under the terms of the GNU General Public License
 * as published by the Free Software Foundation; either version 2
 * of the License, or (at your option) any later version. 
 *
 * This program is distributed in the hope that it will be useful,
 * but WITHOUT ANY WARRANTY; without even the implied warranty of
 * MERCHANTABILITY or FITNESS FOR A PARTICULAR PURPOSE.  See the
 * GNU General Public License for more details.
 *
 * You should have received a copy of the GNU General Public License
 * along with this program; if not, write to the Free Software Foundation,
 * Inc., 51 Franklin Street, Fifth Floor, Boston, MA 02110-1301, USA.
 *
 * The Original Code is Copyright (C) 2008 Blender Foundation.
 * All rights reserved.
 *
 * 
 * Contributor(s): Blender Foundation
 *
 * ***** END GPL LICENSE BLOCK *****
 */

/** \file ED_view3d.h
 *  \ingroup editors
 */

#ifndef __ED_VIEW3D_H__
#define __ED_VIEW3D_H__

/* ********* exports for space_view3d/ module ********** */
struct ARegion;
struct BMEdge;
struct BMFace;
struct BMVert;
struct BPoint;
struct Base;
struct BezTriple;
struct BoundBox;
struct EditBone;
struct ImBuf;
struct MVert;
struct Main;
struct MetaElem;
struct Nurb;
struct Object;
struct RegionView3D;
struct Scene;
struct ScrArea;
struct View3D;
struct ViewContext;
struct bContext;
struct bPoseChannel;
struct bScreen;
struct bglMats;
struct rctf;
struct rcti;
struct wmOperator;
struct wmOperatorType;
struct wmWindow;

/* for derivedmesh drawing callbacks, for view3d_select, .... */
typedef struct ViewContext {
	struct Scene *scene;
	struct Object *obact;
	struct Object *obedit;
	struct ARegion *ar;
	struct View3D *v3d;
	struct RegionView3D *rv3d;
	struct BMEditMesh *em;
	int mval[2];
} ViewContext;

typedef struct ViewDepths {
	unsigned short w, h;
	short x, y; /* only for temp use for sub-rects, added to ar->winx/y */
	float *depths;
	double depth_range[2];
	
	bool damaged;
} ViewDepths;

float *ED_view3d_cursor3d_get(struct Scene *scene, struct View3D *v3d);
void   ED_view3d_cursor3d_position(struct bContext *C, float fp[3], const int mval[2]);
void   ED_view3d_cursor3d_update(struct bContext *C, const int mval[2]);

struct Camera *ED_view3d_camera_data_get(struct View3D *v3d, struct RegionView3D *rv3d);

void ED_view3d_to_m4(float mat[4][4], const float ofs[3], const float quat[4], const float dist);
void ED_view3d_from_m4(float mat[4][4], float ofs[3], float quat[4], float *dist);

void ED_view3d_from_object(struct Object *ob, float ofs[3], float quat[4], float *dist, float *lens);
void ED_view3d_to_object(struct Object *ob, const float ofs[3], const float quat[4], const float dist);

void ED_view3d_lastview_store(struct RegionView3D *rv3d);

/* Depth buffer */
void  ED_view3d_depth_update(struct ARegion *ar);
float ED_view3d_depth_read_cached(struct ViewContext *vc, int x, int y);
void  ED_view3d_depth_tag_update(struct RegionView3D *rv3d);

/* Projection */
#define IS_CLIPPED        12000

/* return values for ED_view3d_project_...() */
typedef enum {
	V3D_PROJ_RET_OK   = 0,
	V3D_PROJ_RET_CLIP_NEAR = 1,  /* can't avoid this when in perspective mode, (can't avoid) */
	V3D_PROJ_RET_CLIP_ZERO = 2,  /* so close to zero we can't apply a perspective matrix usefully */
	V3D_PROJ_RET_CLIP_BB   = 3,  /* bounding box clip - RV3D_CLIPPING */
	V3D_PROJ_RET_CLIP_WIN  = 4,  /* outside window bounds */
	V3D_PROJ_RET_OVERFLOW  = 5   /* outside range (mainly for short), (can't avoid) */
} eV3DProjStatus;

/* some clipping tests are optional */
typedef enum {
	V3D_PROJ_TEST_NOP        = 0,
	V3D_PROJ_TEST_CLIP_BB    = (1 << 0),
	V3D_PROJ_TEST_CLIP_WIN   = (1 << 1),
	V3D_PROJ_TEST_CLIP_NEAR  = (1 << 2),
	V3D_PROJ_TEST_CLIP_ZERO  = (1 << 3)
} eV3DProjTest;

#define V3D_PROJ_TEST_CLIP_DEFAULT \
	(V3D_PROJ_TEST_CLIP_BB | V3D_PROJ_TEST_CLIP_WIN | V3D_PROJ_TEST_CLIP_NEAR)
#define V3D_PROJ_TEST_ALL \
	(V3D_PROJ_TEST_CLIP_BB | V3D_PROJ_TEST_CLIP_WIN | V3D_PROJ_TEST_CLIP_NEAR | V3D_PROJ_TEST_CLIP_ZERO)


/* view3d_iterators.c */

/* foreach iterators */
void meshobject_foreachScreenVert(
        struct ViewContext *vc,
        void (*func)(void *userData, struct MVert *eve, const float screen_co[2], int index),
        void *userData, const eV3DProjTest clip_flag);
void mesh_foreachScreenVert(
        struct ViewContext *vc,
        void (*func)(void *userData, struct BMVert *eve, const float screen_co[2], int index),
        void *userData, const eV3DProjTest clip_flag);
void mesh_foreachScreenEdge(
        struct ViewContext *vc,
        void (*func)(void *userData, struct BMEdge *eed, const float screen_co_a[2], const float screen_co_b[2],
                     int index),
        void *userData, const eV3DProjTest clip_flag);
void mesh_foreachScreenFace(
        struct ViewContext *vc,
        void (*func)(void *userData, struct BMFace *efa, const float screen_co[2], int index),
        void *userData, const eV3DProjTest clip_flag);
void nurbs_foreachScreenVert(
        struct ViewContext *vc,
        void (*func)(void *userData, struct Nurb *nu, struct BPoint *bp, struct BezTriple *bezt,
                     int beztindex, const float screen_co[2]),
        void *userData, const eV3DProjTest clip_flag);
void mball_foreachScreenElem(
        struct ViewContext *vc,
        void (*func)(void *userData, struct MetaElem *ml, const float screen_co[2]),
        void *userData, const eV3DProjTest clip_flag);
void lattice_foreachScreenVert(
        struct ViewContext *vc,
        void (*func)(void *userData, struct BPoint *bp,
                     const float screen_co[2]),
        void *userData, const eV3DProjTest clip_flag);
void armature_foreachScreenBone(
        struct ViewContext *vc,
        void (*func)(void *userData, struct EditBone *ebone,
                     const float screen_co_a[2], const float screen_co_b[2]),
        void *userData, const eV3DProjTest clip_flag);
void pose_foreachScreenBone(
        struct ViewContext *vc,
        void (*func)(void *userData, struct bPoseChannel *pchan,
                     const float screen_co_a[2], const float screen_co_b[2]),
        void *userData, const eV3DProjTest clip_flag);
/* *** end iterators *** */


/* view3d_project.c */
void ED_view3d_project_float_v2_m4(const struct ARegion *ar, const float co[3], float r_co[2], float mat[4][4]);
void ED_view3d_project_float_v3_m4(const struct ARegion *ar, const float co[3], float r_co[3], float mat[4][4]);

eV3DProjStatus ED_view3d_project_base(const struct ARegion *ar, struct Base *base);

/* *** short *** */
eV3DProjStatus ED_view3d_project_short_ex(const struct ARegion *ar, float perspmat[4][4], const bool is_local,
                                          const float co[3], short r_co[2], const eV3DProjTest flag);
eV3DProjStatus ED_view3d_project_short_global(const struct ARegion *ar, const float co[3], short r_co[2], const eV3DProjTest flag);
eV3DProjStatus ED_view3d_project_short_object(const struct ARegion *ar, const float co[3], short r_co[2], const eV3DProjTest flag);

/* *** int *** */
eV3DProjStatus ED_view3d_project_int_ex(const struct ARegion *ar, float perspmat[4][4], const bool is_local,
                                        const float co[3], int r_co[2], const eV3DProjTest flag);
eV3DProjStatus ED_view3d_project_int_global(const struct ARegion *ar, const float co[3], int r_co[2], const eV3DProjTest flag);
eV3DProjStatus ED_view3d_project_int_object(const struct ARegion *ar, const float co[3], int r_co[2], const eV3DProjTest flag);

/* *** float *** */
eV3DProjStatus ED_view3d_project_float_ex(const struct ARegion *ar, float perspmat[4][4], const bool is_local,
                                          const float co[3], float r_co[2], const eV3DProjTest flag);
eV3DProjStatus ED_view3d_project_float_global(const struct ARegion *ar, const float co[3], float r_co[2], const eV3DProjTest flag);
eV3DProjStatus ED_view3d_project_float_object(const struct ARegion *ar, const float co[3], float r_co[2], const eV3DProjTest flag);

float ED_view3d_calc_zfac(const struct RegionView3D *rv3d, const float co[3], bool *r_flip);
bool ED_view3d_win_to_ray(const struct ARegion *ar, struct View3D *v3d, const float mval[2],
                          float ray_start[3], float ray_normal[3], const bool do_clip);
bool ED_view3d_win_to_ray_ex(const struct ARegion *ar, struct View3D *v3d, const float mval[2],
                             float r_ray_co[3], float r_ray_normal[3], float r_ray_start[3], bool do_clip);
void ED_view3d_global_to_vector(const struct RegionView3D *rv3d, const float coord[3], float vec[3]);
void ED_view3d_win_to_3d(const struct ARegion *ar, const float depth_pt[3], const float mval[2], float out[3]);
void ED_view3d_win_to_3d_int(const struct ARegion *ar, const float depth_pt[3], const int mval[2], float out[3]);
void ED_view3d_win_to_delta(const struct ARegion *ar, const float mval[2], float out[3], const float zfac);
void ED_view3d_win_to_vector(const struct ARegion *ar, const float mval[2], float out[3]);
bool ED_view3d_win_to_segment(const struct ARegion *ar, struct View3D *v3d, const float mval[2],
                              float r_ray_start[3], float r_ray_end[3], const bool do_clip);
void ED_view3d_ob_project_mat_get(const struct RegionView3D *v3d, struct Object *ob, float pmat[4][4]);
void ED_view3d_unproject(struct bglMats *mats, float out[3], const float x, const float y, const float z);

/* end */


void ED_view3d_dist_range_get(struct View3D *v3d,
                              float r_dist_range[2]);
bool ED_view3d_clip_range_get(struct View3D *v3d, struct RegionView3D *rv3d,
                              float *r_clipsta, float *r_clipend, const bool use_ortho_factor);
bool ED_view3d_viewplane_get(struct View3D *v3d, struct RegionView3D *rv3d, int winxi, int winyi,
                             struct rctf *r_viewplane, float *r_clipsta, float *r_clipend, float *r_pixsize);

void ED_view3d_polygon_offset(const struct RegionView3D *rv3d, const float dist);

void ED_view3d_calc_camera_border(struct Scene *scene, struct ARegion *ar,
                                  struct View3D *v3d, struct RegionView3D *rv3d,
                                  struct rctf *r_viewborder, const bool no_shift);
void ED_view3d_calc_camera_border_size(struct Scene *scene, struct ARegion *ar,
                                       struct View3D *v3d, struct RegionView3D *rv3d,
                                       float r_size[2]);
bool ED_view3d_calc_render_border(struct Scene *scene, struct View3D *v3d,
                                  struct ARegion *ar, struct rcti *rect);

void ED_view3d_clipping_calc(struct BoundBox *bb, float planes[4][4], struct bglMats *mats, const struct rcti *rect);
void ED_view3d_clipping_local(struct RegionView3D *rv3d, float mat[4][4]);
bool ED_view3d_clipping_test(struct RegionView3D *rv3d, const float co[3], const bool is_local);
void ED_view3d_clipping_set(struct RegionView3D *rv3d);
void ED_view3d_clipping_enable(void);
void ED_view3d_clipping_disable(void);

float ED_view3d_pixel_size(struct RegionView3D *rv3d, const float co[3]);

float ED_view3d_radius_to_persp_dist(const float angle, const float radius);
float ED_view3d_radius_to_ortho_dist(const float lens, const float radius);

void drawcircball(int mode, const float cent[3], float rad, float tmat[4][4]);

/* backbuffer select and draw support */
void view3d_validate_backbuf(struct ViewContext *vc);
struct ImBuf *view3d_read_backbuf(struct ViewContext *vc, short xmin, short ymin, short xmax, short ymax);
unsigned int view3d_sample_backbuf_rect(struct ViewContext *vc, const int mval[2], int size,
                                        unsigned int min, unsigned int max, float *dist, short strict,
                                        void *handle, bool (*indextest)(void *handle, unsigned int index));
unsigned int view3d_sample_backbuf(struct ViewContext *vc, int x, int y);

/* draws and does a 4x4 sample */
bool ED_view3d_autodist(struct Scene *scene, struct ARegion *ar, struct View3D *v3d,
                        const int mval[2], float mouse_worldloc[3],
                        const bool alphaoverride, const float fallback_depth_pt[3]);

/* only draw so ED_view3d_autodist_simple can be called many times after */
void ED_view3d_autodist_init(struct Scene *scene, struct ARegion *ar, struct View3D *v3d, int mode);
bool ED_view3d_autodist_simple(struct ARegion *ar, const int mval[2], float mouse_worldloc[3], int margin, float *force_depth);
bool ED_view3d_autodist_depth(struct ARegion *ar, const int mval[2], int margin, float *depth);
bool ED_view3d_autodist_depth_seg(struct ARegion *ar, const int mval_sta[2], const int mval_end[2], int margin, float *depth);

/* select */
#define MAXPICKBUF      10000
short view3d_opengl_select(struct ViewContext *vc, unsigned int *buffer, unsigned int bufsize, const struct rcti *input, bool do_nearest);

/* view3d_select.c */
float ED_view3d_select_dist_px(void);
void view3d_set_viewcontext(struct bContext *C, struct ViewContext *vc);
void view3d_operator_needs_opengl(const struct bContext *C);
void view3d_region_operator_needs_opengl(struct wmWindow *win, struct ARegion *ar);
void view3d_opengl_read_pixels(struct ARegion *ar, int x, int y, int w, int h, int format, int type, void *data);
void view3d_get_transformation(const struct ARegion *ar, struct RegionView3D *rv3d, struct Object *ob, struct bglMats *mats);

/* XXX should move to BLI_math */
bool edge_inside_circle(const float cent[2], float radius, const float screen_co_a[2], const float screen_co_b[2]);

/* get 3d region from context, also if mouse is in header or toolbar */
struct RegionView3D *ED_view3d_context_rv3d(struct bContext *C);
bool ED_view3d_context_user_region(struct bContext *C, struct View3D **r_v3d, struct ARegion **r_ar);
int ED_operator_rv3d_user_region_poll(struct bContext *C);

void ED_view3d_init_mats_rv3d(struct Object *ob, struct RegionView3D *rv3d);
void ED_view3d_init_mats_rv3d_gl(struct Object *ob, struct RegionView3D *rv3d);
#ifdef DEBUG
void ED_view3d_clear_mats_rv3d(struct RegionView3D *rv3d);
void ED_view3d_check_mats_rv3d(struct RegionView3D *rv3d);
#else
#  define ED_view3d_clear_mats_rv3d(rv3d) (void)(rv3d)
#  define ED_view3d_check_mats_rv3d(rv3d) (void)(rv3d)
#endif
int ED_view3d_scene_layer_set(int lay, const int *values, int *active);

bool ED_view3d_context_activate(struct bContext *C);
void ED_view3d_draw_offscreen_init(struct Scene *scene, struct View3D *v3d);
void ED_view3d_draw_offscreen(struct Scene *scene, struct View3D *v3d, struct ARegion *ar,
                              int winx, int winy, float viewmat[4][4], float winmat[4][4], bool do_bgpic, bool do_sky,
                              const char *viewname);

struct ImBuf *ED_view3d_draw_offscreen_imbuf(struct Scene *scene, struct View3D *v3d, struct ARegion *ar, int sizex, int sizey, unsigned int flag,
                                             bool draw_background, int alpha_mode, const char *viewname, char err_out[256]);
struct ImBuf *ED_view3d_draw_offscreen_imbuf_simple(struct Scene *scene, struct Object *camera, int width, int height, unsigned int flag, int drawtype,
<<<<<<< HEAD
                                                    bool use_solid_tex, bool draw_background, int alpha_mode, const char *viewname, char err_out[256]);
=======
                                                    bool use_solid_tex, bool use_gpencil, bool draw_background, int alpha_mode, char err_out[256]);
>>>>>>> 22ce525b
void ED_view3d_offscreen_sky_color_get(struct Scene *scene, float sky_color[3]);

struct Base *ED_view3d_give_base_under_cursor(struct bContext *C, const int mval[2]);
void ED_view3d_quadview_update(struct ScrArea *sa, struct ARegion *ar, bool do_clip);
void ED_view3d_update_viewmat(struct Scene *scene, struct View3D *v3d, struct ARegion *ar, float viewmat[4][4], float winmat[4][4]);
bool ED_view3d_quat_from_axis_view(const char view, float quat[4]);
char ED_view3d_quat_to_axis_view(const float quat[4], const float epsilon);
char ED_view3d_lock_view_from_index(int index);
bool ED_view3d_lock(struct RegionView3D *rv3d);

uint64_t ED_view3d_datamask(struct Scene *scene, struct View3D *v3d);
uint64_t ED_view3d_screen_datamask(struct bScreen *screen);

bool ED_view3d_view_lock_check(struct View3D *v3d, struct RegionView3D *rv3d);

bool ED_view3d_offset_lock_check(struct View3D *v3d, struct RegionView3D *rv3d);

/* camera lock functions */
bool ED_view3d_camera_lock_check(struct View3D *v3d, struct RegionView3D *rv3d);
/* copy the camera to the view before starting a view transformation */
void ED_view3d_camera_lock_init_ex(struct View3D *v3d, struct RegionView3D *rv3d, const bool calc_dist);
void ED_view3d_camera_lock_init(struct View3D *v3d, struct RegionView3D *rv3d);
/* copy the view to the camera, return true if */
bool ED_view3d_camera_lock_sync(struct View3D *v3d, struct RegionView3D *rv3d);

bool ED_view3d_camera_autokey(
        struct Scene *scene, struct ID *id_key,
        struct bContext *C, const bool do_rotate, const bool do_translate);
bool ED_view3d_camera_lock_autokey(
        struct View3D *v3d, struct RegionView3D *rv3d,
        struct bContext *C, const bool do_rotate, const bool do_translate);

void ED_view3D_lock_clear(struct View3D *v3d);

struct BGpic *ED_view3D_background_image_new(struct View3D *v3d);
void ED_view3D_background_image_remove(struct View3D *v3d, struct BGpic *bgpic);
void ED_view3D_background_image_clear(struct View3D *v3d);

#define VIEW3D_MARGIN 1.4f
#define VIEW3D_DIST_FALLBACK 1.0f

float ED_view3d_offset_distance(float mat[4][4], const float ofs[3], const float dist_fallback);
void  ED_view3d_distance_set(struct RegionView3D *rv3d, const float dist);

float ED_scene_grid_scale(struct Scene *scene, const char **grid_unit);
float ED_view3d_grid_scale(struct Scene *scene, struct View3D *v3d, const char **grid_unit);

void ED_scene_draw_fps(struct Scene *scene, const struct rcti *rect);

/* view matrix properties utilities */
/* unused */
#if 0
void ED_view3d_operator_properties_viewmat(struct wmOperatorType *ot);
void ED_view3d_operator_properties_viewmat_set(struct bContext *C, struct wmOperator *op);
void ED_view3d_operator_properties_viewmat_get(struct wmOperator *op, int *winx, int *winy, float persmat[4][4]);
#endif

/* render */
void ED_view3d_shade_update(struct Main *bmain, struct Scene *scene, struct View3D *v3d, struct ScrArea *sa);

#endif /* __ED_VIEW3D_H__ */<|MERGE_RESOLUTION|>--- conflicted
+++ resolved
@@ -310,11 +310,7 @@
 struct ImBuf *ED_view3d_draw_offscreen_imbuf(struct Scene *scene, struct View3D *v3d, struct ARegion *ar, int sizex, int sizey, unsigned int flag,
                                              bool draw_background, int alpha_mode, const char *viewname, char err_out[256]);
 struct ImBuf *ED_view3d_draw_offscreen_imbuf_simple(struct Scene *scene, struct Object *camera, int width, int height, unsigned int flag, int drawtype,
-<<<<<<< HEAD
-                                                    bool use_solid_tex, bool draw_background, int alpha_mode, const char *viewname, char err_out[256]);
-=======
-                                                    bool use_solid_tex, bool use_gpencil, bool draw_background, int alpha_mode, char err_out[256]);
->>>>>>> 22ce525b
+                                                    bool use_solid_tex, bool use_gpencil, bool draw_background, int alpha_mode, const char *viewname, char err_out[256]);
 void ED_view3d_offscreen_sky_color_get(struct Scene *scene, float sky_color[3]);
 
 struct Base *ED_view3d_give_base_under_cursor(struct bContext *C, const int mval[2]);
