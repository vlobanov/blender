/*
 * ***** BEGIN GPL LICENSE BLOCK *****
 *
 * This program is free software; you can redistribute it and/or
 * modify it under the terms of the GNU General Public License
 * as published by the Free Software Foundation; either version 2
 * of the License, or (at your option) any later version. 
 *
 * This program is distributed in the hope that it will be useful,
 * but WITHOUT ANY WARRANTY; without even the implied warranty of
 * MERCHANTABILITY or FITNESS FOR A PARTICULAR PURPOSE.  See the
 * GNU General Public License for more details.
 *
 * You should have received a copy of the GNU General Public License
 * along with this program; if not, write to the Free Software Foundation,
 * Inc., 51 Franklin Street, Fifth Floor, Boston, MA 02110-1301, USA.
 *
 * The Original Code is Copyright (C) 2005 Blender Foundation.
 * All rights reserved.
 *
 * The Original Code is: all of this file.
 *
 * Contributor(s): David Millan Escriva, Juho Vepsäläinen, Bob Holcomb, Thomas Dinges
 *
 * ***** END GPL LICENSE BLOCK *****
 */

/** \file blender/editors/space_node/drawnode.c
 *  \ingroup spnode
 *  \brief lower level node drawing for nodes (boarders, headers etc), also node layout.
 */

#include "BLI_blenlib.h"
#include "BLI_math.h"

#include "DNA_node_types.h"
#include "DNA_object_types.h"
#include "DNA_space_types.h"
#include "DNA_screen_types.h"
#include "DNA_userdef_types.h"
#include "DNA_text_types.h"

#include "BKE_context.h"
#include "BKE_curve.h"
#include "BKE_image.h"
#include "BKE_main.h"
#include "BKE_node.h"
#include "BKE_tracking.h"

#include "BLF_api.h"
#include "BLT_translation.h"

#include "BIF_gl.h"
#include "BIF_glutil.h"

#include "RNA_access.h"
#include "RNA_define.h"

#include "ED_node.h"

#include "WM_api.h"
#include "WM_types.h"

#include "UI_resources.h"

#include "IMB_colormanagement.h"
#include "IMB_imbuf_types.h"

#include "node_intern.h"  /* own include */
#include "NOD_composite.h"
#include "NOD_shader.h"
#include "NOD_texture.h"


/* ****************** SOCKET BUTTON DRAW FUNCTIONS ***************** */

static void node_socket_button_label(bContext *UNUSED(C), uiLayout *layout, PointerRNA *UNUSED(ptr), PointerRNA *UNUSED(node_ptr),
                                     const char *text)
{
	uiItemL(layout, text, 0);
}


/* ****************** BASE DRAW FUNCTIONS FOR NEW OPERATOR NODES ***************** */

#if 0 /* UNUSED */
static void node_draw_socket_new(bNodeSocket *sock, float size)
{
	float x = sock->locx, y = sock->locy;
	
	/* 16 values of sin function */
	static float si[16] = {
		0.00000000f, 0.39435585f, 0.72479278f, 0.93775213f,
		0.99871650f, 0.89780453f, 0.65137248f, 0.29936312f,
		-0.10116832f, -0.48530196f, -0.79077573f, -0.96807711f,
		-0.98846832f, -0.84864425f, -0.57126821f, -0.20129852f
	};
	/* 16 values of cos function */
	static float co[16] = {
		1.00000000f, 0.91895781f, 0.68896691f, 0.34730525f,
		-0.05064916f, -0.44039415f, -0.75875812f, -0.95413925f,
		-0.99486932f, -0.87434661f, -0.61210598f, -0.25065253f,
		0.15142777f, 0.52896401f, 0.82076344f, 0.97952994f,
	};
	int a;
	
	glColor3ub(180, 180, 180);
	
	glBegin(GL_POLYGON);
	for (a = 0; a < 16; a++)
		glVertex2f(x + size * si[a], y + size * co[a]);
	glEnd();
	
	glColor4ub(0, 0, 0, 150);
	glEnable(GL_BLEND);
	glEnable(GL_LINE_SMOOTH);
	glBegin(GL_LINE_LOOP);
	for (a = 0; a < 16; a++)
		glVertex2f(x + size * si[a], y + size * co[a]);
	glEnd();
	glDisable(GL_LINE_SMOOTH);
	glDisable(GL_BLEND);
}
#endif

/* ****************** BUTTON CALLBACKS FOR ALL TREES ***************** */

static void node_buts_value(uiLayout *layout, bContext *UNUSED(C), PointerRNA *ptr)
{
	bNode *node = ptr->data;
	/* first output stores value */
	bNodeSocket *output = node->outputs.first;
	PointerRNA sockptr;
	RNA_pointer_create(ptr->id.data, &RNA_NodeSocket, output, &sockptr);
	
	uiItemR(layout, &sockptr, "default_value", 0, "", ICON_NONE);
}

static void node_buts_rgb(uiLayout *layout, bContext *UNUSED(C), PointerRNA *ptr)
{
	bNode *node = ptr->data;
	/* first output stores value */
	bNodeSocket *output = node->outputs.first;
	PointerRNA sockptr;
	uiLayout *col;
	RNA_pointer_create(ptr->id.data, &RNA_NodeSocket, output, &sockptr);
	
	col = uiLayoutColumn(layout, false);
	uiTemplateColorPicker(col, &sockptr, "default_value", 1, 0, 0, 0);
	uiItemR(col, &sockptr, "default_value", UI_ITEM_R_SLIDER, "", ICON_NONE);
}

static void node_buts_mix_rgb(uiLayout *layout, bContext *UNUSED(C), PointerRNA *ptr)
{	
	uiLayout *row, *col;

	bNodeTree *ntree = (bNodeTree *)ptr->id.data;

	col = uiLayoutColumn(layout, false);
	row = uiLayoutRow(col, true);
	uiItemR(row, ptr, "blend_type", 0, "", ICON_NONE);
	if (ELEM(ntree->type, NTREE_COMPOSIT, NTREE_TEXTURE))
		uiItemR(row, ptr, "use_alpha", 0, "", ICON_IMAGE_RGB_ALPHA);

	uiItemR(col, ptr, "use_clamp", 0, NULL, ICON_NONE);
}

static void node_buts_time(uiLayout *layout, bContext *UNUSED(C), PointerRNA *ptr)
{
	uiLayout *row;
#if 0
	/* XXX no context access here .. */
	bNode *node = ptr->data;
	CurveMapping *cumap = node->storage;
	
	if (cumap) {
		cumap->flag |= CUMA_DRAW_CFRA;
		if (node->custom1 < node->custom2)
			cumap->sample[0] = (float)(CFRA - node->custom1) / (float)(node->custom2 - node->custom1);
	}
#endif

	uiTemplateCurveMapping(layout, ptr, "curve", 's', false, false, false);

	row = uiLayoutRow(layout, true);
	uiItemR(row, ptr, "frame_start", 0, IFACE_("Sta"), ICON_NONE);
	uiItemR(row, ptr, "frame_end", 0, IFACE_("End"), ICON_NONE);
}

static void node_buts_colorramp(uiLayout *layout, bContext *UNUSED(C), PointerRNA *ptr)
{
	uiTemplateColorRamp(layout, ptr, "color_ramp", 0);
}

static void node_buts_curvevec(uiLayout *layout, bContext *UNUSED(C), PointerRNA *ptr)
{
	uiTemplateCurveMapping(layout, ptr, "mapping", 'v', false, false, false);
}

#define SAMPLE_FLT_ISNONE FLT_MAX
static float _sample_col[4] = {SAMPLE_FLT_ISNONE};  /* bad bad, 2.5 will do better?... no it won't... */
void ED_node_sample_set(const float col[4])
{
	if (col) {
		copy_v4_v4(_sample_col, col);
	}
	else {
		copy_v4_fl(_sample_col, SAMPLE_FLT_ISNONE);
	}
}

static void node_buts_curvecol(uiLayout *layout, bContext *UNUSED(C), PointerRNA *ptr)
{
	bNode *node = ptr->data;
	CurveMapping *cumap = node->storage;

	if (_sample_col[0] != SAMPLE_FLT_ISNONE) {
		cumap->flag |= CUMA_DRAW_SAMPLE;
		copy_v3_v3(cumap->sample, _sample_col);
	}
	else {
		cumap->flag &= ~CUMA_DRAW_SAMPLE;
	}

	uiTemplateCurveMapping(layout, ptr, "mapping", 'c', false, false, false);
}

static void node_buts_normal(uiLayout *layout, bContext *UNUSED(C), PointerRNA *ptr)
{
	bNode *node = ptr->data;
	/* first output stores normal */
	bNodeSocket *output = node->outputs.first;
	PointerRNA sockptr;
	RNA_pointer_create(ptr->id.data, &RNA_NodeSocket, output, &sockptr);
	
	uiItemR(layout, &sockptr, "default_value", 0, "", ICON_NONE);
}

#if 0 /* not used in 2.5x yet */
static void node_browse_tex_cb(bContext *C, void *ntree_v, void *node_v)
{
	Main *bmain = CTX_data_main(C);
	bNodeTree *ntree = ntree_v;
	bNode *node = node_v;
	Tex *tex;
	
	if (node->menunr < 1) return;
	
	if (node->id) {
		id_us_min(node->id);
		node->id = NULL;
	}
	tex = BLI_findlink(&bmain->tex, node->menunr - 1);

	node->id = &tex->id;
	id_us_plus(node->id);
	BLI_strncpy(node->name, node->id->name + 2, sizeof(node->name));
	
	nodeSetActive(ntree, node);
	
	if (ntree->type == NTREE_TEXTURE)
		ntreeTexCheckCyclics(ntree);
	
	// allqueue(REDRAWBUTSSHADING, 0);
	// allqueue(REDRAWNODE, 0);
	NodeTagChanged(ntree, node); 
	
	node->menunr = 0;
}
#endif

static void node_buts_texture(uiLayout *layout, bContext *UNUSED(C), PointerRNA *ptr)
{
	bNode *node = ptr->data;

	short multi = (
	    node->id &&
	    ((Tex *)node->id)->use_nodes &&
	    (node->type != CMP_NODE_TEXTURE) &&
	    (node->type != TEX_NODE_TEXTURE)
	    );
	
	uiItemR(layout, ptr, "texture", 0, "", ICON_NONE);
	
	if (multi) {
		/* Number Drawing not optimal here, better have a list*/
		uiItemR(layout, ptr, "node_output", 0, "", ICON_NONE);
	}
}

static void node_buts_math(uiLayout *layout, bContext *UNUSED(C), PointerRNA *ptr)
{ 
	uiItemR(layout, ptr, "operation", 0, "", ICON_NONE);
	uiItemR(layout, ptr, "use_clamp", 0, NULL, ICON_NONE);
}

static int node_resize_area_default(bNode *node, int x, int y)
{
	if (node->flag & NODE_HIDDEN) {
		rctf totr = node->totr;
		/* right part of node */
		totr.xmin = node->totr.xmax - 20.0f;
		if (BLI_rctf_isect_pt(&totr, x, y))
			return NODE_RESIZE_RIGHT;
		else
			return 0;
	}
	else {
		const float size = 10.0f;
		rctf totr = node->totr;
		int dir = 0;
		
		if (x >= totr.xmax - size && x < totr.xmax && y >= totr.ymin && y < totr.ymax)
			dir |= NODE_RESIZE_RIGHT;
		if (x >= totr.xmin && x < totr.xmin + size && y >= totr.ymin && y < totr.ymax)
			dir |= NODE_RESIZE_LEFT;
		return dir;
	}
}

/* ****************** BUTTON CALLBACKS FOR COMMON NODES ***************** */


static void node_draw_buttons_group(uiLayout *layout, bContext *C, PointerRNA *ptr)
{
	uiTemplateIDBrowse(layout, C, ptr, "node_tree", NULL, NULL, NULL, UI_TEMPLATE_ID_FILTER_ALL);
}

/* XXX Does a bounding box update by iterating over all children.
 * Not ideal to do this in every draw call, but doing as transform callback doesn't work,
 * since the child node totr rects are not updated properly at that point.
 */
static void node_draw_frame_prepare(const bContext *UNUSED(C), bNodeTree *ntree, bNode *node)
{
	const float margin = 1.5f * U.widget_unit;
	NodeFrame *data = (NodeFrame *)node->storage;
	bool bbinit;
	bNode *tnode;
	rctf rect, noderect;
	float xmax, ymax;
	
	/* init rect from current frame size */
	node_to_view(node, node->offsetx, node->offsety, &rect.xmin, &rect.ymax);
	node_to_view(node, node->offsetx + node->width, node->offsety - node->height, &rect.xmax, &rect.ymin);
	
	/* frame can be resized manually only if shrinking is disabled or no children are attached */
	data->flag |= NODE_FRAME_RESIZEABLE;
	/* for shrinking bbox, initialize the rect from first child node */
	bbinit = (data->flag & NODE_FRAME_SHRINK);
	/* fit bounding box to all children */
	for (tnode = ntree->nodes.first; tnode; tnode = tnode->next) {
		if (tnode->parent != node)
			continue;
		
		/* add margin to node rect */
		noderect = tnode->totr;
		noderect.xmin -= margin;
		noderect.xmax += margin;
		noderect.ymin -= margin;
		noderect.ymax += margin;
		
		/* first child initializes frame */
		if (bbinit) {
			bbinit = 0;
			rect = noderect;
			data->flag &= ~NODE_FRAME_RESIZEABLE;
		}
		else
			BLI_rctf_union(&rect, &noderect);
	}
	
	/* now adjust the frame size from view-space bounding box */
	node_from_view(node, rect.xmin, rect.ymax, &node->offsetx, &node->offsety);
	node_from_view(node, rect.xmax, rect.ymin, &xmax, &ymax);
	node->width = xmax - node->offsetx;
	node->height = -ymax + node->offsety;
	
	node->totr = rect;
}

static void node_draw_frame_label(bNodeTree *ntree, bNode *node, const float aspect)
{
	/* XXX font id is crap design */
	const int fontid = UI_style_get()->widgetlabel.uifont_id;
	NodeFrame *data = (NodeFrame *)node->storage;
	rctf *rct = &node->totr;
	int color_id = node_get_colorid(node);
	char label[MAX_NAME];
	/* XXX a bit hacky, should use separate align values for x and y */
	float width, ascender;
	float x, y;
	const int font_size = data->label_size / aspect;
	const float margin = (float)(NODE_DY / 4);
	int label_height;

	nodeLabel(ntree, node, label, sizeof(label));

	BLF_enable(fontid, BLF_ASPECT);
	BLF_aspect(fontid, aspect, aspect, 1.0f);
	BLF_size(fontid, MIN2(24, font_size), U.dpi); /* clamp otherwise it can suck up a LOT of memory */
	
	/* title color */
	UI_ThemeColorBlendShade(TH_TEXT, color_id, 0.4f, 10);

	width = BLF_width(fontid, label, sizeof(label));
	ascender = BLF_ascender(fontid);
	label_height = ((margin / aspect) + (ascender * aspect));
	
	/* 'x' doesn't need aspect correction */
	x = BLI_rctf_cent_x(rct) - (0.5f * width);
	y = rct->ymax - label_height;

	BLF_position(fontid, x, y, 0);
	BLF_draw(fontid, label, BLF_DRAW_STR_DUMMY_MAX);

	/* draw text body */
	if (node->id) {
		Text *text = (Text *)node->id;
		TextLine *line;
		const int   line_height_max = BLF_height_max(fontid);
		const float line_spacing = (line_height_max * aspect);
		const float line_width = (BLI_rctf_size_x(rct) - margin) / aspect;
		int y_min;

		/* 'x' doesn't need aspect correction */
		x = rct->xmin + margin;
		y = rct->ymax - (label_height + line_spacing);
		/* early exit */
		y_min = y + ((margin * 2) - (y - rct->ymin));

		BLF_enable(fontid, BLF_CLIPPING | BLF_WORD_WRAP);
		BLF_clipping(
		        fontid,
		        rct->xmin,
		        /* round to avoid clipping half-way through a line */
		        y - (floorf(((y - rct->ymin) - (margin * 2)) / line_spacing) * line_spacing),
		        rct->xmin + line_width,
		        rct->ymax);

		BLF_wordwrap(fontid, line_width);

		for (line = text->lines.first; line; line = line->next) {
			struct ResultBLF info;
			if (line->line[0]) {
				BLF_position(fontid, x, y, 0);
				BLF_draw_ex(fontid, line->line, line->len, &info);
				y -= line_spacing * info.lines;
			}
			else {
				y -= line_spacing;
			}
			if (y < y_min) {
				break;
			}
		}

		BLF_disable(fontid, BLF_CLIPPING | BLF_WORD_WRAP);
	}

	BLF_disable(fontid, BLF_ASPECT);
}

static void node_draw_frame(const bContext *C, ARegion *ar, SpaceNode *snode,
                            bNodeTree *ntree, bNode *node, bNodeInstanceKey UNUSED(key))
{
	rctf *rct = &node->totr;
	int color_id = node_get_colorid(node);
	unsigned char color[4];
	float alpha;
	
	/* skip if out of view */
	if (BLI_rctf_isect(&node->totr, &ar->v2d.cur, NULL) == false) {
		UI_block_end(C, node->block);
		node->block = NULL;
		return;
	}

	UI_GetThemeColor4ubv(TH_NODE_FRAME, color);
	alpha = (float)(color[3]) / 255.0f;
	
	/* shadow */
	node_draw_shadow(snode, node, BASIS_RAD, alpha);
	
	/* body */
	if (node->flag & NODE_CUSTOM_COLOR)
		glColor4f(node->color[0], node->color[1], node->color[2], alpha);
	else
		UI_ThemeColor4(TH_NODE_FRAME);
	glEnable(GL_BLEND);
	UI_draw_roundbox_corner_set(UI_CNR_ALL);
	UI_draw_roundbox(rct->xmin, rct->ymin, rct->xmax, rct->ymax, BASIS_RAD);
	glDisable(GL_BLEND);

	/* outline active and selected emphasis */
	if (node->flag & SELECT) {
		glEnable(GL_BLEND);
		glEnable(GL_LINE_SMOOTH);
		
		if (node->flag & NODE_ACTIVE)
			UI_ThemeColorShadeAlpha(TH_ACTIVE, 0, -40);
		else
			UI_ThemeColorShadeAlpha(TH_SELECT, 0, -40);
		UI_draw_roundbox_corner_set(UI_CNR_ALL);
		UI_draw_roundbox_gl_mode(GL_LINE_LOOP,
		          rct->xmin, rct->ymin,
		          rct->xmax, rct->ymax, BASIS_RAD);
		
		glDisable(GL_LINE_SMOOTH);
		glDisable(GL_BLEND);
	}
	
	/* label */
	node_draw_frame_label(ntree, node, snode->aspect);
	
	UI_ThemeClearColor(color_id);
		
	UI_block_end(C, node->block);
	UI_block_draw(C, node->block);
	node->block = NULL;
}

static int node_resize_area_frame(bNode *node, int x, int y)
{
	const float size = 10.0f;
	NodeFrame *data = (NodeFrame *)node->storage;
	rctf totr = node->totr;
	int dir = 0;
	
	/* shrinking frame size is determined by child nodes */
	if (!(data->flag & NODE_FRAME_RESIZEABLE))
		return 0;
	
	if (x >= totr.xmax - size && x < totr.xmax && y >= totr.ymin && y < totr.ymax)
		dir |= NODE_RESIZE_RIGHT;
	if (x >= totr.xmin && x < totr.xmin + size && y >= totr.ymin && y < totr.ymax)
		dir |= NODE_RESIZE_LEFT;
	if (x >= totr.xmin && x < totr.xmax && y >= totr.ymax - size && y < totr.ymax)
		dir |= NODE_RESIZE_TOP;
	if (x >= totr.xmin && x < totr.xmax && y >= totr.ymin && y < totr.ymin + size)
		dir |= NODE_RESIZE_BOTTOM;
	
	return dir;
}

static void node_buts_frame_ex(uiLayout *layout, bContext *UNUSED(C), PointerRNA *ptr)
{
	uiItemR(layout, ptr, "label_size", 0, IFACE_("Label Size"), ICON_NONE);
	uiItemR(layout, ptr, "shrink", 0, IFACE_("Shrink"), ICON_NONE);
	uiItemR(layout, ptr, "text", 0, NULL, ICON_NONE);
}


#define NODE_REROUTE_SIZE   8.0f

static void node_draw_reroute_prepare(const bContext *UNUSED(C), bNodeTree *UNUSED(ntree), bNode *node)
{
	bNodeSocket *nsock;
	float locx, locy;
	float size = NODE_REROUTE_SIZE;
	
	/* get "global" coords */
	node_to_view(node, 0.0f, 0.0f, &locx, &locy);
	
	/* reroute node has exactly one input and one output, both in the same place */
	nsock = node->outputs.first;
	nsock->locx = locx;
	nsock->locy = locy;

	nsock = node->inputs.first;
	nsock->locx = locx;
	nsock->locy = locy;

	node->width = size * 2;
	node->totr.xmin = locx - size;
	node->totr.xmax = locx + size;
	node->totr.ymax = locy + size;
	node->totr.ymin = locy - size;
}

static void node_draw_reroute(const bContext *C, ARegion *ar, SpaceNode *UNUSED(snode),
                              bNodeTree *ntree, bNode *node, bNodeInstanceKey UNUSED(key))
{
	bNodeSocket *sock;
	char showname[128]; /* 128 used below */
	rctf *rct = &node->totr;

#if 0   /* UNUSED */
	float size = NODE_REROUTE_SIZE;
#endif
	float socket_size = NODE_SOCKSIZE;

	/* skip if out of view */
	if (node->totr.xmax < ar->v2d.cur.xmin || node->totr.xmin > ar->v2d.cur.xmax ||
	    node->totr.ymax < ar->v2d.cur.ymin || node->totr.ymin > ar->v2d.cur.ymax)
	{
		UI_block_end(C, node->block);
		node->block = NULL;
		return;
	}

	/* XXX only kept for debugging
	 * selection state is indicated by socket outline below!
	 */
#if 0
	/* body */
	UI_draw_roundbox_corner_set(UI_CNR_ALL);
	UI_ThemeColor4(TH_NODE);
	glEnable(GL_BLEND);
	UI_draw_roundbox(rct->xmin, rct->ymin, rct->xmax, rct->ymax, size);
	glDisable(GL_BLEND);

	/* outline active and selected emphasis */
	if (node->flag & SELECT) {
		glEnable(GL_BLEND);
		glEnable(GL_LINE_SMOOTH);
		/* using different shades of TH_TEXT_HI for the empasis, like triangle */
		if (node->flag & NODE_ACTIVE)
			UI_ThemeColorShadeAlpha(TH_TEXT_HI, 0, -40);
		else
			UI_ThemeColorShadeAlpha(TH_TEXT_HI, -20, -120);
		UI_draw_roundbox_gl_mode(GL_LINE_LOOP, rct->xmin, rct->ymin, rct->xmax, rct->ymax, size);

		glDisable(GL_LINE_SMOOTH);
		glDisable(GL_BLEND);
	}
#endif

	if (node->label[0] != '\0') {
		/* draw title (node label) */
		BLI_strncpy(showname, node->label, sizeof(showname));
		uiDefBut(node->block, UI_BTYPE_LABEL, 0, showname,
		         (int)(rct->xmin - NODE_DYS), (int)(rct->ymax),
		         (short)512, (short)NODE_DY,
		         NULL, 0, 0, 0, 0, NULL);
	}

	/* only draw input socket. as they all are placed on the same position.
	 * highlight also if node itself is selected, since we don't display the node body separately!
	 */
	for (sock = node->inputs.first; sock; sock = sock->next) {
		node_socket_draw(C, ntree, node, sock, socket_size, (sock->flag & SELECT) || (node->flag & SELECT));
	}

	UI_block_end(C, node->block);
	UI_block_draw(C, node->block);
	node->block = NULL;
}

/* Special tweak area for reroute node.
 * Since this node is quite small, we use a larger tweak area for grabbing than for selection.
 */
static int node_tweak_area_reroute(bNode *node, int x, int y)
{
	/* square of tweak radius */
	const float tweak_radius_sq = SQUARE(24);
	
	bNodeSocket *sock = node->inputs.first;
	float dx = sock->locx - x;
	float dy = sock->locy - y;
	return (dx * dx + dy * dy <= tweak_radius_sq);
}

static void node_common_set_butfunc(bNodeType *ntype)
{
	switch (ntype->type) {
		case NODE_GROUP:
			ntype->draw_buttons = node_draw_buttons_group;
			break;
		case NODE_FRAME:
			ntype->draw_nodetype = node_draw_frame;
			ntype->draw_nodetype_prepare = node_draw_frame_prepare;
			ntype->draw_buttons_ex = node_buts_frame_ex;
			ntype->resize_area_func = node_resize_area_frame;
			break;
		case NODE_REROUTE:
			ntype->draw_nodetype = node_draw_reroute;
			ntype->draw_nodetype_prepare = node_draw_reroute_prepare;
			ntype->tweak_area_func = node_tweak_area_reroute;
			break;
	}
}

/* ****************** BUTTON CALLBACKS FOR SHADER NODES ***************** */

static void node_buts_image_user(uiLayout *layout, bContext *C, PointerRNA *ptr,
                                 PointerRNA *imaptr, PointerRNA *iuserptr,
                                 bool compositor)
{
	uiLayout *col;
	int source;

	if (!imaptr->data)
		return;

	col = uiLayoutColumn(layout, false);
	
	uiItemR(col, imaptr, "source", 0, "", ICON_NONE);
	
	source = RNA_enum_get(imaptr, "source");

	if (source == IMA_SRC_SEQUENCE) {
		/* don't use iuser->framenr directly because it may not be updated if auto-refresh is off */
		Scene *scene = CTX_data_scene(C);
		ImageUser *iuser = iuserptr->data;
		/* Image *ima = imaptr->data; */  /* UNUSED */

		char numstr[32];
		const int framenr = BKE_image_user_frame_get(iuser, CFRA, 0, NULL);
		BLI_snprintf(numstr, sizeof(numstr), IFACE_("Frame: %d"), framenr);
		uiItemL(layout, numstr, ICON_NONE);
	}

	if (ELEM(source, IMA_SRC_SEQUENCE, IMA_SRC_MOVIE)) {
		col = uiLayoutColumn(layout, true);
		uiItemR(col, ptr, "frame_duration", 0, NULL, ICON_NONE);
		uiItemR(col, ptr, "frame_start", 0, NULL, ICON_NONE);
		uiItemR(col, ptr, "frame_offset", 0, NULL, ICON_NONE);
		uiItemR(col, ptr, "use_cyclic", 0, NULL, ICON_NONE);
		uiItemR(col, ptr, "use_auto_refresh", 0, NULL, ICON_NONE);
	}

	if (compositor &&
	    RNA_enum_get(imaptr, "type") == IMA_TYPE_MULTILAYER &&
	    RNA_boolean_get(ptr, "has_layers"))
	{
		col = uiLayoutColumn(layout, false);
		uiItemR(col, ptr, "layer", 0, NULL, ICON_NONE);
	}
}

static void node_shader_buts_material(uiLayout *layout, bContext *C, PointerRNA *ptr)
{
	bNode *node = ptr->data;
	uiLayout *col;
	
	uiTemplateID(layout, C, ptr, "material", "MATERIAL_OT_new", NULL, NULL, UI_TEMPLATE_ID_FILTER_ALL);
	
	if (!node->id) return;
	
	col = uiLayoutColumn(layout, false);
	uiItemR(col, ptr, "use_diffuse", 0, NULL, ICON_NONE);
	uiItemR(col, ptr, "use_specular", 0, NULL, ICON_NONE);
	uiItemR(col, ptr, "invert_normal", 0, NULL, ICON_NONE);
}

static void node_shader_buts_mapping(uiLayout *layout, bContext *UNUSED(C), PointerRNA *ptr)
{
	uiLayout *row, *col, *sub;

	uiItemR(layout, ptr, "vector_type", UI_ITEM_R_EXPAND, NULL, ICON_NONE);

	row = uiLayoutRow(layout, false);

	col = uiLayoutColumn(row, true);
	uiItemL(col, IFACE_("Location:"), ICON_NONE);
	uiItemR(col, ptr, "translation", 0, "", ICON_NONE);

	col = uiLayoutColumn(row, true);
	uiItemL(col, IFACE_("Rotation:"), ICON_NONE);
	uiItemR(col, ptr, "rotation", 0, "", ICON_NONE);

	col = uiLayoutColumn(row, true);
	uiItemL(col, IFACE_("Scale:"), ICON_NONE);
	uiItemR(col, ptr, "scale", 0, "", ICON_NONE);

	row = uiLayoutRow(layout, false);

	col = uiLayoutColumn(row, true);
	uiItemR(col, ptr, "use_min", 0, IFACE_("Min"), ICON_NONE);
	sub = uiLayoutColumn(col, true);
	uiLayoutSetActive(sub, RNA_boolean_get(ptr, "use_min"));
	uiItemR(sub, ptr, "min", 0, "", ICON_NONE);

	col = uiLayoutColumn(row, true);
	uiItemR(col, ptr, "use_max", 0, IFACE_("Max"), ICON_NONE);
	sub = uiLayoutColumn(col, true);
	uiLayoutSetActive(sub, RNA_boolean_get(ptr, "use_max"));
	uiItemR(sub, ptr, "max", 0, "", ICON_NONE);
}

static void node_shader_buts_vect_math(uiLayout *layout, bContext *UNUSED(C), PointerRNA *ptr)
{ 
	uiItemR(layout, ptr, "operation", 0, "", ICON_NONE);
}

static void node_shader_buts_vect_transform(uiLayout *layout, bContext *UNUSED(C), PointerRNA *ptr)
{ 
	uiItemR(layout, ptr, "vector_type", UI_ITEM_R_EXPAND, NULL, ICON_NONE);
	uiItemR(layout, ptr, "convert_from", 0, "", ICON_NONE);
	uiItemR(layout, ptr, "convert_to", 0, "", ICON_NONE);
}

static void node_shader_buts_geometry(uiLayout *layout, bContext *C, PointerRNA *ptr)
{
	PointerRNA obptr = CTX_data_pointer_get(C, "active_object");
	uiLayout *col;

	col = uiLayoutColumn(layout, false);

	if (obptr.data && RNA_enum_get(&obptr, "type") == OB_MESH) {
		PointerRNA dataptr = RNA_pointer_get(&obptr, "data");

		uiItemPointerR(col, ptr, "uv_layer", &dataptr, "uv_textures", "", ICON_NONE);
		uiItemPointerR(col, ptr, "color_layer", &dataptr, "vertex_colors", "", ICON_NONE);
	}
	else {
		uiItemR(col, ptr, "uv_layer", 0, IFACE_("UV"), ICON_NONE);
		uiItemR(col, ptr, "color_layer", 0, IFACE_("VCol"), ICON_NONE);
	}
}

static void node_shader_buts_lamp(uiLayout *layout, bContext *UNUSED(C), PointerRNA *ptr)
{
	uiItemR(layout, ptr, "lamp_object", 0, IFACE_("Lamp Object"), ICON_NONE);
}

static void node_shader_buts_attribute(uiLayout *layout, bContext *UNUSED(C), PointerRNA *ptr)
{
	uiItemR(layout, ptr, "attribute_name", 0, IFACE_("Name"), ICON_NONE);
}

static void node_shader_buts_wireframe(uiLayout *layout, bContext *UNUSED(C), PointerRNA *ptr)
{
	uiItemR(layout, ptr, "use_pixel_size", 0, NULL, 0);
}

static void node_shader_buts_tex_image(uiLayout *layout, bContext *C, PointerRNA *ptr)
{
	PointerRNA imaptr = RNA_pointer_get(ptr, "image");
	PointerRNA iuserptr = RNA_pointer_get(ptr, "image_user");

	uiLayoutSetContextPointer(layout, "image_user", &iuserptr);
	uiTemplateID(layout, C, ptr, "image", NULL, "IMAGE_OT_open", NULL, UI_TEMPLATE_ID_FILTER_ALL);
	uiItemR(layout, ptr, "color_space", 0, "", ICON_NONE);
	uiItemR(layout, ptr, "interpolation", 0, "", ICON_NONE);
	uiItemR(layout, ptr, "projection", 0, "", ICON_NONE);

	if (RNA_enum_get(ptr, "projection") == SHD_PROJ_BOX) {
		uiItemR(layout, ptr, "projection_blend", 0, "Blend", ICON_NONE);
	}

	uiItemR(layout, ptr, "extension", 0, "", ICON_NONE);

	/* note: image user properties used directly here, unlike compositor image node,
	 * which redefines them in the node struct RNA to get proper updates.
	 */
	node_buts_image_user(layout, C, &iuserptr, &imaptr, &iuserptr, false);
}

static void node_shader_buts_tex_image_ex(uiLayout *layout, bContext *C, PointerRNA *ptr)
{
	PointerRNA iuserptr = RNA_pointer_get(ptr, "image_user");
	uiTemplateImage(layout, C, ptr, "image", &iuserptr, 0, 0);
}

static void node_shader_buts_tex_environment(uiLayout *layout, bContext *C, PointerRNA *ptr)
{
	PointerRNA imaptr = RNA_pointer_get(ptr, "image");
	PointerRNA iuserptr = RNA_pointer_get(ptr, "image_user");

	uiLayoutSetContextPointer(layout, "image_user", &iuserptr);
	uiTemplateID(
	        layout, C, ptr, "image",
	        NULL, "IMAGE_OT_open", NULL, UI_TEMPLATE_ID_FILTER_ALL);

	node_buts_image_user(layout, C, &iuserptr, &imaptr, &iuserptr, false);

	uiItemR(layout, ptr, "color_space", 0, "", ICON_NONE);
	uiItemR(layout, ptr, "interpolation", 0, "", ICON_NONE);
	uiItemR(layout, ptr, "projection", 0, "", ICON_NONE);
}

static void node_shader_buts_tex_environment_ex(uiLayout *layout, bContext *C, PointerRNA *ptr)
{
	PointerRNA imaptr = RNA_pointer_get(ptr, "image");
	PointerRNA iuserptr = RNA_pointer_get(ptr, "image_user");
	Image *ima = imaptr.data;

	uiLayoutSetContextPointer(layout, "image_user", &iuserptr);
	uiTemplateID(
	        layout, C, ptr, "image",
	        ima ? NULL : "IMAGE_OT_new", "IMAGE_OT_open", NULL, UI_TEMPLATE_ID_FILTER_ALL);

	if (!ima)
		return;

	uiItemR(layout, &imaptr, "source", 0, IFACE_("Source"), ICON_NONE);

	if (!(ELEM(ima->source, IMA_SRC_GENERATED, IMA_SRC_VIEWER))) {
		uiLayout *row = uiLayoutRow(layout, true);
		const bool is_packed = BKE_image_has_packedfile(ima);

		if (is_packed)
			uiItemO(row, "", ICON_PACKAGE, "image.unpack");
		else
			uiItemO(row, "", ICON_UGLYPACKAGE, "image.pack");

		row = uiLayoutRow(row, true);
		uiLayoutSetEnabled(row, !is_packed);
		uiItemR(row, &imaptr, "filepath", 0, "", ICON_NONE);
		uiItemO(row, "", ICON_FILE_REFRESH, "image.reload");
	}

	/* multilayer? */
	if (ima->type == IMA_TYPE_MULTILAYER && ima->rr) {
		uiTemplateImageLayers(layout, C, ima, iuserptr.data);
	}
	else if (ima->source != IMA_SRC_GENERATED) {
		uiTemplateImageInfo(layout, C, ima, iuserptr.data);
	}

	uiItemR(layout, ptr, "color_space", 0, IFACE_("Color Space"), ICON_NONE);
	uiItemR(layout, ptr, "interpolation", 0, IFACE_("Interpolation"), ICON_NONE);
	uiItemR(layout, ptr, "projection", 0, IFACE_("Projection"), ICON_NONE);
}

static void node_shader_buts_tex_sky(uiLayout *layout, bContext *UNUSED(C), PointerRNA *ptr)
{	
	uiItemR(layout, ptr, "sky_type", 0, "", ICON_NONE);
	uiItemR(layout, ptr, "sun_direction", 0, "", ICON_NONE);
	uiItemR(layout, ptr, "turbidity", 0, NULL, ICON_NONE);

	if (RNA_enum_get(ptr, "sky_type") == SHD_SKY_NEW)
		uiItemR(layout, ptr, "ground_albedo", 0, NULL, ICON_NONE);
}

static void node_shader_buts_tex_gradient(uiLayout *layout, bContext *UNUSED(C), PointerRNA *ptr)
{
	uiItemR(layout, ptr, "gradient_type", 0, "", ICON_NONE);
}

static void node_shader_buts_tex_magic(uiLayout *layout, bContext *UNUSED(C), PointerRNA *ptr)
{
	uiItemR(layout, ptr, "turbulence_depth", 0, NULL, ICON_NONE);
}

static void node_shader_buts_tex_brick(uiLayout *layout, bContext *UNUSED(C), PointerRNA *ptr)
{
	uiLayout *col;
	
	col = uiLayoutColumn(layout, true);
	uiItemR(col, ptr, "offset", UI_ITEM_R_SLIDER, IFACE_("Offset"), ICON_NONE);
	uiItemR(col, ptr, "offset_frequency", 0, IFACE_("Frequency"), ICON_NONE);
	
	col = uiLayoutColumn(layout, true);
	uiItemR(col, ptr, "squash", 0, IFACE_("Squash"), ICON_NONE);
	uiItemR(col, ptr, "squash_frequency", 0, IFACE_("Frequency"), ICON_NONE);
}

static void node_shader_buts_tex_wave(uiLayout *layout, bContext *UNUSED(C), PointerRNA *ptr)
{
	uiItemR(layout, ptr, "wave_type", 0, "", ICON_NONE);
	uiItemR(layout, ptr, "wave_profile", 0, "", ICON_NONE);
}

static void node_shader_buts_tex_musgrave(uiLayout *layout, bContext *UNUSED(C), PointerRNA *ptr)
{
	uiItemR(layout, ptr, "musgrave_type", 0, "", ICON_NONE);
}

static void node_shader_buts_tex_voronoi(uiLayout *layout, bContext *UNUSED(C), PointerRNA *ptr)
{
	uiItemR(layout, ptr, "coloring", 0, "", ICON_NONE);
}

static void node_shader_buts_tex_pointdensity(uiLayout *layout, bContext *UNUSED(C), PointerRNA *ptr)
{
	bNode *node = ptr->data;
	NodeShaderTexPointDensity *shader_point_density = node->storage;
	Object *ob = (Object *)node->id;
	PointerRNA ob_ptr, obdata_ptr;

	RNA_id_pointer_create((ID *)ob, &ob_ptr);
	RNA_id_pointer_create(ob ? (ID *)ob->data : NULL, &obdata_ptr);

	uiItemR(layout, ptr, "point_source", UI_ITEM_R_EXPAND, NULL, ICON_NONE);
	uiItemR(layout, ptr, "object", 0, NULL, ICON_NONE);

	if (node->id && shader_point_density->point_source == SHD_POINTDENSITY_SOURCE_PSYS) {
		PointerRNA dataptr;
		RNA_id_pointer_create((ID *)node->id, &dataptr);
		uiItemPointerR(layout, ptr, "particle_system", &dataptr, "particle_systems", NULL, ICON_NONE);
	}

	uiItemR(layout, ptr, "space", 0, NULL, ICON_NONE);
	uiItemR(layout, ptr, "radius", 0, NULL, ICON_NONE);
	uiItemR(layout, ptr, "interpolation", 0, NULL, ICON_NONE);
	uiItemR(layout, ptr, "resolution", 0, NULL, ICON_NONE);
	if (shader_point_density->point_source == SHD_POINTDENSITY_SOURCE_PSYS) {
		uiItemR(layout, ptr, "particle_color_source", 0, NULL, ICON_NONE);
	}
	else {
		uiItemR(layout, ptr, "vertex_color_source", 0, NULL, ICON_NONE);
		if (shader_point_density->ob_color_source == SHD_POINTDENSITY_COLOR_VERTWEIGHT) {
			if (ob_ptr.data)
				uiItemPointerR(layout, ptr, "vertex_attribute_name", &ob_ptr, "vertex_groups", "", ICON_NONE);
		}
		if (shader_point_density->ob_color_source == SHD_POINTDENSITY_COLOR_VERTCOL) {
			if (obdata_ptr.data)
				uiItemPointerR(layout, ptr, "vertex_attribute_name", &obdata_ptr, "vertex_colors", "", ICON_NONE);
		}
	}
}

static void node_shader_buts_tex_coord(uiLayout *layout, bContext *UNUSED(C), PointerRNA *ptr)
{
	uiItemR(layout, ptr, "object", 0, NULL, 0);
	uiItemR(layout, ptr, "from_dupli", 0, NULL, 0);
}

static void node_shader_buts_bump(uiLayout *layout, bContext *UNUSED(C), PointerRNA *ptr)
{
	uiItemR(layout, ptr, "invert", 0, NULL, 0);
}

static void node_shader_buts_uvmap(uiLayout *layout, bContext *C, PointerRNA *ptr)
{
	uiItemR(layout, ptr, "from_dupli", 0, NULL, 0);

	if (!RNA_boolean_get(ptr, "from_dupli")) {
		PointerRNA obptr = CTX_data_pointer_get(C, "active_object");

		if (obptr.data && RNA_enum_get(&obptr, "type") == OB_MESH) {
			PointerRNA dataptr = RNA_pointer_get(&obptr, "data");
			uiItemPointerR(layout, ptr, "uv_map", &dataptr, "uv_textures", "", ICON_NONE);
		}
	}
}

static void node_shader_buts_uvalongstroke(uiLayout *layout, bContext *UNUSED(C), PointerRNA *ptr)
{
	uiItemR(layout, ptr, "use_tips", 0, NULL, 0);
}

static void node_shader_buts_normal_map(uiLayout *layout, bContext *C, PointerRNA *ptr)
{
	uiItemR(layout, ptr, "space", 0, "", 0);

	if (RNA_enum_get(ptr, "space") == SHD_SPACE_TANGENT) {
		PointerRNA obptr = CTX_data_pointer_get(C, "active_object");

		if (obptr.data && RNA_enum_get(&obptr, "type") == OB_MESH) {
			PointerRNA dataptr = RNA_pointer_get(&obptr, "data");
			uiItemPointerR(layout, ptr, "uv_map", &dataptr, "uv_textures", "", ICON_NONE);
		}
		else
			uiItemR(layout, ptr, "uv_map", 0, "", 0);
	}
}

static void node_shader_buts_displacement(uiLayout *layout, bContext *UNUSED(C), PointerRNA *ptr)
{
	uiItemR(layout, ptr, "space", 0, "", 0);
}

static void node_shader_buts_tangent(uiLayout *layout, bContext *C, PointerRNA *ptr)
{
	uiLayout *split, *row;

	split = uiLayoutSplit(layout, 0.0f, false);

	uiItemR(split, ptr, "direction_type", 0, "", 0);

	row = uiLayoutRow(split, false);

	if (RNA_enum_get(ptr, "direction_type") == SHD_TANGENT_UVMAP) {
		PointerRNA obptr = CTX_data_pointer_get(C, "active_object");

		if (obptr.data && RNA_enum_get(&obptr, "type") == OB_MESH) {
			PointerRNA dataptr = RNA_pointer_get(&obptr, "data");
			uiItemPointerR(row, ptr, "uv_map", &dataptr, "uv_textures", "", ICON_NONE);
		}
		else
			uiItemR(row, ptr, "uv_map", 0, "", 0);
	}
	else
		uiItemR(row, ptr, "axis", UI_ITEM_R_EXPAND, NULL, 0);
}

static void node_shader_buts_glossy(uiLayout *layout, bContext *UNUSED(C), PointerRNA *ptr)
{
	uiItemR(layout, ptr, "distribution", 0, "", ICON_NONE);
}

static void node_shader_buts_principled(uiLayout *layout, bContext *UNUSED(C), PointerRNA *ptr)
{
	uiItemR(layout, ptr, "distribution", 0, "", ICON_NONE);
	uiItemR(layout, ptr, "subsurface_method", 0, "", ICON_NONE);
}

static void node_shader_buts_anisotropic(uiLayout *layout, bContext *UNUSED(C), PointerRNA *ptr)
{
	uiItemR(layout, ptr, "distribution", 0, "", ICON_NONE);
}

static void node_shader_buts_subsurface(uiLayout *layout, bContext *UNUSED(C), PointerRNA *ptr)
{
	uiItemR(layout, ptr, "falloff", 0, "", ICON_NONE);
}


static void node_shader_buts_toon(uiLayout *layout, bContext *UNUSED(C), PointerRNA *ptr)
{
	uiItemR(layout, ptr, "component", 0, "", ICON_NONE);
}

static void node_shader_buts_hair(uiLayout *layout, bContext *UNUSED(C), PointerRNA *ptr)
{
	uiItemR(layout, ptr, "component", 0, "", ICON_NONE);
}

<<<<<<< HEAD
static void node_shader_buts_principled_hair(uiLayout *layout, bContext *UNUSED(C), PointerRNA *ptr)
{
    uiItemR(layout, ptr, "parametrization", 0, "", ICON_NONE);
=======
static void node_shader_buts_ies(uiLayout *layout, bContext *UNUSED(C), PointerRNA *ptr)
{
	uiLayout *row;

	row = uiLayoutRow(layout, false);
	uiItemR(row, ptr, "mode", UI_ITEM_R_EXPAND, NULL, ICON_NONE);

	row = uiLayoutRow(layout, true);

	if (RNA_enum_get(ptr, "mode") == NODE_IES_INTERNAL)
		uiItemR(row, ptr, "ies", 0, "", ICON_NONE);
	else
		uiItemR(row, ptr, "filepath", 0, "", ICON_NONE);
>>>>>>> dc0eed17
}

static void node_shader_buts_script(uiLayout *layout, bContext *UNUSED(C), PointerRNA *ptr)
{
	uiLayout *row;

	row = uiLayoutRow(layout, false);
	uiItemR(row, ptr, "mode", UI_ITEM_R_EXPAND, NULL, ICON_NONE);

	row = uiLayoutRow(layout, true);

	if (RNA_enum_get(ptr, "mode") == NODE_SCRIPT_INTERNAL)
		uiItemR(row, ptr, "script", 0, "", ICON_NONE);
	else
		uiItemR(row, ptr, "filepath", 0, "", ICON_NONE);

	uiItemO(row, "", ICON_FILE_REFRESH, "node.shader_script_update");
}

static void node_shader_buts_script_ex(uiLayout *layout, bContext *C, PointerRNA *ptr)
{
	uiItemS(layout);

	node_shader_buts_script(layout, C, ptr);

#if 0  /* not implemented yet */
	if (RNA_enum_get(ptr, "mode") == NODE_SCRIPT_EXTERNAL)
		uiItemR(layout, ptr, "use_auto_update", 0, NULL, ICON_NONE);
#endif
}

static void node_buts_output_linestyle(uiLayout *layout, bContext *UNUSED(C), PointerRNA *ptr)
{
	uiLayout *row, *col;

	col = uiLayoutColumn(layout, false);
	row = uiLayoutRow(col, true);
	uiItemR(row, ptr, "blend_type", 0, "", ICON_NONE);
	uiItemR(col, ptr, "use_clamp", 0, NULL, ICON_NONE);
}

static void node_shader_buts_bevel(uiLayout *layout, bContext *UNUSED(C), PointerRNA *ptr)
{
	uiItemR(layout, ptr, "samples", 0, NULL, ICON_NONE);
}

/* only once called */
static void node_shader_set_butfunc(bNodeType *ntype)
{
	switch (ntype->type) {
		case SH_NODE_MATERIAL:
		case SH_NODE_MATERIAL_EXT:
			ntype->draw_buttons = node_shader_buts_material;
			break;
		case SH_NODE_TEXTURE:
			ntype->draw_buttons = node_buts_texture;
			break;
		case SH_NODE_NORMAL:
			ntype->draw_buttons = node_buts_normal;
			break;
		case SH_NODE_CURVE_VEC:
			ntype->draw_buttons = node_buts_curvevec;
			break;
		case SH_NODE_CURVE_RGB:
			ntype->draw_buttons = node_buts_curvecol;
			break;
		case SH_NODE_MAPPING:
			ntype->draw_buttons = node_shader_buts_mapping;
			break;
		case SH_NODE_VALUE:
			ntype->draw_buttons = node_buts_value;
			break;
		case SH_NODE_RGB:
			ntype->draw_buttons = node_buts_rgb;
			break;
		case SH_NODE_MIX_RGB:
			ntype->draw_buttons = node_buts_mix_rgb;
			break;
		case SH_NODE_VALTORGB:
			ntype->draw_buttons = node_buts_colorramp;
			break;
		case SH_NODE_MATH: 
			ntype->draw_buttons = node_buts_math;
			break; 
		case SH_NODE_VECT_MATH: 
			ntype->draw_buttons = node_shader_buts_vect_math;
			break; 
		case SH_NODE_VECT_TRANSFORM: 
			ntype->draw_buttons = node_shader_buts_vect_transform;
			break; 
		case SH_NODE_GEOMETRY:
			ntype->draw_buttons = node_shader_buts_geometry;
			break;
		case SH_NODE_LAMP:
			ntype->draw_buttons = node_shader_buts_lamp;
			break;
		case SH_NODE_ATTRIBUTE:
			ntype->draw_buttons = node_shader_buts_attribute;
			break;
		case SH_NODE_WIREFRAME:
			ntype->draw_buttons = node_shader_buts_wireframe;
			break;
		case SH_NODE_TEX_SKY:
			ntype->draw_buttons = node_shader_buts_tex_sky;
			break;
		case SH_NODE_TEX_IMAGE:
			ntype->draw_buttons = node_shader_buts_tex_image;
			ntype->draw_buttons_ex = node_shader_buts_tex_image_ex;
			break;
		case SH_NODE_TEX_ENVIRONMENT:
			ntype->draw_buttons = node_shader_buts_tex_environment;
			ntype->draw_buttons_ex = node_shader_buts_tex_environment_ex;
			break;
		case SH_NODE_TEX_GRADIENT:
			ntype->draw_buttons = node_shader_buts_tex_gradient;
			break;
		case SH_NODE_TEX_MAGIC:
			ntype->draw_buttons = node_shader_buts_tex_magic;
			break;
		case SH_NODE_TEX_BRICK:
			ntype->draw_buttons = node_shader_buts_tex_brick;
			break;
		case SH_NODE_TEX_WAVE:
			ntype->draw_buttons = node_shader_buts_tex_wave;
			break;
		case SH_NODE_TEX_MUSGRAVE:
			ntype->draw_buttons = node_shader_buts_tex_musgrave;
			break;
		case SH_NODE_TEX_VORONOI:
			ntype->draw_buttons = node_shader_buts_tex_voronoi;
			break;
		case SH_NODE_TEX_POINTDENSITY:
			ntype->draw_buttons = node_shader_buts_tex_pointdensity;
			break;
		case SH_NODE_TEX_COORD:
			ntype->draw_buttons = node_shader_buts_tex_coord;
			break;
		case SH_NODE_BUMP:
			ntype->draw_buttons = node_shader_buts_bump;
			break;
		case SH_NODE_NORMAL_MAP:
			ntype->draw_buttons = node_shader_buts_normal_map;
			break;
		case SH_NODE_DISPLACEMENT:
		case SH_NODE_VECTOR_DISPLACEMENT:
			ntype->draw_buttons = node_shader_buts_displacement;
			break;
		case SH_NODE_TANGENT:
			ntype->draw_buttons = node_shader_buts_tangent;
			break;
		case SH_NODE_BSDF_GLOSSY:
		case SH_NODE_BSDF_GLASS:
		case SH_NODE_BSDF_REFRACTION:
			ntype->draw_buttons = node_shader_buts_glossy;
			break;
		case SH_NODE_BSDF_PRINCIPLED:
			ntype->draw_buttons = node_shader_buts_principled;
			break;
		case SH_NODE_BSDF_ANISOTROPIC:
			ntype->draw_buttons = node_shader_buts_anisotropic;
			break;
		case SH_NODE_SUBSURFACE_SCATTERING:
			ntype->draw_buttons = node_shader_buts_subsurface;
			break;
		case SH_NODE_BSDF_TOON:
			ntype->draw_buttons = node_shader_buts_toon;
			break;
		case SH_NODE_BSDF_HAIR:
			ntype->draw_buttons = node_shader_buts_hair;
			break;
        case SH_NODE_BSDF_HAIR_PRINCIPLED:
            ntype->draw_buttons = node_shader_buts_principled_hair;
            break;
		case SH_NODE_SCRIPT:
			ntype->draw_buttons = node_shader_buts_script;
			ntype->draw_buttons_ex = node_shader_buts_script_ex;
			break;
		case SH_NODE_UVMAP:
			ntype->draw_buttons = node_shader_buts_uvmap;
			break;
		case SH_NODE_UVALONGSTROKE:
			ntype->draw_buttons = node_shader_buts_uvalongstroke;
			break;
		case SH_NODE_OUTPUT_LINESTYLE:
			ntype->draw_buttons = node_buts_output_linestyle;
			break;
		case SH_NODE_TEX_IES:
			ntype->draw_buttons = node_shader_buts_ies;
			break;
		case SH_NODE_BEVEL:
			ntype->draw_buttons = node_shader_buts_bevel;
			break;
	}
}

/* ****************** BUTTON CALLBACKS FOR COMPOSITE NODES ***************** */

static void node_buts_image_views(uiLayout *layout, bContext *UNUSED(C), PointerRNA *ptr,
                                 PointerRNA *imaptr)
{
	uiLayout *col;

	if (!imaptr->data)
		return;

	col = uiLayoutColumn(layout, false);

	if (RNA_boolean_get(ptr, "has_views")) {
		if (RNA_enum_get(ptr, "view") == 0)
			uiItemR(col, ptr, "view", 0, NULL, ICON_CAMERA_STEREO);
		else
			uiItemR(col, ptr, "view", 0, NULL, ICON_SCENE);
	}
}

static void node_composit_buts_image(uiLayout *layout, bContext *C, PointerRNA *ptr)
{
	bNode *node = ptr->data;
	PointerRNA imaptr, iuserptr;
	
	RNA_pointer_create((ID *)ptr->id.data, &RNA_ImageUser, node->storage, &iuserptr);
	uiLayoutSetContextPointer(layout, "image_user", &iuserptr);
	uiTemplateID(
	        layout, C, ptr, "image",
	        NULL, "IMAGE_OT_open", NULL, UI_TEMPLATE_ID_FILTER_ALL);
	if (!node->id) return;
	
	imaptr = RNA_pointer_get(ptr, "image");

	node_buts_image_user(layout, C, ptr, &imaptr, &iuserptr, true);

	node_buts_image_views(layout, C, ptr, &imaptr);
}

static void node_composit_buts_image_ex(uiLayout *layout, bContext *C, PointerRNA *ptr)
{
	bNode *node = ptr->data;
	PointerRNA iuserptr;

	RNA_pointer_create((ID *)ptr->id.data, &RNA_ImageUser, node->storage, &iuserptr);
	uiLayoutSetContextPointer(layout, "image_user", &iuserptr);
	uiTemplateImage(layout, C, ptr, "image", &iuserptr, 0, 1);
}

static void node_composit_buts_renderlayers(uiLayout *layout, bContext *C, PointerRNA *ptr)
{
	bNode *node = ptr->data;
	uiLayout *col, *row;
	PointerRNA op_ptr;
	PointerRNA scn_ptr;
	PropertyRNA *prop;
	const char *layer_name;
	char scene_name[MAX_ID_NAME - 2];

	uiTemplateID(layout, C, ptr, "scene", NULL, NULL, NULL, UI_TEMPLATE_ID_FILTER_ALL);
	
	if (!node->id) return;

	col = uiLayoutColumn(layout, false);
	row = uiLayoutRow(col, true);
	uiItemR(row, ptr, "layer", 0, "", ICON_NONE);
	
	prop = RNA_struct_find_property(ptr, "layer");
	if (!(RNA_property_enum_identifier(C, ptr, prop, RNA_property_enum_get(ptr, prop), &layer_name)))
		return;
	
	scn_ptr = RNA_pointer_get(ptr, "scene");
	RNA_string_get(&scn_ptr, "name", scene_name);

	uiItemFullO(row, "RENDER_OT_render", "", ICON_RENDER_STILL, NULL, WM_OP_INVOKE_DEFAULT, 0, &op_ptr);
	RNA_string_set(&op_ptr, "layer", layer_name);
	RNA_string_set(&op_ptr, "scene", scene_name);
}


static void node_composit_buts_blur(uiLayout *layout, bContext *UNUSED(C), PointerRNA *ptr)
{
	uiLayout *col, *row;
	int reference;
	int filter;
	
	col = uiLayoutColumn(layout, false);
	filter = RNA_enum_get(ptr, "filter_type");
	reference = RNA_boolean_get(ptr, "use_variable_size");

	uiItemR(col, ptr, "filter_type", 0, "", ICON_NONE);
	if (filter != R_FILTER_FAST_GAUSS) {
		uiItemR(col, ptr, "use_variable_size", 0, NULL, ICON_NONE);
		if (!reference) {
			uiItemR(col, ptr, "use_bokeh", 0, NULL, ICON_NONE);
		}
		uiItemR(col, ptr, "use_gamma_correction", 0, NULL, ICON_NONE);
	}
	
	uiItemR(col, ptr, "use_relative", 0, NULL, ICON_NONE);
	
	if (RNA_boolean_get(ptr, "use_relative")) {
		uiItemL(col, IFACE_("Aspect Correction"), ICON_NONE);
		row = uiLayoutRow(layout, true);
		uiItemR(row, ptr, "aspect_correction", UI_ITEM_R_EXPAND, NULL, ICON_NONE);
		
		col = uiLayoutColumn(layout, true);
		uiItemR(col, ptr, "factor_x", 0, IFACE_("X"), ICON_NONE);
		uiItemR(col, ptr, "factor_y", 0, IFACE_("Y"), ICON_NONE);
	}
	else {
		col = uiLayoutColumn(layout, true);
		uiItemR(col, ptr, "size_x", 0, IFACE_("X"), ICON_NONE);
		uiItemR(col, ptr, "size_y", 0, IFACE_("Y"), ICON_NONE);
	}
	uiItemR(col, ptr, "use_extended_bounds", 0, NULL, ICON_NONE);
}

static void node_composit_buts_dblur(uiLayout *layout, bContext *UNUSED(C), PointerRNA *ptr)
{
	uiLayout *col;
	
	uiItemR(layout, ptr, "iterations", 0, NULL, ICON_NONE);
	uiItemR(layout, ptr, "use_wrap", 0, NULL, ICON_NONE);
	
	col = uiLayoutColumn(layout, true);
	uiItemL(col, IFACE_("Center:"), ICON_NONE);
	uiItemR(col, ptr, "center_x", 0, IFACE_("X"), ICON_NONE);
	uiItemR(col, ptr, "center_y", 0, IFACE_("Y"), ICON_NONE);
	
	uiItemS(layout);
	
	col = uiLayoutColumn(layout, true);
	uiItemR(col, ptr, "distance", 0, NULL, ICON_NONE);
	uiItemR(col, ptr, "angle", 0, NULL, ICON_NONE);
	
	uiItemS(layout);
	
	uiItemR(layout, ptr, "spin", 0, NULL, ICON_NONE);
	uiItemR(layout, ptr, "zoom", 0, NULL, ICON_NONE);
}

static void node_composit_buts_bilateralblur(uiLayout *layout, bContext *UNUSED(C), PointerRNA *ptr)
{	
	uiLayout *col;
	
	col = uiLayoutColumn(layout, true);
	uiItemR(col, ptr, "iterations", 0, NULL, ICON_NONE);
	uiItemR(col, ptr, "sigma_color", 0, NULL, ICON_NONE);
	uiItemR(col, ptr, "sigma_space", 0, NULL, ICON_NONE);
}

static void node_composit_buts_defocus(uiLayout *layout, bContext *C, PointerRNA *ptr)
{
	uiLayout *sub, *col;
	
	col = uiLayoutColumn(layout, false);
	uiItemL(col, IFACE_("Bokeh Type:"), ICON_NONE);
	uiItemR(col, ptr, "bokeh", 0, "", ICON_NONE);
	uiItemR(col, ptr, "angle", 0, NULL, ICON_NONE);

	uiItemR(layout, ptr, "use_gamma_correction", 0, NULL, ICON_NONE);

	col = uiLayoutColumn(layout, false);
	uiLayoutSetActive(col, RNA_boolean_get(ptr, "use_zbuffer") == true);
	uiItemR(col, ptr, "f_stop", 0, NULL, ICON_NONE);

	uiItemR(layout, ptr, "blur_max", 0, NULL, ICON_NONE);
	uiItemR(layout, ptr, "threshold", 0, NULL, ICON_NONE);

	col = uiLayoutColumn(layout, false);
	uiItemR(col, ptr, "use_preview", 0, NULL, ICON_NONE);

	uiTemplateID(layout, C, ptr, "scene", NULL, NULL, NULL, UI_TEMPLATE_ID_FILTER_ALL);

	col = uiLayoutColumn(layout, false);
	uiItemR(col, ptr, "use_zbuffer", 0, NULL, ICON_NONE);
	sub = uiLayoutColumn(col, false);
	uiLayoutSetActive(sub, RNA_boolean_get(ptr, "use_zbuffer") == false);
	uiItemR(sub, ptr, "z_scale", 0, NULL, ICON_NONE);
}

/* qdn: glare node */
static void node_composit_buts_glare(uiLayout *layout, bContext *UNUSED(C), PointerRNA *ptr)
{	
	uiItemR(layout, ptr, "glare_type", 0, "", ICON_NONE);
	uiItemR(layout, ptr, "quality", 0, "", ICON_NONE);

	if (RNA_enum_get(ptr, "glare_type") != 1) {
		uiItemR(layout, ptr, "iterations", 0, NULL, ICON_NONE);
	
		if (RNA_enum_get(ptr, "glare_type") != 0)
			uiItemR(layout, ptr, "color_modulation", UI_ITEM_R_SLIDER, NULL, ICON_NONE);
	}
	
	uiItemR(layout, ptr, "mix", 0, NULL, ICON_NONE);
	uiItemR(layout, ptr, "threshold", 0, NULL, ICON_NONE);

	if (RNA_enum_get(ptr, "glare_type") == 2) {
		uiItemR(layout, ptr, "streaks", 0, NULL, ICON_NONE);
		uiItemR(layout, ptr, "angle_offset", 0, NULL, ICON_NONE);
	}
	if (RNA_enum_get(ptr, "glare_type") == 0 || RNA_enum_get(ptr, "glare_type") == 2) {
		uiItemR(layout, ptr, "fade", UI_ITEM_R_SLIDER, NULL, ICON_NONE);
		
		if (RNA_enum_get(ptr, "glare_type") == 0)
			uiItemR(layout, ptr, "use_rotate_45", 0, NULL, ICON_NONE);
	}
	if (RNA_enum_get(ptr, "glare_type") == 1) {
		uiItemR(layout, ptr, "size", 0, NULL, ICON_NONE);
	}
}

static void node_composit_buts_tonemap(uiLayout *layout, bContext *UNUSED(C), PointerRNA *ptr)
{	
	uiLayout *col;

	col = uiLayoutColumn(layout, false);
	uiItemR(col, ptr, "tonemap_type", 0, "", ICON_NONE);
	if (RNA_enum_get(ptr, "tonemap_type") == 0) {
		uiItemR(col, ptr, "key", UI_ITEM_R_SLIDER, NULL, ICON_NONE);
		uiItemR(col, ptr, "offset", 0, NULL, ICON_NONE);
		uiItemR(col, ptr, "gamma", 0, NULL, ICON_NONE);
	}
	else {
		uiItemR(col, ptr, "intensity", 0, NULL, ICON_NONE);
		uiItemR(col, ptr, "contrast", UI_ITEM_R_SLIDER, NULL, ICON_NONE);
		uiItemR(col, ptr, "adaptation", UI_ITEM_R_SLIDER, NULL, ICON_NONE);
		uiItemR(col, ptr, "correction", UI_ITEM_R_SLIDER, NULL, ICON_NONE);
	}
}

static void node_composit_buts_lensdist(uiLayout *layout, bContext *UNUSED(C), PointerRNA *ptr)
{
	uiLayout *col;

	col = uiLayoutColumn(layout, false);
	uiItemR(col, ptr, "use_projector", 0, NULL, ICON_NONE);

	col = uiLayoutColumn(col, false);
	uiLayoutSetActive(col, RNA_boolean_get(ptr, "use_projector") == false);
	uiItemR(col, ptr, "use_jitter", 0, NULL, ICON_NONE);
	uiItemR(col, ptr, "use_fit", 0, NULL, ICON_NONE);
}

static void node_composit_buts_vecblur(uiLayout *layout, bContext *UNUSED(C), PointerRNA *ptr)
{
	uiLayout *col;
	
	col = uiLayoutColumn(layout, false);
	uiItemR(col, ptr, "samples", 0, NULL, ICON_NONE);
	uiItemR(col, ptr, "factor", 0, IFACE_("Blur"), ICON_NONE);
	
	col = uiLayoutColumn(layout, true);
	uiItemL(col, IFACE_("Speed:"), ICON_NONE);
	uiItemR(col, ptr, "speed_min", 0, IFACE_("Min"), ICON_NONE);
	uiItemR(col, ptr, "speed_max", 0, IFACE_("Max"), ICON_NONE);

	uiItemR(layout, ptr, "use_curved", 0, NULL, ICON_NONE);
}

static void node_composit_buts_filter(uiLayout *layout, bContext *UNUSED(C), PointerRNA *ptr)
{
	uiItemR(layout, ptr, "filter_type", 0, "", ICON_NONE);
}

static void node_composit_buts_flip(uiLayout *layout, bContext *UNUSED(C), PointerRNA *ptr)
{
	uiItemR(layout, ptr, "axis", 0, "", ICON_NONE);
}

static void node_composit_buts_crop(uiLayout *layout, bContext *UNUSED(C), PointerRNA *ptr)
{
	uiLayout *col;

	uiItemR(layout, ptr, "use_crop_size", 0, NULL, ICON_NONE);
	uiItemR(layout, ptr, "relative", 0, NULL, ICON_NONE);

	col = uiLayoutColumn(layout, true);
	if (RNA_boolean_get(ptr, "relative")) {
		uiItemR(col, ptr, "rel_min_x", 0, IFACE_("Left"), ICON_NONE);
		uiItemR(col, ptr, "rel_max_x", 0, IFACE_("Right"), ICON_NONE);
		uiItemR(col, ptr, "rel_min_y", 0, IFACE_("Up"), ICON_NONE);
		uiItemR(col, ptr, "rel_max_y", 0, IFACE_("Down"), ICON_NONE);
	}
	else {
		uiItemR(col, ptr, "min_x", 0, IFACE_("Left"), ICON_NONE);
		uiItemR(col, ptr, "max_x", 0, IFACE_("Right"), ICON_NONE);
		uiItemR(col, ptr, "min_y", 0, IFACE_("Up"), ICON_NONE);
		uiItemR(col, ptr, "max_y", 0, IFACE_("Down"), ICON_NONE);
	}
}

static void node_composit_buts_splitviewer(uiLayout *layout, bContext *UNUSED(C), PointerRNA *ptr)
{
	uiLayout *row, *col;
	
	col = uiLayoutColumn(layout, false);
	row = uiLayoutRow(col, false);
	uiItemR(row, ptr, "axis", UI_ITEM_R_EXPAND, NULL, ICON_NONE);
	uiItemR(col, ptr, "factor", 0, NULL, ICON_NONE);
}

static void node_composit_buts_double_edge_mask(uiLayout *layout, bContext *UNUSED(C), PointerRNA *ptr)
{
	uiLayout *col;

	col = uiLayoutColumn(layout, false);

	uiItemL(col, IFACE_("Inner Edge:"), ICON_NONE);
	uiItemR(col, ptr, "inner_mode", 0, "", ICON_NONE);
	uiItemL(col, IFACE_("Buffer Edge:"), ICON_NONE);
	uiItemR(col, ptr, "edge_mode", 0, "", ICON_NONE);
}

static void node_composit_buts_map_range(uiLayout *layout, bContext *UNUSED(C), PointerRNA *ptr)
{
	uiLayout *col;

	col = uiLayoutColumn(layout, true);
	uiItemR(col, ptr, "use_clamp", 0, NULL, ICON_NONE);
}

static void node_composit_buts_map_value(uiLayout *layout, bContext *UNUSED(C), PointerRNA *ptr)
{
	uiLayout *sub, *col;
	
	col = uiLayoutColumn(layout, true);
	uiItemR(col, ptr, "offset", 0, NULL, ICON_NONE);
	uiItemR(col, ptr, "size", 0, NULL, ICON_NONE);
	
	col = uiLayoutColumn(layout, true);
	uiItemR(col, ptr, "use_min", 0, NULL, ICON_NONE);
	sub = uiLayoutColumn(col, false);
	uiLayoutSetActive(sub, RNA_boolean_get(ptr, "use_min"));
	uiItemR(sub, ptr, "min", 0, "", ICON_NONE);
	
	col = uiLayoutColumn(layout, true);
	uiItemR(col, ptr, "use_max", 0, NULL, ICON_NONE);
	sub = uiLayoutColumn(col, false);
	uiLayoutSetActive(sub, RNA_boolean_get(ptr, "use_max"));
	uiItemR(sub, ptr, "max", 0, "", ICON_NONE);
}

static void node_composit_buts_alphaover(uiLayout *layout, bContext *UNUSED(C), PointerRNA *ptr)
{	
	uiLayout *col;
	
	col = uiLayoutColumn(layout, true);
	uiItemR(col, ptr, "use_premultiply", 0, NULL, ICON_NONE);
	uiItemR(col, ptr, "premul", 0, NULL, ICON_NONE);
}

static void node_composit_buts_zcombine(uiLayout *layout, bContext *UNUSED(C), PointerRNA *ptr)
{	
	uiLayout *col;
	
	col = uiLayoutColumn(layout, true);
	uiItemR(col, ptr, "use_alpha", 0, NULL, ICON_NONE);
	uiItemR(col, ptr, "use_antialias_z", 0, NULL, ICON_NONE);
}

static void node_composit_buts_dilateerode(uiLayout *layout, bContext *UNUSED(C), PointerRNA *ptr)
{
	uiItemR(layout, ptr, "mode", 0, NULL, ICON_NONE);
	uiItemR(layout, ptr, "distance", 0, NULL, ICON_NONE);
	switch (RNA_enum_get(ptr, "mode")) {
		case CMP_NODE_DILATEERODE_DISTANCE_THRESH:
			uiItemR(layout, ptr, "edge", 0, NULL, ICON_NONE);
			break;
		case CMP_NODE_DILATEERODE_DISTANCE_FEATHER:
			uiItemR(layout, ptr, "falloff", 0, NULL, ICON_NONE);
			break;
	}
}

static void node_composit_buts_inpaint(uiLayout *layout, bContext *UNUSED(C), PointerRNA *ptr)
{
	uiItemR(layout, ptr, "distance", 0, NULL, ICON_NONE);
}

static void node_composit_buts_despeckle(uiLayout *layout, bContext *UNUSED(C), PointerRNA *ptr)
{
	uiLayout *col;

	col = uiLayoutColumn(layout, false);
	uiItemR(col, ptr, "threshold", 0, NULL, ICON_NONE);
	uiItemR(col, ptr, "threshold_neighbor", 0, NULL, ICON_NONE);
}

static void node_composit_buts_diff_matte(uiLayout *layout, bContext *UNUSED(C), PointerRNA *ptr)
{
	uiLayout *col;
	
	col = uiLayoutColumn(layout, true);
	uiItemR(col, ptr, "tolerance", UI_ITEM_R_SLIDER, NULL, ICON_NONE);
	uiItemR(col, ptr, "falloff", UI_ITEM_R_SLIDER, NULL, ICON_NONE);
}

static void node_composit_buts_distance_matte(uiLayout *layout, bContext *UNUSED(C), PointerRNA *ptr)
{
	uiLayout *col, *row;
	
	col = uiLayoutColumn(layout, true);

	uiItemL(layout, IFACE_("Color Space:"), ICON_NONE);
	row = uiLayoutRow(layout, false);
	uiItemR(row, ptr, "channel", UI_ITEM_R_EXPAND, NULL, ICON_NONE);

	uiItemR(col, ptr, "tolerance", UI_ITEM_R_SLIDER, NULL, ICON_NONE);
	uiItemR(col, ptr, "falloff", UI_ITEM_R_SLIDER, NULL, ICON_NONE);
}

static void node_composit_buts_color_spill(uiLayout *layout, bContext *UNUSED(C), PointerRNA *ptr)
{
	uiLayout *row, *col;
	
	uiItemL(layout, IFACE_("Despill Channel:"), ICON_NONE);
	row = uiLayoutRow(layout, false);
	uiItemR(row, ptr, "channel", UI_ITEM_R_EXPAND, NULL, ICON_NONE);

	col = uiLayoutColumn(layout, false);
	uiItemR(col, ptr, "limit_method", 0, NULL, ICON_NONE);

	if (RNA_enum_get(ptr, "limit_method") == 0) {
		uiItemL(col, IFACE_("Limiting Channel:"), ICON_NONE);
		row = uiLayoutRow(col, false);
		uiItemR(row, ptr, "limit_channel", UI_ITEM_R_EXPAND, NULL, ICON_NONE);
	}

	uiItemR(col, ptr, "ratio", UI_ITEM_R_SLIDER, NULL, ICON_NONE);
	uiItemR(col, ptr, "use_unspill", 0, NULL, ICON_NONE);
	if (RNA_boolean_get(ptr, "use_unspill") == true) {
		uiItemR(col, ptr, "unspill_red", UI_ITEM_R_SLIDER, NULL, ICON_NONE);
		uiItemR(col, ptr, "unspill_green", UI_ITEM_R_SLIDER, NULL, ICON_NONE);
		uiItemR(col, ptr, "unspill_blue", UI_ITEM_R_SLIDER, NULL, ICON_NONE);
	}
}

static void node_composit_buts_chroma_matte(uiLayout *layout, bContext *UNUSED(C), PointerRNA *ptr)
{
	uiLayout *col;
	
	col = uiLayoutColumn(layout, false);
	uiItemR(col, ptr, "tolerance", 0, NULL, ICON_NONE);
	uiItemR(col, ptr, "threshold", 0, NULL, ICON_NONE);
	
	col = uiLayoutColumn(layout, true);
	/*uiItemR(col, ptr, "lift", UI_ITEM_R_SLIDER, NULL, ICON_NONE);  Removed for now */
	uiItemR(col, ptr, "gain", UI_ITEM_R_SLIDER, NULL, ICON_NONE);
	/*uiItemR(col, ptr, "shadow_adjust", UI_ITEM_R_SLIDER, NULL, ICON_NONE);  Removed for now*/
}

static void node_composit_buts_color_matte(uiLayout *layout, bContext *UNUSED(C), PointerRNA *ptr)
{
	uiLayout *col;
	
	col = uiLayoutColumn(layout, true);
	uiItemR(col, ptr, "color_hue", UI_ITEM_R_SLIDER, NULL, ICON_NONE);
	uiItemR(col, ptr, "color_saturation", UI_ITEM_R_SLIDER, NULL, ICON_NONE);
	uiItemR(col, ptr, "color_value", UI_ITEM_R_SLIDER, NULL, ICON_NONE);
}

static void node_composit_buts_channel_matte(uiLayout *layout, bContext *UNUSED(C), PointerRNA *ptr)
{	
	uiLayout *col, *row;

	uiItemL(layout, IFACE_("Color Space:"), ICON_NONE);
	row = uiLayoutRow(layout, false);
	uiItemR(row, ptr, "color_space", UI_ITEM_R_EXPAND, NULL, ICON_NONE);

	col = uiLayoutColumn(layout, false);
	uiItemL(col, IFACE_("Key Channel:"), ICON_NONE);
	row = uiLayoutRow(col, false);
	uiItemR(row, ptr, "matte_channel", UI_ITEM_R_EXPAND, NULL, ICON_NONE);

	col = uiLayoutColumn(layout, false);

	uiItemR(col, ptr, "limit_method", 0, NULL, ICON_NONE);
	if (RNA_enum_get(ptr, "limit_method") == 0) {
		uiItemL(col, IFACE_("Limiting Channel:"), ICON_NONE);
		row = uiLayoutRow(col, false);
		uiItemR(row, ptr, "limit_channel", UI_ITEM_R_EXPAND, NULL, ICON_NONE);
	}

	uiItemR(col, ptr, "limit_max", UI_ITEM_R_SLIDER, NULL, ICON_NONE);
	uiItemR(col, ptr, "limit_min", UI_ITEM_R_SLIDER, NULL, ICON_NONE);
}

static void node_composit_buts_luma_matte(uiLayout *layout, bContext *UNUSED(C), PointerRNA *ptr)
{
	uiLayout *col;
	
	col = uiLayoutColumn(layout, true);
	uiItemR(col, ptr, "limit_max", UI_ITEM_R_SLIDER, NULL, ICON_NONE);
	uiItemR(col, ptr, "limit_min", UI_ITEM_R_SLIDER, NULL, ICON_NONE);
}

static void node_composit_buts_map_uv(uiLayout *layout, bContext *UNUSED(C), PointerRNA *ptr)
{
	uiItemR(layout, ptr, "alpha", 0, NULL, ICON_NONE);
}

static void node_composit_buts_id_mask(uiLayout *layout, bContext *UNUSED(C), PointerRNA *ptr)
{
	uiItemR(layout, ptr, "index", 0, NULL, ICON_NONE);
	uiItemR(layout, ptr, "use_antialiasing", 0, NULL, ICON_NONE);
}

static void node_composit_buts_file_output(uiLayout *layout, bContext *UNUSED(C), PointerRNA *ptr)
{
	PointerRNA imfptr = RNA_pointer_get(ptr, "format");
	const bool multilayer = RNA_enum_get(&imfptr, "file_format") == R_IMF_IMTYPE_MULTILAYER;

	if (multilayer)
		uiItemL(layout, IFACE_("Path:"), ICON_NONE);
	else
		uiItemL(layout, IFACE_("Base Path:"), ICON_NONE);
	uiItemR(layout, ptr, "base_path", 0, "", ICON_NONE);
}
static void node_composit_buts_file_output_ex(uiLayout *layout, bContext *C, PointerRNA *ptr)
{
	Scene *scene = CTX_data_scene(C);
	PointerRNA imfptr = RNA_pointer_get(ptr, "format");
	PointerRNA active_input_ptr, op_ptr;
	wmOperatorType *ot;
	uiLayout *row, *col;
	int active_index;
	const bool multilayer = RNA_enum_get(&imfptr, "file_format") == R_IMF_IMTYPE_MULTILAYER;
	const bool is_multiview = (scene->r.scemode & R_MULTIVIEW) != 0;
	
	node_composit_buts_file_output(layout, C, ptr);
	uiTemplateImageSettings(layout, &imfptr, false);
	
	/* disable stereo output for multilayer, too much work for something that no one will use */
	/* if someone asks for that we can implement it */
	if (is_multiview)
		uiTemplateImageFormatViews(layout, &imfptr, NULL);

	uiItemS(layout);
	
	uiItemO(layout, IFACE_("Add Input"), ICON_ZOOMIN, "NODE_OT_output_file_add_socket");
	
	row = uiLayoutRow(layout, false);
	col = uiLayoutColumn(row, true);
	
	active_index = RNA_int_get(ptr, "active_input_index");
	/* using different collection properties if multilayer format is enabled */
	if (multilayer) {
		uiTemplateList(col, C, "UI_UL_list", "file_output_node", ptr, "layer_slots", ptr, "active_input_index",
		               NULL, 0, 0, 0, 0);
		RNA_property_collection_lookup_int(ptr, RNA_struct_find_property(ptr, "layer_slots"),
		                                   active_index, &active_input_ptr);
	}
	else {
		uiTemplateList(col, C, "UI_UL_list", "file_output_node", ptr, "file_slots", ptr, "active_input_index",
		               NULL, 0, 0, 0, 0);
		RNA_property_collection_lookup_int(ptr, RNA_struct_find_property(ptr, "file_slots"),
		                                   active_index, &active_input_ptr);
	}
	/* XXX collection lookup does not return the ID part of the pointer, setting this manually here */
	active_input_ptr.id.data = ptr->id.data;
	
	col = uiLayoutColumn(row, true);
	ot = WM_operatortype_find("NODE_OT_output_file_move_active_socket", false);
	uiItemFullO_ptr(col, ot, "", ICON_TRIA_UP, NULL, WM_OP_INVOKE_DEFAULT, 0, &op_ptr);
	RNA_enum_set(&op_ptr, "direction", 1);
	uiItemFullO_ptr(col, ot, "", ICON_TRIA_DOWN, NULL, WM_OP_INVOKE_DEFAULT, 0, &op_ptr);
	RNA_enum_set(&op_ptr, "direction", 2);
	
	if (active_input_ptr.data) {
		if (multilayer) {
			col = uiLayoutColumn(layout, true);
			
			uiItemL(col, IFACE_("Layer:"), ICON_NONE);
			row = uiLayoutRow(col, false);
			uiItemR(row, &active_input_ptr, "name", 0, "", ICON_NONE);
			uiItemFullO(row, "NODE_OT_output_file_remove_active_socket", "",
			            ICON_X, NULL, WM_OP_EXEC_DEFAULT, UI_ITEM_R_ICON_ONLY, NULL);
		}
		else {
			col = uiLayoutColumn(layout, true);
			
			uiItemL(col, IFACE_("File Subpath:"), ICON_NONE);
			row = uiLayoutRow(col, false);
			uiItemR(row, &active_input_ptr, "path", 0, "", ICON_NONE);
			uiItemFullO(row, "NODE_OT_output_file_remove_active_socket", "",
			            ICON_X, NULL, WM_OP_EXEC_DEFAULT, UI_ITEM_R_ICON_ONLY, NULL);
			
			/* format details for individual files */
			imfptr = RNA_pointer_get(&active_input_ptr, "format");
			
			col = uiLayoutColumn(layout, true);
			uiItemL(col, IFACE_("Format:"), ICON_NONE);
			uiItemR(col, &active_input_ptr, "use_node_format", 0, NULL, ICON_NONE);
			
			col = uiLayoutColumn(layout, false);
			uiLayoutSetActive(col, RNA_boolean_get(&active_input_ptr, "use_node_format") == false);
			uiTemplateImageSettings(col, &imfptr, false);

			if (is_multiview)
				uiTemplateImageFormatViews(layout, &imfptr, NULL);
		}
	}
}

static void node_composit_buts_scale(uiLayout *layout, bContext *UNUSED(C), PointerRNA *ptr)
{
	uiItemR(layout, ptr, "space", 0, "", ICON_NONE);

	if (RNA_enum_get(ptr, "space") == CMP_SCALE_RENDERPERCENT) {
		uiLayout *row;
		uiItemR(layout, ptr, "frame_method", UI_ITEM_R_EXPAND, NULL, ICON_NONE);
		row = uiLayoutRow(layout, true);
		uiItemR(row, ptr, "offset_x", 0, "X", ICON_NONE);
		uiItemR(row, ptr, "offset_y", 0, "Y", ICON_NONE);
	}
}

static void node_composit_buts_rotate(uiLayout *layout, bContext *UNUSED(C), PointerRNA *ptr)
{
	uiItemR(layout, ptr, "filter_type", 0, "", ICON_NONE);
}

static void node_composit_buts_invert(uiLayout *layout, bContext *UNUSED(C), PointerRNA *ptr)
{
	uiLayout *col;
	
	col = uiLayoutColumn(layout, false);
	uiItemR(col, ptr, "invert_rgb", 0, NULL, ICON_NONE);
	uiItemR(col, ptr, "invert_alpha", 0, NULL, ICON_NONE);
}

static void node_composit_buts_premulkey(uiLayout *layout, bContext *UNUSED(C), PointerRNA *ptr)
{
	uiItemR(layout, ptr, "mapping", 0, "", ICON_NONE);
}

static void node_composit_buts_view_levels(uiLayout *layout, bContext *UNUSED(C), PointerRNA *ptr)
{
	uiItemR(layout, ptr, "channel", UI_ITEM_R_EXPAND, NULL, ICON_NONE);
}

static void node_composit_buts_colorbalance(uiLayout *layout, bContext *UNUSED(C), PointerRNA *ptr)
{
	uiLayout *split, *col, *row;
	
	uiItemR(layout, ptr, "correction_method", 0, NULL, ICON_NONE);
	
	if (RNA_enum_get(ptr, "correction_method") == 0) {
	
		split = uiLayoutSplit(layout, 0.0f, false);
		col = uiLayoutColumn(split, false);
		uiTemplateColorPicker(col, ptr, "lift", 1, 1, 0, 1);
		row = uiLayoutRow(col, false);
		uiItemR(row, ptr, "lift", 0, NULL, ICON_NONE);
		
		col = uiLayoutColumn(split, false);
		uiTemplateColorPicker(col, ptr, "gamma", 1, 1, 1, 1);
		row = uiLayoutRow(col, false);
		uiItemR(row, ptr, "gamma", 0, NULL, ICON_NONE);
		
		col = uiLayoutColumn(split, false);
		uiTemplateColorPicker(col, ptr, "gain", 1, 1, 1, 1);
		row = uiLayoutRow(col, false);
		uiItemR(row, ptr, "gain", 0, NULL, ICON_NONE);

	}
	else {
		
		split = uiLayoutSplit(layout, 0.0f, false);
		col = uiLayoutColumn(split, false);
		uiTemplateColorPicker(col, ptr, "offset", 1, 1, 0, 1);
		row = uiLayoutRow(col, false);
		uiItemR(row, ptr, "offset", 0, NULL, ICON_NONE);
		uiItemR(col, ptr, "offset_basis", 0, NULL, ICON_NONE);
		
		col = uiLayoutColumn(split, false);
		uiTemplateColorPicker(col, ptr, "power", 1, 1, 0, 1);
		row = uiLayoutRow(col, false);
		uiItemR(row, ptr, "power", 0, NULL, ICON_NONE);
		
		col = uiLayoutColumn(split, false);
		uiTemplateColorPicker(col, ptr, "slope", 1, 1, 0, 1);
		row = uiLayoutRow(col, false);
		uiItemR(row, ptr, "slope", 0, NULL, ICON_NONE);
	}

}
static void node_composit_buts_colorbalance_ex(uiLayout *layout, bContext *UNUSED(C), PointerRNA *ptr)
{
	uiItemR(layout, ptr, "correction_method", 0, NULL, ICON_NONE);

	if (RNA_enum_get(ptr, "correction_method") == 0) {

		uiTemplateColorPicker(layout, ptr, "lift", 1, 1, 0, 1);
		uiItemR(layout, ptr, "lift", 0, NULL, ICON_NONE);

		uiTemplateColorPicker(layout, ptr, "gamma", 1, 1, 1, 1);
		uiItemR(layout, ptr, "gamma", 0, NULL, ICON_NONE);

		uiTemplateColorPicker(layout, ptr, "gain", 1, 1, 1, 1);
		uiItemR(layout, ptr, "gain", 0, NULL, ICON_NONE);
	}
	else {
		uiTemplateColorPicker(layout, ptr, "offset", 1, 1, 0, 1);
		uiItemR(layout, ptr, "offset", 0, NULL, ICON_NONE);

		uiTemplateColorPicker(layout, ptr, "power", 1, 1, 0, 1);
		uiItemR(layout, ptr, "power", 0, NULL, ICON_NONE);

		uiTemplateColorPicker(layout, ptr, "slope", 1, 1, 0, 1);
		uiItemR(layout, ptr, "slope", 0, NULL, ICON_NONE);
	}
}


static void node_composit_buts_huecorrect(uiLayout *layout, bContext *UNUSED(C), PointerRNA *ptr)
{
	bNode *node = ptr->data;
	CurveMapping *cumap = node->storage;

	if (_sample_col[0] != SAMPLE_FLT_ISNONE) {
		cumap->flag |= CUMA_DRAW_SAMPLE;
		copy_v3_v3(cumap->sample, _sample_col);
	}
	else {
		cumap->flag &= ~CUMA_DRAW_SAMPLE;
	}

	uiTemplateCurveMapping(layout, ptr, "mapping", 'h', false, false, false);
}

static void node_composit_buts_ycc(uiLayout *layout, bContext *UNUSED(C), PointerRNA *ptr)
{ 
	uiItemR(layout, ptr, "mode", 0, "", ICON_NONE);
}

static void node_composit_buts_movieclip(uiLayout *layout, bContext *C, PointerRNA *ptr)
{
	uiTemplateID(layout, C, ptr, "clip", NULL, "CLIP_OT_open", NULL, UI_TEMPLATE_ID_FILTER_ALL);
}

static void node_composit_buts_movieclip_ex(uiLayout *layout, bContext *C, PointerRNA *ptr)
{
	bNode *node = ptr->data;
	PointerRNA clipptr;

	uiTemplateID(layout, C, ptr, "clip", NULL, "CLIP_OT_open", NULL, UI_TEMPLATE_ID_FILTER_ALL);

	if (!node->id)
		return;

	clipptr = RNA_pointer_get(ptr, "clip");

	uiTemplateColorspaceSettings(layout, &clipptr, "colorspace_settings");
}

static void node_composit_buts_stabilize2d(uiLayout *layout, bContext *C, PointerRNA *ptr)
{
	bNode *node = ptr->data;

	uiTemplateID(layout, C, ptr, "clip", NULL, "CLIP_OT_open", NULL, UI_TEMPLATE_ID_FILTER_ALL);

	if (!node->id)
		return;

	uiItemR(layout, ptr, "filter_type", 0, "", ICON_NONE);
	uiItemR(layout, ptr, "invert", 0, NULL, ICON_NONE);
}

static void node_composit_buts_translate(uiLayout *layout, bContext *UNUSED(C), PointerRNA *ptr)
{
	uiItemR(layout, ptr, "use_relative", 0, NULL, ICON_NONE);
	uiItemR(layout, ptr, "wrap_axis", 0, NULL, ICON_NONE);
}

static void node_composit_buts_transform(uiLayout *layout, bContext *UNUSED(C), PointerRNA *ptr)
{
	uiItemR(layout, ptr, "filter_type", 0, "", ICON_NONE);
}

static void node_composit_buts_moviedistortion(uiLayout *layout, bContext *C, PointerRNA *ptr)
{
	bNode *node = ptr->data;

	uiTemplateID(layout, C, ptr, "clip", NULL, "CLIP_OT_open", NULL, UI_TEMPLATE_ID_FILTER_ALL);

	if (!node->id)
		return;

	uiItemR(layout, ptr, "distortion_type", 0, "", ICON_NONE);
}

static void node_composit_buts_colorcorrection(uiLayout *layout, bContext *UNUSED(C), PointerRNA *ptr)
{
	uiLayout *row;
	
	row = uiLayoutRow(layout, false);
	uiItemR(row, ptr, "red", 0, NULL, ICON_NONE);
	uiItemR(row, ptr, "green", 0, NULL, ICON_NONE);
	uiItemR(row, ptr, "blue", 0, NULL, ICON_NONE);

	row = uiLayoutRow(layout, false);
	uiItemL(row, "", ICON_NONE);
	uiItemL(row, IFACE_("Saturation"), ICON_NONE);
	uiItemL(row, IFACE_("Contrast"), ICON_NONE);
	uiItemL(row, IFACE_("Gamma"), ICON_NONE);
	uiItemL(row, IFACE_("Gain"), ICON_NONE);
	uiItemL(row, IFACE_("Lift"), ICON_NONE);

	row = uiLayoutRow(layout, false);
	uiItemL(row, IFACE_("Master"), ICON_NONE);
	uiItemR(row, ptr, "master_saturation", UI_ITEM_R_SLIDER, "", ICON_NONE);
	uiItemR(row, ptr, "master_contrast", UI_ITEM_R_SLIDER, "", ICON_NONE);
	uiItemR(row, ptr, "master_gamma", UI_ITEM_R_SLIDER, "", ICON_NONE);
	uiItemR(row, ptr, "master_gain", UI_ITEM_R_SLIDER, "", ICON_NONE);
	uiItemR(row, ptr, "master_lift", UI_ITEM_R_SLIDER, "", ICON_NONE);

	row = uiLayoutRow(layout, false);
	uiItemL(row, IFACE_("Highlights"), ICON_NONE);
	uiItemR(row, ptr, "highlights_saturation", UI_ITEM_R_SLIDER, "", ICON_NONE);
	uiItemR(row, ptr, "highlights_contrast", UI_ITEM_R_SLIDER, "", ICON_NONE);
	uiItemR(row, ptr, "highlights_gamma", UI_ITEM_R_SLIDER, "", ICON_NONE);
	uiItemR(row, ptr, "highlights_gain", UI_ITEM_R_SLIDER, "", ICON_NONE);
	uiItemR(row, ptr, "highlights_lift", UI_ITEM_R_SLIDER, "", ICON_NONE);

	row = uiLayoutRow(layout, false);
	uiItemL(row, IFACE_("Midtones"), ICON_NONE);
	uiItemR(row, ptr, "midtones_saturation", UI_ITEM_R_SLIDER, "", ICON_NONE);
	uiItemR(row, ptr, "midtones_contrast", UI_ITEM_R_SLIDER, "", ICON_NONE);
	uiItemR(row, ptr, "midtones_gamma", UI_ITEM_R_SLIDER, "", ICON_NONE);
	uiItemR(row, ptr, "midtones_gain", UI_ITEM_R_SLIDER, "", ICON_NONE);
	uiItemR(row, ptr, "midtones_lift", UI_ITEM_R_SLIDER, "", ICON_NONE);

	row = uiLayoutRow(layout, false);
	uiItemL(row, IFACE_("Shadows"), ICON_NONE);
	uiItemR(row, ptr, "shadows_saturation", UI_ITEM_R_SLIDER, "", ICON_NONE);
	uiItemR(row, ptr, "shadows_contrast", UI_ITEM_R_SLIDER, "", ICON_NONE);
	uiItemR(row, ptr, "shadows_gamma", UI_ITEM_R_SLIDER, "", ICON_NONE);
	uiItemR(row, ptr, "shadows_gain", UI_ITEM_R_SLIDER, "", ICON_NONE);
	uiItemR(row, ptr, "shadows_lift", UI_ITEM_R_SLIDER, "", ICON_NONE);

	row = uiLayoutRow(layout, false);
	uiItemR(row, ptr, "midtones_start", UI_ITEM_R_SLIDER, NULL, ICON_NONE);
	uiItemR(row, ptr, "midtones_end", UI_ITEM_R_SLIDER, NULL, ICON_NONE);
}

static void node_composit_buts_colorcorrection_ex(uiLayout *layout, bContext *UNUSED(C), PointerRNA *ptr)
{
	uiLayout *row;
	
	row = uiLayoutRow(layout, false);
	uiItemR(row, ptr, "red", 0, NULL, ICON_NONE);
	uiItemR(row, ptr, "green", 0, NULL, ICON_NONE);
	uiItemR(row, ptr, "blue", 0, NULL, ICON_NONE);
	row = layout;
	uiItemL(row, IFACE_("Saturation"), ICON_NONE);
	uiItemR(row, ptr, "master_saturation", UI_ITEM_R_SLIDER, NULL, ICON_NONE);
	uiItemR(row, ptr, "highlights_saturation", UI_ITEM_R_SLIDER, NULL, ICON_NONE);
	uiItemR(row, ptr, "midtones_saturation", UI_ITEM_R_SLIDER, NULL, ICON_NONE);
	uiItemR(row, ptr, "shadows_saturation", UI_ITEM_R_SLIDER, NULL, ICON_NONE);

	uiItemL(row, IFACE_("Contrast"), ICON_NONE);
	uiItemR(row, ptr, "master_contrast", UI_ITEM_R_SLIDER, NULL, ICON_NONE);
	uiItemR(row, ptr, "highlights_contrast", UI_ITEM_R_SLIDER, NULL, ICON_NONE);
	uiItemR(row, ptr, "midtones_contrast", UI_ITEM_R_SLIDER, NULL, ICON_NONE);
	uiItemR(row, ptr, "shadows_contrast", UI_ITEM_R_SLIDER, NULL, ICON_NONE);

	uiItemL(row, IFACE_("Gamma"), ICON_NONE);
	uiItemR(row, ptr, "master_gamma", UI_ITEM_R_SLIDER, NULL, ICON_NONE);
	uiItemR(row, ptr, "highlights_gamma", UI_ITEM_R_SLIDER, NULL, ICON_NONE);
	uiItemR(row, ptr, "midtones_gamma", UI_ITEM_R_SLIDER, NULL, ICON_NONE);
	uiItemR(row, ptr, "shadows_gamma", UI_ITEM_R_SLIDER, NULL, ICON_NONE);

	uiItemL(row, IFACE_("Gain"), ICON_NONE);
	uiItemR(row, ptr, "master_gain", UI_ITEM_R_SLIDER, NULL, ICON_NONE);
	uiItemR(row, ptr, "highlights_gain", UI_ITEM_R_SLIDER, NULL, ICON_NONE);
	uiItemR(row, ptr, "midtones_gain", UI_ITEM_R_SLIDER, NULL, ICON_NONE);
	uiItemR(row, ptr, "shadows_gain", UI_ITEM_R_SLIDER, NULL, ICON_NONE);
	
	uiItemL(row, IFACE_("Lift"), ICON_NONE);
	uiItemR(row, ptr, "master_lift", UI_ITEM_R_SLIDER, NULL, ICON_NONE);
	uiItemR(row, ptr, "highlights_lift", UI_ITEM_R_SLIDER, NULL, ICON_NONE);
	uiItemR(row, ptr, "midtones_lift", UI_ITEM_R_SLIDER, NULL, ICON_NONE);
	uiItemR(row, ptr, "shadows_lift", UI_ITEM_R_SLIDER, NULL, ICON_NONE);

	row = uiLayoutRow(layout, false);
	uiItemR(row, ptr, "midtones_start", 0, NULL, ICON_NONE);
	uiItemR(row, ptr, "midtones_end", 0, NULL, ICON_NONE);
}

static void node_composit_buts_switch(uiLayout *layout, bContext *UNUSED(C), PointerRNA *ptr)
{
	uiItemR(layout, ptr, "check", 0, NULL, ICON_NONE);
}

static void node_composit_buts_switch_view_ex(uiLayout *layout, bContext *UNUSED(C), PointerRNA *UNUSED(ptr))
{
	uiItemFullO(
	        layout, "NODE_OT_switch_view_update",
	        "Update Views", ICON_FILE_REFRESH, NULL, WM_OP_INVOKE_DEFAULT, 0, NULL);
}

static void node_composit_buts_boxmask(uiLayout *layout, bContext *UNUSED(C), PointerRNA *ptr)
{
	uiLayout *row;
	
	row = uiLayoutRow(layout, true);
	uiItemR(row, ptr, "x", 0, NULL, ICON_NONE);
	uiItemR(row, ptr, "y", 0, NULL, ICON_NONE);
	
	row = uiLayoutRow(layout, true);
	uiItemR(row, ptr, "width", UI_ITEM_R_SLIDER, NULL, ICON_NONE);
	uiItemR(row, ptr, "height", UI_ITEM_R_SLIDER, NULL, ICON_NONE);

	uiItemR(layout, ptr, "rotation", 0, NULL, ICON_NONE);
	uiItemR(layout, ptr, "mask_type", 0, NULL, ICON_NONE);
}

static void node_composit_buts_bokehimage(uiLayout *layout, bContext *UNUSED(C), PointerRNA *ptr)
{
	uiItemR(layout, ptr, "flaps", 0, NULL, ICON_NONE);
	uiItemR(layout, ptr, "angle", 0, NULL, ICON_NONE);
	uiItemR(layout, ptr, "rounding", UI_ITEM_R_SLIDER, NULL, ICON_NONE);
	uiItemR(layout, ptr, "catadioptric", UI_ITEM_R_SLIDER, NULL, ICON_NONE);
	uiItemR(layout, ptr, "shift", UI_ITEM_R_SLIDER, NULL, ICON_NONE);
}

static void node_composit_buts_bokehblur(uiLayout *layout, bContext *UNUSED(C), PointerRNA *ptr)
{
	uiItemR(layout, ptr, "use_variable_size", 0, NULL, ICON_NONE);
	// uiItemR(layout, ptr, "f_stop", 0, NULL, ICON_NONE);  // UNUSED
	uiItemR(layout, ptr, "blur_max", 0, NULL, ICON_NONE);
	uiItemR(layout, ptr, "use_extended_bounds", 0, NULL, ICON_NONE);
}

static void node_composit_backdrop_viewer(SpaceNode *snode, ImBuf *backdrop, bNode *node, int x, int y)
{
//	node_composit_backdrop_canvas(snode, backdrop, node, x, y);
	if (node->custom1 == 0) {
		const float backdropWidth = backdrop->x;
		const float backdropHeight = backdrop->y;
		const float cx = x + snode->zoom * backdropWidth  * node->custom3;
		const float cy = y + snode->zoom * backdropHeight * node->custom4;
		const float cross_size = 12 * U.pixelsize;

		glColor3f(1.0, 1.0, 1.0);

		glBegin(GL_LINES);
		glVertex2f(cx - cross_size, cy - cross_size);
		glVertex2f(cx + cross_size, cy + cross_size);
		glVertex2f(cx + cross_size, cy - cross_size);
		glVertex2f(cx - cross_size, cy + cross_size);
		glEnd();
	}
}

static void node_composit_backdrop_boxmask(SpaceNode *snode, ImBuf *backdrop, bNode *node, int x, int y)
{
	NodeBoxMask *boxmask = node->storage;
	const float backdropWidth = backdrop->x;
	const float backdropHeight = backdrop->y;
	const float aspect = backdropWidth / backdropHeight;
	const float rad = -boxmask->rotation;
	const float cosine = cosf(rad);
	const float sine = sinf(rad);
	const float halveBoxWidth = backdropWidth * (boxmask->width / 2.0f);
	const float halveBoxHeight = backdropHeight * (boxmask->height / 2.0f) * aspect;

	float cx, cy, x1, x2, x3, x4;
	float y1, y2, y3, y4;


	glColor3f(1.0, 1.0, 1.0);

	cx  = x + snode->zoom * backdropWidth * boxmask->x;
	cy = y + snode->zoom * backdropHeight * boxmask->y;

	x1 = cx - (cosine * halveBoxWidth + sine * halveBoxHeight) * snode->zoom;
	x2 = cx - (cosine * -halveBoxWidth + sine * halveBoxHeight) * snode->zoom;
	x3 = cx - (cosine * -halveBoxWidth + sine * -halveBoxHeight) * snode->zoom;
	x4 = cx - (cosine * halveBoxWidth + sine * -halveBoxHeight) * snode->zoom;
	y1 = cy - (-sine * halveBoxWidth + cosine * halveBoxHeight) * snode->zoom;
	y2 = cy - (-sine * -halveBoxWidth + cosine * halveBoxHeight) * snode->zoom;
	y3 = cy - (-sine * -halveBoxWidth + cosine * -halveBoxHeight) * snode->zoom;
	y4 = cy - (-sine * halveBoxWidth + cosine * -halveBoxHeight) * snode->zoom;

	glBegin(GL_LINE_LOOP);
	glVertex2f(x1, y1);
	glVertex2f(x2, y2);
	glVertex2f(x3, y3);
	glVertex2f(x4, y4);
	glEnd();
}

static void node_composit_backdrop_ellipsemask(SpaceNode *snode, ImBuf *backdrop, bNode *node, int x, int y)
{
	NodeEllipseMask *ellipsemask = node->storage;
	const float backdropWidth = backdrop->x;
	const float backdropHeight = backdrop->y;
	const float aspect = backdropWidth / backdropHeight;
	const float rad = -ellipsemask->rotation;
	const float cosine = cosf(rad);
	const float sine = sinf(rad);
	const float halveBoxWidth = backdropWidth * (ellipsemask->width / 2.0f);
	const float halveBoxHeight = backdropHeight * (ellipsemask->height / 2.0f) * aspect;

	float cx, cy, x1, x2, x3, x4;
	float y1, y2, y3, y4;


	glColor3f(1.0, 1.0, 1.0);

	cx  = x + snode->zoom * backdropWidth * ellipsemask->x;
	cy = y + snode->zoom * backdropHeight * ellipsemask->y;

	x1 = cx - (cosine * halveBoxWidth + sine * halveBoxHeight) * snode->zoom;
	x2 = cx - (cosine * -halveBoxWidth + sine * halveBoxHeight) * snode->zoom;
	x3 = cx - (cosine * -halveBoxWidth + sine * -halveBoxHeight) * snode->zoom;
	x4 = cx - (cosine * halveBoxWidth + sine * -halveBoxHeight) * snode->zoom;
	y1 = cy - (-sine * halveBoxWidth + cosine * halveBoxHeight) * snode->zoom;
	y2 = cy - (-sine * -halveBoxWidth + cosine * halveBoxHeight) * snode->zoom;
	y3 = cy - (-sine * -halveBoxWidth + cosine * -halveBoxHeight) * snode->zoom;
	y4 = cy - (-sine * halveBoxWidth + cosine * -halveBoxHeight) * snode->zoom;

	glBegin(GL_LINE_LOOP);

	glVertex2f(x1, y1);
	glVertex2f(x2, y2);
	glVertex2f(x3, y3);
	glVertex2f(x4, y4);
	glEnd();
}

static void node_composit_buts_ellipsemask(uiLayout *layout, bContext *UNUSED(C), PointerRNA *ptr)
{
	uiLayout *row;
	row = uiLayoutRow(layout, true);
	uiItemR(row, ptr, "x", 0, NULL, ICON_NONE);
	uiItemR(row, ptr, "y", 0, NULL, ICON_NONE);
	row = uiLayoutRow(layout, true);
	uiItemR(row, ptr, "width", UI_ITEM_R_SLIDER, NULL, ICON_NONE);
	uiItemR(row, ptr, "height", UI_ITEM_R_SLIDER, NULL, ICON_NONE);

	uiItemR(layout, ptr, "rotation", 0, NULL, ICON_NONE);
	uiItemR(layout, ptr, "mask_type", 0, NULL, ICON_NONE);
}

static void node_composit_buts_composite(uiLayout *layout, bContext *UNUSED(C), PointerRNA *ptr)
{
	uiItemR(layout, ptr, "use_alpha", 0, NULL, ICON_NONE);
}

static void node_composit_buts_viewer(uiLayout *layout, bContext *UNUSED(C), PointerRNA *ptr)
{
	uiItemR(layout, ptr, "use_alpha", 0, NULL, ICON_NONE);
}

static void node_composit_buts_viewer_ex(uiLayout *layout, bContext *UNUSED(C), PointerRNA *ptr)
{
	uiLayout *col;
	
	uiItemR(layout, ptr, "use_alpha", 0, NULL, ICON_NONE);
	uiItemR(layout, ptr, "tile_order", 0, NULL, ICON_NONE);
	if (RNA_enum_get(ptr, "tile_order") == 0) {
		col = uiLayoutColumn(layout, true);
		uiItemR(col, ptr, "center_x", 0, NULL, ICON_NONE);
		uiItemR(col, ptr, "center_y", 0, NULL, ICON_NONE);
	}
}

static void node_composit_buts_mask(uiLayout *layout, bContext *C, PointerRNA *ptr)
{
	bNode *node = ptr->data;

	uiTemplateID(layout, C, ptr, "mask", NULL, NULL, NULL, UI_TEMPLATE_ID_FILTER_ALL);
	uiItemR(layout, ptr, "use_antialiasing", 0, NULL, ICON_NONE);
	uiItemR(layout, ptr, "use_feather", 0, NULL, ICON_NONE);

	uiItemR(layout, ptr, "size_source", 0, "", ICON_NONE);

	if (node->custom1 & (CMP_NODEFLAG_MASK_FIXED | CMP_NODEFLAG_MASK_FIXED_SCENE)) {
		uiItemR(layout, ptr, "size_x", 0, NULL, ICON_NONE);
		uiItemR(layout, ptr, "size_y", 0, NULL, ICON_NONE);
	}

	uiItemR(layout, ptr, "use_motion_blur", 0, NULL, ICON_NONE);
	if (node->custom1 & CMP_NODEFLAG_MASK_MOTION_BLUR) {
		uiItemR(layout, ptr, "motion_blur_samples", 0, NULL, ICON_NONE);
		uiItemR(layout, ptr, "motion_blur_shutter", 0, NULL, ICON_NONE);
	}
}

static void node_composit_buts_keyingscreen(uiLayout *layout, bContext *C, PointerRNA *ptr)
{
	bNode *node = ptr->data;

	uiTemplateID(layout, C, ptr, "clip", NULL, NULL, NULL, UI_TEMPLATE_ID_FILTER_ALL);

	if (node->id) {
		MovieClip *clip = (MovieClip *) node->id;
		uiLayout *col;
		PointerRNA tracking_ptr;

		RNA_pointer_create(&clip->id, &RNA_MovieTracking, &clip->tracking, &tracking_ptr);

		col = uiLayoutColumn(layout, true);
		uiItemPointerR(col, ptr, "tracking_object", &tracking_ptr, "objects", "", ICON_OBJECT_DATA);
	}
}

static void node_composit_buts_keying(uiLayout *layout, bContext *UNUSED(C), PointerRNA *ptr)
{
	/* bNode *node = ptr->data; */ /* UNUSED */

	uiItemR(layout, ptr, "blur_pre", 0, NULL, ICON_NONE);
	uiItemR(layout, ptr, "screen_balance", 0, NULL, ICON_NONE);
	uiItemR(layout, ptr, "despill_factor", 0, NULL, ICON_NONE);
	uiItemR(layout, ptr, "despill_balance", 0, NULL, ICON_NONE);
	uiItemR(layout, ptr, "edge_kernel_radius", 0, NULL, ICON_NONE);
	uiItemR(layout, ptr, "edge_kernel_tolerance", 0, NULL, ICON_NONE);
	uiItemR(layout, ptr, "clip_black", 0, NULL, ICON_NONE);
	uiItemR(layout, ptr, "clip_white", 0, NULL, ICON_NONE);
	uiItemR(layout, ptr, "dilate_distance", 0, NULL, ICON_NONE);
	uiItemR(layout, ptr, "feather_falloff", 0, NULL, ICON_NONE);
	uiItemR(layout, ptr, "feather_distance", 0, NULL, ICON_NONE);
	uiItemR(layout, ptr, "blur_post", 0, NULL, ICON_NONE);
}

static void node_composit_buts_trackpos(uiLayout *layout, bContext *C, PointerRNA *ptr)
{
	bNode *node = ptr->data;

	uiTemplateID(layout, C, ptr, "clip", NULL, "CLIP_OT_open", NULL, UI_TEMPLATE_ID_FILTER_ALL);

	if (node->id) {
		MovieClip *clip = (MovieClip *) node->id;
		MovieTracking *tracking = &clip->tracking;
		MovieTrackingObject *object;
		uiLayout *col;
		PointerRNA tracking_ptr;
		NodeTrackPosData *data = node->storage;

		RNA_pointer_create(&clip->id, &RNA_MovieTracking, tracking, &tracking_ptr);

		col = uiLayoutColumn(layout, false);
		uiItemPointerR(col, ptr, "tracking_object", &tracking_ptr, "objects", "", ICON_OBJECT_DATA);

		object = BKE_tracking_object_get_named(tracking, data->tracking_object);
		if (object) {
			PointerRNA object_ptr;

			RNA_pointer_create(&clip->id, &RNA_MovieTrackingObject, object, &object_ptr);

			uiItemPointerR(col, ptr, "track_name", &object_ptr, "tracks", "", ICON_ANIM_DATA);
		}
		else {
			uiItemR(layout, ptr, "track_name", 0, "", ICON_ANIM_DATA);
		}

		uiItemR(layout, ptr, "position", 0, NULL, ICON_NONE);

		if (ELEM(node->custom1, CMP_TRACKPOS_RELATIVE_FRAME, CMP_TRACKPOS_ABSOLUTE_FRAME)) {
			uiItemR(layout, ptr, "frame_relative", 0, NULL, ICON_NONE);
		}
	}
}

static void node_composit_buts_planetrackdeform(uiLayout *layout, bContext *C, PointerRNA *ptr)
{
	bNode *node = ptr->data;
	NodePlaneTrackDeformData *data = node->storage;

	uiTemplateID(layout, C, ptr, "clip", NULL, "CLIP_OT_open", NULL, UI_TEMPLATE_ID_FILTER_ALL);

	if (node->id) {
		MovieClip *clip = (MovieClip *) node->id;
		MovieTracking *tracking = &clip->tracking;
		MovieTrackingObject *object;
		uiLayout *col;
		PointerRNA tracking_ptr;

		RNA_pointer_create(&clip->id, &RNA_MovieTracking, tracking, &tracking_ptr);

		col = uiLayoutColumn(layout, false);
		uiItemPointerR(col, ptr, "tracking_object", &tracking_ptr, "objects", "", ICON_OBJECT_DATA);

		object = BKE_tracking_object_get_named(tracking, data->tracking_object);
		if (object) {
			PointerRNA object_ptr;

			RNA_pointer_create(&clip->id, &RNA_MovieTrackingObject, object, &object_ptr);

			uiItemPointerR(col, ptr, "plane_track_name", &object_ptr, "plane_tracks", "", ICON_ANIM_DATA);
		}
		else {
			uiItemR(layout, ptr, "plane_track_name", 0, "", ICON_ANIM_DATA);
		}
	}

	uiItemR(layout, ptr, "use_motion_blur", 0, NULL, ICON_NONE);
	if (data->flag & CMP_NODEFLAG_PLANETRACKDEFORM_MOTION_BLUR) {
		uiItemR(layout, ptr, "motion_blur_samples", 0, NULL, ICON_NONE);
		uiItemR(layout, ptr, "motion_blur_shutter", 0, NULL, ICON_NONE);
	}
}

static void node_composit_buts_cornerpin(uiLayout *UNUSED(layout), bContext *UNUSED(C), PointerRNA *UNUSED(ptr))
{
}

static void node_composit_buts_sunbeams(uiLayout *layout, bContext *UNUSED(C), PointerRNA *ptr)
{
	uiItemR(layout, ptr, "source", UI_ITEM_R_EXPAND, "", ICON_NONE);
	uiItemR(layout, ptr, "ray_length", UI_ITEM_R_SLIDER, NULL, ICON_NONE);
}

static void node_composit_buts_brightcontrast(uiLayout *layout, bContext *UNUSED(C), PointerRNA *ptr)
{
	uiItemR(layout, ptr, "use_premultiply", 0, NULL, ICON_NONE);
}

/* only once called */
static void node_composit_set_butfunc(bNodeType *ntype)
{
	switch (ntype->type) {
		case CMP_NODE_IMAGE:
			ntype->draw_buttons = node_composit_buts_image;
			ntype->draw_buttons_ex = node_composit_buts_image_ex;
			break;
		case CMP_NODE_R_LAYERS:
			ntype->draw_buttons = node_composit_buts_renderlayers;
			break;
		case CMP_NODE_NORMAL:
			ntype->draw_buttons = node_buts_normal;
			break;
		case CMP_NODE_CURVE_VEC:
			ntype->draw_buttons = node_buts_curvevec;
			break;
		case CMP_NODE_CURVE_RGB:
			ntype->draw_buttons = node_buts_curvecol;
			break;
		case CMP_NODE_VALUE:
			ntype->draw_buttons = node_buts_value;
			break;
		case CMP_NODE_RGB:
			ntype->draw_buttons = node_buts_rgb;
			break;
		case CMP_NODE_FLIP:
			ntype->draw_buttons = node_composit_buts_flip;
			break;
		case CMP_NODE_SPLITVIEWER:
			ntype->draw_buttons = node_composit_buts_splitviewer;
			break;
		case CMP_NODE_MIX_RGB:
			ntype->draw_buttons = node_buts_mix_rgb;
			break;
		case CMP_NODE_VALTORGB:
			ntype->draw_buttons = node_buts_colorramp;
			break;
		case CMP_NODE_CROP:
			ntype->draw_buttons = node_composit_buts_crop;
			break;
		case CMP_NODE_BLUR:
			ntype->draw_buttons = node_composit_buts_blur;
			break;
		case CMP_NODE_DBLUR:
			ntype->draw_buttons = node_composit_buts_dblur;
			break;
		case CMP_NODE_BILATERALBLUR:
			ntype->draw_buttons = node_composit_buts_bilateralblur;
			break;
		case CMP_NODE_DEFOCUS:
			ntype->draw_buttons = node_composit_buts_defocus;
			break;
		case CMP_NODE_GLARE:
			ntype->draw_buttons = node_composit_buts_glare;
			break;
		case CMP_NODE_TONEMAP:
			ntype->draw_buttons = node_composit_buts_tonemap;
			break;
		case CMP_NODE_LENSDIST:
			ntype->draw_buttons = node_composit_buts_lensdist;
			break;
		case CMP_NODE_VECBLUR:
			ntype->draw_buttons = node_composit_buts_vecblur;
			break;
		case CMP_NODE_FILTER:
			ntype->draw_buttons = node_composit_buts_filter;
			break;
		case CMP_NODE_MAP_VALUE:
			ntype->draw_buttons = node_composit_buts_map_value;
			break;
		case CMP_NODE_MAP_RANGE:
			ntype->draw_buttons = node_composit_buts_map_range;
			break;
		case CMP_NODE_TIME:
			ntype->draw_buttons = node_buts_time;
			break;
		case CMP_NODE_ALPHAOVER:
			ntype->draw_buttons = node_composit_buts_alphaover;
			break;
		case CMP_NODE_TEXTURE:
			ntype->draw_buttons = node_buts_texture;
			break;
		case CMP_NODE_DILATEERODE:
			ntype->draw_buttons = node_composit_buts_dilateerode;
			break;
		case CMP_NODE_INPAINT:
			ntype->draw_buttons = node_composit_buts_inpaint;
			break;
		case CMP_NODE_DESPECKLE:
			ntype->draw_buttons = node_composit_buts_despeckle;
			break;
		case CMP_NODE_OUTPUT_FILE:
			ntype->draw_buttons = node_composit_buts_file_output;
			ntype->draw_buttons_ex = node_composit_buts_file_output_ex;
			break;
		case CMP_NODE_DIFF_MATTE:
			ntype->draw_buttons = node_composit_buts_diff_matte;
			break;
		case CMP_NODE_DIST_MATTE:
			ntype->draw_buttons = node_composit_buts_distance_matte;
			break;
		case CMP_NODE_COLOR_SPILL:
			ntype->draw_buttons = node_composit_buts_color_spill;
			break;
		case CMP_NODE_CHROMA_MATTE:
			ntype->draw_buttons = node_composit_buts_chroma_matte;
			break;
		case CMP_NODE_COLOR_MATTE:
			ntype->draw_buttons = node_composit_buts_color_matte;
			break;
		case CMP_NODE_SCALE:
			ntype->draw_buttons = node_composit_buts_scale;
			break;
		case CMP_NODE_ROTATE:
			ntype->draw_buttons = node_composit_buts_rotate;
			break;
		case CMP_NODE_CHANNEL_MATTE:
			ntype->draw_buttons = node_composit_buts_channel_matte;
			break;
		case CMP_NODE_LUMA_MATTE:
			ntype->draw_buttons = node_composit_buts_luma_matte;
			break;
		case CMP_NODE_MAP_UV:
			ntype->draw_buttons = node_composit_buts_map_uv;
			break;
		case CMP_NODE_ID_MASK:
			ntype->draw_buttons = node_composit_buts_id_mask;
			break;
		case CMP_NODE_DOUBLEEDGEMASK:
			ntype->draw_buttons = node_composit_buts_double_edge_mask;
			break;
		case CMP_NODE_MATH:
			ntype->draw_buttons = node_buts_math;
			break;
		case CMP_NODE_INVERT:
			ntype->draw_buttons = node_composit_buts_invert;
			break;
		case CMP_NODE_PREMULKEY:
			ntype->draw_buttons = node_composit_buts_premulkey;
			break;
		case CMP_NODE_VIEW_LEVELS:
			ntype->draw_buttons = node_composit_buts_view_levels;
			break;
		case CMP_NODE_COLORBALANCE:
			ntype->draw_buttons = node_composit_buts_colorbalance;
			ntype->draw_buttons_ex = node_composit_buts_colorbalance_ex;
			break;
		case CMP_NODE_HUECORRECT:
			ntype->draw_buttons = node_composit_buts_huecorrect;
			break;
		case CMP_NODE_ZCOMBINE:
			ntype->draw_buttons = node_composit_buts_zcombine;
			break;
		case CMP_NODE_COMBYCCA:
		case CMP_NODE_SEPYCCA:
			ntype->draw_buttons = node_composit_buts_ycc;
			break;
		case CMP_NODE_MOVIECLIP:
			ntype->draw_buttons = node_composit_buts_movieclip;
			ntype->draw_buttons_ex = node_composit_buts_movieclip_ex;
			break;
		case CMP_NODE_STABILIZE2D:
			ntype->draw_buttons = node_composit_buts_stabilize2d;
			break;
		case CMP_NODE_TRANSFORM:
			ntype->draw_buttons = node_composit_buts_transform;
			break;
		case CMP_NODE_TRANSLATE:
			ntype->draw_buttons = node_composit_buts_translate;
			break;
		case CMP_NODE_MOVIEDISTORTION:
			ntype->draw_buttons = node_composit_buts_moviedistortion;
			break;
		case CMP_NODE_COLORCORRECTION:
			ntype->draw_buttons = node_composit_buts_colorcorrection;
			ntype->draw_buttons_ex = node_composit_buts_colorcorrection_ex;
			break;
		case CMP_NODE_SWITCH:
			ntype->draw_buttons = node_composit_buts_switch;
			break;
		case CMP_NODE_SWITCH_VIEW:
			ntype->draw_buttons_ex = node_composit_buts_switch_view_ex;
			break;
		case CMP_NODE_MASK_BOX:
			ntype->draw_buttons = node_composit_buts_boxmask;
			ntype->draw_backdrop = node_composit_backdrop_boxmask;
			break;
		case CMP_NODE_MASK_ELLIPSE:
			ntype->draw_buttons = node_composit_buts_ellipsemask;
			ntype->draw_backdrop = node_composit_backdrop_ellipsemask;
			break;
		case CMP_NODE_BOKEHIMAGE:
			ntype->draw_buttons = node_composit_buts_bokehimage;
			break;
		case CMP_NODE_BOKEHBLUR:
			ntype->draw_buttons = node_composit_buts_bokehblur;
			break;
		case CMP_NODE_VIEWER:
			ntype->draw_buttons = node_composit_buts_viewer;
			ntype->draw_buttons_ex = node_composit_buts_viewer_ex;
			ntype->draw_backdrop = node_composit_backdrop_viewer;
			break;
		case CMP_NODE_COMPOSITE:
			ntype->draw_buttons = node_composit_buts_composite;
			break;
		case CMP_NODE_MASK:
			ntype->draw_buttons = node_composit_buts_mask;
			break;
		case CMP_NODE_KEYINGSCREEN:
			ntype->draw_buttons = node_composit_buts_keyingscreen;
			break;
		case CMP_NODE_KEYING:
			ntype->draw_buttons = node_composit_buts_keying;
			break;
		case CMP_NODE_TRACKPOS:
			ntype->draw_buttons = node_composit_buts_trackpos;
			break;
		case CMP_NODE_PLANETRACKDEFORM:
			ntype->draw_buttons = node_composit_buts_planetrackdeform;
			break;
		case CMP_NODE_CORNERPIN:
			ntype->draw_buttons = node_composit_buts_cornerpin;
			break;
		case CMP_NODE_SUNBEAMS:
			ntype->draw_buttons = node_composit_buts_sunbeams;
			break;
		case CMP_NODE_BRIGHTCONTRAST:
			ntype->draw_buttons = node_composit_buts_brightcontrast;
	}
}

/* ****************** BUTTON CALLBACKS FOR TEXTURE NODES ***************** */

static void node_texture_buts_bricks(uiLayout *layout, bContext *UNUSED(C), PointerRNA *ptr)
{
	uiLayout *col;
	
	col = uiLayoutColumn(layout, true);
	uiItemR(col, ptr, "offset", UI_ITEM_R_SLIDER, IFACE_("Offset"), ICON_NONE);
	uiItemR(col, ptr, "offset_frequency", 0, IFACE_("Frequency"), ICON_NONE);
	
	col = uiLayoutColumn(layout, true);
	uiItemR(col, ptr, "squash", 0, IFACE_("Squash"), ICON_NONE);
	uiItemR(col, ptr, "squash_frequency", 0, IFACE_("Frequency"), ICON_NONE);
}

static void node_texture_buts_proc(uiLayout *layout, bContext *UNUSED(C), PointerRNA *ptr)
{
	PointerRNA tex_ptr;
	bNode *node = ptr->data;
	ID *id = ptr->id.data;
	Tex *tex = (Tex *)node->storage;
	uiLayout *col, *row;
	
	RNA_pointer_create(id, &RNA_Texture, tex, &tex_ptr);

	col = uiLayoutColumn(layout, false);

	switch (tex->type) {
		case TEX_BLEND:
			uiItemR(col, &tex_ptr, "progression", 0, "", ICON_NONE);
			row = uiLayoutRow(col, false);
			uiItemR(row, &tex_ptr, "use_flip_axis", UI_ITEM_R_EXPAND, NULL, ICON_NONE);
			break;

		case TEX_MARBLE:
			row = uiLayoutRow(col, false);
			uiItemR(row, &tex_ptr, "marble_type", UI_ITEM_R_EXPAND, NULL, ICON_NONE);
			row = uiLayoutRow(col, false);
			uiItemR(row, &tex_ptr, "noise_type", UI_ITEM_R_EXPAND, NULL, ICON_NONE);
			row = uiLayoutRow(col, false);
			uiItemR(row, &tex_ptr, "noise_basis", 0, "", ICON_NONE);
			row = uiLayoutRow(col, false);
			uiItemR(row, &tex_ptr, "noise_basis_2", UI_ITEM_R_EXPAND, NULL, ICON_NONE);
			break;

		case TEX_MAGIC:
			uiItemR(col, &tex_ptr, "noise_depth", 0, NULL, ICON_NONE);
			break;

		case TEX_STUCCI:
			row = uiLayoutRow(col, false);
			uiItemR(row, &tex_ptr, "stucci_type", UI_ITEM_R_EXPAND, NULL, ICON_NONE);
			row = uiLayoutRow(col, false);
			uiItemR(row, &tex_ptr, "noise_type", UI_ITEM_R_EXPAND, NULL, ICON_NONE);
			uiItemR(col, &tex_ptr, "noise_basis", 0, "", ICON_NONE);
			break;

		case TEX_WOOD:
			uiItemR(col, &tex_ptr, "noise_basis", 0, "", ICON_NONE);
			uiItemR(col, &tex_ptr, "wood_type", 0, "", ICON_NONE);
			row = uiLayoutRow(col, false);
			uiItemR(row, &tex_ptr, "noise_basis_2", UI_ITEM_R_EXPAND, NULL, ICON_NONE);
			row = uiLayoutRow(col, false);
			uiLayoutSetActive(row, !(ELEM(tex->stype, TEX_BAND, TEX_RING)));
			uiItemR(row, &tex_ptr, "noise_type", UI_ITEM_R_EXPAND, NULL, ICON_NONE);
			break;
			
		case TEX_CLOUDS:
			uiItemR(col, &tex_ptr, "noise_basis", 0, "", ICON_NONE);
			row = uiLayoutRow(col, false);
			uiItemR(row, &tex_ptr, "cloud_type", UI_ITEM_R_EXPAND, NULL, ICON_NONE);
			row = uiLayoutRow(col, false);
			uiItemR(row, &tex_ptr, "noise_type", UI_ITEM_R_EXPAND, NULL, ICON_NONE);
			uiItemR(col, &tex_ptr, "noise_depth", UI_ITEM_R_EXPAND, IFACE_("Depth"), ICON_NONE);
			break;
			
		case TEX_DISTNOISE:
			uiItemR(col, &tex_ptr, "noise_basis", 0, "", ICON_NONE);
			uiItemR(col, &tex_ptr, "noise_distortion", 0, "", ICON_NONE);
			break;

		case TEX_MUSGRAVE:
			uiItemR(col, &tex_ptr, "musgrave_type", 0, "", ICON_NONE);
			uiItemR(col, &tex_ptr, "noise_basis", 0, "", ICON_NONE);
			break;
		case TEX_VORONOI:
			uiItemR(col, &tex_ptr, "distance_metric", 0, "", ICON_NONE);
			if (tex->vn_distm == TEX_MINKOVSKY) {
				uiItemR(col, &tex_ptr, "minkovsky_exponent", 0, NULL, ICON_NONE);
			}
			uiItemR(col, &tex_ptr, "color_mode", 0, "", ICON_NONE);
			break;
	}
}

static void node_texture_buts_image(uiLayout *layout, bContext *C, PointerRNA *ptr)
{
	uiTemplateID(layout, C, ptr, "image", NULL, "IMAGE_OT_open", NULL, UI_TEMPLATE_ID_FILTER_ALL);
}

static void node_texture_buts_image_ex(uiLayout *layout, bContext *C, PointerRNA *ptr)
{
	bNode *node = ptr->data;
	PointerRNA iuserptr;

	RNA_pointer_create((ID *)ptr->id.data, &RNA_ImageUser, node->storage, &iuserptr);
	uiTemplateImage(layout, C, ptr, "image", &iuserptr, 0, 0);
}

static void node_texture_buts_output(uiLayout *layout, bContext *UNUSED(C), PointerRNA *ptr)
{
	uiItemR(layout, ptr, "filepath", 0, "", ICON_NONE);
}

/* only once called */
static void node_texture_set_butfunc(bNodeType *ntype)
{
	if (ntype->type >= TEX_NODE_PROC && ntype->type < TEX_NODE_PROC_MAX) {
		ntype->draw_buttons = node_texture_buts_proc;
	}
	else {
		switch (ntype->type) {

			case TEX_NODE_MATH:
				ntype->draw_buttons = node_buts_math;
				break;

			case TEX_NODE_MIX_RGB:
				ntype->draw_buttons = node_buts_mix_rgb;
				break;

			case TEX_NODE_VALTORGB:
				ntype->draw_buttons = node_buts_colorramp;
				break;

			case TEX_NODE_CURVE_RGB:
				ntype->draw_buttons = node_buts_curvecol;
				break;

			case TEX_NODE_CURVE_TIME:
				ntype->draw_buttons = node_buts_time;
				break;

			case TEX_NODE_TEXTURE:
				ntype->draw_buttons = node_buts_texture;
				break;

			case TEX_NODE_BRICKS:
				ntype->draw_buttons = node_texture_buts_bricks;
				break;

			case TEX_NODE_IMAGE:
				ntype->draw_buttons = node_texture_buts_image;
				ntype->draw_buttons_ex = node_texture_buts_image_ex;
				break;

			case TEX_NODE_OUTPUT:
				ntype->draw_buttons = node_texture_buts_output;
				break;
		}
	}
}

/* ******* init draw callbacks for all tree types, only called in usiblender.c, once ************* */

static void node_property_update_default(Main *bmain, Scene *UNUSED(scene), PointerRNA *ptr)
{
	bNodeTree *ntree = ptr->id.data;
	bNode *node = ptr->data;
	ED_node_tag_update_nodetree(bmain, ntree, node);
}

static void node_socket_template_properties_update(bNodeType *ntype, bNodeSocketTemplate *stemp)
{
	StructRNA *srna = ntype->ext.srna;
	PropertyRNA *prop = RNA_struct_type_find_property(srna, stemp->identifier);
	
	if (prop)
		RNA_def_property_update_runtime(prop, node_property_update_default);
}

static void node_template_properties_update(bNodeType *ntype)
{
	bNodeSocketTemplate *stemp;
	
	if (ntype->inputs) {
		for (stemp = ntype->inputs; stemp->type >= 0; ++stemp)
			node_socket_template_properties_update(ntype, stemp);
	}
	if (ntype->outputs) {
		for (stemp = ntype->outputs; stemp->type >= 0; ++stemp)
			node_socket_template_properties_update(ntype, stemp);
	}
}

static void node_socket_undefined_draw(bContext *UNUSED(C), uiLayout *layout, PointerRNA *UNUSED(ptr), PointerRNA *UNUSED(node_ptr),
                                       const char *UNUSED(text))
{
	uiItemL(layout, IFACE_("Undefined Socket Type"), ICON_ERROR);
}

static void node_socket_undefined_draw_color(bContext *UNUSED(C), PointerRNA *UNUSED(ptr), PointerRNA *UNUSED(node_ptr), float *r_color)
{
	r_color[0] = 1.0f;
	r_color[1] = 0.0f;
	r_color[2] = 0.0f;
	r_color[3] = 1.0f;
}

static void node_socket_undefined_interface_draw(bContext *UNUSED(C), uiLayout *layout, PointerRNA *UNUSED(ptr))
{
	uiItemL(layout, IFACE_("Undefined Socket Type"), ICON_ERROR);
}

static void node_socket_undefined_interface_draw_color(bContext *UNUSED(C), PointerRNA *UNUSED(ptr), float *r_color)
{
	r_color[0] = 1.0f;
	r_color[1] = 0.0f;
	r_color[2] = 0.0f;
	r_color[3] = 1.0f;
}

void ED_node_init_butfuncs(void)
{
	/* Fallback types for undefined tree, nodes, sockets
	 * Defined in blenkernel, but not registered in type hashes.
	 */
	/*extern bNodeTreeType NodeTreeTypeUndefined;*/
	extern bNodeType NodeTypeUndefined;
	extern bNodeSocketType NodeSocketTypeUndefined;
	
	/* default ui functions */
	NodeTypeUndefined.draw_nodetype = node_draw_default;
	NodeTypeUndefined.draw_nodetype_prepare = node_update_default;
	NodeTypeUndefined.select_area_func = node_select_area_default;
	NodeTypeUndefined.tweak_area_func = node_tweak_area_default;
	NodeTypeUndefined.draw_buttons = NULL;
	NodeTypeUndefined.draw_buttons_ex = NULL;
	NodeTypeUndefined.resize_area_func = node_resize_area_default;
	
	NodeSocketTypeUndefined.draw = node_socket_undefined_draw;
	NodeSocketTypeUndefined.draw_color = node_socket_undefined_draw_color;
	NodeSocketTypeUndefined.interface_draw = node_socket_undefined_interface_draw;
	NodeSocketTypeUndefined.interface_draw_color = node_socket_undefined_interface_draw_color;
	
	/* node type ui functions */
	NODE_TYPES_BEGIN(ntype)
		/* default ui functions */
		ntype->draw_nodetype = node_draw_default;
		ntype->draw_nodetype_prepare = node_update_default;
		ntype->select_area_func = node_select_area_default;
		ntype->tweak_area_func = node_tweak_area_default;
		ntype->draw_buttons = NULL;
		ntype->draw_buttons_ex = NULL;
		ntype->resize_area_func = node_resize_area_default;
		
		node_common_set_butfunc(ntype);
		
		node_composit_set_butfunc(ntype);
		node_shader_set_butfunc(ntype);
		node_texture_set_butfunc(ntype);
		
		/* define update callbacks for socket properties */
		node_template_properties_update(ntype);
	NODE_TYPES_END
	
	/* tree type icons */
	ntreeType_Composite->ui_icon = ICON_RENDERLAYERS;
	ntreeType_Shader->ui_icon = ICON_MATERIAL;
	ntreeType_Texture->ui_icon = ICON_TEXTURE;
}

void ED_init_custom_node_type(bNodeType *ntype)
{
	/* default ui functions */
	ntype->draw_nodetype = node_draw_default;
	ntype->draw_nodetype_prepare = node_update_default;
	ntype->resize_area_func = node_resize_area_default;
	ntype->select_area_func = node_select_area_default;
	ntype->tweak_area_func = node_tweak_area_default;
}

void ED_init_custom_node_socket_type(bNodeSocketType *stype)
{
	/* default ui functions */
	stype->draw = node_socket_button_label;
}

/* maps standard socket integer type to a color */
static const float std_node_socket_colors[][4] = {
	{0.63, 0.63, 0.63, 1.0},    /* SOCK_FLOAT */
	{0.39, 0.39, 0.78, 1.0},    /* SOCK_VECTOR */
	{0.78, 0.78, 0.16, 1.0},    /* SOCK_RGBA */
	{0.39, 0.78, 0.39, 1.0},    /* SOCK_SHADER */
	{0.70, 0.65, 0.19, 1.0},    /* SOCK_BOOLEAN */
	{0.0, 0.0, 0.0, 1.0},       /*__SOCK_MESH (deprecated) */
	{0.06, 0.52, 0.15, 1.0},    /* SOCK_INT */
	{0.39, 0.39, 0.39, 1.0},    /* SOCK_STRING */
};

/* common color callbacks for standard types */
static void std_node_socket_draw_color(bContext *UNUSED(C), PointerRNA *ptr, PointerRNA *UNUSED(node_ptr), float *r_color)
{
	bNodeSocket *sock = ptr->data;
	int type = sock->typeinfo->type;
	copy_v4_v4(r_color, std_node_socket_colors[type]);
}
static void std_node_socket_interface_draw_color(bContext *UNUSED(C), PointerRNA *ptr, float *r_color)
{
	bNodeSocket *sock = ptr->data;
	int type = sock->typeinfo->type;
	copy_v4_v4(r_color, std_node_socket_colors[type]);
}

/* draw function for file output node sockets, displays only sub-path and format, no value button */
static void node_file_output_socket_draw(bContext *C, uiLayout *layout, PointerRNA *ptr, PointerRNA *node_ptr)
{
	bNodeTree *ntree = ptr->id.data;
	bNodeSocket *sock = ptr->data;
	uiLayout *row;
	PointerRNA inputptr, imfptr;
	int imtype;
	
	row = uiLayoutRow(layout, false);
	
	imfptr = RNA_pointer_get(node_ptr, "format");
	imtype = RNA_enum_get(&imfptr, "file_format");

	if (imtype == R_IMF_IMTYPE_MULTILAYER) {
		NodeImageMultiFileSocket *input = sock->storage;
		RNA_pointer_create(&ntree->id, &RNA_NodeOutputFileSlotLayer, input, &inputptr);
		
		uiItemL(row, input->layer, ICON_NONE);
	}
	else {
		NodeImageMultiFileSocket *input = sock->storage;
		PropertyRNA *imtype_prop;
		const char *imtype_name;
		uiBlock *block;
		RNA_pointer_create(&ntree->id, &RNA_NodeOutputFileSlotFile, input, &inputptr);
		
		uiItemL(row, input->path, ICON_NONE);
		
		if (!RNA_boolean_get(&inputptr, "use_node_format"))
			imfptr = RNA_pointer_get(&inputptr, "format");
		
		imtype_prop = RNA_struct_find_property(&imfptr, "file_format");
		RNA_property_enum_name((bContext *)C, &imfptr, imtype_prop,
		                       RNA_property_enum_get(&imfptr, imtype_prop), &imtype_name);
		block = uiLayoutGetBlock(row);
		UI_block_emboss_set(block, UI_EMBOSS_PULLDOWN);
		uiItemL(row, imtype_name, ICON_NONE);
		UI_block_emboss_set(block, UI_EMBOSS_NONE);
	}
}

static void std_node_socket_draw(bContext *C, uiLayout *layout, PointerRNA *ptr, PointerRNA *node_ptr, const char *text)
{
	bNode *node = node_ptr->data;
	bNodeSocket *sock = ptr->data;
	int type = sock->typeinfo->type;
	/*int subtype = sock->typeinfo->subtype;*/
	
	/* XXX not nice, eventually give this node its own socket type ... */
	if (node->type == CMP_NODE_OUTPUT_FILE) {
		node_file_output_socket_draw(C, layout, ptr, node_ptr);
		return;
	}

	if ((sock->in_out == SOCK_OUT) || (sock->flag & SOCK_IN_USE) || (sock->flag & SOCK_HIDE_VALUE)) {
		node_socket_button_label(C, layout, ptr, node_ptr, text);
		return;
	}
	
	switch (type) {
		case SOCK_FLOAT:
		case SOCK_INT:
		case SOCK_BOOLEAN:
			uiItemR(layout, ptr, "default_value", 0, text, 0);
			break;
		case SOCK_VECTOR:
			uiTemplateComponentMenu(layout, ptr, "default_value", text);
			break;
		case SOCK_RGBA:
		case SOCK_STRING:
		{
			uiLayout *row = uiLayoutSplit(layout, 0.5f, false);
			uiItemL(row, text, 0);
			uiItemR(row, ptr, "default_value", 0, "", 0);
			break;
		}
		default:
			node_socket_button_label(C, layout, ptr, node_ptr, text);
			break;
	}
}

static void std_node_socket_interface_draw(bContext *UNUSED(C), uiLayout *layout, PointerRNA *ptr)
{
	bNodeSocket *sock = ptr->data;
	int type = sock->typeinfo->type;
	/*int subtype = sock->typeinfo->subtype;*/
	
	switch (type) {
		case SOCK_FLOAT:
		{
			uiLayout *row;
			uiItemR(layout, ptr, "default_value", 0, NULL, 0);
			row = uiLayoutRow(layout, true);
			uiItemR(row, ptr, "min_value", 0, IFACE_("Min"), 0);
			uiItemR(row, ptr, "max_value", 0, IFACE_("Max"), 0);
			break;
		}
		case SOCK_INT:
		{
			uiLayout *row;
			uiItemR(layout, ptr, "default_value", 0, NULL, 0);
			row = uiLayoutRow(layout, true);
			uiItemR(row, ptr, "min_value", 0, IFACE_("Min"), 0);
			uiItemR(row, ptr, "max_value", 0, IFACE_("Max"), 0);
			break;
		}
		case SOCK_VECTOR:
		{
			uiLayout *row;
			uiItemR(layout, ptr, "default_value", UI_ITEM_R_EXPAND, NULL, 0);
			row = uiLayoutRow(layout, true);
			uiItemR(row, ptr, "min_value", 0, IFACE_("Min"), 0);
			uiItemR(row, ptr, "max_value", 0, IFACE_("Max"), 0);
			break;
		}
		case SOCK_BOOLEAN:
		case SOCK_RGBA:
		case SOCK_STRING:
		{
			uiItemR(layout, ptr, "default_value", 0, NULL, 0);
			break;
		}
	}
}

void ED_init_standard_node_socket_type(bNodeSocketType *stype)
{
	stype->draw = std_node_socket_draw;
	stype->draw_color = std_node_socket_draw_color;
	stype->interface_draw = std_node_socket_interface_draw;
	stype->interface_draw_color = std_node_socket_interface_draw_color;
}

static void node_socket_virtual_draw_color(bContext *UNUSED(C), PointerRNA *UNUSED(ptr), PointerRNA *UNUSED(node_ptr), float *r_color)
{
	/* alpha = 0, empty circle */
	zero_v4(r_color);
}

void ED_init_node_socket_type_virtual(bNodeSocketType *stype)
{
	stype->draw = node_socket_button_label;
	stype->draw_color = node_socket_virtual_draw_color;
}

/* ************** Generic drawing ************** */

void draw_nodespace_back_pix(const bContext *C, ARegion *ar, SpaceNode *snode, bNodeInstanceKey parent_key)
{
	bNodeInstanceKey active_viewer_key = (snode->nodetree ? snode->nodetree->active_viewer_key : NODE_INSTANCE_KEY_NONE);
	Image *ima;
	void *lock;
	ImBuf *ibuf;
	
	if (!(snode->flag & SNODE_BACKDRAW) || !ED_node_is_compositor(snode))
		return;
	
	if (parent_key.value != active_viewer_key.value)
		return;
	
	ima = BKE_image_verify_viewer(IMA_TYPE_COMPOSITE, "Viewer Node");
	ibuf = BKE_image_acquire_ibuf(ima, NULL, &lock);
	if (ibuf) {
		float x, y; 
		
		glMatrixMode(GL_PROJECTION);
		glPushMatrix();
		glMatrixMode(GL_MODELVIEW);
		glPushMatrix();
		
		/* somehow the offset has to be calculated inverse */
		
		glaDefine2DArea(&ar->winrct);
		wmOrtho2_region_pixelspace(ar);
		
		x = (ar->winx - snode->zoom * ibuf->x) / 2 + snode->xof;
		y = (ar->winy - snode->zoom * ibuf->y) / 2 + snode->yof;
		
		if (ibuf->rect || ibuf->rect_float) {
			unsigned char *display_buffer = NULL;
			void *cache_handle = NULL;
			
			if (snode->flag & (SNODE_SHOW_R | SNODE_SHOW_G | SNODE_SHOW_B)) {
				int ofs;
				
				display_buffer = IMB_display_buffer_acquire_ctx(C, ibuf, &cache_handle);
				
#ifdef __BIG_ENDIAN__
				if      (snode->flag & SNODE_SHOW_R) ofs = 0;
				else if (snode->flag & SNODE_SHOW_G) ofs = 1;
				else                                 ofs = 2;
#else
				if      (snode->flag & SNODE_SHOW_R) ofs = 1;
				else if (snode->flag & SNODE_SHOW_G) ofs = 2;
				else                                 ofs = 3;
#endif
				
				glPixelZoom(snode->zoom, snode->zoom);
				/* swap bytes, so alpha is most significant one, then just draw it as luminance int */
				
				glaDrawPixelsSafe(x, y, ibuf->x, ibuf->y, ibuf->x, GL_LUMINANCE, GL_UNSIGNED_INT,
				                  display_buffer - (4 - ofs));
				
				glPixelZoom(1.0f, 1.0f);
			}
			else if (snode->flag & SNODE_SHOW_ALPHA) {
				display_buffer = IMB_display_buffer_acquire_ctx(C, ibuf, &cache_handle);
				
				glPixelZoom(snode->zoom, snode->zoom);
				/* swap bytes, so alpha is most significant one, then just draw it as luminance int */
#ifdef __BIG_ENDIAN__
				glPixelStorei(GL_UNPACK_SWAP_BYTES, 1);
#endif
				glaDrawPixelsSafe(x, y, ibuf->x, ibuf->y, ibuf->x, GL_LUMINANCE, GL_UNSIGNED_INT, display_buffer);
				
#ifdef __BIG_ENDIAN__
				glPixelStorei(GL_UNPACK_SWAP_BYTES, 0);
#endif
				glPixelZoom(1.0f, 1.0f);
			}
			else if (snode->flag & SNODE_USE_ALPHA) {
				glEnable(GL_BLEND);
				glBlendFunc(GL_SRC_ALPHA, GL_ONE_MINUS_SRC_ALPHA);
				glPixelZoom(snode->zoom, snode->zoom);
				
				glaDrawImBuf_glsl_ctx(C, ibuf, x, y, GL_NEAREST);
				
				glPixelZoom(1.0f, 1.0f);
				glDisable(GL_BLEND);
			}
			else {
				glPixelZoom(snode->zoom, snode->zoom);
				
				glaDrawImBuf_glsl_ctx(C, ibuf, x, y, GL_NEAREST);
				
				glPixelZoom(1.0f, 1.0f);
			}
			
			if (cache_handle)
				IMB_display_buffer_release(cache_handle);
		}
		
		/** \note draw selected info on backdrop */
		if (snode->edittree) {
			bNode *node = snode->edittree->nodes.first;
			rctf *viewer_border = &snode->nodetree->viewer_border;
			while (node) {
				if (node->flag & NODE_SELECT) {
					if (node->typeinfo->draw_backdrop) {
						node->typeinfo->draw_backdrop(snode, ibuf, node, x, y);
					}
				}
				node = node->next;
			}
			
			if ((snode->nodetree->flag & NTREE_VIEWER_BORDER) &&
			    viewer_border->xmin < viewer_border->xmax &&
			    viewer_border->ymin < viewer_border->ymax)
			{
				rcti pixel_border;
				UI_ThemeColor(TH_ACTIVE);
				BLI_rcti_init(&pixel_border,
				              x + snode->zoom * viewer_border->xmin * ibuf->x,
				              x + snode->zoom * viewer_border->xmax * ibuf->x,
				              y + snode->zoom * viewer_border->ymin * ibuf->y,
				              y + snode->zoom * viewer_border->ymax * ibuf->y);
				glaDrawBorderCorners(&pixel_border, 1.0f, 1.0f);
			}
		}
		
		glMatrixMode(GL_PROJECTION);
		glPopMatrix();
		glMatrixMode(GL_MODELVIEW);
		glPopMatrix();
	}
	
	BKE_image_release_ibuf(ima, ibuf, lock);
}


/* if v2d not NULL, it clips and returns 0 if not visible */
bool node_link_bezier_points(View2D *v2d, SpaceNode *snode, bNodeLink *link, float coord_array[][2], int resol)
{
	float dist, vec[4][2];
	float deltax, deltay;
	float cursor[2] = {0.0f, 0.0f};
	int toreroute, fromreroute;
	
	/* this function can be called with snode null (via cut_links_intersect) */
	/* XXX map snode->cursor back to view space */
	if (snode) {
		cursor[0] = snode->cursor[0] * UI_DPI_FAC;
		cursor[1] = snode->cursor[1] * UI_DPI_FAC;
	}
	
	/* in v0 and v3 we put begin/end points */
	if (link->fromsock) {
		vec[0][0] = link->fromsock->locx;
		vec[0][1] = link->fromsock->locy;
		fromreroute = (link->fromnode && link->fromnode->type == NODE_REROUTE);
	}
	else {
		if (snode == NULL) return 0;
		copy_v2_v2(vec[0], cursor);
		fromreroute = 0;
	}
	if (link->tosock) {
		vec[3][0] = link->tosock->locx;
		vec[3][1] = link->tosock->locy;
		toreroute = (link->tonode && link->tonode->type == NODE_REROUTE);
	}
	else {
		if (snode == NULL) return 0;
		copy_v2_v2(vec[3], cursor);
		toreroute = 0;
	}

	/* may be called outside of drawing (so pass spacetype) */
	dist = UI_GetThemeValueType(TH_NODE_CURVING, SPACE_NODE) * 0.10f * fabsf(vec[0][0] - vec[3][0]);
	deltax = vec[3][0] - vec[0][0];
	deltay = vec[3][1] - vec[0][1];
	/* check direction later, for top sockets */
	if (fromreroute) {
		if (ABS(deltax) > ABS(deltay)) {
			vec[1][1] = vec[0][1];
			vec[1][0] = vec[0][0] + (deltax > 0 ? dist : -dist);
		}
		else {
			vec[1][0] = vec[0][0];
			vec[1][1] = vec[0][1] + (deltay > 0 ? dist : -dist);
		}
	}
	else {
		vec[1][0] = vec[0][0] + dist;
		vec[1][1] = vec[0][1];
	}
	if (toreroute) {
		if (ABS(deltax) > ABS(deltay)) {
			vec[2][1] = vec[3][1];
			vec[2][0] = vec[3][0] + (deltax > 0 ? -dist : dist);
		}
		else {
			vec[2][0] = vec[3][0];
			vec[2][1] = vec[3][1] + (deltay > 0 ? -dist : dist);
		}

	}
	else {
		vec[2][0] = vec[3][0] - dist;
		vec[2][1] = vec[3][1];
	}
	if (v2d && min_ffff(vec[0][0], vec[1][0], vec[2][0], vec[3][0]) > v2d->cur.xmax) {
		/* clipped */
	}
	else if (v2d && max_ffff(vec[0][0], vec[1][0], vec[2][0], vec[3][0]) < v2d->cur.xmin) {
		/* clipped */
	}
	else {
		/* always do all three, to prevent data hanging around */
		BKE_curve_forward_diff_bezier(vec[0][0], vec[1][0], vec[2][0], vec[3][0],
		                              coord_array[0] + 0, resol, sizeof(float) * 2);
		BKE_curve_forward_diff_bezier(vec[0][1], vec[1][1], vec[2][1], vec[3][1],
		                              coord_array[0] + 1, resol, sizeof(float) * 2);
		
		return 1;
	}
	return 0;
}

#define LINK_RESOL  24
#define LINK_ARROW  12  /* position of arrow on the link, LINK_RESOL/2 */
#define ARROW_SIZE (7 * UI_DPI_FAC)
void node_draw_link_bezier(View2D *v2d, SpaceNode *snode, bNodeLink *link,
                           int th_col1, bool do_shaded, int th_col2, bool do_triple, int th_col3)
{
	float coord_array[LINK_RESOL + 1][2];
	
	if (node_link_bezier_points(v2d, snode, link, coord_array, LINK_RESOL)) {
		float dist, spline_step = 0.0f;
		int i;
		int drawarrow;
		/* store current linewidth */
		float linew;
		float arrow[2], arrow1[2], arrow2[2];
		glGetFloatv(GL_LINE_WIDTH, &linew);
		
		/* we can reuse the dist variable here to increment the GL curve eval amount*/
		dist = 1.0f / (float)LINK_RESOL;
		
		glEnable(GL_LINE_SMOOTH);
		
		drawarrow = ((link->tonode && (link->tonode->type == NODE_REROUTE)) &&
		             (link->fromnode && (link->fromnode->type == NODE_REROUTE)));

		if (drawarrow) {
			/* draw arrow in line segment LINK_ARROW */
			float d_xy[2], len;

			sub_v2_v2v2(d_xy, coord_array[LINK_ARROW], coord_array[LINK_ARROW - 1]);
			len = len_v2(d_xy);
			mul_v2_fl(d_xy, ARROW_SIZE / len);
			arrow1[0] = coord_array[LINK_ARROW][0] - d_xy[0] + d_xy[1];
			arrow1[1] = coord_array[LINK_ARROW][1] - d_xy[1] - d_xy[0];
			arrow2[0] = coord_array[LINK_ARROW][0] - d_xy[0] - d_xy[1];
			arrow2[1] = coord_array[LINK_ARROW][1] - d_xy[1] + d_xy[0];
			arrow[0] = coord_array[LINK_ARROW][0];
			arrow[1] = coord_array[LINK_ARROW][1];
		}
		if (do_triple) {
			UI_ThemeColorShadeAlpha(th_col3, -80, -120);
			glLineWidth(4.0f);
			
			glBegin(GL_LINE_STRIP);
			for (i = 0; i <= LINK_RESOL; i++) {
				glVertex2fv(coord_array[i]);
			}
			glEnd();
			if (drawarrow) {
				glBegin(GL_LINE_STRIP);
				glVertex2fv(arrow1);
				glVertex2fv(arrow);
				glVertex2fv(arrow2);
				glEnd();
			}
		}
		
		/* XXX using GL_LINES for shaded node lines is a workaround
		 * for Intel hardware, this breaks with GL_LINE_STRIP and
		 * changing color in begin/end blocks.
		 */
		glLineWidth(1.5f);
		if (do_shaded) {
			glBegin(GL_LINES);
			for (i = 0; i < LINK_RESOL; i++) {
				UI_ThemeColorBlend(th_col1, th_col2, spline_step);
				glVertex2fv(coord_array[i]);
				
				UI_ThemeColorBlend(th_col1, th_col2, spline_step + dist);
				glVertex2fv(coord_array[i + 1]);
				
				spline_step += dist;
			}
			glEnd();
		}
		else {
			UI_ThemeColor(th_col1);
			glBegin(GL_LINE_STRIP);
			for (i = 0; i <= LINK_RESOL; i++) {
				glVertex2fv(coord_array[i]);
			}
			glEnd();
		}
		
		if (drawarrow) {
			glBegin(GL_LINE_STRIP);
			glVertex2fv(arrow1);
			glVertex2fv(arrow);
			glVertex2fv(arrow2);
			glEnd();
		}
		
		glDisable(GL_LINE_SMOOTH);
	}
}

#if 0 /* not used in 2.5x yet */
static void node_link_straight_points(View2D *UNUSED(v2d), SpaceNode *snode, bNodeLink *link, float coord_array[][2])
{
	if (link->fromsock) {
		coord_array[0][0] = link->fromsock->locx;
		coord_array[0][1] = link->fromsock->locy;
	}
	else {
		if (snode == NULL) return;
		coord_array[0][0] = snode->mx;
		coord_array[0][1] = snode->my;
	}
	if (link->tosock) {
		coord_array[1][0] = link->tosock->locx;
		coord_array[1][1] = link->tosock->locy;
	}
	else {
		if (snode == NULL) return;
		coord_array[1][0] = snode->mx;
		coord_array[1][1] = snode->my;
	}
}

void node_draw_link_straight(View2D *v2d, SpaceNode *snode, bNodeLink *link,
                             int th_col1, int do_shaded, int th_col2, int do_triple, int th_col3)
{
	float coord_array[2][2];
	int i;
	
	node_link_straight_points(v2d, snode, link, coord_array);
	
	glEnable(GL_LINE_SMOOTH);
	
	if (do_triple) {
		UI_ThemeColorShadeAlpha(th_col3, -80, -120);
		glLineWidth(4.0f);
		
		glBegin(GL_LINES);
		glVertex2fv(coord_array[0]);
		glVertex2fv(coord_array[1]);
		glEnd();
	}
	
	UI_ThemeColor(th_col1);
	glLineWidth(1.5f);
	
	/* XXX using GL_LINES for shaded node lines is a workaround
	 * for Intel hardware, this breaks with GL_LINE_STRIP and
	 * changing color in begin/end blocks.
	 */
	if (do_shaded) {
		glBegin(GL_LINES);
		for (i = 0; i < LINK_RESOL - 1; ++i) {
			float t = (float)i / (float)(LINK_RESOL - 1);
			UI_ThemeColorBlend(th_col1, th_col2, t);
			glVertex2f((1.0f - t) * coord_array[0][0] + t * coord_array[1][0],
			           (1.0f - t) * coord_array[0][1] + t * coord_array[1][1]);
			
			t = (float)(i + 1) / (float)(LINK_RESOL - 1);
			UI_ThemeColorBlend(th_col1, th_col2, t);
			glVertex2f((1.0f - t) * coord_array[0][0] + t * coord_array[1][0],
			           (1.0f - t) * coord_array[0][1] + t * coord_array[1][1]);
		}
		glEnd();
	}
	else {
		glBegin(GL_LINE_STRIP);
		for (i = 0; i < LINK_RESOL; ++i) {
			float t = (float)i / (float)(LINK_RESOL - 1);
			glVertex2f((1.0f - t) * coord_array[0][0] + t * coord_array[1][0],
			           (1.0f - t) * coord_array[0][1] + t * coord_array[1][1]);
		}
		glEnd();
	}
	
	glDisable(GL_LINE_SMOOTH);
}
#endif

/* note; this is used for fake links in groups too */
void node_draw_link(View2D *v2d, SpaceNode *snode, bNodeLink *link)
{
	bool do_shaded = false;
	bool do_triple = false;
	int th_col1 = TH_WIRE_INNER, th_col2 = TH_WIRE_INNER, th_col3 = TH_WIRE;
	
	if (link->fromsock == NULL && link->tosock == NULL)
		return;
	
	/* new connection */
	if (!link->fromsock || !link->tosock) {
		th_col1 = TH_ACTIVE;
		do_triple = true;
	}
	else {
		/* going to give issues once... */
		if (link->tosock->flag & SOCK_UNAVAIL)
			return;
		if (link->fromsock->flag & SOCK_UNAVAIL)
			return;

		if (link->flag & NODE_LINK_VALID) {
			/* special indicated link, on drop-node */
			if (link->flag & NODE_LINKFLAG_HILITE) {
				th_col1 = th_col2 = TH_ACTIVE;
			}
			else {
				/* regular link */
				if (link->fromnode && link->fromnode->flag & SELECT)
					th_col1 = TH_EDGE_SELECT;
				if (link->tonode && link->tonode->flag & SELECT)
					th_col2 = TH_EDGE_SELECT;
			}
			do_shaded = true;
			do_triple = true;
		}
		else {
			th_col1 = TH_REDALERT;
		}
	}

	node_draw_link_bezier(v2d, snode, link, th_col1, do_shaded, th_col2, do_triple, th_col3);
//	node_draw_link_straight(v2d, snode, link, th_col1, do_shaded, th_col2, do_triple, th_col3);
}

void ED_node_draw_snap(View2D *v2d, const float cent[2], float size, NodeBorder border)
{
	glBegin(GL_LINES);
	
	if (border & (NODE_LEFT | NODE_RIGHT)) {
		glVertex2f(cent[0], v2d->cur.ymin);
		glVertex2f(cent[0], v2d->cur.ymax);
	}
	else {
		glVertex2f(cent[0], cent[1] - size);
		glVertex2f(cent[0], cent[1] + size);
	}
	
	if (border & (NODE_TOP | NODE_BOTTOM)) {
		glVertex2f(v2d->cur.xmin, cent[1]);
		glVertex2f(v2d->cur.xmax, cent[1]);
	}
	else {
		glVertex2f(cent[0] - size, cent[1]);
		glVertex2f(cent[0] + size, cent[1]);
	}
	
	glEnd();
}<|MERGE_RESOLUTION|>--- conflicted
+++ resolved
@@ -75,7 +75,7 @@
 /* ****************** SOCKET BUTTON DRAW FUNCTIONS ***************** */
 
 static void node_socket_button_label(bContext *UNUSED(C), uiLayout *layout, PointerRNA *UNUSED(ptr), PointerRNA *UNUSED(node_ptr),
-                                     const char *text)
+									 const char *text)
 {
 	uiItemL(layout, text, 0);
 }
@@ -274,11 +274,11 @@
 	bNode *node = ptr->data;
 
 	short multi = (
-	    node->id &&
-	    ((Tex *)node->id)->use_nodes &&
-	    (node->type != CMP_NODE_TEXTURE) &&
-	    (node->type != TEX_NODE_TEXTURE)
-	    );
+		node->id &&
+		((Tex *)node->id)->use_nodes &&
+		(node->type != CMP_NODE_TEXTURE) &&
+		(node->type != TEX_NODE_TEXTURE)
+		);
 	
 	uiItemR(layout, ptr, "texture", 0, "", ICON_NONE);
 	
@@ -430,12 +430,12 @@
 
 		BLF_enable(fontid, BLF_CLIPPING | BLF_WORD_WRAP);
 		BLF_clipping(
-		        fontid,
-		        rct->xmin,
-		        /* round to avoid clipping half-way through a line */
-		        y - (floorf(((y - rct->ymin) - (margin * 2)) / line_spacing) * line_spacing),
-		        rct->xmin + line_width,
-		        rct->ymax);
+				fontid,
+				rct->xmin,
+				/* round to avoid clipping half-way through a line */
+				y - (floorf(((y - rct->ymin) - (margin * 2)) / line_spacing) * line_spacing),
+				rct->xmin + line_width,
+				rct->ymax);
 
 		BLF_wordwrap(fontid, line_width);
 
@@ -461,7 +461,7 @@
 }
 
 static void node_draw_frame(const bContext *C, ARegion *ar, SpaceNode *snode,
-                            bNodeTree *ntree, bNode *node, bNodeInstanceKey UNUSED(key))
+							bNodeTree *ntree, bNode *node, bNodeInstanceKey UNUSED(key))
 {
 	rctf *rct = &node->totr;
 	int color_id = node_get_colorid(node);
@@ -502,8 +502,8 @@
 			UI_ThemeColorShadeAlpha(TH_SELECT, 0, -40);
 		UI_draw_roundbox_corner_set(UI_CNR_ALL);
 		UI_draw_roundbox_gl_mode(GL_LINE_LOOP,
-		          rct->xmin, rct->ymin,
-		          rct->xmax, rct->ymax, BASIS_RAD);
+				  rct->xmin, rct->ymin,
+				  rct->xmax, rct->ymax, BASIS_RAD);
 		
 		glDisable(GL_LINE_SMOOTH);
 		glDisable(GL_BLEND);
@@ -578,7 +578,7 @@
 }
 
 static void node_draw_reroute(const bContext *C, ARegion *ar, SpaceNode *UNUSED(snode),
-                              bNodeTree *ntree, bNode *node, bNodeInstanceKey UNUSED(key))
+							  bNodeTree *ntree, bNode *node, bNodeInstanceKey UNUSED(key))
 {
 	bNodeSocket *sock;
 	char showname[128]; /* 128 used below */
@@ -591,7 +591,7 @@
 
 	/* skip if out of view */
 	if (node->totr.xmax < ar->v2d.cur.xmin || node->totr.xmin > ar->v2d.cur.xmax ||
-	    node->totr.ymax < ar->v2d.cur.ymin || node->totr.ymin > ar->v2d.cur.ymax)
+		node->totr.ymax < ar->v2d.cur.ymin || node->totr.ymin > ar->v2d.cur.ymax)
 	{
 		UI_block_end(C, node->block);
 		node->block = NULL;
@@ -629,9 +629,9 @@
 		/* draw title (node label) */
 		BLI_strncpy(showname, node->label, sizeof(showname));
 		uiDefBut(node->block, UI_BTYPE_LABEL, 0, showname,
-		         (int)(rct->xmin - NODE_DYS), (int)(rct->ymax),
-		         (short)512, (short)NODE_DY,
-		         NULL, 0, 0, 0, 0, NULL);
+				 (int)(rct->xmin - NODE_DYS), (int)(rct->ymax),
+				 (short)512, (short)NODE_DY,
+				 NULL, 0, 0, 0, 0, NULL);
 	}
 
 	/* only draw input socket. as they all are placed on the same position.
@@ -683,8 +683,8 @@
 /* ****************** BUTTON CALLBACKS FOR SHADER NODES ***************** */
 
 static void node_buts_image_user(uiLayout *layout, bContext *C, PointerRNA *ptr,
-                                 PointerRNA *imaptr, PointerRNA *iuserptr,
-                                 bool compositor)
+								 PointerRNA *imaptr, PointerRNA *iuserptr,
+								 bool compositor)
 {
 	uiLayout *col;
 	int source;
@@ -720,8 +720,8 @@
 	}
 
 	if (compositor &&
-	    RNA_enum_get(imaptr, "type") == IMA_TYPE_MULTILAYER &&
-	    RNA_boolean_get(ptr, "has_layers"))
+		RNA_enum_get(imaptr, "type") == IMA_TYPE_MULTILAYER &&
+		RNA_boolean_get(ptr, "has_layers"))
 	{
 		col = uiLayoutColumn(layout, false);
 		uiItemR(col, ptr, "layer", 0, NULL, ICON_NONE);
@@ -860,8 +860,8 @@
 
 	uiLayoutSetContextPointer(layout, "image_user", &iuserptr);
 	uiTemplateID(
-	        layout, C, ptr, "image",
-	        NULL, "IMAGE_OT_open", NULL, UI_TEMPLATE_ID_FILTER_ALL);
+			layout, C, ptr, "image",
+			NULL, "IMAGE_OT_open", NULL, UI_TEMPLATE_ID_FILTER_ALL);
 
 	node_buts_image_user(layout, C, &iuserptr, &imaptr, &iuserptr, false);
 
@@ -878,8 +878,8 @@
 
 	uiLayoutSetContextPointer(layout, "image_user", &iuserptr);
 	uiTemplateID(
-	        layout, C, ptr, "image",
-	        ima ? NULL : "IMAGE_OT_new", "IMAGE_OT_open", NULL, UI_TEMPLATE_ID_FILTER_ALL);
+			layout, C, ptr, "image",
+			ima ? NULL : "IMAGE_OT_new", "IMAGE_OT_open", NULL, UI_TEMPLATE_ID_FILTER_ALL);
 
 	if (!ima)
 		return;
@@ -1109,11 +1109,11 @@
 	uiItemR(layout, ptr, "component", 0, "", ICON_NONE);
 }
 
-<<<<<<< HEAD
 static void node_shader_buts_principled_hair(uiLayout *layout, bContext *UNUSED(C), PointerRNA *ptr)
 {
-    uiItemR(layout, ptr, "parametrization", 0, "", ICON_NONE);
-=======
+	uiItemR(layout, ptr, "parametrization", 0, "", ICON_NONE);
+}
+
 static void node_shader_buts_ies(uiLayout *layout, bContext *UNUSED(C), PointerRNA *ptr)
 {
 	uiLayout *row;
@@ -1127,7 +1127,6 @@
 		uiItemR(row, ptr, "ies", 0, "", ICON_NONE);
 	else
 		uiItemR(row, ptr, "filepath", 0, "", ICON_NONE);
->>>>>>> dc0eed17
 }
 
 static void node_shader_buts_script(uiLayout *layout, bContext *UNUSED(C), PointerRNA *ptr)
@@ -1298,9 +1297,9 @@
 		case SH_NODE_BSDF_HAIR:
 			ntype->draw_buttons = node_shader_buts_hair;
 			break;
-        case SH_NODE_BSDF_HAIR_PRINCIPLED:
-            ntype->draw_buttons = node_shader_buts_principled_hair;
-            break;
+		case SH_NODE_BSDF_HAIR_PRINCIPLED:
+			ntype->draw_buttons = node_shader_buts_principled_hair;
+			break;
 		case SH_NODE_SCRIPT:
 			ntype->draw_buttons = node_shader_buts_script;
 			ntype->draw_buttons_ex = node_shader_buts_script_ex;
@@ -1326,7 +1325,7 @@
 /* ****************** BUTTON CALLBACKS FOR COMPOSITE NODES ***************** */
 
 static void node_buts_image_views(uiLayout *layout, bContext *UNUSED(C), PointerRNA *ptr,
-                                 PointerRNA *imaptr)
+								 PointerRNA *imaptr)
 {
 	uiLayout *col;
 
@@ -1351,8 +1350,8 @@
 	RNA_pointer_create((ID *)ptr->id.data, &RNA_ImageUser, node->storage, &iuserptr);
 	uiLayoutSetContextPointer(layout, "image_user", &iuserptr);
 	uiTemplateID(
-	        layout, C, ptr, "image",
-	        NULL, "IMAGE_OT_open", NULL, UI_TEMPLATE_ID_FILTER_ALL);
+			layout, C, ptr, "image",
+			NULL, "IMAGE_OT_open", NULL, UI_TEMPLATE_ID_FILTER_ALL);
 	if (!node->id) return;
 	
 	imaptr = RNA_pointer_get(ptr, "image");
@@ -1873,15 +1872,15 @@
 	/* using different collection properties if multilayer format is enabled */
 	if (multilayer) {
 		uiTemplateList(col, C, "UI_UL_list", "file_output_node", ptr, "layer_slots", ptr, "active_input_index",
-		               NULL, 0, 0, 0, 0);
+					   NULL, 0, 0, 0, 0);
 		RNA_property_collection_lookup_int(ptr, RNA_struct_find_property(ptr, "layer_slots"),
-		                                   active_index, &active_input_ptr);
+										   active_index, &active_input_ptr);
 	}
 	else {
 		uiTemplateList(col, C, "UI_UL_list", "file_output_node", ptr, "file_slots", ptr, "active_input_index",
-		               NULL, 0, 0, 0, 0);
+					   NULL, 0, 0, 0, 0);
 		RNA_property_collection_lookup_int(ptr, RNA_struct_find_property(ptr, "file_slots"),
-		                                   active_index, &active_input_ptr);
+										   active_index, &active_input_ptr);
 	}
 	/* XXX collection lookup does not return the ID part of the pointer, setting this manually here */
 	active_input_ptr.id.data = ptr->id.data;
@@ -1901,7 +1900,7 @@
 			row = uiLayoutRow(col, false);
 			uiItemR(row, &active_input_ptr, "name", 0, "", ICON_NONE);
 			uiItemFullO(row, "NODE_OT_output_file_remove_active_socket", "",
-			            ICON_X, NULL, WM_OP_EXEC_DEFAULT, UI_ITEM_R_ICON_ONLY, NULL);
+						ICON_X, NULL, WM_OP_EXEC_DEFAULT, UI_ITEM_R_ICON_ONLY, NULL);
 		}
 		else {
 			col = uiLayoutColumn(layout, true);
@@ -1910,7 +1909,7 @@
 			row = uiLayoutRow(col, false);
 			uiItemR(row, &active_input_ptr, "path", 0, "", ICON_NONE);
 			uiItemFullO(row, "NODE_OT_output_file_remove_active_socket", "",
-			            ICON_X, NULL, WM_OP_EXEC_DEFAULT, UI_ITEM_R_ICON_ONLY, NULL);
+						ICON_X, NULL, WM_OP_EXEC_DEFAULT, UI_ITEM_R_ICON_ONLY, NULL);
 			
 			/* format details for individual files */
 			imfptr = RNA_pointer_get(&active_input_ptr, "format");
@@ -2223,8 +2222,8 @@
 static void node_composit_buts_switch_view_ex(uiLayout *layout, bContext *UNUSED(C), PointerRNA *UNUSED(ptr))
 {
 	uiItemFullO(
-	        layout, "NODE_OT_switch_view_update",
-	        "Update Views", ICON_FILE_REFRESH, NULL, WM_OP_INVOKE_DEFAULT, 0, NULL);
+			layout, "NODE_OT_switch_view_update",
+			"Update Views", ICON_FILE_REFRESH, NULL, WM_OP_INVOKE_DEFAULT, 0, NULL);
 }
 
 static void node_composit_buts_boxmask(uiLayout *layout, bContext *UNUSED(C), PointerRNA *ptr)
@@ -2974,7 +2973,7 @@
 }
 
 static void node_socket_undefined_draw(bContext *UNUSED(C), uiLayout *layout, PointerRNA *UNUSED(ptr), PointerRNA *UNUSED(node_ptr),
-                                       const char *UNUSED(text))
+									   const char *UNUSED(text))
 {
 	uiItemL(layout, IFACE_("Undefined Socket Type"), ICON_ERROR);
 }
@@ -3126,7 +3125,7 @@
 		
 		imtype_prop = RNA_struct_find_property(&imfptr, "file_format");
 		RNA_property_enum_name((bContext *)C, &imfptr, imtype_prop,
-		                       RNA_property_enum_get(&imfptr, imtype_prop), &imtype_name);
+							   RNA_property_enum_get(&imfptr, imtype_prop), &imtype_name);
 		block = uiLayoutGetBlock(row);
 		UI_block_emboss_set(block, UI_EMBOSS_PULLDOWN);
 		uiItemL(row, imtype_name, ICON_NONE);
@@ -3295,7 +3294,7 @@
 				/* swap bytes, so alpha is most significant one, then just draw it as luminance int */
 				
 				glaDrawPixelsSafe(x, y, ibuf->x, ibuf->y, ibuf->x, GL_LUMINANCE, GL_UNSIGNED_INT,
-				                  display_buffer - (4 - ofs));
+								  display_buffer - (4 - ofs));
 				
 				glPixelZoom(1.0f, 1.0f);
 			}
@@ -3350,16 +3349,16 @@
 			}
 			
 			if ((snode->nodetree->flag & NTREE_VIEWER_BORDER) &&
-			    viewer_border->xmin < viewer_border->xmax &&
-			    viewer_border->ymin < viewer_border->ymax)
+				viewer_border->xmin < viewer_border->xmax &&
+				viewer_border->ymin < viewer_border->ymax)
 			{
 				rcti pixel_border;
 				UI_ThemeColor(TH_ACTIVE);
 				BLI_rcti_init(&pixel_border,
-				              x + snode->zoom * viewer_border->xmin * ibuf->x,
-				              x + snode->zoom * viewer_border->xmax * ibuf->x,
-				              y + snode->zoom * viewer_border->ymin * ibuf->y,
-				              y + snode->zoom * viewer_border->ymax * ibuf->y);
+							  x + snode->zoom * viewer_border->xmin * ibuf->x,
+							  x + snode->zoom * viewer_border->xmax * ibuf->x,
+							  y + snode->zoom * viewer_border->ymin * ibuf->y,
+							  y + snode->zoom * viewer_border->ymax * ibuf->y);
 				glaDrawBorderCorners(&pixel_border, 1.0f, 1.0f);
 			}
 		}
@@ -3454,9 +3453,9 @@
 	else {
 		/* always do all three, to prevent data hanging around */
 		BKE_curve_forward_diff_bezier(vec[0][0], vec[1][0], vec[2][0], vec[3][0],
-		                              coord_array[0] + 0, resol, sizeof(float) * 2);
+									  coord_array[0] + 0, resol, sizeof(float) * 2);
 		BKE_curve_forward_diff_bezier(vec[0][1], vec[1][1], vec[2][1], vec[3][1],
-		                              coord_array[0] + 1, resol, sizeof(float) * 2);
+									  coord_array[0] + 1, resol, sizeof(float) * 2);
 		
 		return 1;
 	}
@@ -3467,7 +3466,7 @@
 #define LINK_ARROW  12  /* position of arrow on the link, LINK_RESOL/2 */
 #define ARROW_SIZE (7 * UI_DPI_FAC)
 void node_draw_link_bezier(View2D *v2d, SpaceNode *snode, bNodeLink *link,
-                           int th_col1, bool do_shaded, int th_col2, bool do_triple, int th_col3)
+						   int th_col1, bool do_shaded, int th_col2, bool do_triple, int th_col3)
 {
 	float coord_array[LINK_RESOL + 1][2];
 	
@@ -3486,7 +3485,7 @@
 		glEnable(GL_LINE_SMOOTH);
 		
 		drawarrow = ((link->tonode && (link->tonode->type == NODE_REROUTE)) &&
-		             (link->fromnode && (link->fromnode->type == NODE_REROUTE)));
+					 (link->fromnode && (link->fromnode->type == NODE_REROUTE)));
 
 		if (drawarrow) {
 			/* draw arrow in line segment LINK_ARROW */
@@ -3583,7 +3582,7 @@
 }
 
 void node_draw_link_straight(View2D *v2d, SpaceNode *snode, bNodeLink *link,
-                             int th_col1, int do_shaded, int th_col2, int do_triple, int th_col3)
+							 int th_col1, int do_shaded, int th_col2, int do_triple, int th_col3)
 {
 	float coord_array[2][2];
 	int i;
@@ -3615,12 +3614,12 @@
 			float t = (float)i / (float)(LINK_RESOL - 1);
 			UI_ThemeColorBlend(th_col1, th_col2, t);
 			glVertex2f((1.0f - t) * coord_array[0][0] + t * coord_array[1][0],
-			           (1.0f - t) * coord_array[0][1] + t * coord_array[1][1]);
+					   (1.0f - t) * coord_array[0][1] + t * coord_array[1][1]);
 			
 			t = (float)(i + 1) / (float)(LINK_RESOL - 1);
 			UI_ThemeColorBlend(th_col1, th_col2, t);
 			glVertex2f((1.0f - t) * coord_array[0][0] + t * coord_array[1][0],
-			           (1.0f - t) * coord_array[0][1] + t * coord_array[1][1]);
+					   (1.0f - t) * coord_array[0][1] + t * coord_array[1][1]);
 		}
 		glEnd();
 	}
@@ -3629,7 +3628,7 @@
 		for (i = 0; i < LINK_RESOL; ++i) {
 			float t = (float)i / (float)(LINK_RESOL - 1);
 			glVertex2f((1.0f - t) * coord_array[0][0] + t * coord_array[1][0],
-			           (1.0f - t) * coord_array[0][1] + t * coord_array[1][1]);
+					   (1.0f - t) * coord_array[0][1] + t * coord_array[1][1]);
 		}
 		glEnd();
 	}
