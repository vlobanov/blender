--- conflicted
+++ resolved
@@ -437,19 +437,12 @@
 		solidtex = false;
 		if (v3d->flag2 & V3D_SHADELESS_TEX) {
 			Gtexdraw.is_lit = 0;
-<<<<<<< HEAD
-		else
+		}
+		else {
 			Gtexdraw.is_lit = GPU_scene_object_lights(
 			                      scene, ob, &v3d->localviewd ? &v3d->localviewd->info : NULL,
 			                      v3d->lay, rv3d->viewmat, !rv3d->is_persp);
-=======
-		}
-		else {
-			Gtexdraw.is_lit = GPU_scene_object_lights(
-			                      scene, ob, v3d->localvd ? v3d->localvd->lay : v3d->lay,
-			                      rv3d->viewmat, !rv3d->is_persp);
-		}
->>>>>>> 14720e2e
+		}
 	}
 
 	rgba_float_to_uchar(obcol, ob->col);
