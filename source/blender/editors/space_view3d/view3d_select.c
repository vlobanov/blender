--- conflicted
+++ resolved
@@ -1,9 +1,4 @@
 /*
-<<<<<<< HEAD
- * $Id: view3d_select.c 35106 2011-02-23 10:52:22Z jesterking $
- *
-=======
->>>>>>> 4a04f720
  * ***** BEGIN GPL LICENSE BLOCK *****
  *
  * This program is free software; you can redistribute it and/or
