/*
 * ***** BEGIN GPL LICENSE BLOCK *****
 *
 * This program is free software; you can redistribute it and/or
 * modify it under the terms of the GNU General Public License
 * as published by the Free Software Foundation; either version 2
 * of the License, or (at your option) any later version. 
 *
 * This program is distributed in the hope that it will be useful,
 * but WITHOUT ANY WARRANTY; without even the implied warranty of
 * MERCHANTABILITY or FITNESS FOR A PARTICULAR PURPOSE.  See the
 * GNU General Public License for more details.
 *
 * You should have received a copy of the GNU General Public License
 * along with this program; if not, write to the Free Software Foundation,
 * Inc., 51 Franklin Street, Fifth Floor, Boston, MA 02110-1301, USA.
 *
 * The Original Code is Copyright (C) 2005 by the Blender Foundation.
 * All rights reserved.
 *
 * The Original Code is: all of this file.
 *
 * Contributor(s): none yet.
 *
 * ***** END GPL LICENSE BLOCK *****
 */

/** \file blender/editors/space_view3d/drawarmature.c
 *  \ingroup spview3d
 */

/* my interface */
#include "view3d_intern.h"

/* my library */

<<<<<<< HEAD
#include "ED_armature.h"
#include "ED_keyframes_draw.h"

#include "UI_resources.h"

/* external */

#include "BIF_glutil.h"

#include "BLF_api.h"
=======
#include "DNA_anim_types.h"
#include "DNA_armature_types.h"
#include "DNA_constraint_types.h"
#include "DNA_scene_types.h"
#include "DNA_screen_types.h"
#include "DNA_view3d_types.h"
#include "DNA_object_types.h"
>>>>>>> 42946c37

#include "BLI_blenlib.h"
#include "BLI_math.h"
#include "BLI_dlrbTree.h"
#include "BLI_utildefines.h"

#include "BKE_animsys.h"
#include "BKE_action.h"
#include "BKE_armature.h"
#include "BKE_global.h"
#include "BKE_modifier.h"
#include "BKE_nla.h"

#include "DNA_anim_types.h"
#include "DNA_armature_types.h"
#include "DNA_constraint_types.h"
#include "DNA_scene_types.h"
#include "DNA_screen_types.h"
#include "DNA_view3d_types.h"
#include "DNA_object_types.h"

#include "GPU_basic.h"
#include "GPU_blender_aspect.h"
#include "GPU_colors.h"
#include "GPU_lighting.h"
#include "GPU_matrix.h"
#include "GPU_pixels.h"
#include "GPU_primitives.h"
#include "GPU_raster.h"
#include "GPU_select.h"
#include "GPU_state_latch.h"

/* standard */
#include <stdlib.h>
#include <string.h>
#include <math.h>



/* *************** Armature Drawing - Coloring API ***************************** */

/* global here is reset before drawing each bone */
static ThemeWireColor *bcolor = NULL;

/* values of colCode for set_pchan_gpuColor */
enum {
	PCHAN_COLOR_NORMAL  = 0,        /* normal drawing */
	PCHAN_COLOR_SOLID,              /* specific case where "solid" color is needed */
	PCHAN_COLOR_CONSTS,             /* "constraint" colors (which may/may-not be suppressed) */

	PCHAN_COLOR_SPHEREBONE_BASE,    /* for the 'stick' of sphere (envelope) bones */
	PCHAN_COLOR_SPHEREBONE_END,     /* for the ends of sphere (envelope) bones */
	PCHAN_COLOR_LINEBONE            /* for the middle of line-bones */
};

/* This function sets the color-set for coloring a certain bone */
static void set_pchan_colorset(Object *ob, bPoseChannel *pchan)
{
	bPose *pose = (ob) ? ob->pose : NULL;
	bArmature *arm = (ob) ? ob->data : NULL;
	bActionGroup *grp = NULL;
	short color_index = 0;
	
	/* sanity check */
	if (ELEM4(NULL, ob, arm, pose, pchan)) {
		bcolor = NULL;
		return;
	}
	
	/* only try to set custom color if enabled for armature */
	if (arm->flag & ARM_COL_CUSTOM) {
		/* currently, a bone can only use a custom color set if it's group (if it has one),
		 * has been set to use one
		 */
		if (pchan->agrp_index) {
			grp = (bActionGroup *)BLI_findlink(&pose->agroups, (pchan->agrp_index - 1));
			if (grp)
				color_index = grp->customCol;
		}
	}
	
	/* bcolor is a pointer to the color set to use. If NULL, then the default
	 * color set (based on the theme colors for 3d-view) is used. 
	 */
	if (color_index > 0) {
		bTheme *btheme = UI_GetTheme();
		bcolor = &btheme->tarm[(color_index - 1)];
	}
	else if (color_index == -1) {
		/* use the group's own custom color set */
		bcolor = (grp) ? &grp->cs : NULL;
	}
	else 
		bcolor = NULL;
}

/* This function is for brightening/darkening a given color (like UI_ThemeColorShade()) */
static void cp_shade_color3ub(unsigned char cp[3], const int offset)
{
	int r, g, b;
	
	r = offset + (int) cp[0];
	CLAMP(r, 0, 255);
	g = offset + (int) cp[1];
	CLAMP(g, 0, 255);
	b = offset + (int) cp[2];
	CLAMP(b, 0, 255);
	
	cp[0] = r;
	cp[1] = g;
	cp[2] = b;
}

/* This function sets the gl-color for coloring a certain bone (based on bcolor) */
static bool set_pchan_gpuColor(short colCode, int boneflag, short constflag)
{
	switch (colCode) {
		case PCHAN_COLOR_NORMAL:
		{
			if (bcolor) {
				unsigned char cp[3];
			
				if (boneflag & BONE_DRAW_ACTIVE) {
					copy_v3_v3_char((char *)cp, bcolor->active);
					if (!(boneflag & BONE_SELECTED)) {
						cp_shade_color3ub(cp, -80);
					}
				}
				else if (boneflag & BONE_SELECTED) {
					copy_v3_v3_char((char *)cp, bcolor->select);
				}
				else {
					/* a bit darker than solid */
					copy_v3_v3_char((char *)cp, bcolor->solid);
					cp_shade_color3ub(cp, -50);
				}
			
				gpuColor3ubv(cp);
			}
			else {
				if ((boneflag & BONE_DRAW_ACTIVE) && (boneflag & BONE_SELECTED)) {
					UI_ThemeColor(TH_BONE_POSE_ACTIVE);
				}
				else if (boneflag & BONE_DRAW_ACTIVE) {
					UI_ThemeColorBlend(TH_WIRE, TH_BONE_POSE, 0.15f); /* unselected active */
				}
				else if (boneflag & BONE_SELECTED) {
					UI_ThemeColor(TH_BONE_POSE);
				}
				else {
					UI_ThemeColor(TH_WIRE);
				}
			}
	
			return true;
		}
		case PCHAN_COLOR_SOLID:
		{
			if (bcolor) {
				gpuColor3ubv((unsigned char *)bcolor->solid);
			}
			else
				UI_ThemeColor(TH_BONE_SOLID);
			
			return true;
		}
		case PCHAN_COLOR_CONSTS:
		{
			if ((bcolor == NULL) || (bcolor->flag & TH_WIRECOLOR_CONSTCOLS)) {
				if (constflag & PCHAN_HAS_TARGET) gpuColor4ub(255, 150, 0, 80);
				else if (constflag & PCHAN_HAS_IK) gpuColor4ub(255, 255, 0, 80);
				else if (constflag & PCHAN_HAS_SPLINEIK) gpuColor4ub(200, 255, 0, 80);
				else if (constflag & PCHAN_HAS_CONST) gpuColor4ub(0, 255, 120, 80);
			
				return true;
			}
			return false;
		}
		case PCHAN_COLOR_SPHEREBONE_BASE:
		{
			if (bcolor) {
				unsigned char cp[3];

				if (boneflag & BONE_DRAW_ACTIVE) {
					copy_v3_v3_char((char *)cp, bcolor->active);
				}
				else if (boneflag & BONE_SELECTED) {
					copy_v3_v3_char((char *)cp, bcolor->select);
				}
				else {
					copy_v3_v3_char((char *)cp, bcolor->solid);
				}

				gpuColor3ubv(cp);
			}
			else {
				if (boneflag & BONE_DRAW_ACTIVE) UI_ThemeColorShade(TH_BONE_POSE, 40);
				else if (boneflag & BONE_SELECTED) UI_ThemeColor(TH_BONE_POSE);
				else UI_ThemeColor(TH_BONE_SOLID);
			}
			
			return true;
		}
		case PCHAN_COLOR_SPHEREBONE_END:
		{
			if (bcolor) {
				unsigned char cp[3];

				if (boneflag & BONE_DRAW_ACTIVE) {
					copy_v3_v3_char((char *)cp, bcolor->active);
					cp_shade_color3ub(cp, 10);
				}
				else if (boneflag & BONE_SELECTED) {
					copy_v3_v3_char((char *)cp, bcolor->select);
					cp_shade_color3ub(cp, -30);
				}
				else {
					copy_v3_v3_char((char *)cp, bcolor->solid);
					cp_shade_color3ub(cp, -30);
				}
			
				gpuColor3ubv(cp);
			}
			else {
				if (boneflag & BONE_DRAW_ACTIVE) UI_ThemeColorShade(TH_BONE_POSE, 10);
				else if (boneflag & BONE_SELECTED) UI_ThemeColorShade(TH_BONE_POSE, -30);
				else UI_ThemeColorShade(TH_BONE_SOLID, -30);
			}
			break;
		}
		case PCHAN_COLOR_LINEBONE:
		{
			/* inner part in background color or constraint */
			if ((constflag) && ((bcolor == NULL) || (bcolor->flag & TH_WIRECOLOR_CONSTCOLS))) {
				if (constflag & PCHAN_HAS_TARGET) gpuColor3ub(255, 150, 0);
				else if (constflag & PCHAN_HAS_IK) gpuColor3ub(255, 255, 0);
				else if (constflag & PCHAN_HAS_SPLINEIK) gpuColor3ub(200, 255, 0);
				else if (constflag & PCHAN_HAS_CONST) gpuColor3ub(0, 255, 120);
				else if (constflag) UI_ThemeColor(TH_BONE_POSE);  /* PCHAN_HAS_ACTION */
			}
			else {
				if (bcolor) {
					char *cp = bcolor->solid;
					gpuColor4ub(cp[0], cp[1], cp[2], 204);
				}
				else
					UI_ThemeColorShade(TH_BACK, -30);
			}
		
			return true;
		}
	}
	
	return false;
}

static void set_ebone_gpuColor(const unsigned int boneflag)
{
	if ((boneflag & BONE_DRAW_ACTIVE) && (boneflag & BONE_SELECTED)) {
		UI_ThemeColor(TH_EDGE_SELECT);
	}
	else if (boneflag & BONE_DRAW_ACTIVE) {
		UI_ThemeColorBlend(TH_WIRE_EDIT, TH_EDGE_SELECT, 0.15f); /* unselected active */
	}
	else if (boneflag & BONE_SELECTED) {
		UI_ThemeColorShade(TH_EDGE_SELECT, -20);
	}
	else {
		UI_ThemeColor(TH_WIRE_EDIT);
	}
}

/* *************** Armature drawing, helper calls for parts ******************* */

<<<<<<< HEAD
static void draw_bonevert(void)
=======
/* half the cube, in Y */
static const float cube[8][3] = {
	{-1.0,  0.0, -1.0},
	{-1.0,  0.0,  1.0},
	{-1.0,  1.0,  1.0},
	{-1.0,  1.0, -1.0},
	{ 1.0,  0.0, -1.0},
	{ 1.0,  0.0,  1.0},
	{ 1.0,  1.0,  1.0},
	{ 1.0,  1.0, -1.0},
};

static void drawsolidcube_size(float xsize, float ysize, float zsize)
>>>>>>> 42946c37
{
	gpuPushMatrix();

	gpuImmediateFormat_V2(); // DOODLE: bonevert, 3 orthogonal circles

	gpuDrawCircle(0, 0, 0.052, 16);

	gpuRotateRight('Y');
	gpuRepeat();

	gpuRotateRight('X');
	gpuRepeat();

	gpuImmediateUnformat();

	gpuPopMatrix();
}

static void draw_bonevert_solid(void)
{
	static GPUimmediate *displist = NULL;
	static GPUindex* index = NULL;

	// SSS Enable Smooth
	GPU_aspect_enable(GPU_ASPECT_BASIC, GPU_BASIC_SMOOTH);

	if (!displist) {
		GPUprim3 prim = GPU_PRIM_MIDFI_SOLID;
		prim.usegs = 8;
		prim.vsegs = 5;

		gpuPushImmediate();
		gpuImmediateMaxVertexCount(48);

		index = gpuNewIndex();
		gpuImmediateIndex(index);
		gpuImmediateMaxIndexCount(240, GL_UNSIGNED_SHORT);

		gpuSingleSphere(&prim, 0.05f);

		displist = gpuPopImmediate();
	}
	else {
		gpuImmediateSingleRepeatElements(displist);
	}

	// SSS Disable Smooth
	GPU_aspect_disable(GPU_ASPECT_BASIC, GPU_BASIC_SMOOTH);
}

<<<<<<< HEAD
static GLfloat bone_octahedral_verts[8][3] = {
	{ 0.0f, 0.0f,  0.0f}, /* 0 */
	{ 0.1f, 0.1f,  0.1f}, /* 1 */
	{ 0.1f, 0.1f, -0.1f}, /* 2 */
	{-0.1f, 0.1f, -0.1f}, /* 3 */
	{-0.1f, 0.1f,  0.1f}, /* 4 */
	{ 0.0f, 1.0f,  0.0f}, /* 5 */

	/* there are more faces (8) than verts (6),
	   so make more (2) so the counts match,
	   otherwise we cannot flat shade */
	{ 0.1f, 0.1f,  0.1f}, /* dup of #1 */
	{-0.1f, 0.1f, -0.1f}, /* dup of #3 */
};

/* Eulerian path over octohedron */
static GLuint bone_octahedral_wire[] =
	{0, 1, 4, 5, 2, 3, 0, 2, 1, 5, 3, 4};

static GLfloat bone_octahedral_solid_normals[8][3] = {
	{+0.70710683f, -0.70710683f,  0.00000000f},
	{ 0.00000000f, -0.70710683f, +0.70710683f},
	{ 0.00000000f, -0.70710683f, -0.70710683f},
	{-0.70710683f, -0.70710683f,  0.00000000f},

	{-0.99388373f, +0.11043154f,  0.00000000f},
	{+0.99388373f, +0.11043154f,  0.00000000f},
	{ 0.00000000f, +0.11043154f, +0.99388373f},
	{ 0.00000000f, +0.11043154f, -0.99388373f},
};

static GLuint bone_octahedral_solid_tris[8][3] = {
	/* notice that provoking vertex is last in each tri,
	   the normal of that vertex is what is used for lighting */

	{2, 1, 0}, /* bottom */
	{4, 0, 1},
	{0, 3, 2},
	{0, 4, 3},

	{5, 3, 4}, /* top */
	{1, 2, 5},
	{5, 4, 6}, /* #6 pos is same as #1 */
	{5, 2, 7}, /* #7 pos is same as #3 */
=======
static const float bone_octahedral_verts[6][3] = {
	{ 0.0f, 0.0f,  0.0f},
	{ 0.1f, 0.1f,  0.1f},
	{ 0.1f, 0.1f, -0.1f},
	{-0.1f, 0.1f, -0.1f},
	{-0.1f, 0.1f,  0.1f},
	{ 0.0f, 1.0f,  0.0f}
};

static const unsigned int bone_octahedral_wire_sides[8] = {0, 1, 5, 3, 0, 4, 5, 2};
static const unsigned int bone_octahedral_wire_square[8] = {1, 2, 3, 4, 1};

static const unsigned int bone_octahedral_solid_tris[8][3] = {
	{2, 1, 0}, /* bottom */
	{3, 2, 0},
	{4, 3, 0},
	{1, 4, 0},

	{5, 1, 2}, /* top */
	{5, 2, 3},
	{5, 3, 4},
	{5, 4, 1}
};

/* aligned with bone_octahedral_solid_tris */
static const float bone_octahedral_solid_normals[8][3] = {
	{ 0.70710683f, -0.70710683f,  0.00000000f},
	{-0.00000000f, -0.70710683f, -0.70710683f},
	{-0.70710683f, -0.70710683f,  0.00000000f},
	{ 0.00000000f, -0.70710683f,  0.70710683f},
	{ 0.99388373f,  0.11043154f, -0.00000000f},
	{ 0.00000000f,  0.11043154f, -0.99388373f},
	{-0.99388373f,  0.11043154f,  0.00000000f},
	{ 0.00000000f,  0.11043154f,  0.99388373f}
>>>>>>> 42946c37
};

static void draw_bone_octahedral(void)
{
	static GPUimmediate *displist = NULL;
	static GPUindex *index = NULL;

	if (!displist) {
		const GLsizei vertex_count = 6;
		const GLsizei index_count  = 12;

		gpuPushImmediate();
		gpuImmediateMaxVertexCount(vertex_count);

		index = gpuNewIndex();
		gpuImmediateIndex(index);
		gpuImmediateMaxIndexCount(index_count, GL_UNSIGNED_INT); // XXX jwilkins: telling the type here is too early

		gpuSingleClientRangeElements_V3F(
			GL_LINE_LOOP,
			bone_octahedral_verts,
			0,
			0,
			5,
			index_count,
			bone_octahedral_wire);

		displist = gpuPopImmediate();
	}
	else {
		gpuImmediateSingleRepeatRangeElements(displist);
	}
}

static void draw_bone_solid_octahedral(void)
{
	static GPUimmediate *displist = NULL;
	static GPUindex* index = NULL;

	// SSS Disable Smooth
	GPU_aspect_disable(GPU_ASPECT_BASIC, GPU_BASIC_SMOOTH);

	if (!displist) {
		const GLsizei index_count  = 24;
		const GLsizei vertex_count = 8; /* 2 extra duplicate verts because or normals */

		gpuPushImmediate();
		gpuImmediateMaxVertexCount(vertex_count);

		index = gpuNewIndex();
		gpuImmediateIndex(index);
		gpuImmediateMaxIndexCount(index_count, GL_UNSIGNED_INT);// XXX jwilkins: telling the type here is too early

		gpuSingleClientRangeElements_N3F_V3F(
			GL_TRIANGLES,
			bone_octahedral_solid_normals,
			0,
			bone_octahedral_verts,
			0,
			0,
			7,
			index_count,
			bone_octahedral_solid_tris[0]);

		displist = gpuPopImmediate();
	}
	else {
		gpuImmediateSingleRepeatRangeElements(displist);
	}

	// SSS Enable Smooth
	GPU_aspect_enable(GPU_ASPECT_BASIC, GPU_BASIC_SMOOTH);
}

/* *************** Armature drawing, bones ******************* */


static void draw_bone_points(const short dt, int armflag, unsigned int boneflag, int id)
{
	/*	Draw root point if we are not connected */
	if ((boneflag & BONE_CONNECTED) == 0) {
		if (id != -1)
			GPU_select_load(id | BONESEL_ROOT);
		
		if (dt <= OB_WIRE) {
			if (armflag & ARM_EDITMODE) {
				if (boneflag & BONE_ROOTSEL) UI_ThemeColor(TH_VERTEX_SELECT);
				else UI_ThemeColor(TH_VERTEX);
			}
		}
		else {
			if (armflag & ARM_POSEMODE) 
				set_pchan_gpuColor(PCHAN_COLOR_SOLID, boneflag, 0);
			else
				UI_ThemeColor(TH_BONE_SOLID);
		}
		
		if (dt > OB_WIRE) 
			draw_bonevert_solid();
		else 
			draw_bonevert();
	}
	
	/*	Draw tip point */
	if (id != -1)
		GPU_select_load(id | BONESEL_TIP);
	
	if (dt <= OB_WIRE) {
		if (armflag & ARM_EDITMODE) {
			if (boneflag & BONE_TIPSEL) UI_ThemeColor(TH_VERTEX_SELECT);
			else UI_ThemeColor(TH_VERTEX);
		}
	}
	else {
		if (armflag & ARM_POSEMODE) 
			set_pchan_gpuColor(PCHAN_COLOR_SOLID, boneflag, 0);
		else
			UI_ThemeColor(TH_BONE_SOLID);
	}
	
	gpuTranslate(0.0f, 1.0f, 0.0f);
	if (dt > OB_WIRE) 
		draw_bonevert_solid();
	else 
		draw_bonevert();
	gpuTranslate(0.0f, -1.0f, 0.0f);
	
}

/* 16 values of sin function (still same result!) */
static const float si[16] = {
	0.00000000f,
	0.20129852f, 0.39435585f,
	0.57126821f, 0.72479278f,
	0.84864425f, 0.93775213f,
	0.98846832f, 0.99871650f,
	0.96807711f, 0.89780453f,
	0.79077573f, 0.65137248f,
	0.48530196f, 0.29936312f,
	0.10116832f
};
/* 16 values of cos function (still same result!) */
static const float co[16] = {
	1.00000000f,
	0.97952994f, 0.91895781f,
	0.82076344f, 0.68896691f,
	0.52896401f, 0.34730525f,
	0.15142777f, -0.05064916f,
	-0.25065253f, -0.44039415f,
	-0.61210598f, -0.75875812f,
	-0.87434661f, -0.95413925f,
	-0.99486932f
};



/* smat, imat = mat & imat to draw screenaligned */
static void draw_sphere_bone_dist(float smat[4][4], float imat[4][4], bPoseChannel *pchan, EditBone *ebone)
{
	float head, tail, dist /*, length*/;
	float *headvec, *tailvec, dirvec[3];
	
	/* figure out the sizes of spheres */
	if (ebone) {
		/* this routine doesn't call get_matrix_editbone() that calculates it */
		ebone->length = len_v3v3(ebone->head, ebone->tail);

		/*length = ebone->length;*/ /*UNUSED*/
		tail = ebone->rad_tail;
		dist = ebone->dist;
		if (ebone->parent && (ebone->flag & BONE_CONNECTED))
			head = ebone->parent->rad_tail;
		else
			head = ebone->rad_head;
		headvec = ebone->head;
		tailvec = ebone->tail;
	}
	else {
		/*length = pchan->bone->length;*/ /*UNUSED*/
		tail = pchan->bone->rad_tail;
		dist = pchan->bone->dist;
		if (pchan->parent && (pchan->bone->flag & BONE_CONNECTED))
			head = pchan->parent->bone->rad_tail;
		else
			head = pchan->bone->rad_head;
		headvec = pchan->pose_head;
		tailvec = pchan->pose_tail;
	}
	
	/* ***** draw it ***** */
	
	/* move vector to viewspace */
	sub_v3_v3v3(dirvec, tailvec, headvec);
	mul_mat3_m4_v3(smat, dirvec);
	/* clear zcomp */
	dirvec[2] = 0.0f;

	if (head != tail) {
		/* correction when viewing along the bones axis
		 * it pops in and out but better then artifacts, [#23841] */
		float view_dist = len_v2(dirvec);

		if (head - view_dist > tail) {
			tailvec = headvec;
			tail = head;
			zero_v3(dirvec);
			dirvec[0] = 0.00001;  /* XXX. weak but ok */
		}
		else if (tail - view_dist > head) {
			headvec = tailvec;
			head = tail;
			zero_v3(dirvec);
			dirvec[0] = 0.00001;  /* XXX. weak but ok */
		}
	}

	/* move vector back */
	mul_mat3_m4_v3(imat, dirvec);
	
	if (0.0f != normalize_v3(dirvec)) {
		float norvec[3], vec1[3], vec2[3], vec[3];
		int a;
		
		//mul_v3_fl(dirvec, head);
		cross_v3_v3v3(norvec, dirvec, imat[2]);
		
		gpuBegin(GL_TRIANGLE_STRIP);
		
		for (a = 0; a < 16; a++) {
			vec[0] = -si[a] * dirvec[0] + co[a] * norvec[0];
			vec[1] = -si[a] * dirvec[1] + co[a] * norvec[1];
			vec[2] = -si[a] * dirvec[2] + co[a] * norvec[2];

			madd_v3_v3v3fl(vec1, headvec, vec, head);
			madd_v3_v3v3fl(vec2, headvec, vec, head + dist);
			
			gpuColor4P(CPACK_WHITE, 0.196f);
			gpuVertex3fv(vec1);
			//gpuColor4P(CPACK_WHITE, 0);
			gpuVertex3fv(vec2);
		}
		
		for (a = 15; a >= 0; a--) {
			vec[0] = si[a] * dirvec[0] + co[a] * norvec[0];
			vec[1] = si[a] * dirvec[1] + co[a] * norvec[1];
			vec[2] = si[a] * dirvec[2] + co[a] * norvec[2];

			madd_v3_v3v3fl(vec1, tailvec, vec, tail);
			madd_v3_v3v3fl(vec2, tailvec, vec, tail + dist);
			
			//gpuColor4P(CPACK_WHITE, 0.196f);
			gpuVertex3fv(vec1);
			//gpuColor4P(CPACK_WHITE, 0);
			gpuVertex3fv(vec2);
		}
		/* make it cyclic... */
		
		vec[0] = -si[0] * dirvec[0] + co[0] * norvec[0];
		vec[1] = -si[0] * dirvec[1] + co[0] * norvec[1];
		vec[2] = -si[0] * dirvec[2] + co[0] * norvec[2];

		madd_v3_v3v3fl(vec1, headvec, vec, head);
		madd_v3_v3v3fl(vec2, headvec, vec, head + dist);

		//gpuColor4P(CPACK_WHITE, 0.196f);
		gpuVertex3fv(vec1);
		//gpuColor4P(CPACK_WHITE, 0);
		gpuVertex3fv(vec2);
		
		gpuEnd();
	}
}


/* smat, imat = mat & imat to draw screenaligned */
static void draw_sphere_bone_wire(float smat[4][4], float imat[4][4],
                                  int armflag, int boneflag, short constflag, unsigned int id,
                                  bPoseChannel *pchan, EditBone *ebone)
{
	float head, tail /*, length*/;
	float *headvec, *tailvec, dirvec[3];

	gpuImmediateFormat_V3(); // DOODLE: sphere bone wire

	/* figure out the sizes of spheres */
	if (ebone) {
		/* this routine doesn't call get_matrix_editbone() that calculates it */
		ebone->length = len_v3v3(ebone->head, ebone->tail);

		/*length = ebone->length;*/ /*UNUSED*/
		tail = ebone->rad_tail;
		if (ebone->parent && (boneflag & BONE_CONNECTED))
			head = ebone->parent->rad_tail;
		else
			head = ebone->rad_head;
		headvec = ebone->head;
		tailvec = ebone->tail;
	}
	else {
		/*length = pchan->bone->length;*/ /*UNUSED*/
		tail = pchan->bone->rad_tail;
		if ((pchan->parent) && (boneflag & BONE_CONNECTED))
			head = pchan->parent->bone->rad_tail;
		else
			head = pchan->bone->rad_head;
		headvec = pchan->pose_head;
		tailvec = pchan->pose_tail;
	}

	/* sphere root color */
	if (armflag & ARM_EDITMODE) {
		if (boneflag & BONE_ROOTSEL) UI_ThemeColor(TH_VERTEX_SELECT);
		else UI_ThemeColor(TH_VERTEX);
	}
	else if (armflag & ARM_POSEMODE)
		set_pchan_gpuColor(PCHAN_COLOR_NORMAL, boneflag, constflag);

	/*	Draw root point if we are not connected */
	if ((boneflag & BONE_CONNECTED) == 0) {
		if (id != -1)
			GPU_select_load(id | BONESEL_ROOT);
		
		gpuDrawFastBall(GL_LINE_LOOP, headvec, head, imat);
	}

	/*	Draw tip point */
	if (armflag & ARM_EDITMODE) {
		if (boneflag & BONE_TIPSEL) UI_ThemeColor(TH_VERTEX_SELECT);
		else UI_ThemeColor(TH_VERTEX);
	}

	if (id != -1)
		GPU_select_load(id | BONESEL_TIP);

	gpuDrawFastBall(GL_LINE_LOOP, tailvec, tail, imat);

	/* base */
	if (armflag & ARM_EDITMODE) {
		if (boneflag & BONE_SELECTED) UI_ThemeColor(TH_SELECT);
		else UI_ThemeColor(TH_WIRE_EDIT);
	}

	sub_v3_v3v3(dirvec, tailvec, headvec);

	/* move vector to viewspace */
	mul_mat3_m4_v3(smat, dirvec);
	/* clear zcomp */
	dirvec[2] = 0.0f;
	/* move vector back */
	mul_mat3_m4_v3(imat, dirvec);

	if (0.0f != normalize_v3(dirvec)) {
		float norvech[3], norvect[3], vec[3];

		copy_v3_v3(vec, dirvec);

		mul_v3_fl(dirvec, head);
		cross_v3_v3v3(norvech, dirvec, imat[2]);

		mul_v3_fl(vec, tail);
		cross_v3_v3v3(norvect, vec, imat[2]);

		if (id != -1)
			GPU_select_load(id | BONESEL_BONE);

		gpuBegin(GL_LINES);

		add_v3_v3v3(vec, headvec, norvech);
		gpuVertex3fv(vec);

		add_v3_v3v3(vec, tailvec, norvect);
		gpuVertex3fv(vec);

		sub_v3_v3v3(vec, headvec, norvech);
		gpuVertex3fv(vec);

		sub_v3_v3v3(vec, tailvec, norvect);
		gpuVertex3fv(vec);

		gpuEnd();
	}

	gpuImmediateUnformat();
}

/* does wire only for outline selecting */
static void draw_sphere_bone(const short dt, int armflag, int boneflag, short constflag, unsigned int id,
                             bPoseChannel *pchan, EditBone *ebone)
{
	GPUprim3 prim;
	float head, tail, length;
	float fac1, fac2;

	gpuImmediateFormat_V3();

	gpuPushMatrix();

	/* figure out the sizes of spheres */
	if (ebone) {
		length = ebone->length;
		tail = ebone->rad_tail;
		if (ebone->parent && (boneflag & BONE_CONNECTED))
			head = ebone->parent->rad_tail;
		else
			head = ebone->rad_head;
	}
	else {
		length = pchan->bone->length;
		tail = pchan->bone->rad_tail;
		if (pchan->parent && (boneflag & BONE_CONNECTED))
			head = pchan->parent->bone->rad_tail;
		else
			head = pchan->bone->rad_head;
	}

	/* move to z-axis space */
	gpuRotateRight(-'X');

	if (dt == OB_SOLID) {
		/* set up solid drawing */

		// SSS Enable Lighting & Smooth
		GPU_aspect_enable(GPU_ASPECT_BASIC, GPU_BASIC_LIGHTING|GPU_BASIC_SMOOTH);

		prim = GPU_PRIM_MIDFI_SOLID;
	}
	else {
		prim = GPU_PRIM_MIDFI_WIRE;
	}

	/* sphere root color */
	if (armflag & ARM_EDITMODE) {
		if (boneflag & BONE_ROOTSEL) {
			UI_ThemeColor(TH_VERTEX_SELECT);
		}
		else {
			UI_ThemeColorShade(TH_BONE_SOLID, -30);
		}
	}
	else if (armflag & ARM_POSEMODE) {
		set_pchan_gpuColor(PCHAN_COLOR_SPHEREBONE_END, boneflag, constflag);
	}
	else if (dt == OB_SOLID) {
		UI_ThemeColorShade(TH_BONE_SOLID, -30);
	}

	/*	Draw root point if we are not connected */
	if ((boneflag & BONE_CONNECTED) == 0) {
		if (id != -1) {
			GPU_select_load(id | BONESEL_ROOT);
		}

		gpuDrawSphere(&prim, head);
		//GLU Sphere(qobj, head, 16, 10);
	}

	/*	Draw tip point */
	if (armflag & ARM_EDITMODE) {
		if (boneflag & BONE_TIPSEL) {
			UI_ThemeColor(TH_VERTEX_SELECT);
		}
		else {
			UI_ThemeColorShade(TH_BONE_SOLID, -30);
		}
	}

	if (id != -1) {
		GPU_select_load(id | BONESEL_TIP);
	}

	gpuTranslate(0.0f, 0.0f, length);
	gpuDrawSphere(&prim, tail);
	//GLU Sphere(qobj, tail, 16, 10);
	gpuTranslate(0.0f, 0.0f, -length);

	/* base */
	if (armflag & ARM_EDITMODE) {
		if (boneflag & BONE_SELECTED) {
			UI_ThemeColor(TH_SELECT);
		}
		else {
			UI_ThemeColor(TH_BONE_SOLID);
		}
	}
	else if (armflag & ARM_POSEMODE) {
		set_pchan_gpuColor(PCHAN_COLOR_SPHEREBONE_BASE, boneflag, constflag);
	}
	else if (dt == OB_SOLID) {
		UI_ThemeColor(TH_BONE_SOLID);
	}

	fac1 = (length - head) / length;
	fac2 = (length - tail) / length;

	if (length > (head + tail)) {
		if (id != -1) {
			GPU_select_load(id | BONESEL_BONE);
		}

		glEnable(GL_POLYGON_OFFSET_FILL);
		glPolygonOffset(-1.0f, -1.0f);

		gpuTranslate(0.0f, 0.0f, head);
		gpuDrawCylinder(
			&prim,
			fac1 * head + (1.0f - fac1) * tail,
			fac2 * tail + (1.0f - fac2) * head,
			length - head - tail);
		//GLU Cylinder(qobj, fac1 * head + (1.0f - fac1) * tail, fac2 * tail + (1.0f - fac2) * head, length - head - tail, 16, 1);
		gpuTranslate(0.0f, 0.0f, -head);

		glDisable(GL_POLYGON_OFFSET_FILL);

		/* draw sphere on extrema */
		gpuTranslate(0.0f, 0.0f, length - tail);
		gpuDrawSphere(&prim, fac2 * tail + (1.0f - fac2) * head);
		//GLU Sphere(qobj, fac2 * tail + (1.0f - fac2) * head, 16, 10);
		gpuTranslate(0.0f, 0.0f, -length + tail);

		gpuTranslate(0.0f, 0.0f, head);
		gpuDrawSphere(&prim,  fac1 * head + (1.0f - fac1) * tail);
		//GLU Sphere(qobj, fac1 * head + (1.0f - fac1) * tail, 16, 10);
	}
	else {
		/* 1 sphere in center */
		gpuTranslate(0.0f, 0.0f, (head + length - tail) / 2.0f);
		gpuDrawSphere(&prim,  fac1 * head + (1.0f - fac1) * tail);
		//GLU Sphere(qobj, fac1 * head + (1.0f - fac1) * tail, 16, 10);
	}

	/* restore */
	if (dt == OB_SOLID) {
		// SSS Disable Lighting & Smooth
		GPU_aspect_disable(GPU_ASPECT_BASIC, GPU_BASIC_LIGHTING|GPU_BASIC_SMOOTH);
	}

	gpuPopMatrix();

	gpuImmediateFormat_V3();
}



static        GLubyte   bm_dot6_data[] = {0x00, 0x18, 0x3C, 0x7E, 0x7E, 0x3C, 0x18, 0x00};
static struct GPUbitmap bm_dot6        = {8, 8, 4, 4, bm_dot6_data};

static        GLubyte   bm_dot8_data[] = {0x3C, 0x7E, 0xFF, 0xFF, 0xFF, 0xFF, 0x7E, 0x3C};
static struct GPUbitmap bm_dot8        = {8, 8, 4, 4, bm_dot8_data};

static        GLubyte   bm_dot5_data[] = {0x00, 0x00, 0x10, 0x38, 0x7c, 0x38, 0x10, 0x00};
static struct GPUbitmap bm_dot5        = {8, 8, 4, 4, bm_dot5_data};

static        GLubyte   bm_dot7_data[] = {0x00, 0x38, 0x7C, 0xFE, 0xFE, 0xFE, 0x7C, 0x38};
static struct GPUbitmap bm_dot7        = {8, 8, 4, 4, bm_dot7_data};



static void draw_line_bone(int armflag, int boneflag, short constflag, unsigned int id,
                           bPoseChannel *pchan, EditBone *ebone)
{
	float length;

	GPU_pixels_format(GL_UNPACK_ALIGNMENT, 1);

	if (pchan) 
		length = pchan->bone->length;
	else 
		length = ebone->length;

	if (G.f & G_PICKSEL) {
		// SSS Enable Texturing
		GPU_aspect_enable(GPU_ASPECT_BASIC, GPU_BASIC_TEXTURE_2D);

		gpuImmediateFormat_T2_V3();
	}
	else {
		gpuImmediateFormat_V3();
	}

	gpuPushMatrix();
	gpuScale(length, length, length);

	/* this chunk not in object mode */
	if (armflag & (ARM_EDITMODE | ARM_POSEMODE)) {
		gpuLineWidth(4.0f);
		if (armflag & ARM_POSEMODE)
			set_pchan_gpuColor(PCHAN_COLOR_NORMAL, boneflag, constflag);
		else if (armflag & ARM_EDITMODE) {
			UI_ThemeColor(TH_WIRE_EDIT);
		}

		/*	Draw root point if we are not connected */
		if ((boneflag & BONE_CONNECTED) == 0) {
			if (G.f & G_PICKSEL) {  /* no bitmap in selection mode, crashes 3d cards... */
				GPU_select_load(id | BONESEL_ROOT);
				gpuBegin(GL_POINTS);
				gpuVertex3f(0.0f, 0.0f, 0.0f);
				gpuEnd();
			}
			else {
				GPU_pixels_begin();
				GPU_pixels_pos_3f(0.0f, 0.0f, 0.0f);
				GPU_bitmap_cache(&bm_dot8);
				GPU_bitmap(&bm_dot8);
				GPU_pixels_end();
			}
		}

		if (id != -1)
			GPU_select_load((GLuint) id | BONESEL_BONE);
		
		gpuBegin(GL_LINES);
		gpuVertex3f(0.0f, 0.0f, 0.0f);
		gpuVertex3f(0.0f, 1.0f, 0.0f);
		gpuEnd();

		/* tip */
		if (G.f & G_PICKSEL) {
			/* no bitmap in selection mode, crashes 3d cards... */
			GPU_select_load(id | BONESEL_TIP);
			gpuBegin(GL_POINTS);
			gpuVertex3f(0.0f, 1.0f, 0.0f);
			gpuEnd();
		}
		else {
			GPU_pixels_begin();
			GPU_pixels_pos_3f(0.0f, 1.0f, 0.0f);
			GPU_bitmap_cache(&bm_dot7);
			GPU_bitmap(&bm_dot7);
			GPU_pixels_end();
		}

		/* further we send no names */
		if (id != -1)
			GPU_select_load(id & 0xFFFF);  /* object tag, for bordersel optim */

		if (armflag & ARM_POSEMODE)
			set_pchan_gpuColor(PCHAN_COLOR_LINEBONE, boneflag, constflag);
	}

	gpuLineWidth(2.0);

	/*Draw root point if we are not connected */
	if ((boneflag & BONE_CONNECTED) == 0) {
		if ((G.f & G_PICKSEL) == 0) {
			/* no bitmap in selection mode, crashes 3d cards... */
			if (armflag & ARM_EDITMODE) {
				if (boneflag & BONE_ROOTSEL) UI_ThemeColor(TH_VERTEX_SELECT);
				else UI_ThemeColor(TH_VERTEX);
			}

			GPU_pixels_begin();
			GPU_pixels_pos_3f(0.0f, 0.0f, 0.0f);
			GPU_bitmap_cache(&bm_dot6);
			GPU_bitmap(&bm_dot6);
			GPU_pixels_end();
		}
	}

	if (armflag & ARM_EDITMODE) {
		if (boneflag & BONE_SELECTED) UI_ThemeColor(TH_EDGE_SELECT);
		else UI_ThemeColorShade(TH_BACK, -30);
	}

	gpuBegin(GL_LINES);
	gpuVertex3f(0.0f, 0.0f, 0.0f);
	gpuVertex3f(0.0f, 1.0f, 0.0f);
	gpuEnd();

	/* tip */
	if ((G.f & G_PICKSEL) == 0) {
		/* no bitmap in selection mode, crashes 3d cards... */
		if (armflag & ARM_EDITMODE) {
			if (boneflag & BONE_TIPSEL) UI_ThemeColor(TH_VERTEX_SELECT);
			else UI_ThemeColor(TH_VERTEX);
		}

		GPU_pixels_begin();
		GPU_pixels_pos_3f(0.0f, 1.0f, 0.0f);
		GPU_bitmap_cache(&bm_dot5);
		GPU_bitmap(&bm_dot5);
		GPU_pixels_end();
	}

	gpuLineWidth(1.0);

	gpuPopMatrix();

	gpuImmediateUnformat();

	if (G.f & G_PICKSEL) {
		// SSS Disable Texturing
		GPU_aspect_disable(GPU_ASPECT_BASIC, GPU_BASIC_TEXTURE_2D);
	}

	GPU_pixels_format(GL_UNPACK_ALIGNMENT, 4);  /* restore default value */
}

static void draw_b_bone_boxes(const short dt, bPoseChannel *pchan, float xwidth, float length, float zwidth)
{
	int segments = 0;
	
	if (pchan) 
		segments = pchan->bone->segments;
	
	if ((segments > 1) && (pchan)) {
		float dlen = length / (float)segments;
		Mat4 bbone[MAX_BBONE_SUBDIV];
		int a;
<<<<<<< HEAD
		
		for (a = 0; a < segments; a++, bbone++) {
			gpuPushMatrix();
			gpuMultMatrix(bbone->mat[0]);
			gpuScale(xwidth, dlen, zwidth);

			if (dt == OB_SOLID) {
				gpuDrawSolidHalfCube();
			}
			else {
				gpuDrawWireHalfCube();
			}

			gpuPopMatrix();

=======

		b_bone_spline_setup(pchan, 0, bbone);

		for (a = 0; a < segments; a++) {
			glPushMatrix();
			glMultMatrixf(bbone[a].mat);
			if (dt == OB_SOLID) drawsolidcube_size(xwidth, dlen, zwidth);
			else drawcube_size(xwidth, dlen, zwidth);
			glPopMatrix();
>>>>>>> 42946c37
		}
	}
	else {
		gpuPushMatrix();
		gpuScale(xwidth, length, zwidth);

		if (dt == OB_SOLID) {
			gpuDrawSolidHalfCube();
		}
		else {
			gpuDrawWireHalfCube();
		}

		gpuPopMatrix();

	}
}

static void draw_b_bone(const short dt, int armflag, int boneflag, short constflag, unsigned int id,
                        bPoseChannel *pchan, EditBone *ebone)
{
	float xwidth, length, zwidth;
	
	if (pchan) {
		xwidth = pchan->bone->xwidth;
		length = pchan->bone->length;
		zwidth = pchan->bone->zwidth;
	}
	else {
		xwidth = ebone->xwidth;
		length = ebone->length;
		zwidth = ebone->zwidth;
	}
	
	/* draw points only if... */
	if (armflag & ARM_EDITMODE) {
		/* move to unitspace */
		gpuPushMatrix();
		gpuScale(length, length, length);
		draw_bone_points(dt, armflag, boneflag, id);
		gpuPopMatrix();
		length *= 0.95f;  /* make vertices visible */
	}

	/* colors for modes */
	if (armflag & ARM_POSEMODE) {
		if (dt <= OB_WIRE)
			set_pchan_gpuColor(PCHAN_COLOR_NORMAL, boneflag, constflag);
		else 
			set_pchan_gpuColor(PCHAN_COLOR_SOLID, boneflag, constflag);
	}
	else if (armflag & ARM_EDITMODE) {
		if (dt == OB_WIRE) {
			set_ebone_gpuColor(boneflag);
		}
		else 
			UI_ThemeColor(TH_BONE_SOLID);
	}
	
	if (id != -1) {
		GPU_select_load((GLuint) id | BONESEL_BONE);
	}
	
	/* set up solid drawing */
	if (dt > OB_WIRE) {
		// SSS Enable Lighting
		GPU_aspect_enable(GPU_ASPECT_BASIC, GPU_BASIC_LIGHTING);
		
		if (armflag & ARM_POSEMODE)
			set_pchan_gpuColor(PCHAN_COLOR_SOLID, boneflag, constflag);
		else
			UI_ThemeColor(TH_BONE_SOLID);
		
		draw_b_bone_boxes(OB_SOLID, pchan, xwidth, length, zwidth);
		
		/* disable solid drawing */

		// SSS Enable Lighting
		GPU_aspect_disable(GPU_ASPECT_BASIC, GPU_BASIC_LIGHTING);
	}
	else {
		/* wire */
		if (armflag & ARM_POSEMODE) {
			if (constflag) {
				/* set constraint colors */
				if (set_pchan_gpuColor(PCHAN_COLOR_CONSTS, boneflag, constflag)) {
					glEnable(GL_BLEND);
					
					draw_b_bone_boxes(OB_SOLID, pchan, xwidth, length, zwidth);
					
					glDisable(GL_BLEND);
				}
				
				/* restore colors */
				set_pchan_gpuColor(PCHAN_COLOR_NORMAL, boneflag, constflag);
			}
		}
		
		draw_b_bone_boxes(OB_WIRE, pchan, xwidth, length, zwidth);
	}
}

static void draw_wire_bone_segments(bPoseChannel *pchan, Mat4 *bbones, float length, int segments)
{
	if ((segments > 1) && (pchan)) {
		float dlen = length / (float)segments;
		Mat4 *bbone = bbones;
		int a;
		
		for (a = 0; a < segments; a++, bbone++) {
			gpuPushMatrix();
			gpuMultMatrix(bbone->mat[0]);
			
			gpuBegin(GL_LINES);
			gpuVertex3f(0.0f, 0.0f, 0.0f);
			gpuVertex3f(0.0f, dlen, 0.0f);
			gpuEnd(); /* GL_LINES */
			
			gpuPopMatrix();
		}
	}
	else {
		gpuPushMatrix();
		
		gpuBegin(GL_LINES);
		gpuVertex3f(0.0f, 0.0f, 0.0f);
		gpuVertex3f(0.0f, length, 0.0f);
		gpuEnd();
		
		gpuPopMatrix();
	}
}

static void draw_wire_bone(const short dt, int armflag, int boneflag, short constflag, unsigned int id,
                           bPoseChannel *pchan, EditBone *ebone)
{
	Mat4 bbones_array[MAX_BBONE_SUBDIV];
	Mat4 *bbones = NULL;
	int segments = 0;
	float length;
	
	if (pchan) {
		segments = pchan->bone->segments;
		length = pchan->bone->length;
		
		if (segments > 1) {
			b_bone_spline_setup(pchan, 0, bbones_array);
			bbones = bbones_array;
		}
	}
	else 
		length = ebone->length;
	
	/* draw points only if... */
	if (armflag & ARM_EDITMODE) {
		/* move to unitspace */
		gpuPushMatrix();
		gpuScale(length, length, length);
		draw_bone_points(dt, armflag, boneflag, id);
		gpuPopMatrix();
		length *= 0.95f;  /* make vertices visible */
	}
	
	/* this chunk not in object mode */
	if (armflag & (ARM_EDITMODE | ARM_POSEMODE)) {
		if (id != -1)
			GPU_select_load((GLuint) id | BONESEL_BONE);
		
		draw_wire_bone_segments(pchan, bbones, length, segments);
		
		/* further we send no names */
		if (id != -1)
			GPU_select_load(id & 0xFFFF);    /* object tag, for bordersel optim */
	}
	
	/* colors for modes */
	if (armflag & ARM_POSEMODE) {
		set_pchan_gpuColor(PCHAN_COLOR_NORMAL, boneflag, constflag);
	}
	else if (armflag & ARM_EDITMODE) {
		set_ebone_gpuColor(boneflag);
	}
	
	/* draw normal */
	draw_wire_bone_segments(pchan, bbones, length, segments);
}

static void draw_bone(const short dt, int armflag, int boneflag, short constflag, unsigned int id, float length)
{
	
	/* Draw a 3d octahedral bone, we use normalized space based on length,
	 * for display-lists */
	
	gpuScale(length, length, length);

	/* set up solid drawing */
	if (dt > OB_WIRE) {
		// SSS Enable Lighting
		GPU_aspect_enable(GPU_ASPECT_BASIC, GPU_BASIC_LIGHTING);

		UI_ThemeColor(TH_BONE_SOLID);
	}
	
	/* colors for posemode */
	if (armflag & ARM_POSEMODE) {
		if (dt <= OB_WIRE)
			set_pchan_gpuColor(PCHAN_COLOR_NORMAL, boneflag, constflag);
		else 
			set_pchan_gpuColor(PCHAN_COLOR_SOLID, boneflag, constflag);
	}
	
	
	draw_bone_points(dt, armflag, boneflag, id);
	
	/* now draw the bone itself */
	if (id != -1) {
		GPU_select_load((GLuint) id | BONESEL_BONE);
	}
	
	/* wire? */
	if (dt <= OB_WIRE) {
		/* colors */
		if (armflag & ARM_EDITMODE) {
			set_ebone_gpuColor(boneflag);
		}
		else if (armflag & ARM_POSEMODE) {
			if (constflag) {
				/* draw constraint colors */
				if (set_pchan_gpuColor(PCHAN_COLOR_CONSTS, boneflag, constflag)) {
					glEnable(GL_BLEND);
					
					draw_bone_solid_octahedral();
					
					glDisable(GL_BLEND);
				}
				
				/* restore colors */
				set_pchan_gpuColor(PCHAN_COLOR_NORMAL, boneflag, constflag);
			}
		}
		draw_bone_octahedral();
	}
	else {
		/* solid */
		if (armflag & ARM_POSEMODE)
			set_pchan_gpuColor(PCHAN_COLOR_SOLID, boneflag, constflag);
		else
			UI_ThemeColor(TH_BONE_SOLID);

		draw_bone_solid_octahedral();
	}

	/* disable solid drawing */
	if (dt > OB_WIRE) {
		// SSS Disable Lighting
		GPU_aspect_disable(GPU_ASPECT_BASIC, GPU_BASIC_LIGHTING);
	}
}

static void draw_custom_bone(Scene *scene, View3D *v3d, RegionView3D *rv3d, Object *ob,
                             const short dt, int armflag, int boneflag, unsigned int id, float length)
{
	if (ob == NULL) return;
	
	gpuScale(length, length, length);
	
	/* colors for posemode */
	if (armflag & ARM_POSEMODE) {
		set_pchan_gpuColor(PCHAN_COLOR_NORMAL, boneflag, 0);
	}
	
	if (id != -1) {
		GPU_select_load((GLuint) id | BONESEL_BONE);
	}
	
	draw_object_instance(scene, v3d, rv3d, ob, dt, armflag & ARM_POSEMODE);
}


static void pchan_draw_IK_root_lines(bPoseChannel *pchan, short only_temp)
{
	bConstraint *con;
	bPoseChannel *parchan;

	GPU_raster_begin();

	for (con = (bConstraint*)(pchan->constraints.first); con; con = con->next) {
		if (con->enforce == 0.0f)
			continue;

		switch (con->type) {
		case CONSTRAINT_TYPE_KINEMATIC:
			{
				bKinematicConstraint *data = (bKinematicConstraint *)con->data;
				int segcount = 0;

				/* if only_temp, only draw if it is a temporary ik-chain */
				if ((only_temp) && !(data->flag & CONSTRAINT_IK_TEMP))
					continue;

				GPU_raster_set_line_style(3);
				gpuBegin(GL_LINES);

				/* exclude tip from chain? */
				if ((data->flag & CONSTRAINT_IK_TIP) == 0)
					parchan = pchan->parent;
				else
					parchan = pchan;

				gpuVertex3fv(parchan->pose_tail);

				/* Find the chain's root */
				while (parchan->parent) {
					segcount++;
					if (segcount == data->rootbone || segcount > 255) {
						break;  /* 255 is weak */
					}
					parchan = parchan->parent;
				}
				if (parchan)
<<<<<<< HEAD
					gpuVertex3fv(parchan->pose_head);

				gpuEnd();
				GPU_raster_set_line_style(0);
			}
			break;
		case CONSTRAINT_TYPE_SPLINEIK: 
=======
					glVertex3fv(parchan->pose_head);
				
				glEnd();
				setlinestyle(0);
				break;
			}
			case CONSTRAINT_TYPE_SPLINEIK: 
>>>>>>> 42946c37
			{
				bSplineIKConstraint *data = (bSplineIKConstraint *)con->data;
				int segcount = 0;

				GPU_raster_set_line_style(3);
				gpuBegin(GL_LINES);

				parchan = pchan;
				gpuVertex3fv(parchan->pose_tail);

				/* Find the chain's root */
				while (parchan->parent) {
					segcount++;
					/* FIXME: revise the breaking conditions */
					if (segcount == data->chainlen || segcount > 255) break;  /* 255 is weak */
					parchan = parchan->parent;
				}
				if (parchan)  /* XXX revise the breaking conditions to only stop at the tail? */
					gpuVertex3fv(parchan->pose_head);

<<<<<<< HEAD
				gpuEnd();
				GPU_raster_set_line_style(0);
=======
				glEnd();
				setlinestyle(0);
				break;
>>>>>>> 42946c37
			}
		}
	}

	GPU_raster_end();
}

static void bgl_sphere_project(float ax, float az)
{
	float dir[3], sine, q3;

	sine = 1.0f - ax * ax - az * az;
	q3 = (sine < 0.0f) ? 0.0f : (float)(2.0 * sqrt(sine));

	dir[0] = -az * q3;
	dir[1] = 1.0f - 2.0f * sine;
	dir[2] = ax * q3;

	gpuVertex3fv(dir);
}

static void draw_dof_ellipse(float ax, float az)
{
	static float staticSine[16] = {
		0.0f, 0.104528463268f, 0.207911690818f, 0.309016994375f,
		0.406736643076f, 0.5f, 0.587785252292f, 0.669130606359f,
		0.743144825477f, 0.809016994375f, 0.866025403784f,
		0.913545457643f, 0.951056516295f, 0.978147600734f,
		0.994521895368f, 1.0f
	};

	int i, j, n = 16;
	float x, z, px, pz;

	glEnable(GL_BLEND);
	gpuDepthMask(GL_FALSE);

	gpuGray4f(0.276f, 0.196f);

	gpuBegin(GL_QUADS);
	pz = 0.0f;
	for (i = 1; i < n; i++) {
		z = staticSine[i];
		
		px = 0.0f;
		for (j = 1; j <= (n - i); j++) {
			x = staticSine[j];
			
			if (j == n - i) {
				gpuEnd();
				gpuBegin(GL_TRIANGLES);
				bgl_sphere_project(ax * px, az * z);
				bgl_sphere_project(ax * px, az * pz);
				bgl_sphere_project(ax * x, az * pz);
				gpuEnd();
				gpuBegin(GL_QUADS);
			}
			else {
				bgl_sphere_project(ax * x, az * z);
				bgl_sphere_project(ax * x, az * pz);
				bgl_sphere_project(ax * px, az * pz);
				bgl_sphere_project(ax * px, az * z);
			}
			
			px = x;
		}
		pz = z;
	}
	gpuEnd();

	glDisable(GL_BLEND);
	gpuDepthMask(GL_TRUE);

	gpuColor3P(CPACK_BLACK);

	gpuBegin(GL_LINE_STRIP);
	for (i = 0; i < n; i++)
		bgl_sphere_project(staticSine[n - i - 1] * ax, staticSine[i] * az);
	gpuEnd();
}

static void draw_pose_dofs(Object *ob)
{
	bArmature *arm = ob->data;
	bPoseChannel *pchan;
	Bone *bone;
	
	for (pchan = ob->pose->chanbase.first; pchan; pchan = pchan->next) {
		bone = pchan->bone;
		
		if ((bone != NULL) && !(bone->flag & (BONE_HIDDEN_P | BONE_HIDDEN_PG))) {
			if (bone->flag & BONE_SELECTED) {
				if (bone->layer & arm->layer) {
					if (pchan->ikflag & (BONE_IK_XLIMIT | BONE_IK_ZLIMIT)) {
						if (BKE_pose_channel_in_IK_chain(ob, pchan)) {
							float corner[4][3], posetrans[3], mat[4][4];
							float phi = 0.0f, theta = 0.0f, scale;
							int a, i;
							
							/* in parent-bone pose, but own restspace */
							gpuPushMatrix();
							
							copy_v3_v3(posetrans, pchan->pose_mat[3]);
							gpuTranslate(posetrans[0], posetrans[1], posetrans[2]);
							
							if (pchan->parent) {
								copy_m4_m4(mat, pchan->parent->pose_mat);
								mat[3][0] = mat[3][1] = mat[3][2] = 0.0f;
								gpuMultMatrix(mat[0]);
							}
							
							copy_m4_m3(mat, pchan->bone->bone_mat);
							gpuMultMatrix(mat[0]);
							
							scale = bone->length * pchan->size[1];
							gpuScale(scale, scale, scale);
							
							if (pchan->ikflag & BONE_IK_XLIMIT) {
								if (pchan->ikflag & BONE_IK_ZLIMIT) {
									float amin[3], amax[3];
									
									for (i = 0; i < 3; i++) {
										/* *0.5f here comes from M_PI/360.0f when rotations were still in degrees */
										amin[i] = sinf(pchan->limitmin[i] * 0.5f);
										amax[i] = sinf(pchan->limitmax[i] * 0.5f);
									}
									
									gpuScale(1.0f, -1.0f, 1.0f);
									if ((amin[0] != 0.0f) && (amin[2] != 0.0f))
										draw_dof_ellipse(amin[0], amin[2]);
									if ((amin[0] != 0.0f) && (amax[2] != 0.0f))
										draw_dof_ellipse(amin[0], amax[2]);
									if ((amax[0] != 0.0f) && (amin[2] != 0.0f))
										draw_dof_ellipse(amax[0], amin[2]);
									if ((amax[0] != 0.0f) && (amax[2] != 0.0f))
										draw_dof_ellipse(amax[0], amax[2]);
									gpuScale(1.0f, -1.0f, 1.0f);
								}
							}
							
							/* arcs */
							if (pchan->ikflag & BONE_IK_ZLIMIT) {
								/* OpenGL requires rotations in degrees; so we're taking the average angle here */
								theta = 0.5f * (pchan->limitmin[2] + pchan->limitmax[2]);
								gpuRotateAxis(theta, 'Z');
								
								gpuColor3ub(50, 50, 255);    /* blue, Z axis limit */
								gpuBegin(GL_LINE_STRIP);
								for (a = -16; a <= 16; a++) {
									/* *0.5f here comes from M_PI/360.0f when rotations were still in degrees */
									float fac = ((float)a) / 16.0f * 0.5f;
									
									phi = fac * (pchan->limitmax[2] - pchan->limitmin[2]);
									
									i = (a == -16) ? 0 : 1;
									corner[i][0] = sinf(phi);
									corner[i][1] = cosf(phi);
									corner[i][2] = 0.0f;
									gpuVertex3fv(corner[i]);
								}
								gpuEnd();
								
								gpuRotateAxis(-theta, 'Z');
							}
							
							if (pchan->ikflag & BONE_IK_XLIMIT) {
								/* OpenGL requires rotations in degrees; so we're taking the average angle here */
								theta = 0.5f * (pchan->limitmin[0] + pchan->limitmax[0]);
								gpuRotateAxis(theta, 'X');
								
								gpuColor3ub(255, 50, 50);    /* Red, X axis limit */
								gpuBegin(GL_LINE_STRIP);
								for (a = -16; a <= 16; a++) {
									/* *0.5f here comes from M_PI/360.0f when rotations were still in degrees */
									float fac = ((float)a) / 16.0f * 0.5f;
									phi = (float)(0.5 * M_PI) + fac * (pchan->limitmax[0] - pchan->limitmin[0]);
									
									i = (a == -16) ? 2 : 3;
									corner[i][0] = 0.0f;
									corner[i][1] = sinf(phi);
									corner[i][2] = cosf(phi);
									gpuVertex3fv(corner[i]);
								}
								gpuEnd();
								
								gpuRotateAxis(-theta, 'X');
							}
							
							/* out of cone, out of bone */
							gpuPopMatrix(); 
						}
					}
				}
			}
		}
	}
}

static void bone_matrix_translate_y(float mat[4][4], float y)
{
	float trans[3];

	copy_v3_v3(trans, mat[1]);
	mul_v3_fl(trans, y);
	add_v3_v3(mat[3], trans);
}

/* assumes object is Armature with pose */
static void draw_pose_bones(Scene *scene, View3D *v3d, ARegion *ar, Base *base,
                            const short dt, const unsigned char ob_wire_col[4],
                            const bool do_const_color, const bool is_outline)
{
	RegionView3D *rv3d = ar->regiondata;
	Object *ob = base->object;
	bArmature *arm = ob->data;
	bPoseChannel *pchan;
	Bone *bone;
	GLfloat tmp;
	float smat[4][4], imat[4][4], bmat[4][4];
	int index = -1;
	short do_dashed = 3;
	bool draw_wire = false;
	int flag;
	
	/* being set below */
	arm->layer_used = 0;
	
	/* hacky... prevent outline select from drawing dashed helplines */
	tmp = gpuGetLineWidth();
	if (tmp > 1.1f) do_dashed &= ~1;
	if (v3d->flag & V3D_HIDE_HELPLINES) do_dashed &= ~2;
	
	/* precalc inverse matrix for drawing screen aligned */
	if (arm->drawtype == ARM_ENVELOPE) {
		/* precalc inverse matrix for drawing screen aligned */
		copy_m4_m4(smat, rv3d->viewmatob);
		mul_mat3_m4_fl(smat, 1.0f / len_v3(ob->obmat[0]));
		invert_m4_m4(imat, smat);
		
		/* and draw blended distances */
		if (arm->flag & ARM_POSEMODE) {
			glEnable(GL_BLEND);
			//gpuShadeModel(GL_SMOOTH);
			
			if (v3d->zbuf) glDisable(GL_DEPTH_TEST);
			
			for (pchan = ob->pose->chanbase.first; pchan; pchan = pchan->next) {
				bone = pchan->bone;
				if (bone) {
					/* 1) bone must be visible, 2) for OpenGL select-drawing cannot have unselectable [#27194] 
					 * NOTE: this is the only case with (NO_DEFORM == 0) flag, as this is for envelope influence drawing
					 */
					if (((bone->flag & (BONE_HIDDEN_P | BONE_NO_DEFORM | BONE_HIDDEN_PG)) == 0) &&
					    ((G.f & G_PICKSEL) == 0 || (bone->flag & BONE_UNSELECTABLE) == 0))
					{
						if (bone->flag & (BONE_SELECTED)) {
							if (bone->layer & arm->layer)
								draw_sphere_bone_dist(smat, imat, pchan, NULL);
						}
					}
				}
			}
			
			if (v3d->zbuf) glEnable(GL_DEPTH_TEST);
			glDisable(GL_BLEND);
			//gpuShadeModel(GL_FLAT);
		}
	}
	
	/* little speedup, also make sure transparent only draws once */
	glCullFace(GL_BACK); 
	glEnable(GL_CULL_FACE);
	
	/* if solid we draw that first, with selection codes, but without names, axes etc */
	if (dt > OB_WIRE) {
		if (arm->flag & ARM_POSEMODE) 
			index = base->selcol;
		
		for (pchan = ob->pose->chanbase.first; pchan; pchan = pchan->next) {
			bone = pchan->bone;
			arm->layer_used |= bone->layer;
			
			/* 1) bone must be visible, 2) for OpenGL select-drawing cannot have unselectable [#27194] */
			if (((bone->flag & (BONE_HIDDEN_P | BONE_HIDDEN_PG)) == 0) &&
			    ((G.f & G_PICKSEL) == 0 || (bone->flag & BONE_UNSELECTABLE) == 0))
			{
				if (bone->layer & arm->layer) {
					const bool use_custom = (pchan->custom) && !(arm->flag & ARM_NO_CUSTOM);
					gpuPushMatrix();
					
					if (use_custom && pchan->custom_tx) {
						gpuMultMatrix(pchan->custom_tx->pose_mat[0]);
					}
					else {
						gpuMultMatrix(pchan->pose_mat[0]);
					}
					
					/* catch exception for bone with hidden parent */
					flag = bone->flag;
					if ((bone->parent) && (bone->parent->flag & (BONE_HIDDEN_P | BONE_HIDDEN_PG))) {
						flag &= ~BONE_CONNECTED;
					}
					
					/* set temporary flag for drawing bone as active, but only if selected */
					if (bone == arm->act_bone)
						flag |= BONE_DRAW_ACTIVE;
					
					if (do_const_color) {
						/* keep color */
					}
					else {
						/* set color-set to use */
						set_pchan_colorset(ob, pchan);
					}
					
					if (use_custom) {
						/* if drawwire, don't try to draw in solid */
						if (pchan->bone->flag & BONE_DRAWWIRE) {
							draw_wire = true;
						}
						else {
							draw_custom_bone(scene, v3d, rv3d, pchan->custom,
							                 OB_SOLID, arm->flag, flag, index, bone->length);
						}
					}
					else if (arm->drawtype == ARM_LINE) {
						/* nothing in solid */
					}
					else if (arm->drawtype == ARM_WIRE) {
						/* nothing in solid */
					}
					else if (arm->drawtype == ARM_ENVELOPE) {
						draw_sphere_bone(OB_SOLID, arm->flag, flag, 0, index, pchan, NULL);
					}
					else if (arm->drawtype == ARM_B_BONE) {
						draw_b_bone(OB_SOLID, arm->flag, flag, 0, index, pchan, NULL);
					}
					else {
						draw_bone(OB_SOLID, arm->flag, flag, 0, index, bone->length);
					}
						
					gpuPopMatrix();
				}
			}
			
			if (index != -1)
				index += 0x10000;  /* pose bones count in higher 2 bytes only */
		}
		
		/* very very confusing... but in object mode, solid draw, we cannot do GPU_select_load yet,
		 * stick bones and/or wire custom-shapes are drawn in next loop 
		 */
		if (ELEM(arm->drawtype, ARM_LINE, ARM_WIRE) == 0 && (draw_wire == false)) {
			/* object tag, for bordersel optim */
			GPU_select_load(index & 0xFFFF);
			index = -1;
		}
	}
	
	/* draw custom bone shapes as wireframes */
	if (!(arm->flag & ARM_NO_CUSTOM) &&
	    (draw_wire || (dt <= OB_WIRE)) )
	{
		if (arm->flag & ARM_POSEMODE)
			index = base->selcol;
			
		/* only draw custom bone shapes that need to be drawn as wires */
		for (pchan = ob->pose->chanbase.first; pchan; pchan = pchan->next) {
			bone = pchan->bone;
			
			/* 1) bone must be visible, 2) for OpenGL select-drawing cannot have unselectable [#27194] */
			if (((bone->flag & (BONE_HIDDEN_P | BONE_HIDDEN_PG)) == 0) &&
			    ((G.f & G_PICKSEL) == 0 || (bone->flag & BONE_UNSELECTABLE) == 0) )
			{
				if (bone->layer & arm->layer) {
					if (pchan->custom) {
						if ((dt < OB_SOLID) || (bone->flag & BONE_DRAWWIRE)) {
							gpuPushMatrix();
							
							if (pchan->custom_tx) {
								gpuMultMatrix(pchan->custom_tx->pose_mat[0]);
							}
							else {
								gpuMultMatrix(pchan->pose_mat[0]);
							}
							
							/* prepare colors */
							if (do_const_color) {
								/* 13 October 2009, Disabled this to make ghosting show the right colors (Aligorith) */
							}
							else if (arm->flag & ARM_POSEMODE)
								set_pchan_colorset(ob, pchan);
							else {
								gpuColor3ubv(ob_wire_col);
							}
								
							/* catch exception for bone with hidden parent */
							flag = bone->flag;
							if ((bone->parent) && (bone->parent->flag & (BONE_HIDDEN_P | BONE_HIDDEN_PG)))
								flag &= ~BONE_CONNECTED;
								
							/* set temporary flag for drawing bone as active, but only if selected */
							if (bone == arm->act_bone)
								flag |= BONE_DRAW_ACTIVE;
							
							draw_custom_bone(scene, v3d, rv3d, pchan->custom,
							                 OB_WIRE, arm->flag, flag, index, bone->length);
							
							gpuPopMatrix();
						}
					}
				}
			}
			
			if (index != -1) 
				index += 0x10000;  /* pose bones count in higher 2 bytes only */
		}
		/* stick or wire bones have not been drawn yet so don't clear object selection in this case */
		if (ELEM(arm->drawtype, ARM_LINE, ARM_WIRE) == 0 && draw_wire) {
			/* object tag, for bordersel optim */
			GPU_select_load(index & 0xFFFF);
			index = -1;
		}
	}
	
	/* wire draw over solid only in posemode */
	if ((dt <= OB_WIRE) || (arm->flag & ARM_POSEMODE) || ELEM(arm->drawtype, ARM_LINE, ARM_WIRE)) {
		/* draw line check first. we do selection indices */
		if (ELEM(arm->drawtype, ARM_LINE, ARM_WIRE)) {
			if (arm->flag & ARM_POSEMODE) 
				index = base->selcol;
		}
		/* if solid && posemode, we draw again with polygonoffset */
		else if ((dt > OB_WIRE) && (arm->flag & ARM_POSEMODE)) {
			ED_view3d_polygon_offset(rv3d, 1.0);
		}
		else {
			/* and we use selection indices if not done yet */
			if (arm->flag & ARM_POSEMODE) 
				index = base->selcol;
		}
		
		for (pchan = ob->pose->chanbase.first; pchan; pchan = pchan->next) {
			bone = pchan->bone;
			arm->layer_used |= bone->layer;
			
			/* 1) bone must be visible, 2) for OpenGL select-drawing cannot have unselectable [#27194] */
			if (((bone->flag & (BONE_HIDDEN_P | BONE_HIDDEN_PG)) == 0) &&
			    ((G.f & G_PICKSEL) == 0 || (bone->flag & BONE_UNSELECTABLE) == 0))
			{
				if (bone->layer & arm->layer) {
					const short constflag = pchan->constflag;
					if ((do_dashed & 1) && (pchan->parent)) {
						/* Draw a line from our root to the parent's tip 
						 * - only if V3D_HIDE_HELPLINES is enabled...
						 */
						if ((do_dashed & 2) && ((bone->flag & BONE_CONNECTED) == 0)) {
							if (arm->flag & ARM_POSEMODE) {
								GPU_select_load(index & 0xFFFF);  /* object tag, for bordersel optim */
								UI_ThemeColor(TH_WIRE);
							}

							GPU_raster_begin();

							GPU_raster_set_line_style(3);
							gpuImmediateFormat_V3();
							gpuBegin(GL_LINES);
							gpuVertex3fv(pchan->pose_head);
							gpuVertex3fv(pchan->parent->pose_tail);
							gpuEnd();
							gpuImmediateUnformat();
							GPU_raster_set_line_style(0);

							GPU_raster_end();
						}
						
						/* Draw a line to IK root bone 
						 *  - only if temporary chain (i.e. "autoik")
						 */
						if (arm->flag & ARM_POSEMODE) {
							if (constflag & PCHAN_HAS_IK) {
								if (bone->flag & BONE_SELECTED) {
									if (constflag & PCHAN_HAS_TARGET) gpuColor3ub(200, 120, 0);
									else gpuColor3ub(200, 200, 50);  /* add theme! */

									GPU_select_load(index & 0xFFFF);
									pchan_draw_IK_root_lines(pchan, !(do_dashed & 2));
								}
							}
							else if (constflag & PCHAN_HAS_SPLINEIK) {
								if (bone->flag & BONE_SELECTED) {
									gpuColor3ub(150, 200, 50);   /* add theme! */
									
									GPU_select_load(index & 0xFFFF);
									pchan_draw_IK_root_lines(pchan, !(do_dashed & 2));
								}
							}
						}
					}
					
					gpuPushMatrix();
					if (arm->drawtype != ARM_ENVELOPE)
						gpuMultMatrix(pchan->pose_mat[0]);
					
					/* catch exception for bone with hidden parent */
					flag = bone->flag;
					if ((bone->parent) && (bone->parent->flag & (BONE_HIDDEN_P | BONE_HIDDEN_PG)))
						flag &= ~BONE_CONNECTED;
					
					/* set temporary flag for drawing bone as active, but only if selected */
					if (bone == arm->act_bone)
						flag |= BONE_DRAW_ACTIVE;
					
					/* extra draw service for pose mode */

					/* set color-set to use */
					if (do_const_color) {
						/* keep color */
					}
					else {
						set_pchan_colorset(ob, pchan);
					}
					
					if ((pchan->custom) && !(arm->flag & ARM_NO_CUSTOM)) {
						/* custom bone shapes should not be drawn here! */
					}
					else if (arm->drawtype == ARM_ENVELOPE) {
						if (dt < OB_SOLID)
							draw_sphere_bone_wire(smat, imat, arm->flag, flag, constflag, index, pchan, NULL);
					}
					else if (arm->drawtype == ARM_LINE)
						draw_line_bone(arm->flag, flag, constflag, index, pchan, NULL);
					else if (arm->drawtype == ARM_WIRE)
						draw_wire_bone(dt, arm->flag, flag, constflag, index, pchan, NULL);
					else if (arm->drawtype == ARM_B_BONE)
						draw_b_bone(OB_WIRE, arm->flag, flag, constflag, index, pchan, NULL);
					else
						draw_bone(OB_WIRE, arm->flag, flag, constflag, index, bone->length);
					
					gpuPopMatrix();
				}
			}
			
			/* pose bones count in higher 2 bytes only */
			if (index != -1) 
				index += 0x10000;
		}
		/* restore things */
		if (!ELEM(arm->drawtype, ARM_WIRE, ARM_LINE) && (dt > OB_WIRE) && (arm->flag & ARM_POSEMODE))
			ED_view3d_polygon_offset(rv3d, 0.0);
	}
	
	/* restore */
	glDisable(GL_CULL_FACE);
	
	/* draw DoFs */
	if (arm->flag & ARM_POSEMODE) {
		if (((base->flag & OB_FROMDUPLI) == 0)) {
			draw_pose_dofs(ob);
		}
	}

	/* finally names and axes */
	if ((arm->flag & (ARM_DRAWNAMES | ARM_DRAWAXES)) &&
	    (is_outline == 0) &&
	    ((base->flag & OB_FROMDUPLI) == 0))
	{
		/* patch for several 3d cards (IBM mostly) that crash on GL_SELECT with text drawing */
		if ((G.f & G_PICKSEL) == 0) {
			float vec[3];
			unsigned char col[4];
			if (do_const_color) {
				/* so we can draw bone names in current const color */
				gpuGetColor4ubv(col);
				col[3] = 255;
			}
			else {
				col[0] = ob_wire_col[0];
				col[1] = ob_wire_col[1];
				col[2] = ob_wire_col[2];
				col[3] = 255;
			}

			if (v3d->zbuf) {
				glDisable(GL_DEPTH_TEST);
			}

			for (pchan = ob->pose->chanbase.first; pchan; pchan = pchan->next) {
				if ((pchan->bone->flag & (BONE_HIDDEN_P | BONE_HIDDEN_PG)) == 0 &&
					 pchan->bone->layer & arm->layer)
				{
					if (arm->flag & (ARM_EDITMODE | ARM_POSEMODE)) {
						bone = pchan->bone;
						UI_GetThemeColor3ubv((bone->flag & BONE_SELECTED) ? TH_TEXT_HI : TH_TEXT, col);
					}
					else if (dt > OB_WIRE) {
						UI_GetThemeColor3ubv(TH_TEXT, col);
					}

					/*  Draw names of bone  */
					if (arm->flag & ARM_DRAWNAMES) {
						mid_v3_v3v3(vec, pchan->pose_head, pchan->pose_tail);
						view3d_cached_text_draw_add(vec, pchan->name, 10, 0, col);
					}

					/*	Draw additional axes on the bone tail  */
					if ((arm->flag & ARM_DRAWAXES) && (arm->flag & ARM_POSEMODE)) {
						gpuPushMatrix();
						copy_m4_m4(bmat, pchan->pose_mat);
						bone_matrix_translate_y(bmat, pchan->bone->length);
						gpuMultMatrix(bmat[0]);

						gpuColor3ubv(col);
						drawaxes(pchan->bone->length * 0.25f, OB_ARROWS);

						gpuPopMatrix();
					}
				}
			}

			if (v3d->zbuf) {
				glEnable(GL_DEPTH_TEST);
			}
		}
	}
}

/* in editmode, we don't store the bone matrix... */
static void get_matrix_editbone(EditBone *ebone, float bmat[4][4])
{
	ebone->length = len_v3v3(ebone->tail, ebone->head);
	ED_armature_ebone_to_mat4(ebone, bmat);
}

static void draw_ebones(View3D *v3d, ARegion *ar, Object *ob, const short dt)
{
	RegionView3D *rv3d = ar->regiondata;
	EditBone *eBone;
	bArmature *arm = ob->data;
	float smat[4][4], imat[4][4], bmat[4][4];
	unsigned int index;
	int flag;
	
	/* being set in code below */
	arm->layer_used = 0;

	ED_view3d_check_mats_rv3d(rv3d);

	/* envelope (deform distance) */
	if (arm->drawtype == ARM_ENVELOPE) {
		/* precalc inverse matrix for drawing screen aligned */
		copy_m4_m4(smat, rv3d->viewmatob);
		mul_mat3_m4_fl(smat, 1.0f / len_v3(ob->obmat[0]));
		invert_m4_m4(imat, smat);
		
		/* and draw blended distances */
		glEnable(GL_BLEND);
		//gpuShadeModel(GL_SMOOTH);
		
		if (v3d->zbuf) glDisable(GL_DEPTH_TEST);

		for (eBone = arm->edbo->first; eBone; eBone = eBone->next) {
			if (eBone->layer & arm->layer) {
				if ((eBone->flag & (BONE_HIDDEN_A | BONE_NO_DEFORM)) == 0) {
					if (eBone->flag & (BONE_SELECTED | BONE_TIPSEL | BONE_ROOTSEL))
						draw_sphere_bone_dist(smat, imat, NULL, eBone);
				}
			}
		}
		
		if (v3d->zbuf) glEnable(GL_DEPTH_TEST);
		glDisable(GL_BLEND);
		//gpuShadeModel(GL_FLAT);
	}
	
	/* if solid we draw it first */
	if ((dt > OB_WIRE) && (arm->drawtype != ARM_LINE)) {
		for (eBone = arm->edbo->first, index = 0; eBone; eBone = eBone->next, index++) {
			if (eBone->layer & arm->layer) {
				if ((eBone->flag & BONE_HIDDEN_A) == 0) {
					gpuPushMatrix();
					get_matrix_editbone(eBone, bmat);
					gpuMultMatrix(bmat[0]);
					
					/* catch exception for bone with hidden parent */
					flag = eBone->flag;
					if ((eBone->parent) && !EBONE_VISIBLE(arm, eBone->parent)) {
						flag &= ~BONE_CONNECTED;
					}
						
					/* set temporary flag for drawing bone as active, but only if selected */
					if (eBone == arm->act_edbone)
						flag |= BONE_DRAW_ACTIVE;
					
					if (arm->drawtype == ARM_ENVELOPE)
						draw_sphere_bone(OB_SOLID, arm->flag, flag, 0, index, NULL, eBone);
					else if (arm->drawtype == ARM_B_BONE)
						draw_b_bone(OB_SOLID, arm->flag, flag, 0, index, NULL, eBone);
					else if (arm->drawtype == ARM_WIRE)
						draw_wire_bone(OB_SOLID, arm->flag, flag, 0, index, NULL, eBone);
					else {
						draw_bone(OB_SOLID, arm->flag, flag, 0, index, eBone->length);
					}
					
					gpuPopMatrix();
				}
			}
		}
	}
	
	/* if wire over solid, set offset */
	index = -1;
	GPU_select_load(-1);
	if (ELEM(arm->drawtype, ARM_LINE, ARM_WIRE)) {
		if (G.f & G_PICKSEL)
			index = 0;
	}
	else if (dt > OB_WIRE) 
		ED_view3d_polygon_offset(rv3d, 1.0);
	else if (arm->flag & ARM_EDITMODE) 
		index = 0;  /* do selection codes */
	
	for (eBone = arm->edbo->first; eBone; eBone = eBone->next) {
		arm->layer_used |= eBone->layer;
		if (eBone->layer & arm->layer) {
			if ((eBone->flag & BONE_HIDDEN_A) == 0) {
				
				/* catch exception for bone with hidden parent */
				flag = eBone->flag;
				if ((eBone->parent) && !EBONE_VISIBLE(arm, eBone->parent)) {
					flag &= ~BONE_CONNECTED;
				}
					
				/* set temporary flag for drawing bone as active, but only if selected */
				if (eBone == arm->act_edbone)
					flag |= BONE_DRAW_ACTIVE;
				
				if (arm->drawtype == ARM_ENVELOPE) {
					if (dt < OB_SOLID)
						draw_sphere_bone_wire(smat, imat, arm->flag, flag, 0, index, NULL, eBone);
				}
				else {
					gpuPushMatrix();
					get_matrix_editbone(eBone, bmat);
					gpuMultMatrix(bmat[0]);
					
					if (arm->drawtype == ARM_LINE) 
						draw_line_bone(arm->flag, flag, 0, index, NULL, eBone);
					else if (arm->drawtype == ARM_WIRE)
						draw_wire_bone(OB_WIRE, arm->flag, flag, 0, index, NULL, eBone);
					else if (arm->drawtype == ARM_B_BONE)
						draw_b_bone(OB_WIRE, arm->flag, flag, 0, index, NULL, eBone);
					else
						draw_bone(OB_WIRE, arm->flag, flag, 0, index, eBone->length);
					
					gpuPopMatrix();
				}
				
				/* offset to parent */
				if (eBone->parent) {
					UI_ThemeColor(TH_WIRE_EDIT);
					GPU_select_load(-1);  /* -1 here is OK! */

					GPU_raster_begin();

					GPU_raster_set_line_style(3);

					gpuBegin(GL_LINES);
					gpuVertex3fv(eBone->parent->tail);
					gpuVertex3fv(eBone->head);
					gpuEnd();

					GPU_raster_set_line_style(0);

					GPU_raster_end();
				}
			}
		}
		if (index != -1) index++;
	}
	
	/* restore */
	if (index != -1) {
		GPU_select_load(-1);
	}

	if (ELEM(arm->drawtype, ARM_LINE, ARM_WIRE)) {
		/* pass */
	}
	else if (dt > OB_WIRE) {
		ED_view3d_polygon_offset(rv3d, 0.0);
	}
	
	/* finally names and axes */
	if (arm->flag & (ARM_DRAWNAMES | ARM_DRAWAXES)) {
		/* patch for several 3d cards (IBM mostly) that crash on GL_SELECT with text drawing */
		if ((G.f & G_PICKSEL) == 0) {
			float vec[3];
			unsigned char col[4];
			col[3] = 255;
			
			if (v3d->zbuf) glDisable(GL_DEPTH_TEST);
			
			for (eBone = arm->edbo->first; eBone; eBone = eBone->next) {
				if (eBone->layer & arm->layer) {
					if ((eBone->flag & BONE_HIDDEN_A) == 0) {

						UI_GetThemeColor3ubv((eBone->flag & BONE_SELECTED) ? TH_TEXT_HI : TH_TEXT, col);

						/*	Draw name */
						if (arm->flag & ARM_DRAWNAMES) {
							mid_v3_v3v3(vec, eBone->head, eBone->tail);
							//glRasterPos3fv(vec); // XXX jwilkins: is this needed?  the next function doesn't seem to actually draw anything anymore
							view3d_cached_text_draw_add(vec, eBone->name, 10, 0, col);
						}
						/*	Draw additional axes */
						if (arm->flag & ARM_DRAWAXES) {
							gpuPushMatrix();
							get_matrix_editbone(eBone, bmat);
							bone_matrix_translate_y(bmat, eBone->length);
							gpuMultMatrix(bmat[0]);

							gpuColor3ubv(col);
							drawaxes(eBone->length * 0.25f, OB_ARROWS);
							
							gpuPopMatrix();
						}
						
					}
				}
			}
			
			if (v3d->zbuf) glEnable(GL_DEPTH_TEST);
		}
	}
}

/* ****************************** Armature Visualization ******************************** */

/* ---------- Paths --------- */

/* draw bone paths
 *	- in view space 
 */
static void draw_pose_paths(Scene *scene, View3D *v3d, ARegion *ar, Object *ob)
{
	bAnimVizSettings *avs = &ob->pose->avs;
	bArmature *arm = ob->data;
	bPoseChannel *pchan;
	
	/* setup drawing environment for paths */
	draw_motion_paths_init(v3d, ar);
	
	/* draw paths where they exist and they releated bone is visible */
	for (pchan = ob->pose->chanbase.first; pchan; pchan = pchan->next) {
		if ((pchan->bone->layer & arm->layer) && (pchan->mpath))
			draw_motion_path_instance(scene, ob, pchan, avs, pchan->mpath);
	}
	
	/* cleanup after drawing */
	draw_motion_paths_cleanup(v3d);
}


/* ---------- Ghosts --------- */

/* helper function for ghost drawing - sets/removes flags for temporarily 
 * hiding unselected bones while drawing ghosts
 */
static void ghost_poses_tag_unselected(Object *ob, short unset)
{
	bArmature *arm = ob->data;
	bPose *pose = ob->pose;
	bPoseChannel *pchan;
	
	/* don't do anything if no hiding any bones */
	if ((arm->flag & ARM_GHOST_ONLYSEL) == 0)
		return;
		
	/* loop over all pchans, adding/removing tags as appropriate */
	for (pchan = pose->chanbase.first; pchan; pchan = pchan->next) {
		if ((pchan->bone) && (arm->layer & pchan->bone->layer)) {
			if (unset) {
				/* remove tags from all pchans if cleaning up */
				pchan->bone->flag &= ~BONE_HIDDEN_PG;
			}
			else {
				/* set tags on unselected pchans only */
				if ((pchan->bone->flag & BONE_SELECTED) == 0)
					pchan->bone->flag |= BONE_HIDDEN_PG;
			}
		}
	}
}

/* draw ghosts that occur within a frame range 
 *  note: object should be in posemode
 */
static void draw_ghost_poses_range(Scene *scene, View3D *v3d, ARegion *ar, Base *base)
{
	Object *ob = base->object;
	AnimData *adt = BKE_animdata_from_id(&ob->id);
	bArmature *arm = ob->data;
	bPose *posen, *poseo;
	float start, end, stepsize, range, colfac;
	int cfrao, flago, ipoflago;
	
	start = (float)arm->ghostsf;
	end = (float)arm->ghostef;
	if (end <= start)
		return;
	
	stepsize = (float)(arm->ghostsize);
	range = (float)(end - start);
	
	/* store values */
	ob->mode &= ~OB_MODE_POSE;
	cfrao = CFRA;
	flago = arm->flag;
	arm->flag &= ~(ARM_DRAWNAMES | ARM_DRAWAXES);
	ipoflago = ob->ipoflag;
	ob->ipoflag |= OB_DISABLE_PATH;
	
	/* copy the pose */
	poseo = ob->pose;
	BKE_pose_copy_data(&posen, ob->pose, 1);
	ob->pose = posen;
	BKE_pose_rebuild(ob, ob->data);    /* child pointers for IK */
	ghost_poses_tag_unselected(ob, 0);      /* hide unselected bones if need be */
	
	glEnable(GL_BLEND);
	if (v3d->zbuf) glDisable(GL_DEPTH_TEST);
	
	/* draw from first frame of range to last */
	for (CFRA = (int)start; CFRA < end; CFRA += (int)stepsize) {
		colfac = (end - (float)CFRA) / range;
		UI_ThemeColorShadeAlpha(TH_WIRE, 0, -128 - (int)(120.0 * sqrt(colfac)));
		
		BKE_animsys_evaluate_animdata(scene, &ob->id, adt, (float)CFRA, ADT_RECALC_ALL);
		BKE_pose_where_is(scene, ob);
		draw_pose_bones(scene, v3d, ar, base, OB_WIRE, NULL, true, false);
	}
	glDisable(GL_BLEND);
	if (v3d->zbuf) glEnable(GL_DEPTH_TEST);
	
	/* before disposing of temp pose, use it to restore object to a sane state */
	BKE_animsys_evaluate_animdata(scene, &ob->id, adt, (float)cfrao, ADT_RECALC_ALL);
	
	/* clean up temporary pose */
	ghost_poses_tag_unselected(ob, 1);      /* unhide unselected bones if need be */
	BKE_pose_free(posen);
	
	/* restore */
	CFRA = cfrao;
	ob->pose = poseo;
	arm->flag = flago;
	ob->mode |= OB_MODE_POSE;
	ob->ipoflag = ipoflago;
}

/* draw ghosts on keyframes in action within range 
 *	- object should be in posemode 
 */
static void draw_ghost_poses_keys(Scene *scene, View3D *v3d, ARegion *ar, Base *base)
{
	Object *ob = base->object;
	AnimData *adt = BKE_animdata_from_id(&ob->id);
	bAction *act = (adt) ? adt->action : NULL;
	bArmature *arm = ob->data;
	bPose *posen, *poseo;
	DLRBT_Tree keys;
	ActKeyColumn *ak, *akn;
	float start, end, range, colfac, i;
	int cfrao, flago;
	
	start = (float)arm->ghostsf;
	end = (float)arm->ghostef;
	if (end <= start)
		return;
	
	/* get keyframes - then clip to only within range */
	BLI_dlrbTree_init(&keys);
	action_to_keylist(adt, act, &keys, NULL);
	BLI_dlrbTree_linkedlist_sync(&keys);
	
	range = 0;
	for (ak = keys.first; ak; ak = akn) {
		akn = ak->next;
		
		if ((ak->cfra < start) || (ak->cfra > end))
			BLI_freelinkN((ListBase *)&keys, ak);
		else
			range++;
	}
	if (range == 0) return;
	
	/* store values */
	ob->mode &= ~OB_MODE_POSE;
	cfrao = CFRA;
	flago = arm->flag;
	arm->flag &= ~(ARM_DRAWNAMES | ARM_DRAWAXES);
	ob->ipoflag |= OB_DISABLE_PATH;
	
	/* copy the pose */
	poseo = ob->pose;
	BKE_pose_copy_data(&posen, ob->pose, 1);
	ob->pose = posen;
	BKE_pose_rebuild(ob, ob->data);  /* child pointers for IK */
	ghost_poses_tag_unselected(ob, 0);    /* hide unselected bones if need be */
	
	glEnable(GL_BLEND);
	if (v3d->zbuf) glDisable(GL_DEPTH_TEST);
	
	/* draw from first frame of range to last */
	for (ak = keys.first, i = 0; ak; ak = ak->next, i++) {
		colfac = i / range;
		UI_ThemeColorShadeAlpha(TH_WIRE, 0, -128 - (int)(120.0 * sqrt(colfac)));
		
		CFRA = (int)ak->cfra;
		
		BKE_animsys_evaluate_animdata(scene, &ob->id, adt, (float)CFRA, ADT_RECALC_ALL);
		BKE_pose_where_is(scene, ob);
		draw_pose_bones(scene, v3d, ar, base, OB_WIRE, NULL, true, false);
	}
	glDisable(GL_BLEND);
	if (v3d->zbuf) glEnable(GL_DEPTH_TEST);
	
	/* before disposing of temp pose, use it to restore object to a sane state */
	BKE_animsys_evaluate_animdata(scene, &ob->id, adt, (float)cfrao, ADT_RECALC_ALL);
	
	/* clean up temporary pose */
	ghost_poses_tag_unselected(ob, 1);  /* unhide unselected bones if need be */
	BLI_dlrbTree_free(&keys);
	BKE_pose_free(posen);
	
	/* restore */
	CFRA = cfrao;
	ob->pose = poseo;
	arm->flag = flago;
	ob->mode |= OB_MODE_POSE;
}

/* draw ghosts around current frame
 *  - object is supposed to be armature in posemode
 */
static void draw_ghost_poses(Scene *scene, View3D *v3d, ARegion *ar, Base *base)
{
	Object *ob = base->object;
	AnimData *adt = BKE_animdata_from_id(&ob->id);
	bArmature *arm = ob->data;
	bPose *posen, *poseo;
	float cur, start, end, stepsize, range, colfac, actframe, ctime;
	int cfrao, flago;
	
	/* pre conditions, get an action with sufficient frames */
	if (ELEM(NULL, adt, adt->action))
		return;

	calc_action_range(adt->action, &start, &end, 0);
	if (start == end)
		return;

	stepsize = (float)(arm->ghostsize);
	range = (float)(arm->ghostep) * stepsize + 0.5f;   /* plus half to make the for loop end correct */
	
	/* store values */
	ob->mode &= ~OB_MODE_POSE;
	cfrao = CFRA;
	actframe = BKE_nla_tweakedit_remap(adt, (float)CFRA, 0);
	flago = arm->flag;
	arm->flag &= ~(ARM_DRAWNAMES | ARM_DRAWAXES);
	
	/* copy the pose */
	poseo = ob->pose;
	BKE_pose_copy_data(&posen, ob->pose, 1);
	ob->pose = posen;
	BKE_pose_rebuild(ob, ob->data);    /* child pointers for IK */
	ghost_poses_tag_unselected(ob, 0);      /* hide unselected bones if need be */
	
	glEnable(GL_BLEND);
	if (v3d->zbuf) glDisable(GL_DEPTH_TEST);
	
	/* draw from darkest blend to lowest */
	for (cur = stepsize; cur < range; cur += stepsize) {
		ctime = cur - (float)fmod(cfrao, stepsize);  /* ensures consistent stepping */
		colfac = ctime / range;
		UI_ThemeColorShadeAlpha(TH_WIRE, 0, -128 - (int)(120.0 * sqrt(colfac)));
		
		/* only within action range */
		if (actframe + ctime >= start && actframe + ctime <= end) {
			CFRA = (int)BKE_nla_tweakedit_remap(adt, actframe + ctime, NLATIME_CONVERT_MAP);
			
			if (CFRA != cfrao) {
				BKE_animsys_evaluate_animdata(scene, &ob->id, adt, (float)CFRA, ADT_RECALC_ALL);
				BKE_pose_where_is(scene, ob);
				draw_pose_bones(scene, v3d, ar, base, OB_WIRE, NULL, true, false);
			}
		}
		
		ctime = cur + (float)fmod((float)cfrao, stepsize) - stepsize + 1.0f;   /* ensures consistent stepping */
		colfac = ctime / range;
		UI_ThemeColorShadeAlpha(TH_WIRE, 0, -128 - (int)(120.0 * sqrt(colfac)));
		
		/* only within action range */
		if ((actframe - ctime >= start) && (actframe - ctime <= end)) {
			CFRA = (int)BKE_nla_tweakedit_remap(adt, actframe - ctime, NLATIME_CONVERT_MAP);
			
			if (CFRA != cfrao) {
				BKE_animsys_evaluate_animdata(scene, &ob->id, adt, (float)CFRA, ADT_RECALC_ALL);
				BKE_pose_where_is(scene, ob);
				draw_pose_bones(scene, v3d, ar, base, OB_WIRE, NULL, true, false);
			}
		}
	}
	glDisable(GL_BLEND);
	if (v3d->zbuf) glEnable(GL_DEPTH_TEST);
	
	/* before disposing of temp pose, use it to restore object to a sane state */
	BKE_animsys_evaluate_animdata(scene, &ob->id, adt, (float)cfrao, ADT_RECALC_ALL);
	
	/* clean up temporary pose */
	ghost_poses_tag_unselected(ob, 1);      /* unhide unselected bones if need be */
	BKE_pose_free(posen);
	
	/* restore */
	CFRA = cfrao;
	ob->pose = poseo;
	arm->flag = flago;
	ob->mode |= OB_MODE_POSE;
}

/* ********************************** Armature Drawing - Main ************************* */

/* called from drawobject.c, return 1 if nothing was drawn
 * (ob_wire_col == NULL) when drawing ghost */
bool draw_armature(Scene *scene, View3D *v3d, ARegion *ar, Base *base,
                   const short dt, const short dflag, const unsigned char ob_wire_col[4],
                   const bool is_outline)
{
	Object *ob = base->object;
	bArmature *arm = ob->data;
	bool retval = false;

	if (v3d->flag2 & V3D_RENDER_OVERRIDE)
		return true;

	if (dt > OB_WIRE && !ELEM(arm->drawtype, ARM_LINE, ARM_WIRE)) {
		static const GLfloat white[4] = { 1, 1, 1, 1 };

		// SSS Material
		GPU_set_basic_material_specular(white);

		glFrontFace((ob->transflag & OB_NEG_SCALE) ? GL_CW : GL_CCW);  /* only for lighting... */
	}
	
	/* arm->flag is being used to detect mode... */
	/* editmode? */
	if (arm->edbo) {
		arm->flag |= ARM_EDITMODE;
		draw_ebones(v3d, ar, ob, dt);
		arm->flag &= ~ARM_EDITMODE;
	}
	else {
		/*	Draw Pose */
		if (ob->pose && ob->pose->chanbase.first) {
			/* drawing posemode selection indices or colors only in these cases */
			if (!(base->flag & OB_FROMDUPLI)) {
				if (G.f & G_PICKSEL) {
#if 0
					/* nifty but actually confusing to allow bone selection out of posemode */
					if (OBACT && (OBACT->mode & OB_MODE_WEIGHT_PAINT)) {
						if (ob == modifiers_isDeformedByArmature(OBACT))
							arm->flag |= ARM_POSEMODE;
					}
					else
#endif
					if (ob->mode & OB_MODE_POSE) {
						arm->flag |= ARM_POSEMODE;
					}
				}
				else if (ob->mode & OB_MODE_POSE) {
					if (arm->ghosttype == ARM_GHOST_RANGE) {
						draw_ghost_poses_range(scene, v3d, ar, base);
					}
					else if (arm->ghosttype == ARM_GHOST_KEYS) {
						draw_ghost_poses_keys(scene, v3d, ar, base);
					}
					else if (arm->ghosttype == ARM_GHOST_CUR) {
						if (arm->ghostep)
							draw_ghost_poses(scene, v3d, ar, base);
					}
					if ((dflag & DRAW_SCENESET) == 0) {
						if (ob == OBACT)
							arm->flag |= ARM_POSEMODE;
						else if (OBACT && (OBACT->mode & OB_MODE_WEIGHT_PAINT)) {
							if (ob == modifiers_isDeformedByArmature(OBACT))
								arm->flag |= ARM_POSEMODE;
						}
						draw_pose_paths(scene, v3d, ar, ob);
					}
				}
			}
			draw_pose_bones(scene, v3d, ar, base, dt, ob_wire_col, (dflag & DRAW_CONSTCOLOR), is_outline);
			arm->flag &= ~ARM_POSEMODE; 
			
			if (ob->mode & OB_MODE_POSE)
				UI_ThemeColor(TH_WIRE);  /* restore, for extra draw stuff */
		}
		else {
			retval = true;
		}
	}
	/* restore */
	glFrontFace(GL_CCW);

	return retval;
}<|MERGE_RESOLUTION|>--- conflicted
+++ resolved
@@ -34,10 +34,8 @@
 
 /* my library */
 
-<<<<<<< HEAD
 #include "ED_armature.h"
 #include "ED_keyframes_draw.h"
-
 #include "UI_resources.h"
 
 /* external */
@@ -45,15 +43,6 @@
 #include "BIF_glutil.h"
 
 #include "BLF_api.h"
-=======
-#include "DNA_anim_types.h"
-#include "DNA_armature_types.h"
-#include "DNA_constraint_types.h"
-#include "DNA_scene_types.h"
-#include "DNA_screen_types.h"
-#include "DNA_view3d_types.h"
-#include "DNA_object_types.h"
->>>>>>> 42946c37
 
 #include "BLI_blenlib.h"
 #include "BLI_math.h"
@@ -328,23 +317,7 @@
 
 /* *************** Armature drawing, helper calls for parts ******************* */
 
-<<<<<<< HEAD
 static void draw_bonevert(void)
-=======
-/* half the cube, in Y */
-static const float cube[8][3] = {
-	{-1.0,  0.0, -1.0},
-	{-1.0,  0.0,  1.0},
-	{-1.0,  1.0,  1.0},
-	{-1.0,  1.0, -1.0},
-	{ 1.0,  0.0, -1.0},
-	{ 1.0,  0.0,  1.0},
-	{ 1.0,  1.0,  1.0},
-	{ 1.0,  1.0, -1.0},
-};
-
-static void drawsolidcube_size(float xsize, float ysize, float zsize)
->>>>>>> 42946c37
 {
 	gpuPushMatrix();
 
@@ -395,7 +368,6 @@
 	GPU_aspect_disable(GPU_ASPECT_BASIC, GPU_BASIC_SMOOTH);
 }
 
-<<<<<<< HEAD
 static GLfloat bone_octahedral_verts[8][3] = {
 	{ 0.0f, 0.0f,  0.0f}, /* 0 */
 	{ 0.1f, 0.1f,  0.1f}, /* 1 */
@@ -440,42 +412,6 @@
 	{1, 2, 5},
 	{5, 4, 6}, /* #6 pos is same as #1 */
 	{5, 2, 7}, /* #7 pos is same as #3 */
-=======
-static const float bone_octahedral_verts[6][3] = {
-	{ 0.0f, 0.0f,  0.0f},
-	{ 0.1f, 0.1f,  0.1f},
-	{ 0.1f, 0.1f, -0.1f},
-	{-0.1f, 0.1f, -0.1f},
-	{-0.1f, 0.1f,  0.1f},
-	{ 0.0f, 1.0f,  0.0f}
-};
-
-static const unsigned int bone_octahedral_wire_sides[8] = {0, 1, 5, 3, 0, 4, 5, 2};
-static const unsigned int bone_octahedral_wire_square[8] = {1, 2, 3, 4, 1};
-
-static const unsigned int bone_octahedral_solid_tris[8][3] = {
-	{2, 1, 0}, /* bottom */
-	{3, 2, 0},
-	{4, 3, 0},
-	{1, 4, 0},
-
-	{5, 1, 2}, /* top */
-	{5, 2, 3},
-	{5, 3, 4},
-	{5, 4, 1}
-};
-
-/* aligned with bone_octahedral_solid_tris */
-static const float bone_octahedral_solid_normals[8][3] = {
-	{ 0.70710683f, -0.70710683f,  0.00000000f},
-	{-0.00000000f, -0.70710683f, -0.70710683f},
-	{-0.70710683f, -0.70710683f,  0.00000000f},
-	{ 0.00000000f, -0.70710683f,  0.70710683f},
-	{ 0.99388373f,  0.11043154f, -0.00000000f},
-	{ 0.00000000f,  0.11043154f, -0.99388373f},
-	{-0.99388373f,  0.11043154f,  0.00000000f},
-	{ 0.00000000f,  0.11043154f,  0.99388373f}
->>>>>>> 42946c37
 };
 
 static void draw_bone_octahedral(void)
@@ -1185,11 +1121,12 @@
 		float dlen = length / (float)segments;
 		Mat4 bbone[MAX_BBONE_SUBDIV];
 		int a;
-<<<<<<< HEAD
-		
-		for (a = 0; a < segments; a++, bbone++) {
+
+		b_bone_spline_setup(pchan, 0, bbone);
+
+		for (a = 0; a < segments; a++) {
 			gpuPushMatrix();
-			gpuMultMatrix(bbone->mat[0]);
+			gpuMultMatrix(bbone[a].mat);
 			gpuScale(xwidth, dlen, zwidth);
 
 			if (dt == OB_SOLID) {
@@ -1201,17 +1138,6 @@
 
 			gpuPopMatrix();
 
-=======
-
-		b_bone_spline_setup(pchan, 0, bbone);
-
-		for (a = 0; a < segments; a++) {
-			glPushMatrix();
-			glMultMatrixf(bbone[a].mat);
-			if (dt == OB_SOLID) drawsolidcube_size(xwidth, dlen, zwidth);
-			else drawcube_size(xwidth, dlen, zwidth);
-			glPopMatrix();
->>>>>>> 42946c37
 		}
 	}
 	else {
@@ -1532,23 +1458,13 @@
 					parchan = parchan->parent;
 				}
 				if (parchan)
-<<<<<<< HEAD
 					gpuVertex3fv(parchan->pose_head);
 
 				gpuEnd();
 				GPU_raster_set_line_style(0);
-			}
-			break;
+				break;
+			}
 		case CONSTRAINT_TYPE_SPLINEIK: 
-=======
-					glVertex3fv(parchan->pose_head);
-				
-				glEnd();
-				setlinestyle(0);
-				break;
-			}
-			case CONSTRAINT_TYPE_SPLINEIK: 
->>>>>>> 42946c37
 			{
 				bSplineIKConstraint *data = (bSplineIKConstraint *)con->data;
 				int segcount = 0;
@@ -1569,19 +1485,14 @@
 				if (parchan)  /* XXX revise the breaking conditions to only stop at the tail? */
 					gpuVertex3fv(parchan->pose_head);
 
-<<<<<<< HEAD
 				gpuEnd();
 				GPU_raster_set_line_style(0);
-=======
-				glEnd();
-				setlinestyle(0);
 				break;
->>>>>>> 42946c37
-			}
-		}
-	}
+			}
+		}
 
 	GPU_raster_end();
+	}
 }
 
 static void bgl_sphere_project(float ax, float az)
