/*
 * ***** BEGIN GPL LICENSE BLOCK *****
 *
 * This program is free software; you can redistribute it and/or
 * modify it under the terms of the GNU General Public License
 * as published by the Free Software Foundation; either version 2
 * of the License, or (at your option) any later version.
 *
 * This program is distributed in the hope that it will be useful,
 * but WITHOUT ANY WARRANTY; without even the implied warranty of
 * MERCHANTABILITY or FITNESS FOR A PARTICULAR PURPOSE.  See the
 * GNU General Public License for more details.
 *
 * You should have received a copy of the GNU General Public License
 * along with this program; if not, write to the Free Software Foundation,
 * Inc., 51 Franklin Street, Fifth Floor, Boston, MA 02110-1301, USA.
 *
 * The Original Code is Copyright (C) 2008 Blender Foundation.
 * All rights reserved.
 *
 *
 * Contributor(s): Blender Foundation
 *
 * ***** END GPL LICENSE BLOCK *****
 */

/** \file blender/editors/space_view3d/view3d_edit.c
 *  \ingroup spview3d
 */


#include <string.h>
#include <stdio.h>
#include <math.h>
#include <float.h>

#include "DNA_armature_types.h"
#include "DNA_object_types.h"
#include "DNA_scene_types.h"
#include "DNA_camera_types.h"
#include "DNA_lamp_types.h"

#include "MEM_guardedalloc.h"

#include "BLI_blenlib.h"
#include "BLI_math.h"
#include "BLI_utildefines.h"

#include "BKE_camera.h"
#include "BKE_context.h"
#include "BKE_image.h"
#include "BKE_library.h"
#include "BKE_object.h"
#include "BKE_paint.h"
#include "BKE_report.h"
#include "BKE_scene.h"
#include "BKE_screen.h"
#include "BKE_action.h"
#include "BKE_armature.h"
#include "BKE_depsgraph.h" /* for ED_view3d_camera_lock_sync */

#include "GPU_glew.h"

#include "BIF_glutil.h"

#include "WM_api.h"
#include "WM_types.h"

#include "RNA_access.h"
#include "RNA_define.h"

#include "ED_armature.h"
#include "ED_particle.h"
#include "ED_screen.h"
#include "ED_transform.h"
#include "ED_mesh.h"
#include "ED_view3d.h"
#include "ED_sculpt.h"

#include "GPU_matrix.h"

#include "PIL_time.h" /* smoothview */

#include "view3d_intern.h"  /* own include */

/* for ndof prints */
// #define DEBUG_NDOF_MOTION

bool ED_view3d_offset_lock_check(struct View3D *v3d, struct RegionView3D *rv3d)
{
	return (rv3d->persp != RV3D_CAMOB) && (v3d->ob_centre_cursor || v3d->ob_centre);
}

static bool view3d_operator_offset_lock_check(bContext *C, wmOperator *op)
{
	View3D *v3d = CTX_wm_view3d(C);
	RegionView3D *rv3d = CTX_wm_region_view3d(C);
	if (ED_view3d_offset_lock_check(v3d, rv3d)) {
		BKE_report(op->reports, RPT_WARNING, "View offset is locked");
		return true;
	}
	else {
		return false;
	}
}

/* ********************** view3d_edit: view manipulations ********************* */

bool ED_view3d_camera_lock_check(View3D *v3d, RegionView3D *rv3d)
{
	return ((v3d->camera) &&
	        (v3d->camera->id.lib == NULL) &&
	        (v3d->flag2 & V3D_LOCK_CAMERA) &&
	        (rv3d->persp == RV3D_CAMOB));
}

void ED_view3d_camera_lock_init(View3D *v3d, RegionView3D *rv3d)
{
	if (ED_view3d_camera_lock_check(v3d, rv3d)) {
		/* using a fallback dist is OK here since ED_view3d_from_object() compensates for it */
		rv3d->dist = ED_view3d_offset_distance(v3d->camera->obmat, rv3d->ofs, VIEW3D_DIST_FALLBACK);
		ED_view3d_from_object(v3d->camera, rv3d->ofs, rv3d->viewquat, &rv3d->dist, NULL);
	}
}

/* return true if the camera is moved */
bool ED_view3d_camera_lock_sync(View3D *v3d, RegionView3D *rv3d)
{
	if (ED_view3d_camera_lock_check(v3d, rv3d)) {
		ObjectTfmProtectedChannels obtfm;
		Object *root_parent;

		if ((U.uiflag & USER_CAM_LOCK_NO_PARENT) == 0 && (root_parent = v3d->camera->parent)) {
			Object *ob_update;
			float tmat[4][4];
			float imat[4][4];
			float view_mat[4][4];
			float diff_mat[4][4];
			float parent_mat[4][4];

			while (root_parent->parent) {
				root_parent = root_parent->parent;
			}

			ED_view3d_to_m4(view_mat, rv3d->ofs, rv3d->viewquat, rv3d->dist);

			normalize_m4_m4(tmat, v3d->camera->obmat);

			invert_m4_m4(imat, tmat);
			mul_m4_m4m4(diff_mat, view_mat, imat);

			mul_m4_m4m4(parent_mat, diff_mat, root_parent->obmat);

			BKE_object_tfm_protected_backup(root_parent, &obtfm);
			BKE_object_apply_mat4(root_parent, parent_mat, true, false);
			BKE_object_tfm_protected_restore(root_parent, &obtfm, root_parent->protectflag);

			ob_update = v3d->camera;
			while (ob_update) {
				DAG_id_tag_update(&ob_update->id, OB_RECALC_OB);
				WM_main_add_notifier(NC_OBJECT | ND_TRANSFORM, ob_update);
				ob_update = ob_update->parent;
			}
		}
		else {
			/* always maintain the same scale */
			const short protect_scale_all = (OB_LOCK_SCALEX | OB_LOCK_SCALEY | OB_LOCK_SCALEZ);
			BKE_object_tfm_protected_backup(v3d->camera, &obtfm);
			ED_view3d_to_object(v3d->camera, rv3d->ofs, rv3d->viewquat, rv3d->dist);
			BKE_object_tfm_protected_restore(v3d->camera, &obtfm, v3d->camera->protectflag | protect_scale_all);

			DAG_id_tag_update(&v3d->camera->id, OB_RECALC_OB);
			WM_main_add_notifier(NC_OBJECT | ND_TRANSFORM, v3d->camera);
		}

		return true;
	}
	else {
		return false;
	}
}

/**
 * For viewport operators that exit camera persp.
 *
 * \note This differs from simply setting ``rv3d->persp = persp`` because it
 * sets the ``ofs`` and ``dist`` values of the viewport so it matches the camera,
 * otherwise switching out of camera view may jump to a different part of the scene.
 */
static void view3d_persp_switch_from_camera(View3D *v3d, RegionView3D *rv3d, const char persp)
{
	BLI_assert(rv3d->persp == RV3D_CAMOB);
	BLI_assert(persp != RV3D_CAMOB);

	if (v3d->camera) {
		rv3d->dist = ED_view3d_offset_distance(v3d->camera->obmat, rv3d->ofs, VIEW3D_DIST_FALLBACK);
		ED_view3d_from_object(v3d->camera, rv3d->ofs, rv3d->viewquat, &rv3d->dist, NULL);
	}

	if (!ED_view3d_camera_lock_check(v3d, rv3d)) {
		rv3d->persp = persp;
	}
}

/* ********************* box view support ***************** */

static void view3d_boxview_clip(ScrArea *sa)
{
	ARegion *ar;
	BoundBox *bb = MEM_callocN(sizeof(BoundBox), "clipbb");
	float clip[6][4];
	float x1 = 0.0f, y1 = 0.0f, z1 = 0.0f, ofs[3] = {0.0f, 0.0f, 0.0f};
	int val;

	/* create bounding box */
	for (ar = sa->regionbase.first; ar; ar = ar->next) {
		if (ar->regiontype == RGN_TYPE_WINDOW) {
			RegionView3D *rv3d = ar->regiondata;

			if (rv3d->viewlock & RV3D_BOXCLIP) {
				if (ELEM(rv3d->view, RV3D_VIEW_TOP, RV3D_VIEW_BOTTOM)) {
					if (ar->winx > ar->winy) x1 = rv3d->dist;
					else x1 = ar->winx * rv3d->dist / ar->winy;

					if (ar->winx > ar->winy) y1 = ar->winy * rv3d->dist / ar->winx;
					else y1 = rv3d->dist;
					copy_v2_v2(ofs, rv3d->ofs);
				}
				else if (ELEM(rv3d->view, RV3D_VIEW_FRONT, RV3D_VIEW_BACK)) {
					ofs[2] = rv3d->ofs[2];

					if (ar->winx > ar->winy) z1 = ar->winy * rv3d->dist / ar->winx;
					else z1 = rv3d->dist;
				}
			}
		}
	}

	for (val = 0; val < 8; val++) {
		if (ELEM4(val, 0, 3, 4, 7))
			bb->vec[val][0] = -x1 - ofs[0];
		else
			bb->vec[val][0] =  x1 - ofs[0];

		if (ELEM4(val, 0, 1, 4, 5))
			bb->vec[val][1] = -y1 - ofs[1];
		else
			bb->vec[val][1] =  y1 - ofs[1];

		if (val > 3)
			bb->vec[val][2] = -z1 - ofs[2];
		else
			bb->vec[val][2] =  z1 - ofs[2];
	}

	/* normals for plane equations */
	normal_tri_v3(clip[0], bb->vec[0], bb->vec[1], bb->vec[4]);
	normal_tri_v3(clip[1], bb->vec[1], bb->vec[2], bb->vec[5]);
	normal_tri_v3(clip[2], bb->vec[2], bb->vec[3], bb->vec[6]);
	normal_tri_v3(clip[3], bb->vec[3], bb->vec[0], bb->vec[7]);
	normal_tri_v3(clip[4], bb->vec[4], bb->vec[5], bb->vec[6]);
	normal_tri_v3(clip[5], bb->vec[0], bb->vec[2], bb->vec[1]);

	/* then plane equations */
	for (val = 0; val < 6; val++) {
		clip[val][3] = -dot_v3v3(clip[val], bb->vec[val % 5]);
	}

	/* create bounding box */
	for (ar = sa->regionbase.first; ar; ar = ar->next) {
		if (ar->regiontype == RGN_TYPE_WINDOW) {
			RegionView3D *rv3d = ar->regiondata;

			if (rv3d->viewlock & RV3D_BOXCLIP) {
				rv3d->rflag |= RV3D_CLIPPING;
				memcpy(rv3d->clip, clip, sizeof(clip));
				if (rv3d->clipbb) MEM_freeN(rv3d->clipbb);
				rv3d->clipbb = MEM_dupallocN(bb);
			}
		}
	}
	MEM_freeN(bb);
}

/**
 * Find which axis values are shared between both views and copy to \a rv3d_dst
 * taking axis flipping into account.
 */
static void view3d_boxview_sync_axis(RegionView3D *rv3d_dst, RegionView3D *rv3d_src)
{
	/* absolute axis values above this are considered to be set (will be ~1.0f) */
	const float axis_eps = 0.5f;
	float viewinv[4];

	/* use the view rotation to identify which axis to sync on */
	float view_axis_all[4][3] = {
	    {1.0f, 0.0f, 0.0f},
	    {0.0f, 1.0f, 0.0f},
	    {1.0f, 0.0f, 0.0f},
	    {0.0f, 1.0f, 0.0f}};

	float *view_src_x = &view_axis_all[0][0];
	float *view_src_y = &view_axis_all[1][0];

	float *view_dst_x = &view_axis_all[2][0];
	float *view_dst_y = &view_axis_all[3][0];
	int i;


	/* we could use rv3d->viewinv, but better not depend on view matrix being updated */
	if (UNLIKELY(ED_view3d_quat_from_axis_view(rv3d_src->view, viewinv) == false)) {
		return;
	}
	invert_qt(viewinv);
	mul_qt_v3(viewinv, view_src_x);
	mul_qt_v3(viewinv, view_src_y);

	if (UNLIKELY(ED_view3d_quat_from_axis_view(rv3d_dst->view, viewinv) == false)) {
		return;
	}
	invert_qt(viewinv);
	mul_qt_v3(viewinv, view_dst_x);
	mul_qt_v3(viewinv, view_dst_y);

	/* check source and dest have a matching axis */
	for (i = 0; i < 3; i++) {
		if (((fabsf(view_src_x[i]) > axis_eps) || (fabsf(view_src_y[i]) > axis_eps)) &&
		    ((fabsf(view_dst_x[i]) > axis_eps) || (fabsf(view_dst_y[i]) > axis_eps)))
		{
			rv3d_dst->ofs[i] = rv3d_src->ofs[i];
		}
	}
}

/* sync center/zoom view of region to others, for view transforms */
static void view3d_boxview_sync(ScrArea *sa, ARegion *ar)
{
	ARegion *artest;
	RegionView3D *rv3d = ar->regiondata;
	short clip = 0;

	for (artest = sa->regionbase.first; artest; artest = artest->next) {
		if (artest != ar && artest->regiontype == RGN_TYPE_WINDOW) {
			RegionView3D *rv3dtest = artest->regiondata;

			if (rv3dtest->viewlock & RV3D_LOCKED) {
				rv3dtest->dist = rv3d->dist;
				view3d_boxview_sync_axis(rv3dtest, rv3d);
				clip |= rv3dtest->viewlock & RV3D_BOXCLIP;

				ED_region_tag_redraw(artest);
			}
		}
	}

	if (clip) {
		view3d_boxview_clip(sa);
	}
}

/* for home, center etc */
void view3d_boxview_copy(ScrArea *sa, ARegion *ar)
{
	ARegion *artest;
	RegionView3D *rv3d = ar->regiondata;
	bool clip = false;

	for (artest = sa->regionbase.first; artest; artest = artest->next) {
		if (artest != ar && artest->regiontype == RGN_TYPE_WINDOW) {
			RegionView3D *rv3dtest = artest->regiondata;

			if (rv3dtest->viewlock) {
				rv3dtest->dist = rv3d->dist;
				copy_v3_v3(rv3dtest->ofs, rv3d->ofs);
				ED_region_tag_redraw(artest);

				clip |= ((rv3dtest->viewlock & RV3D_BOXCLIP) != 0);
			}
		}
	}

	if (clip) {
		view3d_boxview_clip(sa);
	}
}

/* 'clip' is used to know if our clip setting has changed */
void ED_view3d_quadview_update(ScrArea *sa, ARegion *ar, bool do_clip)
{
	ARegion *ar_sync = NULL;
	RegionView3D *rv3d = ar->regiondata;
	short viewlock;
	/* this function copies flags from the first of the 3 other quadview
	 * regions to the 2 other, so it assumes this is the region whose
	 * properties are always being edited, weak */
	viewlock = rv3d->viewlock;

	if ((viewlock & RV3D_LOCKED) == 0)
		viewlock = 0;
	else if ((viewlock & RV3D_BOXVIEW) == 0) {
		viewlock &= ~RV3D_BOXCLIP;
		do_clip = true;
	}

	for (; ar; ar = ar->prev) {
		if (ar->alignment == RGN_ALIGN_QSPLIT) {
			rv3d = ar->regiondata;
			rv3d->viewlock = viewlock;

			if (do_clip && (viewlock & RV3D_BOXCLIP) == 0) {
				rv3d->rflag &= ~RV3D_BOXCLIP;
			}

			/* use ar_sync so we sync with one of the aligned views below
			 * else the view jumps on changing view settings like 'clip'
			 * since it copies from the perspective view */
			ar_sync = ar;
		}
	}

	if (rv3d->viewlock & RV3D_BOXVIEW) {
		view3d_boxview_sync(sa, ar_sync ? ar_sync : sa->regionbase.last);
	}

	/* ensure locked regions have an axis, locked user views don't make much sense */
	if (viewlock & RV3D_LOCKED) {
		int index_qsplit = 0;
		for (ar = sa->regionbase.first; ar; ar = ar->next) {
			if (ar->alignment == RGN_ALIGN_QSPLIT) {
				rv3d = ar->regiondata;
				if (rv3d->viewlock) {
					if (!RV3D_VIEW_IS_AXIS(rv3d->view)) {
						rv3d->view = ED_view3d_lock_view_from_index(index_qsplit);
						rv3d->persp = RV3D_ORTHO;
						ED_view3d_lock(rv3d);
					}
				}
				index_qsplit++;
			}
		}
	}

	ED_area_tag_redraw(sa);
}

/* ************************** init for view ops **********************************/

typedef struct ViewOpsData {
	/* context pointers (assigned by viewops_data_alloc) */
	ScrArea *sa;
	ARegion *ar;
	View3D *v3d;
	RegionView3D *rv3d;

	/* needed for continuous zoom */
	wmTimer *timer;
	double timer_lastdraw;

	float oldquat[4];
	float viewquat[4]; /* working copy of rv3d->viewquat */
	float trackvec[3];
	float mousevec[3]; /* dolly only */
	float reverse;
	float dist_prev, camzoom_prev;
	float grid, far;
	bool axis_snap;  /* view rotate only */
	float zfac;

	/* use for orbit selection and auto-dist */
	float ofs[3], dyn_ofs[3];
	bool use_dyn_ofs;

	int origx, origy, oldx, oldy;
	int origkey; /* the key that triggered the operator */

} ViewOpsData;

#define TRACKBALLSIZE  (1.1)

static void calctrackballvec(const rcti *rect, int mx, int my, float vec[3])
{
	float x, y, radius, d, z, t;

	radius = TRACKBALLSIZE;

	/* normalize x and y */
	x = BLI_rcti_cent_x(rect) - mx;
	x /= (float)(BLI_rcti_size_x(rect) / 4);
	y = BLI_rcti_cent_y(rect) - my;
	y /= (float)(BLI_rcti_size_y(rect) / 2);

	d = sqrt(x * x + y * y);
	if (d < radius * (float)M_SQRT1_2) { /* Inside sphere */
		z = sqrt(radius * radius - d * d);
	}
	else { /* On hyperbola */
		t = radius / (float)M_SQRT2;
		z = t * t / d;
	}

	vec[0] = x;
	vec[1] = y;
	vec[2] = -z;     /* yah yah! */
}


/* -------------------------------------------------------------------- */
/* ViewOpsData */

/** \name Generic View Operator Custom-Data.
 * \{ */

/**
 * Allocate and fill in context pointers for #ViewOpsData
 */
static void viewops_data_alloc(bContext *C, wmOperator *op)
{
	ViewOpsData *vod = MEM_callocN(sizeof(ViewOpsData), "viewops data");

	/* store data */
	op->customdata = vod;
	vod->sa = CTX_wm_area(C);
	vod->ar = CTX_wm_region(C);
	vod->v3d = vod->sa->spacedata.first;
	vod->rv3d = vod->ar->regiondata;
}

/**
 * Calculate the values for #ViewOpsData
 */
static void viewops_data_create(bContext *C, wmOperator *op, const wmEvent *event)
{
	ViewOpsData *vod = op->customdata;
	static float lastofs[3] = {0, 0, 0};
	RegionView3D *rv3d = vod->rv3d;

	/* set the view from the camera, if view locking is enabled.
	 * we may want to make this optional but for now its needed always */
	ED_view3d_camera_lock_init(vod->v3d, vod->rv3d);

	vod->dist_prev = rv3d->dist;
	vod->camzoom_prev = rv3d->camzoom;
	copy_qt_qt(vod->viewquat, rv3d->viewquat);
	copy_qt_qt(vod->oldquat, rv3d->viewquat);
	vod->origx = vod->oldx = event->x;
	vod->origy = vod->oldy = event->y;
	vod->origkey = event->type; /* the key that triggered the operator.  */
	vod->use_dyn_ofs = (U.uiflag & USER_ORBIT_SELECTION) != 0;
	copy_v3_v3(vod->ofs, rv3d->ofs);

	if (vod->use_dyn_ofs) {
		Scene *scene = CTX_data_scene(C);
		Object *ob = OBACT;

		if (ob && (ob->mode & OB_MODE_ALL_PAINT) && (BKE_object_pose_armature_get(ob) == NULL)) {
			/* in case of sculpting use last average stroke position as a rotation
			 * center, in other cases it's not clear what rotation center shall be
			 * so just rotate around object origin
			 */
			if (ob->mode & OB_MODE_SCULPT) {
				float stroke[3];
				ED_sculpt_get_average_stroke(ob, stroke);
				copy_v3_v3(lastofs, stroke);
			}
			else {
				copy_v3_v3(lastofs, ob->obmat[3]);
			}
		}
		else {
			/* If there's no selection, lastofs is unmodified and last value since static */
			calculateTransformCenter(C, V3D_CENTROID, lastofs, NULL);
		}

		negate_v3_v3(vod->dyn_ofs, lastofs);
	}
	else if (U.uiflag & USER_ZBUF_ORBIT) {
		Scene *scene = CTX_data_scene(C);
		float fallback_depth_pt[3];

		view3d_operator_needs_opengl(C); /* needed for zbuf drawing */

		negate_v3_v3(fallback_depth_pt, rv3d->ofs);

		if ((vod->use_dyn_ofs = ED_view3d_autodist(scene, vod->ar, vod->v3d,
		                                           event->mval, vod->dyn_ofs, true, fallback_depth_pt)))
		{
			if (rv3d->is_persp) {
				float my_origin[3]; /* original G.vd->ofs */
				float my_pivot[3]; /* view */
				float dvec[3];

				/* locals for dist correction */
				float mat[3][3];
				float upvec[3];

				negate_v3_v3(my_origin, rv3d->ofs);             /* ofs is flipped */

				/* Set the dist value to be the distance from this 3d point
				 * this means youll always be able to zoom into it and panning wont go bad when dist was zero */

				/* remove dist value */
				upvec[0] = upvec[1] = 0;
				upvec[2] = rv3d->dist;
				copy_m3_m4(mat, rv3d->viewinv);

				mul_m3_v3(mat, upvec);
				sub_v3_v3v3(my_pivot, rv3d->ofs, upvec);
				negate_v3(my_pivot);                /* ofs is flipped */

				/* find a new ofs value that is along the view axis (rather than the mouse location) */
				closest_to_line_v3(dvec, vod->dyn_ofs, my_pivot, my_origin);
				vod->dist_prev = rv3d->dist = len_v3v3(my_pivot, dvec);

				negate_v3_v3(rv3d->ofs, dvec);
			}
			else {
				float mval_ar_mid[2] = {
				    (float)vod->ar->winx / 2.0f,
				    (float)vod->ar->winy / 2.0f};

				ED_view3d_win_to_3d(vod->ar, vod->dyn_ofs, mval_ar_mid, rv3d->ofs);
				negate_v3(rv3d->ofs);
			}
			negate_v3(vod->dyn_ofs);
			copy_v3_v3(vod->ofs, rv3d->ofs);
		}
	}

	{
		/* for dolly */
		const float mval_f[2] = {(float)event->mval[0],
		                         (float)event->mval[1]};
		ED_view3d_win_to_vector(vod->ar, mval_f, vod->mousevec);
	}

	/* lookup, we don't pass on v3d to prevent confusement */
	vod->grid = vod->v3d->grid;
	vod->far = vod->v3d->far;

	calctrackballvec(&vod->ar->winrct, event->x, event->y, vod->trackvec);

	{
		float tvec[3];
		negate_v3_v3(tvec, rv3d->ofs);
		vod->zfac = ED_view3d_calc_zfac(rv3d, tvec, NULL);
	}

	vod->reverse = 1.0f;
	if (rv3d->persmat[2][1] < 0.0f)
		vod->reverse = -1.0f;

	rv3d->rflag |= RV3D_NAVIGATING;
}

static void viewops_data_free(bContext *C, wmOperator *op)
{
	ARegion *ar;
	Paint *p = BKE_paint_get_active_from_context(C);

	if (op->customdata) {
		ViewOpsData *vod = op->customdata;
		ar = vod->ar;
		vod->rv3d->rflag &= ~RV3D_NAVIGATING;

		if (vod->timer)
			WM_event_remove_timer(CTX_wm_manager(C), vod->timer->win, vod->timer);

		MEM_freeN(vod);
		op->customdata = NULL;
	}
	else {
		ar = CTX_wm_region(C);
	}

	if (p && (p->flags & PAINT_FAST_NAVIGATE))
		ED_region_tag_redraw(ar);
}
/** \} */


/* ************************** viewrotate **********************************/

#define COS45 0.7071068
#define SIN45 COS45

#define NUM_SNAP_QUATS 39

static const float snapquats[NUM_SNAP_QUATS][5] = {
	/*{q0, q1, q3, q4, view}*/
	{COS45, -SIN45, 0.0,    0.0,   RV3D_VIEW_FRONT},
	{0.0,    0.0,  -SIN45, -SIN45, RV3D_VIEW_BACK},
	{1.0,    0.0,   0.0,    0.0,   RV3D_VIEW_TOP},
	{0.0,   -1.0,   0.0,    0.0,   RV3D_VIEW_BOTTOM},
	{0.5,   -0.5,  -0.5,   -0.5,   RV3D_VIEW_RIGHT},
	{0.5,   -0.5,   0.5,    0.5,   RV3D_VIEW_LEFT},

	/* some more 45 deg snaps */
	{ 0.6532815, -0.6532815, 0.2705981, 0.2705981, 0},
	{ 0.9238795,  0.0,       0.0,       0.3826834, 0},
	{ 0.0,       -0.9238795, 0.3826834, 0.0,       0},
	{ 0.3535534, -0.8535534, 0.3535534, 0.1464466, 0},
	{ 0.8535534, -0.3535534, 0.1464466, 0.3535534, 0},
	{ 0.4999999, -0.4999999, 0.5,       0.5,       0},
	{ 0.2705980, -0.6532815, 0.6532815, 0.2705980, 0},
	{ 0.6532815, -0.2705980, 0.2705980, 0.6532815, 0},
	{ 0.2705978, -0.2705980, 0.6532814, 0.6532814, 0},
	{ 0.3826834,  0.0,       0.0,       0.9238794, 0},
	{ 0.0,       -0.3826834, 0.9238794, 0.0,       0},
	{ 0.1464466, -0.3535534, 0.8535534, 0.3535534, 0},
	{ 0.3535534, -0.1464466, 0.3535534, 0.8535534, 0},
	{ 0.0,        0.0,       0.9238794, 0.3826834, 0},
	{-0.0,        0.0,       0.3826834, 0.9238794, 0},
	{-0.2705980,  0.2705980, 0.6532813, 0.6532813, 0},
	{-0.3826834,  0.0,       0.0,       0.9238794, 0},
	{ 0.0,        0.3826834, 0.9238794, 0.0,       0},
	{-0.1464466,  0.3535534, 0.8535533, 0.3535533, 0},
	{-0.3535534,  0.1464466, 0.3535533, 0.8535533, 0},
	{-0.4999999,  0.4999999, 0.4999999, 0.4999999, 0},
	{-0.2705980,  0.6532815, 0.6532814, 0.2705980, 0},
	{-0.6532815,  0.2705980, 0.2705980, 0.6532814, 0},
	{-0.6532813,  0.6532813, 0.2705979, 0.2705979, 0},
	{-0.9238793,  0.0,       0.0,       0.3826833, 0},
	{ 0.0,        0.9238793, 0.3826833, 0.0,       0},
	{-0.3535533,  0.8535533, 0.3535533, 0.1464466, 0},
	{-0.8535533,  0.3535533, 0.1464466, 0.3535533, 0},
	{-0.3826833,  0.9238794, 0.0,       0.0,       0},
	{-0.9238794,  0.3826833, 0.0,       0.0,       0},
	{-COS45,      0.0,       0.0,       SIN45,     0},
	{ COS45,      0.0,       0.0,       SIN45,     0},
	{ 0.0,        0.0,       0.0,       1.0,       0}
};

enum {
	VIEW_PASS = 0,
	VIEW_APPLY,
	VIEW_CONFIRM
};

/* NOTE: these defines are saved in keymap files, do not change values but just add new ones */
#define VIEW_MODAL_CONFIRM              1 /* used for all view operations */
#define VIEWROT_MODAL_AXIS_SNAP_ENABLE  2
#define VIEWROT_MODAL_AXIS_SNAP_DISABLE 3
#define VIEWROT_MODAL_SWITCH_ZOOM       4
#define VIEWROT_MODAL_SWITCH_MOVE       5
#define VIEWROT_MODAL_SWITCH_ROTATE     6

/* called in transform_ops.c, on each regeneration of keymaps  */
void viewrotate_modal_keymap(wmKeyConfig *keyconf)
{
	static EnumPropertyItem modal_items[] = {
		{VIEW_MODAL_CONFIRM,    "CONFIRM", 0, "Confirm", ""},

		{VIEWROT_MODAL_AXIS_SNAP_ENABLE,    "AXIS_SNAP_ENABLE", 0, "Enable Axis Snap", ""},
		{VIEWROT_MODAL_AXIS_SNAP_DISABLE,   "AXIS_SNAP_DISABLE", 0, "Disable Axis Snap", ""},
		
		{VIEWROT_MODAL_SWITCH_ZOOM, "SWITCH_TO_ZOOM", 0, "Switch to Zoom"},
		{VIEWROT_MODAL_SWITCH_MOVE, "SWITCH_TO_MOVE", 0, "Switch to Move"},

		{0, NULL, 0, NULL, NULL}
	};

	wmKeyMap *keymap = WM_modalkeymap_get(keyconf, "View3D Rotate Modal");

	/* this function is called for each spacetype, only needs to add map once */
	if (keymap && keymap->modal_items) return;

	keymap = WM_modalkeymap_add(keyconf, "View3D Rotate Modal", modal_items);

	/* items for modal map */
	WM_modalkeymap_add_item(keymap, MIDDLEMOUSE, KM_RELEASE, KM_ANY, 0, VIEW_MODAL_CONFIRM);
	WM_modalkeymap_add_item(keymap, ESCKEY, KM_PRESS, KM_ANY, 0, VIEW_MODAL_CONFIRM);

	WM_modalkeymap_add_item(keymap, LEFTALTKEY, KM_PRESS, KM_ANY, 0, VIEWROT_MODAL_AXIS_SNAP_ENABLE);
	WM_modalkeymap_add_item(keymap, LEFTALTKEY, KM_RELEASE, KM_ANY, 0, VIEWROT_MODAL_AXIS_SNAP_DISABLE);

	/* disabled mode switching for now, can re-implement better, later on */
#if 0
	WM_modalkeymap_add_item(keymap, LEFTMOUSE, KM_PRESS, KM_ANY, 0, VIEWROT_MODAL_SWITCH_ZOOM);
	WM_modalkeymap_add_item(keymap, LEFTCTRLKEY, KM_PRESS, KM_ANY, 0, VIEWROT_MODAL_SWITCH_ZOOM);
	WM_modalkeymap_add_item(keymap, LEFTSHIFTKEY, KM_PRESS, KM_ANY, 0, VIEWROT_MODAL_SWITCH_MOVE);
#endif
	
	/* assign map to operators */
	WM_modalkeymap_assign(keymap, "VIEW3D_OT_rotate");

}

static void viewrotate_apply(ViewOpsData *vod, int x, int y)
{
	RegionView3D *rv3d = vod->rv3d;

	rv3d->view = RV3D_VIEW_USER; /* need to reset every time because of view snapping */

	if (U.flag & USER_TRACKBALL) {
		float phi, si, q1[4], dvec[3], newvec[3];

		calctrackballvec(&vod->ar->winrct, x, y, newvec);

		sub_v3_v3v3(dvec, newvec, vod->trackvec);

		si = len_v3(dvec);
		si /= (float)(2.0 * TRACKBALLSIZE);

		cross_v3_v3v3(q1 + 1, vod->trackvec, newvec);
		normalize_v3(q1 + 1);

		/* Allow for rotation beyond the interval [-pi, pi] */
		while (si > 1.0f)
			si -= 2.0f;

		/* This relation is used instead of
		 * - phi = asin(si) so that the angle
		 * - of rotation is linearly proportional
		 * - to the distance that the mouse is
		 * - dragged. */
		phi = si * (float)(M_PI / 2.0);

		q1[0] = cos(phi);
		mul_v3_fl(q1 + 1, sin(phi));
		mul_qt_qtqt(vod->viewquat, q1, vod->oldquat);

		if (vod->use_dyn_ofs) {
			/* compute the post multiplication quat, to rotate the offset correctly */
			conjugate_qt_qt(q1, vod->oldquat);
			mul_qt_qtqt(q1, q1, vod->viewquat);

			conjugate_qt(q1); /* conj == inv for unit quat */
			copy_v3_v3(rv3d->ofs, vod->ofs);
			sub_v3_v3(rv3d->ofs, vod->dyn_ofs);
			mul_qt_v3(q1, rv3d->ofs);
			add_v3_v3(rv3d->ofs, vod->dyn_ofs);
		}
	}
	else {
		/* New turntable view code by John Aughey */
		float q1[4];
		float m[3][3];
		float m_inv[3][3];
		const float zvec_global[3] = {0.0f, 0.0f, 1.0f};
		float xaxis[3];

		/* Sensitivity will control how fast the viewport rotates.  0.007 was
		 * obtained experimentally by looking at viewport rotation sensitivities
		 * on other modeling programs. */
		/* Perhaps this should be a configurable user parameter. */
		const float sensitivity = 0.007f;

		/* Get the 3x3 matrix and its inverse from the quaternion */
		quat_to_mat3(m, vod->viewquat);
		invert_m3_m3(m_inv, m);

		/* avoid gimble lock */
#if 1
		if (len_squared_v3v3(zvec_global, m_inv[2]) > 0.001f) {
			float fac;
			cross_v3_v3v3(xaxis, zvec_global, m_inv[2]);
			if (dot_v3v3(xaxis, m_inv[0]) < 0) {
				negate_v3(xaxis);
			}
			fac = angle_normalized_v3v3(zvec_global, m_inv[2]) / (float)M_PI;
			fac = fabsf(fac - 0.5f) * 2;
			fac = fac * fac;
			interp_v3_v3v3(xaxis, xaxis, m_inv[0], fac);
		}
		else {
			copy_v3_v3(xaxis, m_inv[0]);
		}
#else
		copy_v3_v3(xaxis, m_inv[0]);
#endif

		/* Determine the direction of the x vector (for rotating up and down) */
		/* This can likely be computed directly from the quaternion. */

		/* Perform the up/down rotation */
		axis_angle_to_quat(q1, xaxis, sensitivity * -(y - vod->oldy));
		mul_qt_qtqt(vod->viewquat, vod->viewquat, q1);

		if (vod->use_dyn_ofs) {
			conjugate_qt(q1); /* conj == inv for unit quat */
			sub_v3_v3(rv3d->ofs, vod->dyn_ofs);
			mul_qt_v3(q1, rv3d->ofs);
			add_v3_v3(rv3d->ofs, vod->dyn_ofs);
		}

		/* Perform the orbital rotation */
		axis_angle_normalized_to_quat(q1, zvec_global, sensitivity * vod->reverse * (x - vod->oldx));
		mul_qt_qtqt(vod->viewquat, vod->viewquat, q1);

		if (vod->use_dyn_ofs) {
			conjugate_qt(q1);
			sub_v3_v3(rv3d->ofs, vod->dyn_ofs);
			mul_qt_v3(q1, rv3d->ofs);
			add_v3_v3(rv3d->ofs, vod->dyn_ofs);
		}
	}

	/* check for view snap */
	if (vod->axis_snap) {
		int i;
		float viewquat_inv[4];
		float zaxis[3] = {0, 0, 1};
		invert_qt_qt(viewquat_inv, vod->viewquat);

		mul_qt_v3(viewquat_inv, zaxis);

		for (i = 0; i < NUM_SNAP_QUATS; i++) {

			float view = (int)snapquats[i][4];
			float viewquat_inv_test[4];
			float zaxis_test[3] = {0, 0, 1};

			invert_qt_qt(viewquat_inv_test, snapquats[i]);
			mul_qt_v3(viewquat_inv_test, zaxis_test);
			
			if (angle_v3v3(zaxis_test, zaxis) < DEG2RADF(45 / 3)) {
				/* find the best roll */
				float quat_roll[4], quat_final[4], quat_best[4];
				float viewquat_align[4]; /* viewquat aligned to zaxis_test */
				float viewquat_align_inv[4]; /* viewquat aligned to zaxis_test */
				float best_angle = FLT_MAX;
				int j;

				/* viewquat_align is the original viewquat aligned to the snapped axis
				 * for testing roll */
				rotation_between_vecs_to_quat(viewquat_align, zaxis_test, zaxis);
				normalize_qt(viewquat_align);
				mul_qt_qtqt(viewquat_align, vod->viewquat, viewquat_align);
				normalize_qt(viewquat_align);
				invert_qt_qt(viewquat_align_inv, viewquat_align);

				/* find best roll */
				for (j = 0; j < 8; j++) {
					float angle;
					float xaxis1[3] = {1, 0, 0};
					float xaxis2[3] = {1, 0, 0};
					float quat_final_inv[4];

					axis_angle_to_quat(quat_roll, zaxis_test, (float)j * DEG2RADF(45.0f));
					normalize_qt(quat_roll);

					mul_qt_qtqt(quat_final, snapquats[i], quat_roll);
					normalize_qt(quat_final);
					
					/* compare 2 vector angles to find the least roll */
					invert_qt_qt(quat_final_inv, quat_final);
					mul_qt_v3(viewquat_align_inv, xaxis1);
					mul_qt_v3(quat_final_inv, xaxis2);
					angle = angle_v3v3(xaxis1, xaxis2);

					if (angle <= best_angle) {
						best_angle = angle;
						copy_qt_qt(quat_best, quat_final);
						if (j) view = 0;  /* view grid assumes certain up axis */
					}
				}

				copy_qt_qt(vod->viewquat, quat_best);
				rv3d->view = view; /* if we snap to a rolled camera the grid is invalid */

				break;
			}
		}
	}
	vod->oldx = x;
	vod->oldy = y;

	/* avoid precision loss over time */
	normalize_qt(vod->viewquat);

	/* use a working copy so view rotation locking doesnt overwrite the locked
	 * rotation back into the view we calculate with */
	copy_qt_qt(rv3d->viewquat, vod->viewquat);

	ED_view3d_camera_lock_sync(vod->v3d, rv3d);

	ED_region_tag_redraw(vod->ar);
}

static int viewrotate_modal(bContext *C, wmOperator *op, const wmEvent *event)
{
	ViewOpsData *vod = op->customdata;
	short event_code = VIEW_PASS;

	/* execute the events */
	if (event->type == MOUSEMOVE) {
		event_code = VIEW_APPLY;
	}
	else if (event->type == EVT_MODAL_MAP) {
		switch (event->val) {
			case VIEW_MODAL_CONFIRM:
				event_code = VIEW_CONFIRM;
				break;
			case VIEWROT_MODAL_AXIS_SNAP_ENABLE:
				vod->axis_snap = true;
				event_code = VIEW_APPLY;
				break;
			case VIEWROT_MODAL_AXIS_SNAP_DISABLE:
				vod->axis_snap = false;
				event_code = VIEW_APPLY;
				break;
			case VIEWROT_MODAL_SWITCH_ZOOM:
				WM_operator_name_call(C, "VIEW3D_OT_zoom", WM_OP_INVOKE_DEFAULT, NULL);
				event_code = VIEW_CONFIRM;
				break;
			case VIEWROT_MODAL_SWITCH_MOVE:
				WM_operator_name_call(C, "VIEW3D_OT_move", WM_OP_INVOKE_DEFAULT, NULL);
				event_code = VIEW_CONFIRM;
				break;
		}
	}
	else if (event->type == vod->origkey && event->val == KM_RELEASE) {
		event_code = VIEW_CONFIRM;
	}

	if (event_code == VIEW_APPLY) {
		viewrotate_apply(vod, event->x, event->y);
	}
	else if (event_code == VIEW_CONFIRM) {
		ED_view3d_depth_tag_update(vod->rv3d);
		viewops_data_free(C, op);

		return OPERATOR_FINISHED;
	}

	return OPERATOR_RUNNING_MODAL;
}

/**
 * Action to take when rotating the view,
 * handle auto-persp and logic for switching out of views.
 *
 * shared with NDOF.
 */
static void view3d_ensure_persp(struct View3D *v3d, ARegion *ar)
{
	RegionView3D *rv3d = ar->regiondata;

	BLI_assert((rv3d->viewlock & RV3D_LOCKED) == 0);

	if (rv3d->persp != RV3D_PERSP) {
		if (rv3d->persp == RV3D_CAMOB) {
			view3d_persp_switch_from_camera(v3d, rv3d, rv3d->lpersp);
		}
		else if ((U.uiflag & USER_AUTOPERSP) && RV3D_VIEW_IS_AXIS(rv3d->view)) {
			if (!ED_view3d_camera_lock_check(v3d, rv3d)) {
				rv3d->persp = RV3D_PERSP;
			}
		}
	}
}

static int viewrotate_invoke(bContext *C, wmOperator *op, const wmEvent *event)
{
	ViewOpsData *vod;

	/* makes op->customdata */
	viewops_data_alloc(C, op);
	viewops_data_create(C, op, event);
	vod = op->customdata;

	/* poll should check but in some cases fails, see poll func for details */
	if (vod->rv3d->viewlock & RV3D_LOCKED) {
		viewops_data_free(C, op);
		return OPERATOR_PASS_THROUGH;
	}

	/* switch from camera view when: */
	view3d_ensure_persp(vod->v3d, vod->ar);
	
	if (event->type == MOUSEPAN) {
		/* Rotate direction we keep always same */
		if (U.uiflag2 & USER_TRACKPAD_NATURAL)
			viewrotate_apply(vod, 2 * event->x - event->prevx, 2 * event->y - event->prevy);
		else
			viewrotate_apply(vod, event->prevx, event->prevy);
			
		ED_view3d_depth_tag_update(vod->rv3d);
		
		viewops_data_free(C, op);
		
		return OPERATOR_FINISHED;
	}
	else if (event->type == MOUSEROTATE) {
		/* MOUSEROTATE performs orbital rotation, so y axis delta is set to 0 */
		viewrotate_apply(vod, event->prevx, event->y);
		ED_view3d_depth_tag_update(vod->rv3d);
		
		viewops_data_free(C, op);
		
		return OPERATOR_FINISHED;
	}
	else {
		/* add temp handler */
		WM_event_add_modal_handler(C, op);

		return OPERATOR_RUNNING_MODAL;
	}
}

/* test for unlocked camera view in quad view */
static int view3d_camera_user_poll(bContext *C)
{
	View3D *v3d;
	ARegion *ar;

	if (ED_view3d_context_user_region(C, &v3d, &ar)) {
		RegionView3D *rv3d = ar->regiondata;
		if (rv3d->persp == RV3D_CAMOB) {
			return 1;
		}
	}

	return 0;
}

static int view3d_lock_poll(bContext *C)
{
	View3D *v3d = CTX_wm_view3d(C);
	if (v3d) {
		RegionView3D *rv3d = CTX_wm_region_view3d(C);
		if (rv3d) {
			return ED_view3d_offset_lock_check(v3d, rv3d);
		}
	}
	return false;
}

static void viewrotate_cancel(bContext *C, wmOperator *op)
{
	viewops_data_free(C, op);
}

void VIEW3D_OT_rotate(wmOperatorType *ot)
{
	/* identifiers */
	ot->name = "Rotate View";
	ot->description = "Rotate the view";
	ot->idname = "VIEW3D_OT_rotate";

	/* api callbacks */
	ot->invoke = viewrotate_invoke;
	ot->modal = viewrotate_modal;
	ot->poll = ED_operator_region_view3d_active;
	ot->cancel = viewrotate_cancel;

	/* flags */
	ot->flag = OPTYPE_BLOCKING | OPTYPE_GRAB_POINTER;
}

/* NDOF utility functions
 * (should these functions live in this file?)
 */

#define NDOF_HAS_TRANSLATE ((!view3d_operator_offset_lock_check(C, op)) && !is_zero_v3(ndof->tvec))
#define NDOF_HAS_ROTATE    (((rv3d->viewlock & RV3D_LOCKED) == 0) && !is_zero_v3(ndof->rvec))

float ndof_to_axis_angle(const struct wmNDOFMotionData *ndof, float axis[3])
{
	return ndof->dt * normalize_v3_v3(axis, ndof->rvec);
}

void ndof_to_quat(const struct wmNDOFMotionData *ndof, float q[4])
{
	float axis[3];
	float angle;

	angle = ndof_to_axis_angle(ndof, axis);
	axis_angle_to_quat(q, axis, angle);
}

/**
 * Zoom and pan in the same function since sometimes zoom is interpreted as dolly (pan forward).
 *
 * \param has_zoom zoom, otherwise dolly, often `!rv3d->is_persp` since it doesnt make sense to dolly in ortho.
 */
static void view3d_ndof_pan_zoom(const struct wmNDOFMotionData *ndof, ScrArea *sa, ARegion *ar,
                                 const bool has_translate, const bool has_zoom)
{
	RegionView3D *rv3d = ar->regiondata;
	const float dt = ndof->dt;

	/* tune these until everything feels right */
	const float forward_sensitivity = 1.f;
	const float vertical_sensitivity = 0.4f;
	const float lateral_sensitivity = 0.6f;

	float view_inv[4];
	float pan_vec[3];

	if (has_translate == false && has_zoom == false) {
		return;
	}

	pan_vec[0] = lateral_sensitivity  * ndof->tvec[0] * ((U.ndof_flag & NDOF_PANX_INVERT_AXIS) ? -1.0f : 1.0f);
	pan_vec[1] = vertical_sensitivity * ndof->tvec[1] * ((U.ndof_flag & NDOF_PANZ_INVERT_AXIS) ? -1.0f : 1.0f);
	pan_vec[2] = forward_sensitivity  * ndof->tvec[2] * ((U.ndof_flag & NDOF_PANY_INVERT_AXIS) ? -1.0f : 1.0f);

	if (has_zoom) {
		/* zoom with Z */

		/* Zoom!
		 * velocity should be proportional to the linear velocity attained by rotational motion of same strength
		 * [got that?]
		 * proportional to arclength = radius * angle
		 */

		/* tune these until everything feels right */
		const float zoom_sensitivity = 1.f;

		pan_vec[2] = 0.0f;

		/* "zoom in" or "translate"? depends on zoom mode in user settings? */
		if (ndof->tz) {
			float zoom_distance = zoom_sensitivity * rv3d->dist * dt * ndof->tz;

			if (U.ndof_flag & NDOF_ZOOM_INVERT)
				zoom_distance = -zoom_distance;

			rv3d->dist += zoom_distance;
		}
	}
	else {
		/* dolly with Z */

		/* all callers must check */
		if (has_translate) {
			BLI_assert(ED_view3d_offset_lock_check((View3D *)sa->spacedata.first, rv3d) == false);
		}
	}

	if (has_translate) {
		const float speed = rv3d->dist; /* uses distance from pivot to define dolly */

		mul_v3_fl(pan_vec, speed * dt);

		/* transform motion from view to world coordinates */
		invert_qt_qt(view_inv, rv3d->viewquat);
		mul_qt_v3(view_inv, pan_vec);

		/* move center of view opposite of hand motion (this is camera mode, not object mode) */
		sub_v3_v3(rv3d->ofs, pan_vec);

		if (rv3d->viewlock & RV3D_BOXVIEW) {
			view3d_boxview_sync(sa, ar);
		}
	}
}


static void view3d_ndof_orbit(const struct wmNDOFMotionData *ndof, RegionView3D *rv3d, const float dt,
                              /* optional, can be NULL*/
                              ViewOpsData *vod)
{
	const float rot_sensitivity = 1.0f;
	float view_inv[4];

	BLI_assert((rv3d->viewlock & RV3D_LOCKED) == 0);

	view3d_ensure_persp(vod->v3d, vod->ar);

	rv3d->view = RV3D_VIEW_USER;

	invert_qt_qt(view_inv, rv3d->viewquat);

	if (U.ndof_flag & NDOF_TURNTABLE) {

		/* turntable view code by John Aughey, adapted for 3D mouse by [mce] */
		float angle, rot[4];
		float xvec[3] = {1, 0, 0};

		/* Determine the direction of the x vector (for rotating up and down) */
		mul_qt_v3(view_inv, xvec);

		/* Perform the up/down rotation */
		angle = rot_sensitivity * dt * ndof->rx;
		if (U.ndof_flag & NDOF_TILT_INVERT_AXIS)
			angle = -angle;
		rot[0] = cosf(angle);
		mul_v3_v3fl(rot + 1, xvec, sin(angle));
		mul_qt_qtqt(rv3d->viewquat, rv3d->viewquat, rot);

		/* Perform the orbital rotation */
		angle = rot_sensitivity * dt * ndof->ry;
		if (U.ndof_flag & NDOF_ROTATE_INVERT_AXIS)
			angle = -angle;

		/* update the onscreen doo-dad */
		rv3d->rot_angle = angle;
		rv3d->rot_axis[0] = 0;
		rv3d->rot_axis[1] = 0;
		rv3d->rot_axis[2] = 1;

		rot[0] = cosf(angle);
		rot[1] = rot[2] = 0.0;
		rot[3] = sinf(angle);
		mul_qt_qtqt(rv3d->viewquat, rv3d->viewquat, rot);

	}
	else {
		float rot[4];
		float axis[3];
		float angle = rot_sensitivity * ndof_to_axis_angle(ndof, axis);

		if (U.ndof_flag & NDOF_ROLL_INVERT_AXIS)   axis[2] = -axis[2];
		if (U.ndof_flag & NDOF_TILT_INVERT_AXIS)   axis[0] = -axis[0];
		if (U.ndof_flag & NDOF_ROTATE_INVERT_AXIS) axis[1] = -axis[1];


		/* transform rotation axis from view to world coordinates */
		mul_qt_v3(view_inv, axis);

		/* update the onscreen doo-dad */
		rv3d->rot_angle = angle;
		copy_v3_v3(rv3d->rot_axis, axis);

		axis_angle_to_quat(rot, axis, angle);

		/* apply rotation */
		mul_qt_qtqt(rv3d->viewquat, rv3d->viewquat, rot);
	}

	/* rotate around custom center */
	if (vod && vod->use_dyn_ofs) {
		float q1[4];

		/* compute the post multiplication quat, to rotate the offset correctly */
		conjugate_qt_qt(q1, vod->oldquat);
		mul_qt_qtqt(q1, q1, rv3d->viewquat);

		conjugate_qt(q1); /* conj == inv for unit quat */
		copy_v3_v3(rv3d->ofs, vod->ofs);
		sub_v3_v3(rv3d->ofs, vod->dyn_ofs);
		mul_qt_v3(q1, rv3d->ofs);
		add_v3_v3(rv3d->ofs, vod->dyn_ofs);
	}
}

/* -- "orbit" navigation (trackball/turntable)
 * -- zooming
 * -- panning in rotationally-locked views
 */
static int ndof_orbit_invoke(bContext *C, wmOperator *op, const wmEvent *event)
{
	
	if (event->type != NDOF_MOTION) {
		return OPERATOR_CANCELLED;
	}
	else {
		ViewOpsData *vod;
		View3D *v3d;
		RegionView3D *rv3d;

		wmNDOFMotionData *ndof = (wmNDOFMotionData *) event->customdata;

		viewops_data_alloc(C, op);
		viewops_data_create(C, op, event);

		vod = op->customdata;
		v3d = vod->v3d;
		rv3d = vod->rv3d;

		ED_view3d_camera_lock_init(v3d, rv3d);

		/* off by default, until changed later this function */
		rv3d->rot_angle = 0.0f;

		if (ndof->progress != P_FINISHING) {
			const bool has_rotation = NDOF_HAS_ROTATE;
			/* if we can't rotate, fallback to translate (locked axis views) */
			const bool has_translate = NDOF_HAS_TRANSLATE && (rv3d->viewlock & RV3D_LOCKED);
			const bool has_zoom = !rv3d->is_persp;

#ifdef DEBUG_NDOF_MOTION
			printf("ndof: T=(%.2f,%.2f,%.2f) R=(%.2f,%.2f,%.2f) dt=%.3f delivered to 3D view\n",
			       ndof->tx, ndof->ty, ndof->tz, ndof->rx, ndof->ry, ndof->rz, ndof->dt);
#endif

			if (has_translate || has_zoom) {
				view3d_ndof_pan_zoom(ndof, vod->sa, vod->ar, has_translate, has_zoom);
			}

			if (has_rotation) {
				view3d_ndof_orbit(ndof, rv3d, ndof->dt, vod);
			}
		}

		ED_view3d_camera_lock_sync(v3d, rv3d);

		ED_region_tag_redraw(vod->ar);

		viewops_data_free(C, op);

		return OPERATOR_FINISHED;
	}
}

void VIEW3D_OT_ndof_orbit(struct wmOperatorType *ot)
{
	/* identifiers */
	ot->name = "NDOF Orbit View";
	ot->description = "Orbit the view using the 3D mouse";
	ot->idname = "VIEW3D_OT_ndof_orbit";

	/* api callbacks */
	ot->invoke = ndof_orbit_invoke;
	ot->poll = ED_operator_view3d_active;

	/* flags */
	ot->flag = 0;
}

static int ndof_orbit_zoom_invoke(bContext *C, wmOperator *op, const wmEvent *event)
{
	
	if (event->type != NDOF_MOTION) {
		return OPERATOR_CANCELLED;
	}
	else {
		ViewOpsData *vod;
		View3D *v3d;
		RegionView3D *rv3d;

		wmNDOFMotionData *ndof = (wmNDOFMotionData *) event->customdata;

		viewops_data_alloc(C, op);
		viewops_data_create(C, op, event);

		vod = op->customdata;
		v3d = vod->v3d;
		rv3d = vod->rv3d;

		ED_view3d_camera_lock_init(v3d, rv3d);

		/* off by default, until changed later this function */
		rv3d->rot_angle = 0.0f;

		if (ndof->progress != P_FINISHING) {
			const bool has_rotation = NDOF_HAS_ROTATE;
			/* if we can't rotate, fallback to translate (locked axis views) */
			const bool has_translate = NDOF_HAS_TRANSLATE && (rv3d->viewlock & RV3D_LOCKED);
			/* always zoom since this is the main purpose of the function */
			const bool has_zoom = true;

#ifdef DEBUG_NDOF_MOTION
			printf("ndof: T=(%.2f,%.2f,%.2f) R=(%.2f,%.2f,%.2f) dt=%.3f delivered to 3D view\n",
			       ndof->tx, ndof->ty, ndof->tz, ndof->rx, ndof->ry, ndof->rz, ndof->dt);
#endif
			if (has_translate || has_zoom) {
				view3d_ndof_pan_zoom(ndof, vod->sa, vod->ar, has_translate, true);
			}

			if (has_rotation) {
				view3d_ndof_orbit(ndof, rv3d, ndof->dt, vod);
			}
		}

		ED_view3d_camera_lock_sync(v3d, rv3d);

		ED_region_tag_redraw(vod->ar);

		viewops_data_free(C, op);

		return OPERATOR_FINISHED;
	}
}

void VIEW3D_OT_ndof_orbit_zoom(struct wmOperatorType *ot)
{
	/* identifiers */
	ot->name = "NDOF Orbit View with Zoom";
	ot->description = "Orbit and zoom the view using the 3D mouse";
	ot->idname = "VIEW3D_OT_ndof_orbit_zoom";

	/* api callbacks */
	ot->invoke = ndof_orbit_zoom_invoke;
	ot->poll = ED_operator_view3d_active;

	/* flags */
	ot->flag = 0;
}

/* -- "pan" navigation
 * -- zoom or dolly?
 */
static int ndof_pan_invoke(bContext *C, wmOperator *op, const wmEvent *event)
{
	if (event->type != NDOF_MOTION) {
		return OPERATOR_CANCELLED;
	}
	else {
		View3D *v3d = CTX_wm_view3d(C);
		RegionView3D *rv3d = CTX_wm_region_view3d(C);
		wmNDOFMotionData *ndof = (wmNDOFMotionData *) event->customdata;

		const bool has_translate = NDOF_HAS_TRANSLATE;
		const bool has_zoom = !rv3d->is_persp;

		if (has_translate == false)
			return OPERATOR_CANCELLED;

		ED_view3d_camera_lock_init(v3d, rv3d);

		rv3d->rot_angle = 0.f; /* we're panning here! so erase any leftover rotation from other operators */

		if (ndof->progress != P_FINISHING) {
			ScrArea *sa = CTX_wm_area(C);
			ARegion *ar = CTX_wm_region(C);

			if (has_translate || has_zoom) {
				view3d_ndof_pan_zoom(ndof, sa, ar, has_translate, has_zoom);
			}
		}

		ED_view3d_camera_lock_sync(v3d, rv3d);

		ED_region_tag_redraw(CTX_wm_region(C));

		return OPERATOR_FINISHED;
	}
}

void VIEW3D_OT_ndof_pan(struct wmOperatorType *ot)
{
	/* identifiers */
	ot->name = "NDOF Pan View";
	ot->description = "Pan the view with the 3D mouse";
	ot->idname = "VIEW3D_OT_ndof_pan";

	/* api callbacks */
	ot->invoke = ndof_pan_invoke;
	ot->poll = ED_operator_view3d_active;

	/* flags */
	ot->flag = 0;
}


/*
 * this is basically just the pan only code + the rotate only code crammed into one function that does both
 */
static int ndof_all_invoke(bContext *C, wmOperator *op, const wmEvent *event)
{
	if (event->type != NDOF_MOTION) {
		return OPERATOR_CANCELLED;
	}
	else {
		ViewOpsData *vod;
		View3D *v3d;
		RegionView3D *rv3d;
		
		wmNDOFMotionData *ndof = (wmNDOFMotionData *) event->customdata;

		viewops_data_alloc(C, op);
		viewops_data_create(C, op, event);

		vod = op->customdata;
		v3d = vod->v3d;
		rv3d = vod->rv3d;

		ED_view3d_camera_lock_init(v3d, rv3d);

		if (ndof->progress != P_FINISHING) {
			const bool has_rotation = NDOF_HAS_ROTATE;
			const bool has_translate = NDOF_HAS_TRANSLATE;
			const bool has_zoom = !rv3d->is_persp;

			if (has_translate || has_zoom) {
				view3d_ndof_pan_zoom(ndof, vod->sa, vod->ar, has_translate, has_zoom);
			}

			if (has_rotation) {
				view3d_ndof_orbit(ndof, rv3d, ndof->dt, vod);
			}
		}

		ED_view3d_camera_lock_sync(v3d, rv3d);

		ED_region_tag_redraw(vod->ar);

		viewops_data_free(C, op);
		
		return OPERATOR_FINISHED;
	}
}

void VIEW3D_OT_ndof_all(struct wmOperatorType *ot)
{
	/* identifiers */
	ot->name = "NDOF Move View";
	ot->description = "Pan and rotate the view with the 3D mouse";
	ot->idname = "VIEW3D_OT_ndof_all";

	/* api callbacks */
	ot->invoke = ndof_all_invoke;
	ot->poll = ED_operator_view3d_active;

	/* flags */
	ot->flag = 0;
}

/* ************************ viewmove ******************************** */


/* NOTE: these defines are saved in keymap files, do not change values but just add new ones */

/* called in transform_ops.c, on each regeneration of keymaps  */
void viewmove_modal_keymap(wmKeyConfig *keyconf)
{
	static EnumPropertyItem modal_items[] = {
		{VIEW_MODAL_CONFIRM,    "CONFIRM", 0, "Confirm", ""},
		
		{VIEWROT_MODAL_SWITCH_ZOOM, "SWITCH_TO_ZOOM", 0, "Switch to Zoom"},
		{VIEWROT_MODAL_SWITCH_ROTATE, "SWITCH_TO_ROTATE", 0, "Switch to Rotate"},

		{0, NULL, 0, NULL, NULL}
	};

	wmKeyMap *keymap = WM_modalkeymap_get(keyconf, "View3D Move Modal");

	/* this function is called for each spacetype, only needs to add map once */
	if (keymap && keymap->modal_items) return;

	keymap = WM_modalkeymap_add(keyconf, "View3D Move Modal", modal_items);

	/* items for modal map */
	WM_modalkeymap_add_item(keymap, MIDDLEMOUSE, KM_RELEASE, KM_ANY, 0, VIEW_MODAL_CONFIRM);
	WM_modalkeymap_add_item(keymap, ESCKEY, KM_PRESS, KM_ANY, 0, VIEW_MODAL_CONFIRM);

	/* disabled mode switching for now, can re-implement better, later on */
#if 0
	WM_modalkeymap_add_item(keymap, LEFTMOUSE, KM_PRESS, KM_ANY, 0, VIEWROT_MODAL_SWITCH_ZOOM);
	WM_modalkeymap_add_item(keymap, LEFTCTRLKEY, KM_PRESS, KM_ANY, 0, VIEWROT_MODAL_SWITCH_ZOOM);
	WM_modalkeymap_add_item(keymap, LEFTSHIFTKEY, KM_RELEASE, KM_ANY, 0, VIEWROT_MODAL_SWITCH_ROTATE);
#endif
	
	/* assign map to operators */
	WM_modalkeymap_assign(keymap, "VIEW3D_OT_move");
}


static void viewmove_apply(ViewOpsData *vod, int x, int y)
{
	if (ED_view3d_offset_lock_check(vod->v3d, vod->rv3d)) {
		vod->rv3d->ofs_lock[0] -= ((vod->oldx - x) * 2.0f) / (float)vod->ar->winx;
		vod->rv3d->ofs_lock[1] -= ((vod->oldy - y) * 2.0f) / (float)vod->ar->winy;
	}
	else if ((vod->rv3d->persp == RV3D_CAMOB) && !ED_view3d_camera_lock_check(vod->v3d, vod->rv3d)) {
		const float zoomfac = BKE_screen_view3d_zoom_to_fac((float)vod->rv3d->camzoom) * 2.0f;
		vod->rv3d->camdx += (vod->oldx - x) / (vod->ar->winx * zoomfac);
		vod->rv3d->camdy += (vod->oldy - y) / (vod->ar->winy * zoomfac);
		CLAMP(vod->rv3d->camdx, -1.0f, 1.0f);
		CLAMP(vod->rv3d->camdy, -1.0f, 1.0f);
	}
	else {
		float dvec[3];
		float mval_f[2];

		mval_f[0] = x - vod->oldx;
		mval_f[1] = y - vod->oldy;
		ED_view3d_win_to_delta(vod->ar, mval_f, dvec, vod->zfac);

		add_v3_v3(vod->rv3d->ofs, dvec);

		if (vod->rv3d->viewlock & RV3D_BOXVIEW)
			view3d_boxview_sync(vod->sa, vod->ar);
	}

	vod->oldx = x;
	vod->oldy = y;

	ED_view3d_camera_lock_sync(vod->v3d, vod->rv3d);

	ED_region_tag_redraw(vod->ar);
}


static int viewmove_modal(bContext *C, wmOperator *op, const wmEvent *event)
{

	ViewOpsData *vod = op->customdata;
	short event_code = VIEW_PASS;

	/* execute the events */
	if (event->type == MOUSEMOVE) {
		event_code = VIEW_APPLY;
	}
	else if (event->type == EVT_MODAL_MAP) {
		switch (event->val) {
			case VIEW_MODAL_CONFIRM:
				event_code = VIEW_CONFIRM;
				break;
			case VIEWROT_MODAL_SWITCH_ZOOM:
				WM_operator_name_call(C, "VIEW3D_OT_zoom", WM_OP_INVOKE_DEFAULT, NULL);
				event_code = VIEW_CONFIRM;
				break;
			case VIEWROT_MODAL_SWITCH_ROTATE:
				WM_operator_name_call(C, "VIEW3D_OT_rotate", WM_OP_INVOKE_DEFAULT, NULL);
				event_code = VIEW_CONFIRM;
				break;
		}
	}
	else if (event->type == vod->origkey && event->val == KM_RELEASE) {
		event_code = VIEW_CONFIRM;
	}

	if (event_code == VIEW_APPLY) {
		viewmove_apply(vod, event->x, event->y);
	}
	else if (event_code == VIEW_CONFIRM) {
		ED_view3d_depth_tag_update(vod->rv3d);

		viewops_data_free(C, op);

		return OPERATOR_FINISHED;
	}

	return OPERATOR_RUNNING_MODAL;
}

static int viewmove_invoke(bContext *C, wmOperator *op, const wmEvent *event)
{
	ViewOpsData *vod;

	/* makes op->customdata */
	viewops_data_alloc(C, op);
	viewops_data_create(C, op, event);
	vod = op->customdata;

	if (event->type == MOUSEPAN) {
		/* invert it, trackpad scroll follows same principle as 2d windows this way */
		viewmove_apply(vod, 2 * event->x - event->prevx, 2 * event->y - event->prevy);
		ED_view3d_depth_tag_update(vod->rv3d);
		
		viewops_data_free(C, op);
		
		return OPERATOR_FINISHED;
	}
	else {
		/* add temp handler */
		WM_event_add_modal_handler(C, op);

		return OPERATOR_RUNNING_MODAL;
	}
}

static void viewmove_cancel(bContext *C, wmOperator *op)
{
	viewops_data_free(C, op);
}

void VIEW3D_OT_move(wmOperatorType *ot)
{

	/* identifiers */
	ot->name = "Move View";
	ot->description = "Move the view";
	ot->idname = "VIEW3D_OT_move";

	/* api callbacks */
	ot->invoke = viewmove_invoke;
	ot->modal = viewmove_modal;
	ot->poll = ED_operator_view3d_active;
	ot->cancel = viewmove_cancel;

	/* flags */
	ot->flag = OPTYPE_BLOCKING | OPTYPE_GRAB_POINTER;
}

/* ************************ viewzoom ******************************** */

/* viewdolly_modal_keymap has an exact copy of this, apply fixes to both */
/* called in transform_ops.c, on each regeneration of keymaps  */
void viewzoom_modal_keymap(wmKeyConfig *keyconf)
{
	static EnumPropertyItem modal_items[] = {
		{VIEW_MODAL_CONFIRM,    "CONFIRM", 0, "Confirm", ""},
		
		{VIEWROT_MODAL_SWITCH_ROTATE, "SWITCH_TO_ROTATE", 0, "Switch to Rotate"},
		{VIEWROT_MODAL_SWITCH_MOVE, "SWITCH_TO_MOVE", 0, "Switch to Move"},

		{0, NULL, 0, NULL, NULL}
	};

	wmKeyMap *keymap = WM_modalkeymap_get(keyconf, "View3D Zoom Modal");

	/* this function is called for each spacetype, only needs to add map once */
	if (keymap && keymap->modal_items) return;

	keymap = WM_modalkeymap_add(keyconf, "View3D Zoom Modal", modal_items);

	/* items for modal map */
	WM_modalkeymap_add_item(keymap, MIDDLEMOUSE, KM_RELEASE, KM_ANY, 0, VIEW_MODAL_CONFIRM);
	WM_modalkeymap_add_item(keymap, ESCKEY, KM_PRESS, KM_ANY, 0, VIEW_MODAL_CONFIRM);

	/* disabled mode switching for now, can re-implement better, later on */
#if 0
	WM_modalkeymap_add_item(keymap, LEFTMOUSE, KM_RELEASE, KM_ANY, 0, VIEWROT_MODAL_SWITCH_ROTATE);
	WM_modalkeymap_add_item(keymap, LEFTCTRLKEY, KM_RELEASE, KM_ANY, 0, VIEWROT_MODAL_SWITCH_ROTATE);
	WM_modalkeymap_add_item(keymap, LEFTSHIFTKEY, KM_PRESS, KM_ANY, 0, VIEWROT_MODAL_SWITCH_MOVE);
#endif
	
	/* assign map to operators */
	WM_modalkeymap_assign(keymap, "VIEW3D_OT_zoom");
}

static void view_zoom_mouseloc(ARegion *ar, float dfac, int mx, int my)
{
	RegionView3D *rv3d = ar->regiondata;

	if (U.uiflag & USER_ZOOM_TO_MOUSEPOS) {
		float dvec[3];
		float tvec[3];
		float tpos[3];
		float mval_f[2];
		float new_dist;
		float zfac;

		negate_v3_v3(tpos, rv3d->ofs);

		mval_f[0] = (float)(((mx - ar->winrct.xmin) * 2) - ar->winx) / 2.0f;
		mval_f[1] = (float)(((my - ar->winrct.ymin) * 2) - ar->winy) / 2.0f;

		/* Project cursor position into 3D space */
		zfac = ED_view3d_calc_zfac(rv3d, tpos, NULL);
		ED_view3d_win_to_delta(ar, mval_f, dvec, zfac);

		/* Calculate view target position for dolly */
		add_v3_v3v3(tvec, tpos, dvec);
		negate_v3(tvec);

		/* Offset to target position and dolly */
		new_dist = rv3d->dist * dfac;

		copy_v3_v3(rv3d->ofs, tvec);
		rv3d->dist = new_dist;

		/* Calculate final offset */
		madd_v3_v3v3fl(rv3d->ofs, tvec, dvec, dfac);
	}
	else {
		rv3d->dist *= dfac;
	}
}


static void viewzoom_apply(ViewOpsData *vod, const int x, const int y, const short viewzoom, const short zoom_invert)
{
	float zfac = 1.0;
	bool use_cam_zoom;

	use_cam_zoom = (vod->rv3d->persp == RV3D_CAMOB) && !(vod->rv3d->is_persp && ED_view3d_camera_lock_check(vod->v3d, vod->rv3d));

	if (use_cam_zoom) {
		float delta;
		delta = (x - vod->origx + y - vod->origy) / 10.0f;
		vod->rv3d->camzoom = vod->camzoom_prev + (zoom_invert ? -delta : delta);

		CLAMP(vod->rv3d->camzoom, RV3D_CAMZOOM_MIN, RV3D_CAMZOOM_MAX);
	}

	if (viewzoom == USER_ZOOM_CONT) {
		double time = PIL_check_seconds_timer();
		float time_step = (float)(time - vod->timer_lastdraw);
		float fac;

		if (U.uiflag & USER_ZOOM_HORIZ) {
			fac = (float)(vod->origx - x);
		}
		else {
			fac = (float)(vod->origy - y);
		}

		if (zoom_invert) {
			fac = -fac;
		}

		/* oldstyle zoom */
		zfac = 1.0f + ((fac / 20.0f) * time_step);
		vod->timer_lastdraw = time;
	}
	else if (viewzoom == USER_ZOOM_SCALE) {
		int ctr[2], len1, len2;
		/* method which zooms based on how far you move the mouse */

		ctr[0] = BLI_rcti_cent_x(&vod->ar->winrct);
		ctr[1] = BLI_rcti_cent_y(&vod->ar->winrct);

		len1 = (int)sqrt((ctr[0] - x) * (ctr[0] - x) + (ctr[1] - y) * (ctr[1] - y)) + 5;
		len2 = (int)sqrt((ctr[0] - vod->origx) * (ctr[0] - vod->origx) + (ctr[1] - vod->origy) * (ctr[1] - vod->origy)) + 5;

		zfac = vod->dist_prev * ((float)len2 / len1) / vod->rv3d->dist;
	}
	else {  /* USER_ZOOM_DOLLY */
		float len1, len2;
		
		if (U.uiflag & USER_ZOOM_HORIZ) {
			len1 = (vod->ar->winrct.xmax - x) + 5;
			len2 = (vod->ar->winrct.xmax - vod->origx) + 5;
		}
		else {
			len1 = (vod->ar->winrct.ymax - y) + 5;
			len2 = (vod->ar->winrct.ymax - vod->origy) + 5;
		}
		if (zoom_invert) {
			SWAP(float, len1, len2);
		}
		
		if (use_cam_zoom) {
			/* zfac is ignored in this case, see below */
#if 0
			zfac = vod->camzoom_prev * (2.0f * ((len1 / len2) - 1.0f) + 1.0f) / vod->rv3d->camzoom;
#endif
		}
		else {
			zfac = vod->dist_prev * (2.0f * ((len1 / len2) - 1.0f) + 1.0f) / vod->rv3d->dist;
		}
	}

	if (!use_cam_zoom) {
		if (zfac != 1.0f && zfac * vod->rv3d->dist > 0.001f * vod->grid &&
		    zfac * vod->rv3d->dist < 10.0f * vod->far)
		{
			view_zoom_mouseloc(vod->ar, zfac, vod->oldx, vod->oldy);
		}
	}

	/* these limits were in old code too */
	if (vod->rv3d->dist < 0.001f * vod->grid) vod->rv3d->dist = 0.001f * vod->grid;
	if (vod->rv3d->dist > 10.0f * vod->far) vod->rv3d->dist = 10.0f * vod->far;

	if (vod->rv3d->viewlock & RV3D_BOXVIEW)
		view3d_boxview_sync(vod->sa, vod->ar);

	ED_view3d_camera_lock_sync(vod->v3d, vod->rv3d);

	ED_region_tag_redraw(vod->ar);
}


static int viewzoom_modal(bContext *C, wmOperator *op, const wmEvent *event)
{
	ViewOpsData *vod = op->customdata;
	short event_code = VIEW_PASS;

	/* execute the events */
	if (event->type == TIMER && event->customdata == vod->timer) {
		/* continuous zoom */
		event_code = VIEW_APPLY;
	}
	else if (event->type == MOUSEMOVE) {
		event_code = VIEW_APPLY;
	}
	else if (event->type == EVT_MODAL_MAP) {
		switch (event->val) {
			case VIEW_MODAL_CONFIRM:
				event_code = VIEW_CONFIRM;
				break;
			case VIEWROT_MODAL_SWITCH_MOVE:
				WM_operator_name_call(C, "VIEW3D_OT_move", WM_OP_INVOKE_DEFAULT, NULL);
				event_code = VIEW_CONFIRM;
				break;
			case VIEWROT_MODAL_SWITCH_ROTATE:
				WM_operator_name_call(C, "VIEW3D_OT_rotate", WM_OP_INVOKE_DEFAULT, NULL);
				event_code = VIEW_CONFIRM;
				break;
		}
	}
	else if (event->type == vod->origkey && event->val == KM_RELEASE) {
		event_code = VIEW_CONFIRM;
	}

	if (event_code == VIEW_APPLY) {
		viewzoom_apply(vod, event->x, event->y, U.viewzoom, (U.uiflag & USER_ZOOM_INVERT) != 0);
	}
	else if (event_code == VIEW_CONFIRM) {
		ED_view3d_depth_tag_update(vod->rv3d);
		viewops_data_free(C, op);

		return OPERATOR_FINISHED;
	}

	return OPERATOR_RUNNING_MODAL;
}

static int viewzoom_exec(bContext *C, wmOperator *op)
{
	View3D *v3d;
	RegionView3D *rv3d;
	ScrArea *sa;
	ARegion *ar;
	bool use_cam_zoom;

	const int delta = RNA_int_get(op->ptr, "delta");
	int mx, my;

	if (op->customdata) {
		ViewOpsData *vod = op->customdata;

		sa = vod->sa;
		ar = vod->ar;
	}
	else {
		sa = CTX_wm_area(C);
		ar = CTX_wm_region(C);
	}

	v3d = sa->spacedata.first;
	rv3d = ar->regiondata;

	mx = RNA_struct_property_is_set(op->ptr, "mx") ? RNA_int_get(op->ptr, "mx") : ar->winx / 2;
	my = RNA_struct_property_is_set(op->ptr, "my") ? RNA_int_get(op->ptr, "my") : ar->winy / 2;

	use_cam_zoom = (rv3d->persp == RV3D_CAMOB) && !(rv3d->is_persp && ED_view3d_camera_lock_check(v3d, rv3d));

	if (delta < 0) {
		/* this min and max is also in viewmove() */
		if (use_cam_zoom) {
			rv3d->camzoom -= 10.0f;
			if (rv3d->camzoom < RV3D_CAMZOOM_MIN) rv3d->camzoom = RV3D_CAMZOOM_MIN;
		}
		else if (rv3d->dist < 10.0f * v3d->far) {
			view_zoom_mouseloc(ar, 1.2f, mx, my);
		}
	}
	else {
		if (use_cam_zoom) {
			rv3d->camzoom += 10.0f;
			if (rv3d->camzoom > RV3D_CAMZOOM_MAX) rv3d->camzoom = RV3D_CAMZOOM_MAX;
		}
		else if (rv3d->dist > 0.001f * v3d->grid) {
			view_zoom_mouseloc(ar, 0.83333f, mx, my);
		}
	}

	if (rv3d->viewlock & RV3D_BOXVIEW)
		view3d_boxview_sync(sa, ar);

	ED_view3d_depth_tag_update(rv3d);

	ED_view3d_camera_lock_sync(v3d, rv3d);

	ED_region_tag_redraw(ar);

	viewops_data_free(C, op);

	return OPERATOR_FINISHED;
}

/* this is an exact copy of viewzoom_modal_keymap */
/* called in transform_ops.c, on each regeneration of keymaps  */
void viewdolly_modal_keymap(wmKeyConfig *keyconf)
{
	static EnumPropertyItem modal_items[] = {
		{VIEW_MODAL_CONFIRM,    "CONFIRM", 0, "Confirm", ""},

		{VIEWROT_MODAL_SWITCH_ROTATE, "SWITCH_TO_ROTATE", 0, "Switch to Rotate"},
		{VIEWROT_MODAL_SWITCH_MOVE, "SWITCH_TO_MOVE", 0, "Switch to Move"},

		{0, NULL, 0, NULL, NULL}
	};

	wmKeyMap *keymap = WM_modalkeymap_get(keyconf, "View3D Dolly Modal");

	/* this function is called for each spacetype, only needs to add map once */
	if (keymap && keymap->modal_items) return;

	keymap = WM_modalkeymap_add(keyconf, "View3D Dolly Modal", modal_items);

	/* items for modal map */
	WM_modalkeymap_add_item(keymap, MIDDLEMOUSE, KM_RELEASE, KM_ANY, 0, VIEW_MODAL_CONFIRM);
	WM_modalkeymap_add_item(keymap, ESCKEY, KM_PRESS, KM_ANY, 0, VIEW_MODAL_CONFIRM);

	/* disabled mode switching for now, can re-implement better, later on */
#if 0
	WM_modalkeymap_add_item(keymap, LEFTMOUSE, KM_RELEASE, KM_ANY, 0, VIEWROT_MODAL_SWITCH_ROTATE);
	WM_modalkeymap_add_item(keymap, LEFTCTRLKEY, KM_RELEASE, KM_ANY, 0, VIEWROT_MODAL_SWITCH_ROTATE);
	WM_modalkeymap_add_item(keymap, LEFTSHIFTKEY, KM_PRESS, KM_ANY, 0, VIEWROT_MODAL_SWITCH_MOVE);
#endif
	
	/* assign map to operators */
	WM_modalkeymap_assign(keymap, "VIEW3D_OT_dolly");
}

/* viewdolly_invoke() copied this function, changes here may apply there */
static int viewzoom_invoke(bContext *C, wmOperator *op, const wmEvent *event)
{
	ViewOpsData *vod;

	/* makes op->customdata */
	viewops_data_alloc(C, op);
	viewops_data_create(C, op, event);
	vod = op->customdata;

	/* if one or the other zoom position aren't set, set from event */
	if (!RNA_struct_property_is_set(op->ptr, "mx") || !RNA_struct_property_is_set(op->ptr, "my")) {
		RNA_int_set(op->ptr, "mx", event->x);
		RNA_int_set(op->ptr, "my", event->y);
	}

	if (RNA_struct_property_is_set(op->ptr, "delta")) {
		viewzoom_exec(C, op);
	}
	else {
		if (event->type == MOUSEZOOM || event->type == MOUSEPAN) {

			if (U.uiflag & USER_ZOOM_HORIZ) {
				vod->origx = vod->oldx = event->x;
				viewzoom_apply(vod, event->prevx, event->prevy, USER_ZOOM_DOLLY, (U.uiflag & USER_ZOOM_INVERT) != 0);
			}
			else {
				/* Set y move = x move as MOUSEZOOM uses only x axis to pass magnification value */
				vod->origy = vod->oldy = vod->origy + event->x - event->prevx;
				viewzoom_apply(vod, event->prevx, event->prevy, USER_ZOOM_DOLLY, (U.uiflag & USER_ZOOM_INVERT) != 0);
			}
			ED_view3d_depth_tag_update(vod->rv3d);
			
			viewops_data_free(C, op);
			return OPERATOR_FINISHED;
		}
		else {
			if (U.viewzoom == USER_ZOOM_CONT) {
				/* needs a timer to continue redrawing */
				vod->timer = WM_event_add_timer(CTX_wm_manager(C), CTX_wm_window(C), TIMER, 0.01f);
				vod->timer_lastdraw = PIL_check_seconds_timer();
			}

			/* add temp handler */
			WM_event_add_modal_handler(C, op);

			return OPERATOR_RUNNING_MODAL;
		}
	}
	return OPERATOR_FINISHED;
}

static void viewzoom_cancel(bContext *C, wmOperator *op)
{
	viewops_data_free(C, op);
}

void VIEW3D_OT_zoom(wmOperatorType *ot)
{
	/* identifiers */
	ot->name = "Zoom View";
	ot->description = "Zoom in/out in the view";
	ot->idname = "VIEW3D_OT_zoom";

	/* api callbacks */
	ot->invoke = viewzoom_invoke;
	ot->exec = viewzoom_exec;
	ot->modal = viewzoom_modal;
	ot->poll = ED_operator_region_view3d_active;
	ot->cancel = viewzoom_cancel;

	/* flags */
	ot->flag = OPTYPE_BLOCKING | OPTYPE_GRAB_POINTER;

	RNA_def_int(ot->srna, "delta", 0, INT_MIN, INT_MAX, "Delta", "", INT_MIN, INT_MAX);
	RNA_def_int(ot->srna, "mx", 0, 0, INT_MAX, "Zoom Position X", "", 0, INT_MAX);
	RNA_def_int(ot->srna, "my", 0, 0, INT_MAX, "Zoom Position Y", "", 0, INT_MAX);
}


/* ************************ viewdolly ******************************** */
static void view_dolly_mouseloc(ARegion *ar, float orig_ofs[3], float dvec[3], float dfac)
{
	RegionView3D *rv3d = ar->regiondata;
	madd_v3_v3v3fl(rv3d->ofs, orig_ofs, dvec, -(1.0f - dfac));
}

static void viewdolly_apply(ViewOpsData *vod, int x, int y, const short zoom_invert)
{
	float zfac = 1.0;

	{
		float len1, len2;

		if (U.uiflag & USER_ZOOM_HORIZ) {
			len1 = (vod->ar->winrct.xmax - x) + 5;
			len2 = (vod->ar->winrct.xmax - vod->origx) + 5;
		}
		else {
			len1 = (vod->ar->winrct.ymax - y) + 5;
			len2 = (vod->ar->winrct.ymax - vod->origy) + 5;
		}
		if (zoom_invert)
			SWAP(float, len1, len2);

		zfac =  1.0f + ((len1 - len2) * 0.01f * vod->rv3d->dist);
	}

	if (zfac != 1.0f)
		view_dolly_mouseloc(vod->ar, vod->ofs, vod->mousevec, zfac);

	if (vod->rv3d->viewlock & RV3D_BOXVIEW)
		view3d_boxview_sync(vod->sa, vod->ar);

	ED_view3d_camera_lock_sync(vod->v3d, vod->rv3d);

	ED_region_tag_redraw(vod->ar);
}


static int viewdolly_modal(bContext *C, wmOperator *op, const wmEvent *event)
{
	ViewOpsData *vod = op->customdata;
	short event_code = VIEW_PASS;

	/* execute the events */
	if (event->type == MOUSEMOVE) {
		event_code = VIEW_APPLY;
	}
	else if (event->type == EVT_MODAL_MAP) {
		switch (event->val) {
			case VIEW_MODAL_CONFIRM:
				event_code = VIEW_CONFIRM;
				break;
			case VIEWROT_MODAL_SWITCH_MOVE:
				WM_operator_name_call(C, "VIEW3D_OT_move", WM_OP_INVOKE_DEFAULT, NULL);
				event_code = VIEW_CONFIRM;
				break;
			case VIEWROT_MODAL_SWITCH_ROTATE:
				WM_operator_name_call(C, "VIEW3D_OT_rotate", WM_OP_INVOKE_DEFAULT, NULL);
				event_code = VIEW_CONFIRM;
				break;
		}
	}
	else if (event->type == vod->origkey && event->val == KM_RELEASE) {
		event_code = VIEW_CONFIRM;
	}

	if (event_code == VIEW_APPLY) {
		viewdolly_apply(vod, event->x, event->y, (U.uiflag & USER_ZOOM_INVERT) != 0);
	}
	else if (event_code == VIEW_CONFIRM) {
		ED_view3d_depth_tag_update(vod->rv3d);
		viewops_data_free(C, op);

		return OPERATOR_FINISHED;
	}

	return OPERATOR_RUNNING_MODAL;
}

static int viewdolly_exec(bContext *C, wmOperator *op)
{
	View3D *v3d;
	RegionView3D *rv3d;
	ScrArea *sa;
	ARegion *ar;
	float mousevec[3];

	const int delta = RNA_int_get(op->ptr, "delta");

	if (op->customdata) {
		ViewOpsData *vod = op->customdata;

		sa = vod->sa;
		ar = vod->ar;
		copy_v3_v3(mousevec, vod->mousevec);
	}
	else {
		sa = CTX_wm_area(C);
		ar = CTX_wm_region(C);
		negate_v3_v3(mousevec, ((RegionView3D *)ar->regiondata)->viewinv[2]);
		normalize_v3(mousevec);
	}

	v3d = sa->spacedata.first;
	rv3d = ar->regiondata;

	/* overwrite the mouse vector with the view direction (zoom into the center) */
	if ((U.uiflag & USER_ZOOM_TO_MOUSEPOS) == 0) {
		normalize_v3_v3(mousevec, rv3d->viewinv[2]);
	}

	if (delta < 0) {
		view_dolly_mouseloc(ar, rv3d->ofs, mousevec, 0.2f);
	}
	else {
		view_dolly_mouseloc(ar, rv3d->ofs, mousevec, 1.8f);
	}

	if (rv3d->viewlock & RV3D_BOXVIEW)
		view3d_boxview_sync(sa, ar);

	ED_view3d_depth_tag_update(rv3d);

	ED_view3d_camera_lock_sync(v3d, rv3d);

	ED_region_tag_redraw(ar);

	viewops_data_free(C, op);

	return OPERATOR_FINISHED;
}

/* copied from viewzoom_invoke(), changes here may apply there */
static int viewdolly_invoke(bContext *C, wmOperator *op, const wmEvent *event)
{
	ViewOpsData *vod;

	if (view3d_operator_offset_lock_check(C, op))
		return OPERATOR_CANCELLED;

	/* makes op->customdata */
	viewops_data_alloc(C, op);
	vod = op->customdata;

	/* poll should check but in some cases fails, see poll func for details */
	if (vod->rv3d->viewlock & RV3D_LOCKED) {
		viewops_data_free(C, op);
		return OPERATOR_PASS_THROUGH;
	}

	/* needs to run before 'viewops_data_create' so the backup 'rv3d->ofs' is correct */
	/* switch from camera view when: */
	if (vod->rv3d->persp != RV3D_PERSP) {
		if (vod->rv3d->persp == RV3D_CAMOB) {
			/* ignore rv3d->lpersp because dolly only makes sense in perspective mode */
			view3d_persp_switch_from_camera(vod->v3d, vod->rv3d, RV3D_PERSP);
		}
		else {
			vod->rv3d->persp = RV3D_PERSP;
		}
		ED_region_tag_redraw(vod->ar);
	}

	viewops_data_create(C, op, event);


	/* if one or the other zoom position aren't set, set from event */
	if (!RNA_struct_property_is_set(op->ptr, "mx") || !RNA_struct_property_is_set(op->ptr, "my")) {
		RNA_int_set(op->ptr, "mx", event->x);
		RNA_int_set(op->ptr, "my", event->y);
	}

	if (RNA_struct_property_is_set(op->ptr, "delta")) {
		viewdolly_exec(C, op);
	}
	else {
		/* overwrite the mouse vector with the view direction (zoom into the center) */
		if ((U.uiflag & USER_ZOOM_TO_MOUSEPOS) == 0) {
			negate_v3_v3(vod->mousevec, vod->rv3d->viewinv[2]);
			normalize_v3(vod->mousevec);
		}

		if (event->type == MOUSEZOOM) {
			/* Bypass Zoom invert flag for track pads (pass false always) */

			if (U.uiflag & USER_ZOOM_HORIZ) {
				vod->origx = vod->oldx = event->x;
				viewdolly_apply(vod, event->prevx, event->prevy, (U.uiflag & USER_ZOOM_INVERT) == 0);
			}
			else {

				/* Set y move = x move as MOUSEZOOM uses only x axis to pass magnification value */
				vod->origy = vod->oldy = vod->origy + event->x - event->prevx;
				viewdolly_apply(vod, event->prevx, event->prevy, (U.uiflag & USER_ZOOM_INVERT) == 0);
			}
			ED_view3d_depth_tag_update(vod->rv3d);

			viewops_data_free(C, op);
			return OPERATOR_FINISHED;
		}
		else {
			/* add temp handler */
			WM_event_add_modal_handler(C, op);

			return OPERATOR_RUNNING_MODAL;
		}
	}
	return OPERATOR_FINISHED;
}

static void viewdolly_cancel(bContext *C, wmOperator *op)
{
	viewops_data_free(C, op);
}

void VIEW3D_OT_dolly(wmOperatorType *ot)
{
	/* identifiers */
	ot->name = "Dolly View";
	ot->description = "Dolly in/out in the view";
	ot->idname = "VIEW3D_OT_dolly";

	/* api callbacks */
	ot->invoke = viewdolly_invoke;
	ot->exec = viewdolly_exec;
	ot->modal = viewdolly_modal;
	ot->poll = ED_operator_region_view3d_active;
	ot->cancel = viewdolly_cancel;

	/* flags */
	ot->flag = OPTYPE_BLOCKING | OPTYPE_GRAB_POINTER;

	RNA_def_int(ot->srna, "delta", 0, INT_MIN, INT_MAX, "Delta", "", INT_MIN, INT_MAX);
	RNA_def_int(ot->srna, "mx", 0, 0, INT_MAX, "Zoom Position X", "", 0, INT_MAX);
	RNA_def_int(ot->srna, "my", 0, 0, INT_MAX, "Zoom Position Y", "", 0, INT_MAX);
}

static void view3d_from_minmax(bContext *C, View3D *v3d, ARegion *ar,
                               const float min[3], const float max[3],
                               bool ok_dist, const int smooth_viewtx)
{
	RegionView3D *rv3d = ar->regiondata;
	float afm[3];
	float size;

	/* SMOOTHVIEW */
	float new_ofs[3];
	float new_dist;

	sub_v3_v3v3(afm, max, min);
	size = max_fff(afm[0], afm[1], afm[2]);

	if (ok_dist) {
		/* fix up zoom distance if needed */

		if (rv3d->is_persp) {
			float lens, sensor_size;
			/* offset the view based on the lens */
			if (rv3d->persp == RV3D_CAMOB && ED_view3d_camera_lock_check(v3d, rv3d)) {
				CameraParams params;
				BKE_camera_params_init(&params);
				BKE_camera_params_from_object(&params, v3d->camera);

				lens = params.lens;
				sensor_size = BKE_camera_sensor_size(params.sensor_fit, params.sensor_x, params.sensor_y);
			}
			else {
				lens = v3d->lens;
				sensor_size = DEFAULT_SENSOR_WIDTH;
			}
			size = ED_view3d_radius_to_persp_dist(focallength_to_fov(lens, sensor_size), size / 2.0f) * VIEW3D_MARGIN;

			/* do not zoom closer than the near clipping plane */
			size = max_ff(size, v3d->near * 1.5f);
		}
		else { /* ortho */
			if (size < 0.0001f) {
				/* bounding box was a single point so do not zoom */
				ok_dist = false;
			}
			else {
				/* adjust zoom so it looks nicer */
				size = ED_view3d_radius_to_ortho_dist(v3d->lens, size / 2.0f) * VIEW3D_MARGIN;
			}
		}
	}

	mid_v3_v3v3(new_ofs, min, max);
	negate_v3(new_ofs);

	new_dist = size;

	/* correction for window aspect ratio */
	if (ar->winy > 2 && ar->winx > 2) {
		size = (float)ar->winx / (float)ar->winy;
		if (size < 1.0f) size = 1.0f / size;
		new_dist *= size;
	}

	if (rv3d->persp == RV3D_CAMOB && !ED_view3d_camera_lock_check(v3d, rv3d)) {
		rv3d->persp = RV3D_PERSP;
		ED_view3d_smooth_view(C, v3d, ar, v3d->camera, NULL,
		                      new_ofs, NULL, ok_dist ? &new_dist : NULL, NULL,
		                      smooth_viewtx);
	}
	else {
		ED_view3d_smooth_view(C, v3d, ar, NULL, NULL,
		                      new_ofs, NULL, ok_dist ? &new_dist : NULL, NULL,
		                      smooth_viewtx);
	}

	/* smooth view does viewlock RV3D_BOXVIEW copy */
}

/* same as view3d_from_minmax but for all regions (except cameras) */
static void view3d_from_minmax_multi(bContext *C, View3D *v3d,
                                     const float min[3], const float max[3],
                                     const bool ok_dist, const int smooth_viewtx)
{
	ScrArea *sa = CTX_wm_area(C);
	ARegion *ar;
	for (ar = sa->regionbase.first; ar; ar = ar->next) {
		if (ar->regiontype == RGN_TYPE_WINDOW) {
			RegionView3D *rv3d = ar->regiondata;
			/* when using all regions, don't jump out of camera view,
			 * but _do_ allow locked cameras to be moved */
			if ((rv3d->persp != RV3D_CAMOB) || ED_view3d_camera_lock_check(v3d, rv3d)) {
				view3d_from_minmax(C, v3d, ar, min, max, ok_dist, smooth_viewtx);
			}
		}
	}
}

static int view3d_all_exec(bContext *C, wmOperator *op) /* was view3d_home() in 2.4x */
{
	ARegion *ar = CTX_wm_region(C);
	View3D *v3d = CTX_wm_view3d(C);
	Scene *scene = CTX_data_scene(C);
	Base *base;
	float *curs;
	const bool use_all_regions = RNA_boolean_get(op->ptr, "use_all_regions");
	const bool skip_camera = (ED_view3d_camera_lock_check(v3d, ar->regiondata) ||
	                          /* any one of the regions may be locked */
	                          (use_all_regions && v3d->flag2 & V3D_LOCK_CAMERA));
	const bool center = RNA_boolean_get(op->ptr, "center");
	const int smooth_viewtx = WM_operator_smooth_viewtx_get(op);

	float min[3], max[3];
	bool changed = false;

	if (center) {
		/* in 2.4x this also move the cursor to (0, 0, 0) (with shift+c). */
		curs = ED_view3d_cursor3d_get(scene, v3d);
		zero_v3(min);
		zero_v3(max);
		zero_v3(curs);
	}
	else {
		INIT_MINMAX(min, max);
	}

	for (base = scene->base.first; base; base = base->next) {
		if (BASE_VISIBLE(v3d, base)) {
			changed = true;

			if (skip_camera && base->object == v3d->camera) {
				continue;
			}

			BKE_object_minmax(base->object, min, max, false);
		}
	}
	if (!changed) {
		ED_region_tag_redraw(ar);
		/* TODO - should this be cancel?
		 * I think no, because we always move the cursor, with or without
		 * object, but in this case there is no change in the scene,
		 * only the cursor so I choice a ED_region_tag like
		 * view3d_smooth_view do for the center_cursor.
		 * See bug #22640
		 */
		return OPERATOR_FINISHED;
	}

	if (use_all_regions) {
		view3d_from_minmax_multi(C, v3d, min, max, true, smooth_viewtx);
	}
	else {
		view3d_from_minmax(C, v3d, ar, min, max, true, smooth_viewtx);
	}

	return OPERATOR_FINISHED;
}


void VIEW3D_OT_view_all(wmOperatorType *ot)
{
	PropertyRNA *prop;

	/* identifiers */
	ot->name = "View All";
	ot->description = "View all objects in scene";
	ot->idname = "VIEW3D_OT_view_all";

	/* api callbacks */
	ot->exec = view3d_all_exec;
	ot->poll = ED_operator_region_view3d_active;

	/* flags */
	ot->flag = 0;

	prop = RNA_def_boolean(ot->srna, "use_all_regions", 0, "All Regions", "View selected for all regions");
	RNA_def_property_flag(prop, PROP_SKIP_SAVE);
	RNA_def_boolean(ot->srna, "center", 0, "Center", "");
}

/* like a localview without local!, was centerview() in 2.4x */
static int viewselected_exec(bContext *C, wmOperator *op)
{
	ARegion *ar = CTX_wm_region(C);
	View3D *v3d = CTX_wm_view3d(C);
	Scene *scene = CTX_data_scene(C);
	Object *ob = OBACT;
	Object *obedit = CTX_data_edit_object(C);
	float min[3], max[3];
	bool ok = false, ok_dist = true;
	const bool use_all_regions = RNA_boolean_get(op->ptr, "use_all_regions");
	const bool skip_camera = (ED_view3d_camera_lock_check(v3d, ar->regiondata) ||
	                          /* any one of the regions may be locked */
	                          (use_all_regions && v3d->flag2 & V3D_LOCK_CAMERA));
	const int smooth_viewtx = WM_operator_smooth_viewtx_get(op);

	INIT_MINMAX(min, max);

	if (ob && (ob->mode & OB_MODE_WEIGHT_PAINT)) {
		/* hard-coded exception, we look for the one selected armature */
		/* this is weak code this way, we should make a generic active/selection callback interface once... */
		Base *base;
		for (base = scene->base.first; base; base = base->next) {
			if (TESTBASELIB(v3d, base)) {
				if (base->object->type == OB_ARMATURE)
					if (base->object->mode & OB_MODE_POSE)
						break;
			}
		}
		if (base)
			ob = base->object;
	}


	if (obedit) {
		ok = ED_view3d_minmax_verts(obedit, min, max);    /* only selected */
	}
	else if (ob && (ob->mode & OB_MODE_POSE)) {
		if (ob->pose) {
			bArmature *arm = ob->data;
			bPoseChannel *pchan;
			float vec[3];

			for (pchan = ob->pose->chanbase.first; pchan; pchan = pchan->next) {
				if (pchan->bone->flag & BONE_SELECTED) {
					if (pchan->bone->layer & arm->layer) {
						bPoseChannel *pchan_tx = pchan->custom_tx ? pchan->custom_tx : pchan;
						ok = 1;
						mul_v3_m4v3(vec, ob->obmat, pchan_tx->pose_head);
						minmax_v3v3_v3(min, max, vec);
						mul_v3_m4v3(vec, ob->obmat, pchan_tx->pose_tail);
						minmax_v3v3_v3(min, max, vec);
					}
				}
			}
		}
	}
	else if (paint_facesel_test(ob)) {
		ok = paintface_minmax(ob, min, max);
	}
	else if (ob && (ob->mode & OB_MODE_PARTICLE_EDIT)) {
		ok = PE_minmax(scene, min, max);
	}
	else if (ob && (ob->mode & OB_MODE_SCULPT)) {
		ok = ED_sculpt_minmax(C, min, max);
		ok_dist = 0; /* don't zoom */
	}
	else {
		Base *base;
		for (base = FIRSTBASE; base; base = base->next) {
			if (TESTBASE(v3d, base)) {

				if (skip_camera && base->object == v3d->camera) {
					continue;
				}

				/* account for duplis */
				if (BKE_object_minmax_dupli(scene, base->object, min, max, false) == 0)
					BKE_object_minmax(base->object, min, max, false);  /* use if duplis not found */

				ok = 1;
			}
		}
	}

	if (ok == 0) {
		return OPERATOR_FINISHED;
	}

	if (use_all_regions) {
		view3d_from_minmax_multi(C, v3d, min, max, ok_dist, smooth_viewtx);
	}
	else {
		view3d_from_minmax(C, v3d, ar, min, max, ok_dist, smooth_viewtx);
	}

// XXX	BIF_view3d_previewrender_signal(curarea, PR_DBASE|PR_DISPRECT);

	return OPERATOR_FINISHED;
}

void VIEW3D_OT_view_selected(wmOperatorType *ot)
{
	PropertyRNA *prop;

	/* identifiers */
	ot->name = "View Selected";
	ot->description = "Move the view to the selection center";
	ot->idname = "VIEW3D_OT_view_selected";

	/* api callbacks */
	ot->exec = viewselected_exec;
	ot->poll = ED_operator_region_view3d_active;

	/* flags */
	ot->flag = 0;

	/* rna later */
	prop = RNA_def_boolean(ot->srna, "use_all_regions", 0, "All Regions", "View selected for all regions");
	RNA_def_property_flag(prop, PROP_SKIP_SAVE);
}

static int view_lock_clear_exec(bContext *C, wmOperator *UNUSED(op))
{
	View3D *v3d = CTX_wm_view3d(C);

	if (v3d) {
		ED_view3D_lock_clear(v3d);

		WM_event_add_notifier(C, NC_SPACE | ND_SPACE_VIEW3D, v3d);

		return OPERATOR_FINISHED;
	}
	else {
		return OPERATOR_CANCELLED;
	}
}

void VIEW3D_OT_view_lock_clear(wmOperatorType *ot)
{

	/* identifiers */
	ot->name = "View Lock Clear";
	ot->description = "Clear all view locking";
	ot->idname = "VIEW3D_OT_view_lock_clear";

	/* api callbacks */
	ot->exec = view_lock_clear_exec;
	ot->poll = ED_operator_region_view3d_active;

	/* flags */
	ot->flag = 0;
}

static int view_lock_to_active_exec(bContext *C, wmOperator *UNUSED(op))
{
	View3D *v3d = CTX_wm_view3d(C);
	Object *obact = CTX_data_active_object(C);

	if (v3d) {

		ED_view3D_lock_clear(v3d);

		v3d->ob_centre = obact; /* can be NULL */

		if (obact && obact->type == OB_ARMATURE) {
			if (obact->mode & OB_MODE_POSE) {
				bPoseChannel *pcham_act = BKE_pose_channel_active(obact);
				if (pcham_act) {
					BLI_strncpy(v3d->ob_centre_bone, pcham_act->name, sizeof(v3d->ob_centre_bone));
				}
			}
			else {
				EditBone *ebone_act = ((bArmature *)obact->data)->act_edbone;
				if (ebone_act) {
					BLI_strncpy(v3d->ob_centre_bone, ebone_act->name, sizeof(v3d->ob_centre_bone));
				}
			}
		}

		WM_event_add_notifier(C, NC_SPACE | ND_SPACE_VIEW3D, v3d);

		return OPERATOR_FINISHED;
	}
	else {
		return OPERATOR_CANCELLED;
	}
}

void VIEW3D_OT_view_lock_to_active(wmOperatorType *ot)
{

	/* identifiers */
	ot->name = "View Lock to Active";
	ot->description = "Lock the view to the active object/bone";
	ot->idname = "VIEW3D_OT_view_lock_to_active";

	/* api callbacks */
	ot->exec = view_lock_to_active_exec;
	ot->poll = ED_operator_region_view3d_active;

	/* flags */
	ot->flag = 0;
}

static int viewcenter_cursor_exec(bContext *C, wmOperator *op)
{
	View3D *v3d = CTX_wm_view3d(C);
	RegionView3D *rv3d = CTX_wm_region_view3d(C);
	Scene *scene = CTX_data_scene(C);
	
	if (rv3d) {
		ARegion *ar = CTX_wm_region(C);
		const int smooth_viewtx = WM_operator_smooth_viewtx_get(op);

		/* non camera center */
		float new_ofs[3];
		negate_v3_v3(new_ofs, ED_view3d_cursor3d_get(scene, v3d));
		ED_view3d_smooth_view(C, v3d, ar, NULL, NULL,
		                      new_ofs, NULL, NULL, NULL,
		                      smooth_viewtx);
		
		/* smooth view does viewlock RV3D_BOXVIEW copy */
	}
	
	return OPERATOR_FINISHED;
}

void VIEW3D_OT_view_center_cursor(wmOperatorType *ot)
{
	/* identifiers */
	ot->name = "Center View to Cursor";
	ot->description = "Center the view so that the cursor is in the middle of the view";
	ot->idname = "VIEW3D_OT_view_center_cursor";
	
	/* api callbacks */
	ot->exec = viewcenter_cursor_exec;
	ot->poll = ED_operator_view3d_active;
	
	/* flags */
	ot->flag = 0;
}

static int viewcenter_pick_invoke(bContext *C, wmOperator *op, const wmEvent *event)
{
	View3D *v3d = CTX_wm_view3d(C);
	RegionView3D *rv3d = CTX_wm_region_view3d(C);
	Scene *scene = CTX_data_scene(C);
	ARegion *ar = CTX_wm_region(C);

	if (rv3d) {
		float new_ofs[3];
		const int smooth_viewtx = WM_operator_smooth_viewtx_get(op);

		view3d_operator_needs_opengl(C);

		if (ED_view3d_autodist(scene, ar, v3d, event->mval, new_ofs, false, NULL)) {
			/* pass */
		}
		else {
			/* fallback to simple pan */
			negate_v3_v3(new_ofs, rv3d->ofs);
			ED_view3d_win_to_3d_int(ar, new_ofs, event->mval, new_ofs);
		}
		negate_v3(new_ofs);
		ED_view3d_smooth_view(C, v3d, ar, NULL, NULL,
		                      new_ofs, NULL, NULL, NULL,
		                      smooth_viewtx);
	}

	return OPERATOR_FINISHED;
}

void VIEW3D_OT_view_center_pick(wmOperatorType *ot)
{
	/* identifiers */
	ot->name = "Center View to Mouse";
	ot->description = "Center the view to the Z-depth position under the mouse cursor";
	ot->idname = "VIEW3D_OT_view_center_pick";

	/* api callbacks */
	ot->invoke = viewcenter_pick_invoke;
	ot->poll = ED_operator_view3d_active;

	/* flags */
	ot->flag = 0;
}

static int view3d_center_camera_exec(bContext *C, wmOperator *UNUSED(op)) /* was view3d_home() in 2.4x */
{
	Scene *scene = CTX_data_scene(C);
	float xfac, yfac;
	float size[2];

	View3D *v3d;
	ARegion *ar;
	RegionView3D *rv3d;

	/* no NULL check is needed, poll checks */
	ED_view3d_context_user_region(C, &v3d, &ar);
	rv3d = ar->regiondata;

	rv3d->camdx = rv3d->camdy = 0.0f;

	ED_view3d_calc_camera_border_size(scene, ar, v3d, rv3d, size);

	/* 4px is just a little room from the edge of the area */
	xfac = (float)ar->winx / (float)(size[0] + 4);
	yfac = (float)ar->winy / (float)(size[1] + 4);

	rv3d->camzoom = BKE_screen_view3d_zoom_from_fac(min_ff(xfac, yfac));
	CLAMP(rv3d->camzoom, RV3D_CAMZOOM_MIN, RV3D_CAMZOOM_MAX);

	WM_event_add_notifier(C, NC_SPACE | ND_SPACE_VIEW3D, CTX_wm_view3d(C));

	return OPERATOR_FINISHED;
}

void VIEW3D_OT_view_center_camera(wmOperatorType *ot)
{
	/* identifiers */
	ot->name = "View Camera Center";
	ot->description = "Center the camera view";
	ot->idname = "VIEW3D_OT_view_center_camera";

	/* api callbacks */
	ot->exec = view3d_center_camera_exec;
	ot->poll = view3d_camera_user_poll;

	/* flags */
	ot->flag = 0;
}

static int view3d_center_lock_exec(bContext *C, wmOperator *UNUSED(op)) /* was view3d_home() in 2.4x */
{
	RegionView3D *rv3d = CTX_wm_region_view3d(C);

	zero_v2(rv3d->ofs_lock);

	WM_event_add_notifier(C, NC_SPACE | ND_SPACE_VIEW3D, CTX_wm_view3d(C));

	return OPERATOR_FINISHED;
}

void VIEW3D_OT_view_center_lock(wmOperatorType *ot)
{
	/* identifiers */
	ot->name = "View Lock Center";
	ot->description = "Center the view lock offset";
	ot->idname = "VIEW3D_OT_view_center_lock";

	/* api callbacks */
	ot->exec = view3d_center_lock_exec;
	ot->poll = view3d_lock_poll;

	/* flags */
	ot->flag = 0;
}

/* ********************* Set render border operator ****************** */

static int render_border_exec(bContext *C, wmOperator *op)
{
	View3D *v3d = CTX_wm_view3d(C);
	ARegion *ar = CTX_wm_region(C);
	RegionView3D *rv3d = ED_view3d_context_rv3d(C);

	Scene *scene = CTX_data_scene(C);

	rcti rect;
	rctf vb, border;

	const bool camera_only = RNA_boolean_get(op->ptr, "camera_only");

	if (camera_only && rv3d->persp != RV3D_CAMOB)
		return OPERATOR_PASS_THROUGH;

	/* get border select values using rna */
	WM_operator_properties_border_to_rcti(op, &rect);

	/* calculate range */

	if (rv3d->persp == RV3D_CAMOB) {
		ED_view3d_calc_camera_border(scene, ar, v3d, rv3d, &vb, false);
	}
	else {
		vb.xmin = 0;
		vb.ymin = 0;
		vb.xmax = ar->winx;
		vb.ymax = ar->winy;
	}

	border.xmin = ((float)rect.xmin - vb.xmin) / BLI_rctf_size_x(&vb);
	border.ymin = ((float)rect.ymin - vb.ymin) / BLI_rctf_size_y(&vb);
	border.xmax = ((float)rect.xmax - vb.xmin) / BLI_rctf_size_x(&vb);
	border.ymax = ((float)rect.ymax - vb.ymin) / BLI_rctf_size_y(&vb);

	/* actually set border */
	CLAMP(border.xmin, 0.0f, 1.0f);
	CLAMP(border.ymin, 0.0f, 1.0f);
	CLAMP(border.xmax, 0.0f, 1.0f);
	CLAMP(border.ymax, 0.0f, 1.0f);

	if (rv3d->persp == RV3D_CAMOB) {
		scene->r.border = border;

		WM_event_add_notifier(C, NC_SCENE | ND_RENDER_OPTIONS, NULL);
	}
	else {
		v3d->render_border = border;

		WM_event_add_notifier(C, NC_SPACE | ND_SPACE_VIEW3D, NULL);
	}

	/* drawing a border surrounding the entire camera view switches off border rendering
	 * or the border covers no pixels */
	if ((border.xmin <= 0.0f && border.xmax >= 1.0f &&
	     border.ymin <= 0.0f && border.ymax >= 1.0f) ||
	    (border.xmin == border.xmax || border.ymin == border.ymax))
	{
		if (rv3d->persp == RV3D_CAMOB)
			scene->r.mode &= ~R_BORDER;
		else
			v3d->flag2 &= ~V3D_RENDER_BORDER;
	}
	else {
		if (rv3d->persp == RV3D_CAMOB)
			scene->r.mode |= R_BORDER;
		else
			v3d->flag2 |= V3D_RENDER_BORDER;
	}

	return OPERATOR_FINISHED;

}

void VIEW3D_OT_render_border(wmOperatorType *ot)
{
	/* identifiers */
	ot->name = "Set Render Border";
	ot->description = "Set the boundaries of the border render and enable border render";
	ot->idname = "VIEW3D_OT_render_border";

	/* api callbacks */
	ot->invoke = WM_border_select_invoke;
	ot->exec = render_border_exec;
	ot->modal = WM_border_select_modal;
	ot->cancel = WM_border_select_cancel;

	ot->poll = ED_operator_view3d_active;

	/* flags */
	ot->flag = OPTYPE_REGISTER | OPTYPE_UNDO;

	/* rna */
	WM_operator_properties_border(ot);

	RNA_def_boolean(ot->srna, "camera_only", 0, "Camera Only", "Set render border for camera view and final render only");
}

/* ********************* Clear render border operator ****************** */

static int clear_render_border_exec(bContext *C, wmOperator *UNUSED(op))
{
	View3D *v3d = CTX_wm_view3d(C);
	RegionView3D *rv3d = ED_view3d_context_rv3d(C);

	Scene *scene = CTX_data_scene(C);
	rctf *border = NULL;

	if (rv3d->persp == RV3D_CAMOB) {
		scene->r.mode &= ~R_BORDER;
		border = &scene->r.border;

		WM_event_add_notifier(C, NC_SCENE | ND_RENDER_OPTIONS, NULL);
	}
	else {
		v3d->flag2 &= ~V3D_RENDER_BORDER;
		border = &v3d->render_border;

		WM_event_add_notifier(C, NC_SPACE | ND_SPACE_VIEW3D, NULL);
	}

	border->xmin = 0.0f;
	border->ymin = 0.0f;
	border->xmax = 1.0f;
	border->ymax = 1.0f;

	return OPERATOR_FINISHED;

}

void VIEW3D_OT_clear_render_border(wmOperatorType *ot)
{
	/* identifiers */
	ot->name = "Clear Render Border";
	ot->description = "Clear the boundaries of the border render and disable border render";
	ot->idname = "VIEW3D_OT_clear_render_border";

	/* api callbacks */
	ot->exec = clear_render_border_exec;
	ot->poll = ED_operator_view3d_active;

	/* flags */
	ot->flag = OPTYPE_REGISTER | OPTYPE_UNDO;
}

/* ********************* Border Zoom operator ****************** */

static int view3d_zoom_border_exec(bContext *C, wmOperator *op)
{
	ARegion *ar = CTX_wm_region(C);
	View3D *v3d = CTX_wm_view3d(C);
	RegionView3D *rv3d = CTX_wm_region_view3d(C);
	Scene *scene = CTX_data_scene(C);
	int gesture_mode;
	const int smooth_viewtx = WM_operator_smooth_viewtx_get(op);

	/* Zooms in on a border drawn by the user */
	rcti rect;
	float dvec[3], vb[2], xscale, yscale;
	float dist_range_min;

	/* SMOOTHVIEW */
	float new_dist;
	float new_ofs[3];

	/* ZBuffer depth vars */
	bglMats mats;
	float depth_close = FLT_MAX;
	float cent[3],  p[3], corner[3];

	/* note; otherwise opengl won't work */
	view3d_operator_needs_opengl(C);

	/* get border select values using rna */
	WM_operator_properties_border_to_rcti(op, &rect);

	/* check if zooming in/out view */
	gesture_mode = RNA_int_get(op->ptr, "gesture_mode");

	/* Get Z Depths, needed for perspective, nice for ortho */
	bgl_get_mats(&mats);
	draw_depth(scene, ar, v3d, NULL, true);
	
	{
		/* avoid allocating the whole depth buffer */
		ViewDepths depth_temp = {0};

		/* avoid view3d_update_depths() for speed. */
		view3d_update_depths_rect(ar, &depth_temp, &rect);
	
		/* find the closest Z pixel */
		depth_close = view3d_depth_near(&depth_temp);
	
		MEM_freeN(depth_temp.depths);
	}

	cent[0] = (((float)rect.xmin) + ((float)rect.xmax)) / 2;
	cent[1] = (((float)rect.ymin) + ((float)rect.ymax)) / 2;

	corner[0] = rect.xmin;
	corner[1] = rect.ymin;

	if (rv3d->is_persp) {
		float p_corner[3];

		/* no depths to use, we cant do anything! */
		if (depth_close == FLT_MAX) {
			BKE_report(op->reports, RPT_ERROR, "Depth too large");
			return OPERATOR_CANCELLED;
		}


		cent[2] = corner[2] = depth_close;
		/* convert border to 3d coordinates */
		if ( (!gpuUnProject(cent, mats.modelview, mats.projection, (GLint *)mats.viewport, p)) ||
			 (!gpuUnProject(corner, mats.modelview, mats.projection, (GLint *)mats.viewport, p_corner)))
		{
			return OPERATOR_CANCELLED;
		}

		dvec[0] = p[0] - p_corner[0];
		dvec[1] = p[1] - p_corner[1];
		dvec[2] = p[2] - p_corner[2];

		new_ofs[0] = -p[0];
		new_ofs[1] = -p[1];
		new_ofs[2] = -p[2];

		new_dist = len_v3(dvec);
		dist_range_min = v3d->near * 1.5f;

	}
	else { /* othographic */
		   /* find the current window width and height */
		vb[0] = ar->winx;
		vb[1] = ar->winy;

		new_dist = rv3d->dist;

		cent[2] = depth_close;
		/* convert the drawn rectangle into 3d space */
		if (depth_close != FLT_MAX &&
			gpuUnProject(cent, mats.modelview, mats.projection, (GLint *)mats.viewport, p)) 
		{
			new_ofs[0] = -p[0];
			new_ofs[1] = -p[1];
			new_ofs[2] = -p[2];
		}
		else {
			float mval_f[2];
			float zfac;

			/* We cant use the depth, fallback to the old way that dosnt set the center depth */
			copy_v3_v3(new_ofs, rv3d->ofs);

			{
				float tvec[3];
				negate_v3_v3(tvec, new_ofs);
				zfac = ED_view3d_calc_zfac(rv3d, tvec, NULL);
			}

			mval_f[0] = (rect.xmin + rect.xmax - vb[0]) / 2.0f;
			mval_f[1] = (rect.ymin + rect.ymax - vb[1]) / 2.0f;
			ED_view3d_win_to_delta(ar, mval_f, dvec, zfac);
			/* center the view to the center of the rectangle */
			sub_v3_v3(new_ofs, dvec);
		}

		/* work out the ratios, so that everything selected fits when we zoom */
		xscale = (BLI_rcti_size_x(&rect) / vb[0]);
		yscale = (BLI_rcti_size_y(&rect) / vb[1]);
		new_dist *= max_ff(xscale, yscale);

		/* zoom in as required, or as far as we can go */
		dist_range_min = 0.001f * v3d->grid;
	}

	if (gesture_mode == GESTURE_MODAL_OUT) {
		sub_v3_v3v3(dvec, new_ofs, rv3d->ofs);
		new_dist = rv3d->dist * (rv3d->dist / new_dist);
		add_v3_v3v3(new_ofs, rv3d->ofs, dvec);
	}

	/* clamp after because we may have been zooming out */
	if (new_dist < dist_range_min) {
		new_dist = dist_range_min;
	}

	ED_view3d_smooth_view(C, v3d, ar, NULL, NULL,
	                      new_ofs, NULL, &new_dist, NULL,
	                      smooth_viewtx);

	if (rv3d->viewlock & RV3D_BOXVIEW)
		view3d_boxview_sync(CTX_wm_area(C), ar);

	return OPERATOR_FINISHED;
}

static int view3d_zoom_border_invoke(bContext *C, wmOperator *op, const wmEvent *event)
{
	View3D *v3d = CTX_wm_view3d(C);
	RegionView3D *rv3d = CTX_wm_region_view3d(C);

	/* if in camera view do not exec the operator so we do not conflict with set render border*/
	if ((rv3d->persp != RV3D_CAMOB) || ED_view3d_camera_lock_check(v3d, rv3d))
		return WM_border_select_invoke(C, op, event);
	else
		return OPERATOR_PASS_THROUGH;
}

void VIEW3D_OT_zoom_border(wmOperatorType *ot)
{
	/* identifiers */
	ot->name = "Zoom to Border";
	ot->description = "Zoom in the view to the nearest object contained in the border";
	ot->idname = "VIEW3D_OT_zoom_border";

	/* api callbacks */
	ot->invoke = view3d_zoom_border_invoke;
	ot->exec = view3d_zoom_border_exec;
	ot->modal = WM_border_select_modal;
	ot->cancel = WM_border_select_cancel;

	ot->poll = ED_operator_region_view3d_active;

	/* flags */
	ot->flag = 0;

	/* rna */
	WM_operator_properties_gesture_border(ot, false);
}

/* sets the view to 1:1 camera/render-pixel */
static void view3d_set_1_to_1_viewborder(Scene *scene, ARegion *ar, View3D *v3d)
{
	RegionView3D *rv3d = ar->regiondata;
	float size[2];
	int im_width = (scene->r.size * scene->r.xsch) / 100;
	
	ED_view3d_calc_camera_border_size(scene, ar, v3d, rv3d, size);

	rv3d->camzoom = BKE_screen_view3d_zoom_from_fac((float)im_width / size[0]);
	CLAMP(rv3d->camzoom, RV3D_CAMZOOM_MIN, RV3D_CAMZOOM_MAX);
}

static int view3d_zoom_1_to_1_camera_exec(bContext *C, wmOperator *UNUSED(op))
{
	Scene *scene = CTX_data_scene(C);

	View3D *v3d;
	ARegion *ar;

	/* no NULL check is needed, poll checks */
	ED_view3d_context_user_region(C, &v3d, &ar);

	view3d_set_1_to_1_viewborder(scene, ar, v3d);

	WM_event_add_notifier(C, NC_SPACE | ND_SPACE_VIEW3D, v3d);

	return OPERATOR_FINISHED;
}

void VIEW3D_OT_zoom_camera_1_to_1(wmOperatorType *ot)
{
	/* identifiers */
	ot->name = "Zoom Camera 1:1";
	ot->description = "Match the camera to 1:1 to the render output";
	ot->idname = "VIEW3D_OT_zoom_camera_1_to_1";

	/* api callbacks */
	ot->exec = view3d_zoom_1_to_1_camera_exec;
	ot->poll = view3d_camera_user_poll;

	/* flags */
	ot->flag = 0;
}

/* ********************* Changing view operator ****************** */

static EnumPropertyItem prop_view_items[] = {
	{RV3D_VIEW_FRONT, "FRONT", 0, "Front", "View From the Front"},
	{RV3D_VIEW_BACK, "BACK", 0, "Back", "View From the Back"},
	{RV3D_VIEW_LEFT, "LEFT", 0, "Left", "View From the Left"},
	{RV3D_VIEW_RIGHT, "RIGHT", 0, "Right", "View From the Right"},
	{RV3D_VIEW_TOP, "TOP", 0, "Top", "View From the Top"},
	{RV3D_VIEW_BOTTOM, "BOTTOM", 0, "Bottom", "View From the Bottom"},
	{RV3D_VIEW_CAMERA, "CAMERA", 0, "Camera", "View From the Active Camera"},
	{0, NULL, 0, NULL, NULL}
};


/* would like to make this a generic function - outside of transform */

static void axis_set_view(bContext *C, View3D *v3d, ARegion *ar,
                          const float quat_[4],
                          short view, int perspo, bool align_active,
                          const int smooth_viewtx)
{
	RegionView3D *rv3d = ar->regiondata; /* no NULL check is needed, poll checks */
	float quat[4];

	normalize_qt_qt(quat, quat_);

	if (align_active) {
		/* align to active object */
		Object *obact = CTX_data_active_object(C);
		if (obact == NULL) {
			/* no active object, ignore this option */
			align_active = false;
		}
		else {
			float obact_quat[4];
			float twmat[3][3];

			/* same as transform manipulator when normal is set */
			ED_getTransformOrientationMatrix(C, twmat, true);

			mat3_to_quat(obact_quat, twmat);
			invert_qt(obact_quat);
			mul_qt_qtqt(quat, quat, obact_quat);

			rv3d->view = view = RV3D_VIEW_USER;
		}
	}

	if (align_active == false) {
		/* normal operation */
		if (rv3d->viewlock & RV3D_LOCKED) {
			/* only pass on if */

			/* nice confusing if-block */
			if (!((rv3d->view == RV3D_VIEW_FRONT  && view == RV3D_VIEW_BACK)  ||
			      (rv3d->view == RV3D_VIEW_BACK   && view == RV3D_VIEW_FRONT) ||
			      (rv3d->view == RV3D_VIEW_RIGHT  && view == RV3D_VIEW_LEFT)  ||
			      (rv3d->view == RV3D_VIEW_LEFT   && view == RV3D_VIEW_RIGHT) ||
			      (rv3d->view == RV3D_VIEW_BOTTOM && view == RV3D_VIEW_TOP)   ||
			      (rv3d->view == RV3D_VIEW_TOP    && view == RV3D_VIEW_BOTTOM)))
			{
				return;
			}
		}

		rv3d->view = view;
	}

	if (rv3d->viewlock & RV3D_LOCKED) {
		ED_region_tag_redraw(ar);
		return;
	}

	if (U.uiflag & USER_AUTOPERSP) {
		rv3d->persp = RV3D_VIEW_IS_AXIS(view) ? RV3D_ORTHO : perspo;
	}
	else if (rv3d->persp == RV3D_CAMOB) {
		rv3d->persp = perspo;
	}

	if (rv3d->persp == RV3D_CAMOB && v3d->camera) {
		ED_view3d_smooth_view(C, v3d, ar, v3d->camera, NULL,
		                      rv3d->ofs, quat, NULL, NULL,
		                      smooth_viewtx);
	}
	else {
		ED_view3d_smooth_view(C, v3d, ar, NULL, NULL,
		                      NULL, quat, NULL, NULL,
		                      smooth_viewtx);
	}

}

static int viewnumpad_exec(bContext *C, wmOperator *op)
{
	View3D *v3d;
	ARegion *ar;
	RegionView3D *rv3d;
	Scene *scene = CTX_data_scene(C);
	static int perspo = RV3D_PERSP;
	int viewnum, nextperspo;
	bool align_active;
	const int smooth_viewtx = WM_operator_smooth_viewtx_get(op);

	/* no NULL check is needed, poll checks */
	ED_view3d_context_user_region(C, &v3d, &ar);
	rv3d = ar->regiondata;

	viewnum = RNA_enum_get(op->ptr, "type");
	align_active = RNA_boolean_get(op->ptr, "align_active");

	/* set this to zero, gets handled in axis_set_view */
	if (rv3d->viewlock & RV3D_LOCKED)
		align_active = false;

	/* Use this to test if we started out with a camera */

	if (rv3d->persp == RV3D_CAMOB) {
		nextperspo = rv3d->lpersp;
	}
	else {
		nextperspo = perspo;
	}

	if (RV3D_VIEW_IS_AXIS(viewnum)) {
		float quat[4];

		ED_view3d_quat_from_axis_view(viewnum, quat);
		axis_set_view(C, v3d, ar, quat, viewnum, nextperspo, align_active, smooth_viewtx);
	}
	else if (viewnum == RV3D_VIEW_CAMERA) {
		if ((rv3d->viewlock & RV3D_LOCKED) == 0) {
			/* lastview -  */

			if (rv3d->persp != RV3D_CAMOB) {
				Object *ob = OBACT;

				if (!rv3d->smooth_timer) {
					/* store settings of current view before allowing overwriting with camera view
					 * only if we're not currently in a view transition */
					copy_qt_qt(rv3d->lviewquat, rv3d->viewquat);
					rv3d->lview = rv3d->view;
					rv3d->lpersp = rv3d->persp;
				}

#if 0
				if (G.qual == LR_ALTKEY) {
					if (oldcamera && is_an_active_object(oldcamera)) {
						v3d->camera = oldcamera;
					}
					handle_view3d_lock();
				}
#endif

				/* first get the default camera for the view lock type */
				if (v3d->scenelock) {
					/* sets the camera view if available */
					v3d->camera = scene->camera;
				}
				else {
					/* use scene camera if one is not set (even though we're unlocked) */
					if (v3d->camera == NULL) {
						v3d->camera = scene->camera;
					}
				}

				/* if the camera isn't found, check a number of options */
				if (v3d->camera == NULL && ob && ob->type == OB_CAMERA)
					v3d->camera = ob;

				if (v3d->camera == NULL)
					v3d->camera = BKE_scene_camera_find(scene);

				/* couldnt find any useful camera, bail out */
				if (v3d->camera == NULL)
					return OPERATOR_CANCELLED;

				/* important these don't get out of sync for locked scenes */
				if (v3d->scenelock)
					scene->camera = v3d->camera;

				/* finally do snazzy view zooming */
				rv3d->persp = RV3D_CAMOB;
				ED_view3d_smooth_view(C, v3d, ar, NULL, v3d->camera,
				                      rv3d->ofs, rv3d->viewquat, &rv3d->dist, &v3d->lens,
				                      smooth_viewtx);

			}
			else {
				/* return to settings of last view */
				/* does view3d_smooth_view too */
				axis_set_view(C, v3d, ar,
				              rv3d->lviewquat,
				              rv3d->lview, rv3d->lpersp, 0,
				              smooth_viewtx);
			}
		}
	}

	if (rv3d->persp != RV3D_CAMOB) perspo = rv3d->persp;

	return OPERATOR_FINISHED;
}


void VIEW3D_OT_viewnumpad(wmOperatorType *ot)
{
	PropertyRNA *prop;

	/* identifiers */
	ot->name = "View Numpad";
	ot->description = "Use a preset viewpoint";
	ot->idname = "VIEW3D_OT_viewnumpad";

	/* api callbacks */
	ot->exec = viewnumpad_exec;
	ot->poll = ED_operator_rv3d_user_region_poll;

	/* flags */
	ot->flag = 0;

	ot->prop = RNA_def_enum(ot->srna, "type", prop_view_items, 0, "View", "Preset viewpoint to use");
	RNA_def_property_flag(ot->prop, PROP_SKIP_SAVE);
	prop = RNA_def_boolean(ot->srna, "align_active", 0, "Align Active", "Align to the active object's axis");
	RNA_def_property_flag(prop, PROP_SKIP_SAVE);
}

static EnumPropertyItem prop_view_orbit_items[] = {
	{V3D_VIEW_STEPLEFT, "ORBITLEFT", 0, "Orbit Left", "Orbit the view around to the Left"},
	{V3D_VIEW_STEPRIGHT, "ORBITRIGHT", 0, "Orbit Right", "Orbit the view around to the Right"},
	{V3D_VIEW_STEPUP, "ORBITUP", 0, "Orbit Up", "Orbit the view Up"},
	{V3D_VIEW_STEPDOWN, "ORBITDOWN", 0, "Orbit Down", "Orbit the view Down"},
	{0, NULL, 0, NULL, NULL}
};

static int vieworbit_exec(bContext *C, wmOperator *op)
{
	View3D *v3d;
	ARegion *ar;
	RegionView3D *rv3d;
	int orbitdir;

	/* no NULL check is needed, poll checks */
	ED_view3d_context_user_region(C, &v3d, &ar);
	rv3d = ar->regiondata;

	orbitdir = RNA_enum_get(op->ptr, "type");

	if ((rv3d->viewlock & RV3D_LOCKED) == 0) {
		if ((rv3d->persp != RV3D_CAMOB) || ED_view3d_camera_lock_check(v3d, rv3d)) {
			const int smooth_viewtx = WM_operator_smooth_viewtx_get(op);
			float angle = DEG2RADF((float)U.pad_rot_angle);
			float quat_mul[4];
			float quat_new[4];

			if (ELEM(orbitdir, V3D_VIEW_STEPLEFT, V3D_VIEW_STEPRIGHT)) {
				const float zvec[3] = {0.0f, 0.0f, 1.0f};

				if (orbitdir == V3D_VIEW_STEPRIGHT) {
					angle = -angle;
				}

				/* z-axis */
				axis_angle_normalized_to_quat(quat_mul, zvec, angle);
			}
			else {

				if (orbitdir == V3D_VIEW_STEPDOWN) {
					angle = -angle;
				}

				/* horizontal axis */
				axis_angle_to_quat(quat_mul, rv3d->viewinv[0], angle);
			}

			mul_qt_qtqt(quat_new, rv3d->viewquat, quat_mul);
			rv3d->view = RV3D_VIEW_USER;

			ED_view3d_smooth_view(C, CTX_wm_view3d(C), ar, NULL, NULL,
			                      NULL, quat_new, NULL, NULL,
			                      smooth_viewtx);

			return OPERATOR_FINISHED;
		}
	}

	return OPERATOR_CANCELLED;
}

void VIEW3D_OT_view_orbit(wmOperatorType *ot)
{
	/* identifiers */
	ot->name = "View Orbit";
	ot->description = "Orbit the view";
	ot->idname = "VIEW3D_OT_view_orbit";

	/* api callbacks */
	ot->exec = vieworbit_exec;
	ot->poll = ED_operator_rv3d_user_region_poll;

	/* flags */
	ot->flag = 0;
	
	/* properties */
	ot->prop = RNA_def_enum(ot->srna, "type", prop_view_orbit_items, 0, "Orbit", "Direction of View Orbit");
}


/* ************************ viewroll ******************************** */

static void view_roll_angle(ARegion *ar, float quat[4], const float orig_quat[4], const float dvec[3], float angle)
{
	RegionView3D *rv3d = ar->regiondata;
	float quat_mul[4];

	/* camera axis */
	axis_angle_normalized_to_quat(quat_mul, dvec, angle);

	mul_qt_qtqt(quat, orig_quat, quat_mul);
	rv3d->view = RV3D_VIEW_USER;
}

static void viewroll_apply(ViewOpsData *vod, int x, int UNUSED(y))
{
	float angle = 0.0;

	{
		float len1, len2, tot;

		tot = vod->ar->winrct.xmax - vod->ar->winrct.xmin;
		len1 = (vod->ar->winrct.xmax - x) / tot;
		len2 = (vod->ar->winrct.xmax - vod->origx) / tot;
		angle = (len1 - len2) * (float)M_PI * 4.0f;
	}

	if (angle != 0.0f)
		view_roll_angle(vod->ar, vod->rv3d->viewquat, vod->oldquat, vod->mousevec, angle);

	if (vod->rv3d->viewlock & RV3D_BOXVIEW)
		view3d_boxview_sync(vod->sa, vod->ar);

	ED_view3d_camera_lock_sync(vod->v3d, vod->rv3d);

	ED_region_tag_redraw(vod->ar);
}

static int viewroll_modal(bContext *C, wmOperator *op, const wmEvent *event)
{
	ViewOpsData *vod = op->customdata;
	short event_code = VIEW_PASS;

	/* execute the events */
	if (event->type == MOUSEMOVE) {
		event_code = VIEW_APPLY;
	}
	else if (event->type == EVT_MODAL_MAP) {
		switch (event->val) {
			case VIEW_MODAL_CONFIRM:
				event_code = VIEW_CONFIRM;
				break;
			case VIEWROT_MODAL_SWITCH_MOVE:
				WM_operator_name_call(C, "VIEW3D_OT_move", WM_OP_INVOKE_DEFAULT, NULL);
				event_code = VIEW_CONFIRM;
				break;
			case VIEWROT_MODAL_SWITCH_ROTATE:
				WM_operator_name_call(C, "VIEW3D_OT_rotate", WM_OP_INVOKE_DEFAULT, NULL);
				event_code = VIEW_CONFIRM;
				break;
		}
	}
	else if (event->type == vod->origkey && event->val == KM_RELEASE) {
		event_code = VIEW_CONFIRM;
	}

	if (event_code == VIEW_APPLY) {
		viewroll_apply(vod, event->x, event->y);
	}
	else if (event_code == VIEW_CONFIRM) {
		ED_view3d_depth_tag_update(vod->rv3d);
		viewops_data_free(C, op);

		return OPERATOR_FINISHED;
	}

	return OPERATOR_RUNNING_MODAL;
}

static int viewroll_exec(bContext *C, wmOperator *op)
{
	View3D *v3d;
	RegionView3D *rv3d;
	ARegion *ar;

	if (op->customdata) {
		ViewOpsData *vod = op->customdata;
		ar = vod->ar;
		v3d = vod->v3d;
	}
	else {
		ED_view3d_context_user_region(C, &v3d, &ar);
	}

	rv3d = ar->regiondata;
	if ((rv3d->persp != RV3D_CAMOB) || ED_view3d_camera_lock_check(v3d, rv3d)) {
		const float angle = RNA_float_get(op->ptr, "angle");
		float mousevec[3];
		float quat_new[4];

		const int smooth_viewtx = WM_operator_smooth_viewtx_get(op);

		normalize_v3_v3(mousevec, rv3d->viewinv[2]);
		negate_v3(mousevec);
		view_roll_angle(ar, quat_new, rv3d->viewquat, mousevec, angle);

		ED_view3d_smooth_view(C, v3d, ar, NULL, NULL,
		                      NULL, quat_new, NULL, NULL,
		                      smooth_viewtx);

		viewops_data_free(C, op);
		return OPERATOR_FINISHED;
	}
	else {
		viewops_data_free(C, op);
		return OPERATOR_CANCELLED;
	}
}

static int viewroll_invoke(bContext *C, wmOperator *op, const wmEvent *event)
{
	ViewOpsData *vod;

	if (RNA_struct_property_is_set(op->ptr, "angle")) {
		viewroll_exec(C, op);
	}
	else {
		/* makes op->customdata */
		viewops_data_alloc(C, op);
		viewops_data_create(C, op, event);
		vod = op->customdata;

		/* overwrite the mouse vector with the view direction */
		normalize_v3_v3(vod->mousevec, vod->rv3d->viewinv[2]);
		negate_v3(vod->mousevec);

		if (event->type == MOUSEROTATE) {
			vod->origx = vod->oldx = event->x;
			viewroll_apply(vod, event->prevx, event->prevy);
			ED_view3d_depth_tag_update(vod->rv3d);

			viewops_data_free(C, op);
			return OPERATOR_FINISHED;
		}
		else {
			/* add temp handler */
			WM_event_add_modal_handler(C, op);

			return OPERATOR_RUNNING_MODAL;
		}
	}
	return OPERATOR_FINISHED;
}

static void viewroll_cancel(bContext *C, wmOperator *op)
{
	viewops_data_free(C, op);
}

void VIEW3D_OT_view_roll(wmOperatorType *ot)
{
	/* identifiers */
	ot->name = "View Roll";
	ot->description = "Roll the view";
	ot->idname = "VIEW3D_OT_view_roll";

	/* api callbacks */
	ot->invoke = viewroll_invoke;
	ot->exec = viewroll_exec;
	ot->modal = viewroll_modal;
	ot->poll = ED_operator_rv3d_user_region_poll;
	ot->cancel = viewroll_cancel;

	/* flags */
	ot->flag = 0;

	/* properties */
	ot->prop = RNA_def_float(ot->srna, "angle", 0, -FLT_MAX, FLT_MAX, "Roll", "", -FLT_MAX, FLT_MAX);
}

static EnumPropertyItem prop_view_pan_items[] = {
	{V3D_VIEW_PANLEFT, "PANLEFT", 0, "Pan Left", "Pan the view to the Left"},
	{V3D_VIEW_PANRIGHT, "PANRIGHT", 0, "Pan Right", "Pan the view to the Right"},
	{V3D_VIEW_PANUP, "PANUP", 0, "Pan Up", "Pan the view Up"},
	{V3D_VIEW_PANDOWN, "PANDOWN", 0, "Pan Down", "Pan the view Down"},
	{0, NULL, 0, NULL, NULL}
};

static int viewpan_exec(bContext *C, wmOperator *op)
{
	ScrArea *sa = CTX_wm_area(C);
	ARegion *ar = CTX_wm_region(C);
	View3D *v3d = CTX_wm_view3d(C);
	RegionView3D *rv3d = CTX_wm_region_view3d(C);
	float vec[3];
	const float co_zero[3] = {0.0f};
	float mval_f[2] = {0.0f, 0.0f};
	float zfac;
	int pandir;

	if (view3d_operator_offset_lock_check(C, op))
		return OPERATOR_CANCELLED;

	pandir = RNA_enum_get(op->ptr, "type");

	ED_view3d_camera_lock_init(v3d, rv3d);

	zfac = ED_view3d_calc_zfac(rv3d, co_zero, NULL);
	if      (pandir == V3D_VIEW_PANRIGHT)  { mval_f[0] = -32.0f; }
	else if (pandir == V3D_VIEW_PANLEFT)   { mval_f[0] =  32.0f; }
	else if (pandir == V3D_VIEW_PANUP)     { mval_f[1] = -25.0f; }
	else if (pandir == V3D_VIEW_PANDOWN)   { mval_f[1] =  25.0f; }
	ED_view3d_win_to_delta(ar, mval_f, vec, zfac);
	add_v3_v3(rv3d->ofs, vec);

	if (rv3d->viewlock & RV3D_BOXVIEW)
		view3d_boxview_sync(sa, ar);

	ED_view3d_depth_tag_update(rv3d);

	ED_view3d_camera_lock_sync(v3d, rv3d);

	ED_region_tag_redraw(ar);

	return OPERATOR_FINISHED;
}

void VIEW3D_OT_view_pan(wmOperatorType *ot)
{
	/* identifiers */
	ot->name = "View Pan";
	ot->description = "Pan the view";
	ot->idname = "VIEW3D_OT_view_pan";

	/* api callbacks */
	ot->exec = viewpan_exec;
	ot->poll = ED_operator_region_view3d_active;

	/* flags */
	ot->flag = 0;
	
	/* Properties */
	ot->prop = RNA_def_enum(ot->srna, "type", prop_view_pan_items, 0, "Pan", "Direction of View Pan");
}

static int viewpersportho_exec(bContext *C, wmOperator *UNUSED(op))
{
	View3D *v3d_dummy;
	ARegion *ar;
	RegionView3D *rv3d;

	/* no NULL check is needed, poll checks */
	ED_view3d_context_user_region(C, &v3d_dummy, &ar);
	rv3d = ar->regiondata;

	if ((rv3d->viewlock & RV3D_LOCKED) == 0) {
		if (rv3d->persp != RV3D_ORTHO)
			rv3d->persp = RV3D_ORTHO;
		else rv3d->persp = RV3D_PERSP;
		ED_region_tag_redraw(ar);
	}

	return OPERATOR_FINISHED;

}

void VIEW3D_OT_view_persportho(wmOperatorType *ot)
{
	/* identifiers */
	ot->name = "View Persp/Ortho";
	ot->description = "Switch the current view from perspective/orthographic projection";
	ot->idname = "VIEW3D_OT_view_persportho";

	/* api callbacks */
	ot->exec = viewpersportho_exec;
	ot->poll = ED_operator_rv3d_user_region_poll;

	/* flags */
	ot->flag = 0;
}

static int view3d_navigate_invoke(bContext *C, wmOperator *UNUSED(op), const wmEvent *UNUSED(event))
{
	eViewNavigation_Method mode = U.navigation_mode;

	switch (mode) {
		case VIEW_NAVIGATION_FLY:
			WM_operator_name_call(C, "VIEW3D_OT_fly", WM_OP_INVOKE_DEFAULT, NULL);
			break;
		case VIEW_NAVIGATION_WALK:
		default:
			WM_operator_name_call(C, "VIEW3D_OT_walk", WM_OP_INVOKE_DEFAULT, NULL);
			break;
	}

	return OPERATOR_FINISHED;
}

void VIEW3D_OT_navigate(wmOperatorType *ot)
{
	/* identifiers */
	ot->name = "View Navigation";
	ot->description = "Interactively navigate around the scene (uses the mode (walk/fly) preference)";
	ot->idname = "VIEW3D_OT_navigate";

	/* api callbacks */
	ot->invoke = view3d_navigate_invoke;
	ot->poll = ED_operator_view3d_active;
}


/* ******************** add background image operator **************** */

static BGpic *background_image_add(bContext *C)
{
	View3D *v3d = CTX_wm_view3d(C);

	return ED_view3D_background_image_new(v3d);
}

static int background_image_add_exec(bContext *C, wmOperator *UNUSED(op))
{
	background_image_add(C);

	return OPERATOR_FINISHED;
}

static int background_image_add_invoke(bContext *C, wmOperator *op, const wmEvent *UNUSED(event))
{
	View3D *v3d = CTX_wm_view3d(C);
	Image *ima = NULL;
	BGpic *bgpic;
	char name[MAX_ID_NAME - 2];
	
	/* check input variables */
	if (RNA_struct_property_is_set(op->ptr, "filepath")) {
		char path[FILE_MAX];
		
		RNA_string_get(op->ptr, "filepath", path);
		ima = BKE_image_load_exists(path);
	}
	else if (RNA_struct_property_is_set(op->ptr, "name")) {
		RNA_string_get(op->ptr, "name", name);
		ima = (Image *)BKE_libblock_find_name(ID_IM, name);
	}
	
	bgpic = background_image_add(C);
	
	if (ima) {
		bgpic->ima = ima;
		
		if (ima->id.us == 0) id_us_plus(&ima->id);
		else id_lib_extern(&ima->id);
		
		if (!(v3d->flag & V3D_DISPBGPICS))
			v3d->flag |= V3D_DISPBGPICS;
	}
	
	WM_event_add_notifier(C, NC_SPACE | ND_SPACE_VIEW3D, v3d);
	
	return OPERATOR_FINISHED;
}

void VIEW3D_OT_background_image_add(wmOperatorType *ot)
{
	/* identifiers */
	/* note: having key shortcut here is bad practice,
	 * but for now keep because this displays when dragging an image over the 3D viewport */
	ot->name   = "Add Background Image (Ctrl for Empty Object)";
	ot->description = "Add a new background image";
	ot->idname = "VIEW3D_OT_background_image_add";

	/* api callbacks */
	ot->invoke = background_image_add_invoke;
	ot->exec   = background_image_add_exec;
	ot->poll   = ED_operator_view3d_active;

	/* flags */
	ot->flag   = 0;
	
	/* properties */
	RNA_def_string(ot->srna, "name", "Image", MAX_ID_NAME - 2, "Name", "Image name to assign");
	RNA_def_string(ot->srna, "filepath", "Path", FILE_MAX, "Filepath", "Path to image file");
}


/* ***** remove image operator ******* */
static int background_image_remove_exec(bContext *C, wmOperator *op)
{
	View3D *v3d = CTX_wm_view3d(C);
	const int index = RNA_int_get(op->ptr, "index");
	BGpic *bgpic_rem = BLI_findlink(&v3d->bgpicbase, index);

	if (bgpic_rem) {
		ED_view3D_background_image_remove(v3d, bgpic_rem);
		WM_event_add_notifier(C, NC_SPACE | ND_SPACE_VIEW3D, v3d);
		return OPERATOR_FINISHED;
	}
	else {
		return OPERATOR_CANCELLED;
	}

}

void VIEW3D_OT_background_image_remove(wmOperatorType *ot)
{
	/* identifiers */
	ot->name   = "Remove Background Image";
	ot->description = "Remove a background image from the 3D view";
	ot->idname = "VIEW3D_OT_background_image_remove";

	/* api callbacks */
	ot->exec   = background_image_remove_exec;
	ot->poll   = ED_operator_view3d_active;

	/* flags */
	ot->flag   = 0;
	
	/* properties */
	RNA_def_int(ot->srna, "index", 0, 0, INT_MAX, "Index", "Background image index to remove", 0, INT_MAX);
}

/* ********************* set clipping operator ****************** */

static void calc_clipping_plane(float clip[6][4], const BoundBox *clipbb)
{
	int val;

	for (val = 0; val < 4; val++) {
		normal_tri_v3(clip[val], clipbb->vec[val], clipbb->vec[val == 3 ? 0 : val + 1], clipbb->vec[val + 4]);
		clip[val][3] = -dot_v3v3(clip[val], clipbb->vec[val]);
	}
}

static void calc_local_clipping(float clip_local[6][4], BoundBox *clipbb, float mat[4][4])
{
	BoundBox clipbb_local;
	float imat[4][4];
	int i;

	invert_m4_m4(imat, mat);

	for (i = 0; i < 8; i++) {
		mul_v3_m4v3(clipbb_local.vec[i], imat, clipbb->vec[i]);
	}

	calc_clipping_plane(clip_local, &clipbb_local);
}

void ED_view3d_clipping_local(RegionView3D *rv3d, float mat[4][4])
{
	if (rv3d->rflag & RV3D_CLIPPING)
		calc_local_clipping(rv3d->clip_local, rv3d->clipbb, mat);
}

static int view3d_clipping_exec(bContext *C, wmOperator *op)
{
	RegionView3D *rv3d = CTX_wm_region_view3d(C);
	ViewContext vc;
	bglMats mats;
	rcti rect;

	WM_operator_properties_border_to_rcti(op, &rect);

	rv3d->rflag |= RV3D_CLIPPING;
	rv3d->clipbb = MEM_callocN(sizeof(BoundBox), "clipbb");

	/* note; otherwise opengl won't work */
	view3d_operator_needs_opengl(C);

	view3d_set_viewcontext(C, &vc);
	view3d_get_transformation(vc.ar, vc.rv3d, NULL, &mats); /* NULL because we don't want it in object space */
	ED_view3d_clipping_calc(rv3d->clipbb, rv3d->clip, &mats, &rect);

	return OPERATOR_FINISHED;
}

static int view3d_clipping_invoke(bContext *C, wmOperator *op, const wmEvent *event)
{
	RegionView3D *rv3d = CTX_wm_region_view3d(C);
	ARegion *ar = CTX_wm_region(C);

	if (rv3d->rflag & RV3D_CLIPPING) {
		rv3d->rflag &= ~RV3D_CLIPPING;
		ED_region_tag_redraw(ar);
		if (rv3d->clipbb) MEM_freeN(rv3d->clipbb);
		rv3d->clipbb = NULL;
		return OPERATOR_FINISHED;
	}
	else {
		return WM_border_select_invoke(C, op, event);
	}
}

/* toggles */
void VIEW3D_OT_clip_border(wmOperatorType *ot)
{

	/* identifiers */
	ot->name = "Clipping Border";
	ot->description = "Set the view clipping border";
	ot->idname = "VIEW3D_OT_clip_border";

	/* api callbacks */
	ot->invoke = view3d_clipping_invoke;
	ot->exec = view3d_clipping_exec;
	ot->modal = WM_border_select_modal;
	ot->cancel = WM_border_select_cancel;

	ot->poll = ED_operator_region_view3d_active;

	/* flags */
	ot->flag = 0;

	/* rna */
	WM_operator_properties_border(ot);
}

/* ***************** 3d cursor cursor op ******************* */

/* cursor position in vec, result in vec, mval in region coords */
/* note: cannot use event->mval here (called by object_add() */
void ED_view3d_cursor3d_position(bContext *C, float fp[3], const int mval[2])
{
	Scene *scene = CTX_data_scene(C);
	ARegion *ar = CTX_wm_region(C);
	View3D *v3d = CTX_wm_view3d(C);
	RegionView3D *rv3d = CTX_wm_region_view3d(C);
	bool flip;
	bool depth_used = false;
	
	/* normally the caller should ensure this,
	 * but this is called from areas that aren't already dealing with the viewport */
	if (rv3d == NULL)
		return;

	ED_view3d_calc_zfac(rv3d, fp, &flip);
	
	/* reset the depth based on the view offset (we _know_ the offset is infront of us) */
	if (flip) {
		negate_v3_v3(fp, rv3d->ofs);
		/* re initialize, no need to check flip again */
		ED_view3d_calc_zfac(rv3d, fp, NULL /* &flip */ );
	}

	if (U.uiflag & USER_ZBUF_CURSOR) {  /* maybe this should be accessed some other way */
		view3d_operator_needs_opengl(C);
		if (ED_view3d_autodist(scene, ar, v3d, mval, fp, true, NULL))
			depth_used = true;
	}

	if (depth_used == false) {
		float depth_pt[3];
		copy_v3_v3(depth_pt, fp);
		ED_view3d_win_to_3d_int(ar, depth_pt, mval, fp);
	}
}

static int view3d_cursor3d_invoke(bContext *C, wmOperator *UNUSED(op), const wmEvent *event)
{
	Scene *scene = CTX_data_scene(C);
	View3D *v3d = CTX_wm_view3d(C);
	float *fp = ED_view3d_cursor3d_get(scene, v3d);

	ED_view3d_cursor3d_position(C, fp, event->mval);
	
	if (v3d && v3d->localvd)
		WM_event_add_notifier(C, NC_SPACE | ND_SPACE_VIEW3D, v3d);
	else
		WM_event_add_notifier(C, NC_SCENE | NA_EDITED, scene);
	
	return OPERATOR_FINISHED;
}

void VIEW3D_OT_cursor3d(wmOperatorType *ot)
{

	/* identifiers */
	ot->name = "Set 3D Cursor";
	ot->description = "Set the location of the 3D cursor";
	ot->idname = "VIEW3D_OT_cursor3d";

	/* api callbacks */
	ot->invoke = view3d_cursor3d_invoke;

	ot->poll = ED_operator_view3d_active;

	/* flags */
//	ot->flag = OPTYPE_REGISTER|OPTYPE_UNDO;

	/* rna later */

}

/* ***************** manipulator op ******************* */


static int manipulator_invoke(bContext *C, wmOperator *op, const wmEvent *event)
{
	View3D *v3d = CTX_wm_view3d(C);

	if (!(v3d->twflag & V3D_USE_MANIPULATOR)) return OPERATOR_PASS_THROUGH;
	if (!(v3d->twflag & V3D_DRAW_MANIPULATOR)) return OPERATOR_PASS_THROUGH;

	/* only no modifier or shift */
	if (event->keymodifier != 0 && event->keymodifier != KM_SHIFT) return OPERATOR_PASS_THROUGH;

	/* note; otherwise opengl won't work */
	view3d_operator_needs_opengl(C);

	if (0 == BIF_do_manipulator(C, event, op))
		return OPERATOR_PASS_THROUGH;

	return OPERATOR_FINISHED;
}

void VIEW3D_OT_manipulator(wmOperatorType *ot)
{

	/* identifiers */
	ot->name = "3D Manipulator";
	ot->description = "Manipulate selected item by axis";
	ot->idname = "VIEW3D_OT_manipulator";

	/* api callbacks */
	ot->invoke = manipulator_invoke;

	ot->poll = ED_operator_view3d_active;

	/* properties to pass to transform */
	Transform_Properties(ot, P_CONSTRAINT);
}

static int enable_manipulator_invoke(bContext *C, wmOperator *op, const wmEvent *UNUSED(event))
{
	View3D *v3d = CTX_wm_view3d(C);

	v3d->twtype = 0;
	
	if (RNA_boolean_get(op->ptr, "translate"))
		v3d->twtype |= V3D_MANIP_TRANSLATE;
	if (RNA_boolean_get(op->ptr, "rotate"))
		v3d->twtype |= V3D_MANIP_ROTATE;
	if (RNA_boolean_get(op->ptr, "scale"))
		v3d->twtype |= V3D_MANIP_SCALE;
		
	WM_event_add_notifier(C, NC_SPACE | ND_SPACE_VIEW3D, v3d);

	return OPERATOR_FINISHED;
}

void VIEW3D_OT_enable_manipulator(wmOperatorType *ot)
{
	PropertyRNA *prop;

	/* identifiers */
	ot->name = "Enable 3D Manipulator";
	ot->description = "Enable the transform manipulator for use";
	ot->idname = "VIEW3D_OT_enable_manipulator";
	
	/* api callbacks */
	ot->invoke = enable_manipulator_invoke;
	ot->poll = ED_operator_view3d_active;
	
	/* rna later */
	prop = RNA_def_boolean(ot->srna, "translate", 0, "Translate", "Enable the translate manipulator");
	RNA_def_property_flag(prop, PROP_SKIP_SAVE);
	prop = RNA_def_boolean(ot->srna, "rotate", 0, "Rotate", "Enable the rotate manipulator");
	RNA_def_property_flag(prop, PROP_SKIP_SAVE);
	prop = RNA_def_boolean(ot->srna, "scale", 0, "Scale", "Enable the scale manipulator");
	RNA_def_property_flag(prop, PROP_SKIP_SAVE);
}

/* ************************* below the line! *********************** */


static float view_autodist_depth_margin(ARegion *ar, const int mval[2], int margin)
{
	ViewDepths depth_temp = {0};
	rcti rect;
	float depth_close;

	if (margin == 0) {
		/* Get Z Depths, needed for perspective, nice for ortho */
		rect.xmin = mval[0];
		rect.ymin = mval[1];
		rect.xmax = mval[0] + 1;
		rect.ymax = mval[1] + 1;
	}
	else {
		rect.xmax = mval[0] + margin;
		rect.ymax = mval[1] + margin;

		rect.xmin = mval[0] - margin;
		rect.ymin = mval[1] - margin;
	}

	view3d_update_depths_rect(ar, &depth_temp, &rect);
	depth_close = view3d_depth_near(&depth_temp);
	if (depth_temp.depths) MEM_freeN(depth_temp.depths);
	return depth_close;
}

/* XXX todo Zooms in on a border drawn by the user */
bool ED_view3d_autodist(Scene *scene, ARegion *ar, View3D *v3d,
                        const int mval[2], float mouse_worldloc[3],
                        const bool alphaoverride, const float fallback_depth_pt[3])
{
	bglMats mats; /* ZBuffer depth vars */
	float cent[3];

	/* Get Z Depths, needed for perspective, nice for ortho */
	bgl_get_mats(&mats);
	draw_depth(scene, ar, v3d, NULL, alphaoverride);

	cent[2] = view_autodist_depth_margin(ar, mval, 4);

<<<<<<< HEAD
	if (cent[2] == FLT_MAX)
		return false;

	cent[0] = mval[0];
	cent[1] = mval[1];

	return gpuUnProject(cent, mats.modelview, mats.projection, (GLint *)mats.viewport, mouse_worldloc) != 0;
=======
	if (depth_close != FLT_MAX) {
		cent[0] = (double)mval[0];
		cent[1] = (double)mval[1];

		if (gluUnProject(cent[0], cent[1], depth_close,
		                 mats.modelview, mats.projection, (GLint *)mats.viewport, &p[0], &p[1], &p[2]))
		{
			mouse_worldloc[0] = (float)p[0];
			mouse_worldloc[1] = (float)p[1];
			mouse_worldloc[2] = (float)p[2];
			return true;
		}
	}

	if (fallback_depth_pt) {
		ED_view3d_win_to_3d_int(ar, fallback_depth_pt, mval, mouse_worldloc);
		return true;
	}
	else {
		return false;
	}
>>>>>>> 42946c37
}

void ED_view3d_autodist_init(Scene *scene, ARegion *ar, View3D *v3d, int mode)
{
	/* Get Z Depths, needed for perspective, nice for ortho */
	switch (mode) {
		case 0:
			draw_depth(scene, ar, v3d, NULL, true);
			break;
		case 1:
			draw_depth_gpencil(scene, ar, v3d);
			break;
	}
}

/* no 4x4 sampling, run #ED_view3d_autodist_init first */
bool ED_view3d_autodist_simple(ARegion *ar, const int mval[2], float mouse_worldloc[3],
                               int margin, float *force_depth)
{
	bglMats mats; /* ZBuffer depth vars, could cache? */
	float cent[3];

	/* Get Z Depths, needed for perspective, nice for ortho */
	if (force_depth)
		cent[2] = *force_depth;
	else
		cent[2] = view_autodist_depth_margin(ar, mval, margin);

	if (cent[2] == FLT_MAX)
		return false;

	cent[0] = mval[0];
	cent[1] = mval[1];

	bgl_get_mats(&mats);

	return gpuUnProject(cent, mats.modelview, mats.projection, (GLint *)mats.viewport, mouse_worldloc) != 0;
}

bool ED_view3d_autodist_depth(ARegion *ar, const int mval[2], int margin, float *depth)
{
	*depth = view_autodist_depth_margin(ar, mval, margin);

	return (*depth != FLT_MAX);
}

static bool depth_segment_cb(int x, int y, void *userData)
{
	struct { ARegion *ar; int margin; float depth; } *data = userData;
	int mval[2];
	float depth;

	mval[0] = x;
	mval[1] = y;

	depth = view_autodist_depth_margin(data->ar, mval, data->margin);

	if (depth != FLT_MAX) {
		data->depth = depth;
		return 0;
	}
	else {
		return 1;
	}
}

bool ED_view3d_autodist_depth_seg(ARegion *ar, const int mval_sta[2], const int mval_end[2],
                                  int margin, float *depth)
{
	struct { ARegion *ar; int margin; float depth; } data = {NULL};
	int p1[2];
	int p2[2];

	data.ar = ar;
	data.margin = margin;
	data.depth = FLT_MAX;

	copy_v2_v2_int(p1, mval_sta);
	copy_v2_v2_int(p2, mval_end);

	plot_line_v2v2i(p1, p2, depth_segment_cb, &data);

	*depth = data.depth;

	return (*depth != FLT_MAX);
}

/* problem - ofs[3] can be on same location as camera itself.
 * Blender needs proper dist value for zoom.
 * use fallback_dist to override small values
 */
float ED_view3d_offset_distance(float mat[4][4], const float ofs[3], const float fallback_dist)
{
	float pos[4] = {0.0f, 0.0f, 0.0f, 1.0f};
	float dir[4] = {0.0f, 0.0f, 1.0f, 0.0f};
	float dist;
	
	mul_m4_v4(mat, pos);
	add_v3_v3(pos, ofs);
	mul_m4_v4(mat, dir);
	normalize_v3(dir);

	dist = dot_v3v3(pos, dir);

	if ((dist < FLT_EPSILON) && (fallback_dist != 0.0f)) {
		dist = fallback_dist;
	}

	return dist;
}

/**
 * Set the view transformation from a 4x4 matrix.
 *
 * \param mat The view 4x4 transformation matrix to assign.
 * \param ofs The view offset, normally from RegionView3D.ofs.
 * \param quat The view rotation, quaternion normally from RegionView3D.viewquat.
 * \param dist The view distance from ofs, normally from RegionView3D.dist.
 */
void ED_view3d_from_m4(float mat[4][4], float ofs[3], float quat[4], float *dist)
{
	float nmat[3][3];

	/* dist depends on offset */
	BLI_assert(dist == NULL || ofs != NULL);

	copy_m3_m4(nmat, mat);
	normalize_m3(nmat);

	/* Offset */
	if (ofs)
		negate_v3_v3(ofs, mat[3]);

	/* Quat */
	if (quat) {
		float imat[3][3];
		invert_m3_m3(imat, nmat);
		mat3_to_quat(quat, imat);
	}

	if (ofs && dist) {
		float vec[3] = {0.0f, 0.0f, -(*dist)};

		mul_m3_v3(nmat, vec);
		sub_v3_v3(ofs, vec);
	}
}

/**
 * Calculate the view transformation matrix from RegionView3D input.
 * The resulting matrix is equivalent to RegionView3D.viewinv
 * \param mat The view 4x4 transformation matrix to calculate.
 * \param ofs The view offset, normally from RegionView3D.ofs.
 * \param quat The view rotation, quaternion normally from RegionView3D.viewquat.
 * \param dist The view distance from ofs, normally from RegionView3D.dist.
 */
void ED_view3d_to_m4(float mat[4][4], const float ofs[3], const float quat[4], const float dist)
{
	float iviewquat[4] = {-quat[0], quat[1], quat[2], quat[3]};
	float dvec[3] = {0.0f, 0.0f, dist};

	quat_to_mat4(mat, iviewquat);
	mul_mat3_m4_v3(mat, dvec);
	sub_v3_v3v3(mat[3], dvec, ofs);
}

/**
 * Set the RegionView3D members from an objects transformation and optionally lens.
 * \param ob The object to set the view to.
 * \param ofs The view offset to be set, normally from RegionView3D.ofs.
 * \param quat The view rotation to be set, quaternion normally from RegionView3D.viewquat.
 * \param dist The view distance from ofs to be set, normally from RegionView3D.dist.
 * \param lens The view lens angle set for cameras and lamps, normally from View3D.lens.
 */
void ED_view3d_from_object(Object *ob, float ofs[3], float quat[4], float *dist, float *lens)
{
	ED_view3d_from_m4(ob->obmat, ofs, quat, dist);

	if (lens) {
		CameraParams params;

		BKE_camera_params_init(&params);
		BKE_camera_params_from_object(&params, ob);
		*lens = params.lens;
	}
}

/**
 * Set the object transformation from RegionView3D members.
 * \param ob The object which has the transformation assigned.
 * \param ofs The view offset, normally from RegionView3D.ofs.
 * \param quat The view rotation, quaternion normally from RegionView3D.viewquat.
 * \param dist The view distance from ofs, normally from RegionView3D.dist.
 */
void ED_view3d_to_object(Object *ob, const float ofs[3], const float quat[4], const float dist)
{
	float mat[4][4];
	ED_view3d_to_m4(mat, ofs, quat, dist);
	BKE_object_apply_mat4(ob, mat, true, true);
}

BGpic *ED_view3D_background_image_new(View3D *v3d)
{
	BGpic *bgpic = MEM_callocN(sizeof(BGpic), "Background Image");

	bgpic->size = 5.0;
	bgpic->blend = 0.5;
	bgpic->iuser.fie_ima = 2;
	bgpic->iuser.ok = 1;
	bgpic->view = 0; /* 0 for all */
	bgpic->flag |= V3D_BGPIC_EXPANDED;

	BLI_addtail(&v3d->bgpicbase, bgpic);

	return bgpic;
}

void ED_view3D_background_image_remove(View3D *v3d, BGpic *bgpic)
{
	BLI_remlink(&v3d->bgpicbase, bgpic);

	MEM_freeN(bgpic);
}

void ED_view3D_background_image_clear(View3D *v3d)
{
	BGpic *bgpic = v3d->bgpicbase.first;

	while (bgpic) {
		BGpic *next_bgpic = bgpic->next;

		ED_view3D_background_image_remove(v3d, bgpic);

		bgpic = next_bgpic;
	}
}

void ED_view3D_lock_clear(View3D *v3d)
{
	v3d->ob_centre = NULL;
	v3d->ob_centre_bone[0] = '\0';
	v3d->ob_centre_cursor = false;
	v3d->flag2 &= ~V3D_LOCK_CAMERA;
}<|MERGE_RESOLUTION|>--- conflicted
+++ resolved
@@ -4344,29 +4344,15 @@
 
 	cent[2] = view_autodist_depth_margin(ar, mval, 4);
 
-<<<<<<< HEAD
-	if (cent[2] == FLT_MAX)
-		return false;
-
-	cent[0] = mval[0];
-	cent[1] = mval[1];
-
-	return gpuUnProject(cent, mats.modelview, mats.projection, (GLint *)mats.viewport, mouse_worldloc) != 0;
-=======
-	if (depth_close != FLT_MAX) {
-		cent[0] = (double)mval[0];
-		cent[1] = (double)mval[1];
-
-		if (gluUnProject(cent[0], cent[1], depth_close,
-		                 mats.modelview, mats.projection, (GLint *)mats.viewport, &p[0], &p[1], &p[2]))
-		{
-			mouse_worldloc[0] = (float)p[0];
-			mouse_worldloc[1] = (float)p[1];
-			mouse_worldloc[2] = (float)p[2];
+	if (cent[2] != FLT_MAX)
+		cent[0] = mval[0];
+		cent[1] = mval[1];
+
+		if (gpuUnProject(cent, mats.modelview, mats.projection, (GLint *)mats.viewport, mouse_worldloc) != 0) {
 			return true;
 		}
 	}
-
+	
 	if (fallback_depth_pt) {
 		ED_view3d_win_to_3d_int(ar, fallback_depth_pt, mval, mouse_worldloc);
 		return true;
@@ -4374,7 +4360,6 @@
 	else {
 		return false;
 	}
->>>>>>> 42946c37
 }
 
 void ED_view3d_autodist_init(Scene *scene, ARegion *ar, View3D *v3d, int mode)
