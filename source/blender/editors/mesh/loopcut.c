--- conflicted
+++ resolved
@@ -97,14 +97,9 @@
 	ViewContext vc;
 
 	Object *ob;
-<<<<<<< HEAD
 	BMEditMesh *em;
 	BMEdge *eed;
-=======
-	EditMesh *em;
-	EditEdge *eed;
 	NumInput num;
->>>>>>> fd742566
 
 	int extend;
 	int do_cut;
@@ -467,11 +462,7 @@
 			
 			ED_region_tag_redraw(lcd->ar);
 			break;
-<<<<<<< HEAD
-=======
-		case WHEELUPMOUSE:  /* change number of cuts */
 		case PADPLUSKEY:
->>>>>>> fd742566
 		case PAGEUPKEY:
 		case WHEELUPMOUSE:  /* change number of cuts */
 			if (event->val == KM_RELEASE)
@@ -483,11 +474,7 @@
 			
 			ED_region_tag_redraw(lcd->ar);
 			break;
-<<<<<<< HEAD
-=======
-		case WHEELDOWNMOUSE:  /* change number of cuts */
 		case PADMINUS:
->>>>>>> fd742566
 		case PAGEDOWNKEY:
 		case WHEELDOWNMOUSE:  /* change number of cuts */
 			if (event->val == KM_RELEASE)
