--- conflicted
+++ resolved
@@ -1572,13 +1572,8 @@
 	}
 
 	/* unproject screen line */
-<<<<<<< HEAD
 	ED_view3d_win_to_segment(kcd->vc.depsgraph, kcd->ar, kcd->vc.v3d, s1, v1, v3, true);
 	ED_view3d_win_to_segment(kcd->vc.depsgraph, kcd->ar, kcd->vc.v3d, s2, v2, v4, true);
-=======
-	ED_view3d_win_to_segment_clipped(kcd->ar, kcd->vc.v3d, s1, v1, v3, true);
-	ED_view3d_win_to_segment_clipped(kcd->ar, kcd->vc.v3d, s2, v2, v4, true);
->>>>>>> de32dc6b
 
 	mul_m4_v3(kcd->ob->imat, v1);
 	mul_m4_v3(kcd->ob->imat, v2);
