--- conflicted
+++ resolved
@@ -496,12 +496,9 @@
 	ED_region_draw_cb_draw(C, ar, REGION_DRAW_POST_PIXEL);
 	
 	uiFreeInactiveBlocks(C, &ar->uiblocks);
-<<<<<<< HEAD
-	
+
 	/* XXX test: add convention to end regions always in pixel space, for drawing of borders/gestures etc */
 	ED_region_pixelspace(ar);
-=======
->>>>>>> 5ebee683
 
 	if(sa)
 		region_draw_emboss(ar, &winrct);
