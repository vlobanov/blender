/*
 * ***** BEGIN GPL LICENSE BLOCK *****
 *
 * This program is free software; you can redistribute it and/or
 * modify it under the terms of the GNU General Public License
 * as published by the Free Software Foundation; either version 2
 * of the License, or (at your option) any later version.
 *
 * This program is distributed in the hope that it will be useful,
 * but WITHOUT ANY WARRANTY; without even the implied warranty of
 * MERCHANTABILITY or FITNESS FOR A PARTICULAR PURPOSE.  See the
 * GNU General Public License for more details.
 *
 * You should have received a copy of the GNU General Public License
 * along with this program; if not, write to the Free Software  Foundation,
 * Inc., 51 Franklin Street, Fifth Floor, Boston, MA 02110-1301, USA.
 *
 * The Original Code is Copyright (C) 2009 by Nicholas Bishop
 * All rights reserved.
 *
 * The Original Code is: all of this file.
 *
 * Contributor(s): Jason Wilkins, Tom Musgrove.
 *
 * ***** END GPL LICENSE BLOCK *****
 *
 */

/** \file blender/editors/sculpt_paint/paint_stroke.c
 *  \ingroup edsculpt
 */


#include "MEM_guardedalloc.h"

#include "BLI_math.h"
#include "BLI_utildefines.h"
#include "BLI_rand.h"
#include "BLI_listbase.h"

#include "DNA_object_types.h"
#include "DNA_scene_types.h"
#include "DNA_brush_types.h"
#include "DNA_curve_types.h"

#include "RNA_access.h"

#include "BKE_context.h"
#include "BKE_paint.h"
#include "BKE_brush.h"
#include "BKE_curve.h"
#include "BKE_colortools.h"
#include "BKE_image.h"

#include "WM_api.h"
#include "WM_types.h"

#include "BIF_gl.h"
#include "BIF_glutil.h"

#include "ED_screen.h"
#include "ED_view3d.h"

#include "IMB_imbuf_types.h"

#include "paint_intern.h"

#include <float.h>
#include <math.h>

typedef struct PaintSample {
	float mouse[2];
	float pressure;
} PaintSample;

typedef struct PaintStroke {
	void *mode_data;
	void *stroke_cursor;
	wmTimer *timer;

	/* Cached values */
	ViewContext vc;
	bglMats mats;
	Brush *brush;
	UnifiedPaintSettings *ups;

	/* used for lines and curves */
	ListBase line;

	/* Paint stroke can use up to PAINT_MAX_INPUT_SAMPLES prior inputs
	 * to smooth the stroke */
	PaintSample samples[PAINT_MAX_INPUT_SAMPLES];
	int num_samples;
	int cur_sample;

	float last_mouse_position[2];
	/* space distance covered so far */
	float stroke_distance;

	/* Set whether any stroke step has yet occurred
	 * e.g. in sculpt mode, stroke doesn't start until cursor
	 * passes over the mesh */
	bool stroke_started;
	/* event that started stroke, for modal() return */
	int event_type;
	/* check if stroke variables have been initialized */
	bool stroke_init;
	/* check if various brush mapping variables have been initialized */
	bool brush_init;
	float initial_mouse[2];
	/* cached_pressure stores initial pressure for size pressure influence mainly */
	float cached_size_pressure;
	/* last pressure will store last pressure value for use in interpolation for space strokes */
	float last_pressure;


	float zoom_2d;
	int pen_flip;

	StrokeGetLocation get_location;
	StrokeTestStart test_start;
	StrokeUpdateStep update_step;
	StrokeRedraw redraw;
	StrokeDone done;
} PaintStroke;

/*** Cursors ***/
static void paint_draw_smooth_cursor(bContext *C, int x, int y, void *customdata)
{
	Paint *paint = BKE_paint_get_active_from_context(C);
	Brush *brush = BKE_paint_brush(paint);
	PaintStroke *stroke = customdata;

	if (stroke && brush) {
		glEnable(GL_LINE_SMOOTH);
		glEnable(GL_BLEND);
		glColor4ubv(paint->paint_cursor_col);
		sdrawline(x, y, (int)stroke->last_mouse_position[0],
		          (int)stroke->last_mouse_position[1]);
		glDisable(GL_BLEND);
		glDisable(GL_LINE_SMOOTH);
	}
}

BLI_INLINE void draw_tri_point(float *co, float width)
{
	float w = width / 2.0f;
	glColor4f(1.0, 0.5, 0.5, 0.5);
	glLineWidth(3.0);

	glBegin(GL_LINE_LOOP);
	glVertex2f(co[0], co[1] + w);
	glVertex2f(co[0] - w, co[1] - w);
	glVertex2f(co[0] + w, co[1] - w);
	glEnd();

	glColor4f(1.0, 1.0, 1.0, 0.5);
	glLineWidth(1.0);

	glBegin(GL_LINE_LOOP);
	glVertex2f(co[0], co[1] + w);
	glVertex2f(co[0] - w, co[1] - w);
	glVertex2f(co[0] + w, co[1] - w);
	glEnd();
}

static void paint_draw_line_cursor(bContext *C, int x, int y, void *customdata)
{
	Paint *paint = BKE_paint_get_active_from_context(C);
	PaintStroke *stroke = customdata;

	glEnable(GL_LINE_SMOOTH);
	glEnable(GL_BLEND);

	glEnable(GL_LINE_STIPPLE);
	glLineStipple(3, 0xAAAA);

	glColor4ub(0, 0, 0, paint->paint_cursor_col[3]);
	glLineWidth(3.0);
	sdrawline((int)stroke->last_mouse_position[0], (int)stroke->last_mouse_position[1],
	        x, y);

	glColor4ub(255, 255, 255, paint->paint_cursor_col[3]);
	glLineWidth(1.0);
	sdrawline((int)stroke->last_mouse_position[0], (int)stroke->last_mouse_position[1],
	        x, y);

	glDisable(GL_LINE_STIPPLE);

	glDisable(GL_BLEND);
	glDisable(GL_LINE_SMOOTH);
}

/* if this is a tablet event, return tablet pressure and set *pen_flip
 * to 1 if the eraser tool is being used, 0 otherwise */
static float event_tablet_data(const wmEvent *event, int *pen_flip)
{
	int erasor = 0;
	float pressure = 1;

	if (event->tablet_data) {
		wmTabletData *wmtab = event->tablet_data;

		erasor = (wmtab->Active == EVT_TABLET_ERASER);
		pressure = (wmtab->Active != EVT_TABLET_NONE) ? wmtab->Pressure : 1;
	}

	if (pen_flip)
		(*pen_flip) = erasor;

	return pressure;
}

static bool paint_tool_require_location(Brush *brush, PaintMode mode)
{
	switch (mode) {
		case PAINT_SCULPT:
			if (ELEM4(brush->sculpt_tool, SCULPT_TOOL_GRAB, SCULPT_TOOL_ROTATE,
			                              SCULPT_TOOL_SNAKE_HOOK, SCULPT_TOOL_THUMB))
			{
				return false;
			}
			else {
				return true;
			}
		default:
			break;
	}

	return true;
}

/* Initialize the stroke cache variants from operator properties */
static bool paint_brush_update(bContext *C,
                               Brush *brush,
                               PaintMode mode,
                               struct PaintStroke *stroke,
                               const float mouse_init[2],
                               float mouse[2], float pressure,
                               float location[3])
{
	Scene *scene = CTX_data_scene(C);
	UnifiedPaintSettings *ups = stroke->ups;
	bool location_sampled = false;
	bool location_success = false;
	/* XXX: Use pressure value from first brush step for brushes which don't
	 *      support strokes (grab, thumb). They depends on initial state and
	 *      brush coord/pressure/etc.
	 *      It's more an events design issue, which doesn't split coordinate/pressure/angle
	 *      changing events. We should avoid this after events system re-design */
	if (!stroke->brush_init) {
		copy_v2_v2(stroke->initial_mouse, mouse);
		copy_v2_v2(ups->last_rake, mouse);
		copy_v2_v2(ups->tex_mouse, mouse);
		copy_v2_v2(ups->mask_tex_mouse, mouse);
		stroke->cached_size_pressure = pressure;

		/* check here if color sampling the main brush should do color conversion. This is done here
		 * to avoid locking up to get the image buffer during sampling */
		if (brush->mtex.tex && brush->mtex.tex->type == TEX_IMAGE && brush->mtex.tex->ima) {
			ImBuf *tex_ibuf = BKE_image_pool_acquire_ibuf(brush->mtex.tex->ima, &brush->mtex.tex->iuser, NULL);
			if (tex_ibuf && tex_ibuf->rect_float == NULL) {
				ups->do_linear_conversion = true;
				ups->colorspace = tex_ibuf->rect_colorspace;
			}
			BKE_image_pool_release_ibuf(brush->mtex.tex->ima, tex_ibuf, NULL);
		}

		stroke->brush_init = true;
	}

	if (paint_supports_dynamic_size(brush, mode)) {
		copy_v2_v2(ups->tex_mouse, mouse);
		copy_v2_v2(ups->mask_tex_mouse, mouse);
		stroke->cached_size_pressure = pressure;
	}

	/* Truly temporary data that isn't stored in properties */

	ups->stroke_active = true;
	ups->size_pressure_value = stroke->cached_size_pressure;

	ups->pixel_radius = BKE_brush_size_get(scene, brush);

	if (BKE_brush_use_size_pressure(scene, brush) && paint_supports_dynamic_size(brush, mode)) {
		ups->pixel_radius *= stroke->cached_size_pressure;
	}

	if (paint_supports_dynamic_tex_coords(brush, mode)) {
		if (((brush->mtex.brush_map_mode == MTEX_MAP_MODE_VIEW) ||
		     (brush->mtex.brush_map_mode == MTEX_MAP_MODE_AREA) ||
		     (brush->mtex.brush_map_mode == MTEX_MAP_MODE_RANDOM)) &&
		    !(brush->flag & BRUSH_RAKE))
		{
			if (brush->flag & BRUSH_RANDOM_ROTATION)
				ups->brush_rotation = 2.0f * (float)M_PI * BLI_frand();
			else
				ups->brush_rotation = 0.0f;
		}

		if (brush->mtex.brush_map_mode == MTEX_MAP_MODE_RANDOM)
			BKE_brush_randomize_texture_coordinates(ups, false);
		else {
			copy_v2_v2(ups->tex_mouse, mouse);
		}

		/* take care of mask texture, if any */
		if (brush->mask_mtex.tex) {
			if (brush->mask_mtex.brush_map_mode == MTEX_MAP_MODE_RANDOM)
				BKE_brush_randomize_texture_coordinates(ups, true);
			else {
				copy_v2_v2(ups->mask_tex_mouse, mouse);
			}
		}
	}


	if (brush->flag & BRUSH_ANCHORED) {
		bool hit = false;
		float halfway[2];

		const float dx = mouse[0] - stroke->initial_mouse[0];
		const float dy = mouse[1] - stroke->initial_mouse[1];

		ups->anchored_size = ups->pixel_radius = sqrt(dx * dx + dy * dy);

		ups->brush_rotation = atan2(dx, dy) + M_PI;

		if (brush->flag & BRUSH_EDGE_TO_EDGE) {
			halfway[0] = dx * 0.5f + stroke->initial_mouse[0];
			halfway[1] = dy * 0.5f + stroke->initial_mouse[1];

			if (stroke->get_location) {
				if (stroke->get_location(C, location, halfway)) {
					hit = true;
					location_sampled = true;
					location_success = true;
				}
				else if (!paint_tool_require_location(brush, mode)) {
					hit = true;
				}
			}
			else {
				hit = true;
			}
		}
		if (hit) {
			copy_v2_v2(ups->anchored_initial_mouse, halfway);
			copy_v2_v2(ups->tex_mouse, halfway);
			copy_v2_v2(ups->mask_tex_mouse, halfway);
			copy_v2_v2(mouse, halfway);
			ups->anchored_size /= 2.0f;
			ups->pixel_radius  /= 2.0f;
			stroke->stroke_distance = ups->pixel_radius;
		}
		else {
			copy_v2_v2(ups->anchored_initial_mouse, stroke->initial_mouse);
			copy_v2_v2(mouse, stroke->initial_mouse);
			stroke->stroke_distance = ups->pixel_radius;
		}
		ups->pixel_radius /= stroke->zoom_2d;
		ups->draw_anchored = true;
	}
	else if (brush->flag & BRUSH_RAKE) {
		/* here we are using the initial mouse coordinate because we do not want the rake
		 * result to depend on jittering */
		if (!stroke->brush_init)
			copy_v2_v2(ups->last_rake, mouse_init);
		else
			paint_calculate_rake_rotation(ups, mouse_init);
	}

	if (!location_sampled) {
		if (stroke->get_location) {
			if (stroke->get_location(C, location, mouse))
				location_success = true;
		}
		else {
			zero_v3(location);
			location_success = true;
		}
	}

	return location_success;
}


/* Put the location of the next stroke dot into the stroke RNA and apply it to the mesh */
static void paint_brush_stroke_add_step(bContext *C, wmOperator *op, const float mouse_in[2], float pressure)
{
	Scene *scene = CTX_data_scene(C);
	Paint *paint = BKE_paint_get_active_from_context(C);
	PaintMode mode = BKE_paintmode_get_active_from_context(C);
	Brush *brush = BKE_paint_brush(paint);
	PaintStroke *stroke = op->customdata;
	UnifiedPaintSettings *ups = stroke->ups;
	float mouse_out[2];
	PointerRNA itemptr;
	float location[3];

/* the following code is adapted from texture paint. It may not be needed but leaving here
 * just in case for reference (code in texpaint removed as part of refactoring).
 * It's strange that only texpaint had these guards. */
#if 0
	/* special exception here for too high pressure values on first touch in
	 * windows for some tablets, then we just skip first touch ..  */
	if (tablet && (pressure >= 0.99f) && ((pop->s.brush->flag & BRUSH_SPACING_PRESSURE) || BKE_brush_use_alpha_pressure(scene, pop->s.brush) || BKE_brush_use_size_pressure(scene, pop->s.brush)))
		return;

	/* This can be removed once fixed properly in
	 * BKE_brush_painter_paint(BrushPainter *painter, BrushFunc func, float *pos, double time, float pressure, void *user)
	 * at zero pressure we should do nothing 1/2^12 is 0.0002 which is the sensitivity of the most sensitive pen tablet available */
	if (tablet && (pressure < 0.0002f) && ((pop->s.brush->flag & BRUSH_SPACING_PRESSURE) || BKE_brush_use_alpha_pressure(scene, pop->s.brush) || BKE_brush_use_size_pressure(scene, pop->s.brush)))
		return;
#endif

	/* copy last position -before- jittering, or space fill code
	 * will create too many dabs */
	copy_v2_v2(stroke->last_mouse_position, mouse_in);
	stroke->last_pressure = pressure;

	{
		float delta[2];
		float factor = stroke->zoom_2d;

		if (brush->flag & BRUSH_JITTER_PRESSURE)
			factor *= pressure;

		BKE_brush_jitter_pos(scene, brush, mouse_in, mouse_out);

		/* XXX: meh, this is round about because
		 * BKE_brush_jitter_pos isn't written in the best way to
		 * be reused here */
		if (factor != 1.0f) {
			sub_v2_v2v2(delta, mouse_out, mouse_in);
			mul_v2_fl(delta, factor);
			add_v2_v2v2(mouse_out, mouse_in, delta);
		}
	}

<<<<<<< HEAD
	if (!paint_brush_update(C, brush, mode, stroke, mouse_in, mouse_out, pressure, location)) {
		return;
=======
	/* TODO: can remove the if statement once all modes have this */
	if (stroke->get_location) {
		if (!stroke->get_location(C, location, mouse_out)) {
			if (paint_tool_require_location(brush, mode)) {
				if (ar && (paint->flags & PAINT_SHOW_BRUSH))
					WM_paint_cursor_tag_redraw(window, ar);
				return;
			}
		}
>>>>>>> 2788d5f3
	}

	/* Add to stroke */
	RNA_collection_add(op->ptr, "stroke", &itemptr);
	RNA_float_set(&itemptr, "size", ups->pixel_radius);
	RNA_float_set_array(&itemptr, "location", location);
	RNA_float_set_array(&itemptr, "mouse", mouse_out);
	RNA_boolean_set(&itemptr, "pen_flip", stroke->pen_flip);
	RNA_float_set(&itemptr, "pressure", pressure);

	stroke->update_step(C, stroke, &itemptr);

	/* don't record this for now, it takes up a lot of memory when doing long
	 * strokes with small brush size, and operators have register disabled */
	RNA_collection_clear(op->ptr, "stroke");
}

/* Returns zero if no sculpt changes should be made, non-zero otherwise */
static int paint_smooth_stroke(PaintStroke *stroke, float output[2], float *outpressure,
                               const PaintSample *sample, PaintMode mode)
{
	if (paint_supports_smooth_stroke(stroke->brush, mode)) {
		float radius = stroke->brush->smooth_stroke_radius * stroke->zoom_2d;
		float u = stroke->brush->smooth_stroke_factor, v = 1.0f - u;
		float dx = stroke->last_mouse_position[0] - sample->mouse[0];
		float dy = stroke->last_mouse_position[1] - sample->mouse[1];

		/* If the mouse is moving within the radius of the last move,
		 * don't update the mouse position. This allows sharp turns. */
		if (dx * dx + dy * dy <  radius * radius)
			return 0;

		output[0] = sample->mouse[0] * v + stroke->last_mouse_position[0] * u;
		output[1] = sample->mouse[1] * v + stroke->last_mouse_position[1] * u;
		*outpressure = sample->pressure * v + stroke->last_pressure * u;
	}
	else {
		output[0] = sample->mouse[0];
		output[1] = sample->mouse[1];
		*outpressure = sample->pressure;
	}

	return 1;
}

static float paint_space_stroke_spacing(const Scene *scene, PaintStroke *stroke, float size_pressure, float spacing_pressure)
{
	/* brushes can have a minimum size of 1.0 but with pressure it can be smaller then a pixel
	 * causing very high step sizes, hanging blender [#32381] */
	const float size_clamp = max_ff(1.0f, BKE_brush_size_get(scene, stroke->brush) * size_pressure);
	float spacing = stroke->brush->spacing;

	/* apply spacing pressure */
	if (stroke->brush->flag & BRUSH_SPACING_PRESSURE)
		spacing = spacing * (1.5f - spacing_pressure);

	/* stroke system is used for 2d paint too, so we need to account for
	 * the fact that brush can be scaled there. */
	spacing *= stroke->zoom_2d;

	return max_ff(1.0, size_clamp * spacing / 50.0f);
}



static float paint_stroke_overlapped_curve(Brush *br, float x, float spacing)
{
	int i;
	const int n = 100 / spacing;
	const float h = spacing / 50.0f;
	const float x0 = x - 1;

	float sum;

	sum = 0;
	for (i = 0; i < n; i++) {
		float xx;

		xx = fabs(x0 + i * h);

		if (xx < 1.0f)
			sum += BKE_brush_curve_strength(br, xx, 1);
	}

	return sum;
}

static float paint_stroke_integrate_overlap(Brush *br, float factor)
{
	int i;
	int m;
	float g;
	float max;

	float spacing = br->spacing * factor;

	if (!(br->flag & BRUSH_SPACE_ATTEN && (br->spacing < 100)))
		return 1.0;

	m = 10;
	g = 1.0f / m;
	max = 0;
	for (i = 0; i < m; i++) {
		float overlap = paint_stroke_overlapped_curve(br, i * g, spacing);

		if (overlap > max)
			max = overlap;
	}

	return 1.0f / max;
}

static float paint_space_stroke_spacing_variable(const Scene *scene, PaintStroke *stroke, float pressure, float dpressure, float length)
{
	if (BKE_brush_use_size_pressure(scene, stroke->brush)) {
		/* use pressure to modify size. set spacing so that at 100%, the circles
		 * are aligned nicely with no overlap. for this the spacing needs to be
		 * the average of the previous and next size. */
		float s = paint_space_stroke_spacing(scene, stroke, 1.0f, pressure);
		float q = s * dpressure / (2.0f * length);
		float pressure_fac = (1.0f + q) / (1.0f - q);

		float last_size_pressure = stroke->last_pressure;
		float new_size_pressure = stroke->last_pressure * pressure_fac;

		/* average spacing */
		float last_spacing = paint_space_stroke_spacing(scene, stroke, last_size_pressure, pressure);
		float new_spacing = paint_space_stroke_spacing(scene, stroke, new_size_pressure, pressure);

		return 0.5f * (last_spacing + new_spacing);
	}
	else {
		/* no size pressure */
		return paint_space_stroke_spacing(scene, stroke, 1.0f, pressure);
	}
}

/* For brushes with stroke spacing enabled, moves mouse in steps
 * towards the final mouse location. */
static int paint_space_stroke(bContext *C, wmOperator *op, const float final_mouse[2], float final_pressure)
{
	const Scene *scene = CTX_data_scene(C);
	PaintStroke *stroke = op->customdata;
	UnifiedPaintSettings *ups = stroke->ups;
	int cnt = 0;

	float pressure, dpressure;
	float mouse[2], dmouse[2];
	float length;
	float no_pressure_spacing = paint_space_stroke_spacing(scene, stroke, 1.0f, 1.0f);

	sub_v2_v2v2(dmouse, final_mouse, stroke->last_mouse_position);

	pressure = stroke->last_pressure;
	dpressure = final_pressure - stroke->last_pressure;

	length = normalize_v2(dmouse);

	while (length > 0.0f) {
		float spacing = paint_space_stroke_spacing_variable(scene, stroke, pressure, dpressure, length);

		if (length >= spacing) {
			mouse[0] = stroke->last_mouse_position[0] + dmouse[0] * spacing;
			mouse[1] = stroke->last_mouse_position[1] + dmouse[1] * spacing;
			pressure = stroke->last_pressure + (spacing / length) * dpressure;

			ups->overlap_factor = paint_stroke_integrate_overlap(stroke->brush, spacing / no_pressure_spacing);

			stroke->stroke_distance += spacing / stroke->zoom_2d;
			paint_brush_stroke_add_step(C, op, mouse, pressure);

			length -= spacing;
			pressure = stroke->last_pressure;
			dpressure = final_pressure - stroke->last_pressure;

			cnt++;
		}
		else {
			break;
		}
	}

	return cnt;
}

/**** Public API ****/

PaintStroke *paint_stroke_new(bContext *C,
                              wmOperator *op,
                              StrokeGetLocation get_location,
                              StrokeTestStart test_start,
                              StrokeUpdateStep update_step,
                              StrokeRedraw redraw,
                              StrokeDone done, int event_type)
{
	PaintStroke *stroke = MEM_callocN(sizeof(PaintStroke), "PaintStroke");
	ToolSettings *toolsettings = CTX_data_tool_settings(C);
	UnifiedPaintSettings *ups = &toolsettings->unified_paint_settings;
	Brush *br = stroke->brush = BKE_paint_brush(BKE_paint_get_active_from_context(C));
	float zoomx, zoomy;

	view3d_set_viewcontext(C, &stroke->vc);
	if (stroke->vc.v3d)
		view3d_get_transformation(stroke->vc.ar, stroke->vc.rv3d, stroke->vc.obact, &stroke->mats);

	stroke->get_location = get_location;
	stroke->test_start = test_start;
	stroke->update_step = update_step;
	stroke->redraw = redraw;
	stroke->done = done;
	stroke->event_type = event_type; /* for modal, return event */
	stroke->ups = ups;

	get_imapaint_zoom(C, &zoomx, &zoomy);
	stroke->zoom_2d = max_ff(zoomx, zoomy);

	if ((br->flag & BRUSH_CURVE) &&
	    RNA_struct_property_is_set(op->ptr, "mode"))
	{
		RNA_enum_set(op->ptr, "mode", BRUSH_STROKE_NORMAL);
	}
	/* initialize here */
	ups->overlap_factor = 1.0;
	ups->stroke_active = true;

	/* initialize here to avoid initialization conflict with threaded strokes */
	curvemapping_initialize(br->curve);
	
	BKE_paint_set_overlay_override(br->overlay_flags);

	return stroke;
}

void paint_stroke_data_free(struct wmOperator *op)
{
	BKE_paint_set_overlay_override(0);
	if (op->customdata)
		MEM_freeN(op->customdata);
	op->customdata = NULL;
}

static void stroke_done(struct bContext *C, struct wmOperator *op)
{
	struct PaintStroke *stroke = op->customdata;
	UnifiedPaintSettings *ups = stroke->ups;

	ups->draw_anchored = false;
	ups->stroke_active = false;

	/* reset rotation here to avoid doing so in cursor display */
	if (!(stroke->brush->flag & BRUSH_RAKE))
		ups->brush_rotation = 0.0f;

	if (stroke->stroke_started) {
		if (stroke->redraw)
			stroke->redraw(C, stroke, true);

		if (stroke->done)
			stroke->done(C, stroke);
	}

	if (stroke->timer) {
		WM_event_remove_timer(
			CTX_wm_manager(C),
			CTX_wm_window(C),
			stroke->timer);
	}

	if (stroke->stroke_cursor)
		WM_paint_cursor_end(CTX_wm_manager(C), stroke->stroke_cursor);

	BLI_freelistN(&stroke->line);

	paint_stroke_data_free(op);
}

/* Returns zero if the stroke dots should not be spaced, non-zero otherwise */
bool paint_space_stroke_enabled(Brush *br, PaintMode mode)
{
	return (br->flag & BRUSH_SPACE) && paint_supports_dynamic_size(br, mode);
}

static bool sculpt_is_grab_tool(Brush *br)
{
	return ELEM4(br->sculpt_tool,
	             SCULPT_TOOL_GRAB,
	             SCULPT_TOOL_THUMB,
	             SCULPT_TOOL_ROTATE,
	             SCULPT_TOOL_SNAKE_HOOK);
}

/* return true if the brush size can change during paint (normally used for pressure) */
bool paint_supports_dynamic_size(Brush *br, PaintMode mode)
{
	if (br->flag & BRUSH_ANCHORED)
		return false;

	switch (mode) {
		case PAINT_SCULPT:
			if (sculpt_is_grab_tool(br))
				return false;
			break;

		case PAINT_TEXTURE_2D: /* fall through */
		case PAINT_TEXTURE_PROJECTIVE:
			if ((br->imagepaint_tool == PAINT_TOOL_FILL) &&
			    (br->flag & BRUSH_USE_GRADIENT))
			{
				return false;
			}
			break;

		default:
			break;
	}
	return true;
}

bool paint_supports_smooth_stroke(Brush *br, PaintMode mode)
{
	if (!(br->flag & BRUSH_SMOOTH_STROKE) ||
	    (br->flag & (BRUSH_ANCHORED | BRUSH_DRAG_DOT | BRUSH_LINE)))
	{
		return false;
	}

	switch (mode) {
		case PAINT_SCULPT:
			if (sculpt_is_grab_tool(br))
				return false;
			break;
		default:
			break;
	}
	return true;
}

bool paint_supports_texture(PaintMode mode)
{
	/* ommit: PAINT_WEIGHT, PAINT_SCULPT_UV, PAINT_INVALID */
	return ELEM4(mode, PAINT_SCULPT, PAINT_VERTEX, PAINT_TEXTURE_PROJECTIVE, PAINT_TEXTURE_2D);
}

/* return true if the brush size can change during paint (normally used for pressure) */
bool paint_supports_dynamic_tex_coords(Brush *br, PaintMode mode)
{
	if (br->flag & BRUSH_ANCHORED)
		return false;

	switch (mode) {
		case PAINT_SCULPT:
			if (sculpt_is_grab_tool(br))
				return false;
			break;
		default:
			break;
	}
	return true;
}

#define PAINT_STROKE_MODAL_CANCEL 1

/* called in paint_ops.c, on each regeneration of keymaps  */
struct wmKeyMap *paint_stroke_modal_keymap(struct wmKeyConfig *keyconf)
{
	static struct EnumPropertyItem modal_items[] = {
		{PAINT_STROKE_MODAL_CANCEL, "CANCEL", 0,
		"Cancel",
		"Cancel and undo a stroke in progress"},

		{ 0 }
	};

	static const char *name = "Paint Stroke Modal";

	struct wmKeyMap *keymap = WM_modalkeymap_get(keyconf, name);

	/* this function is called for each spacetype, only needs to add map once */
	if (!keymap) {
		keymap = WM_modalkeymap_add(keyconf, name, modal_items);

		/* items for modal map */
		WM_modalkeymap_add_item(
			keymap, ESCKEY, KM_PRESS, KM_ANY, 0, PAINT_STROKE_MODAL_CANCEL);
	}

	return keymap;
}

static void paint_stroke_add_sample(const Paint *paint,
                                    PaintStroke *stroke,
                                    float x, float y, float pressure)
{
	PaintSample *sample = &stroke->samples[stroke->cur_sample];
	int max_samples = MIN2(PAINT_MAX_INPUT_SAMPLES,
	                       MAX2(paint->num_input_samples, 1));

	sample->mouse[0] = x;
	sample->mouse[1] = y;
	sample->pressure = pressure;

	stroke->cur_sample++;
	if (stroke->cur_sample >= max_samples)
		stroke->cur_sample = 0;
	if (stroke->num_samples < max_samples)
		stroke->num_samples++;
}

static void paint_stroke_sample_average(const PaintStroke *stroke,
                                        PaintSample *average)
{
	int i;
	
	memset(average, 0, sizeof(*average));

	BLI_assert(stroke->num_samples > 0);
	
	for (i = 0; i < stroke->num_samples; i++) {
		add_v2_v2(average->mouse, stroke->samples[i].mouse);
		average->pressure += stroke->samples[i].pressure;
	}

	mul_v2_fl(average->mouse, 1.0f / stroke->num_samples);
	average->pressure /= stroke->num_samples;

	/*printf("avg=(%f, %f), num=%d\n", average->mouse[0], average->mouse[1], stroke->num_samples);*/
}

/**
 * Slightly different version of spacing for line/curve strokes,
 * makes sure the dabs stay on the line path.
 */
static void paint_line_strokes_spacing(
        bContext *C, wmOperator *op, PaintStroke *stroke, float spacing, float *length_residue,
        const float old_pos[2], const float new_pos[2])
{
	UnifiedPaintSettings *ups = stroke->ups;

	float mouse[2], dmouse[2];
	float length;

	sub_v2_v2v2(dmouse, new_pos, old_pos);
	copy_v2_v2(stroke->last_mouse_position, old_pos);

	length = normalize_v2(dmouse);

	BLI_assert(length >= 0.0f);

	if (length == 0.0f)
		return;

	while (length > 0.0f) {
		float spacing_final = spacing - *length_residue;
		length += *length_residue;
		*length_residue = 0.0;

		if (length >= spacing) {
			mouse[0] = stroke->last_mouse_position[0] + dmouse[0] * spacing_final;
			mouse[1] = stroke->last_mouse_position[1] + dmouse[1] * spacing_final;

			ups->overlap_factor = paint_stroke_integrate_overlap(stroke->brush, 1.0);

			stroke->stroke_distance += spacing / stroke->zoom_2d;
			paint_brush_stroke_add_step(C, op, mouse, 1.0);

			length -= spacing;
			spacing_final = spacing;
		}
		else {
			break;
		}
	}

	*length_residue = length;
}


static void paint_stroke_line_end(bContext *C, wmOperator *op, PaintStroke *stroke, float mouse[2])
{
	Brush *br = stroke->brush;
	if (stroke->stroke_started && (br->flag & BRUSH_LINE)) {
		stroke->ups->overlap_factor = paint_stroke_integrate_overlap(br, 1.0);

		paint_brush_stroke_add_step(C, op, stroke->last_mouse_position, 1.0);
		paint_space_stroke(C, op, mouse, 1.0);
	}
}

static bool paint_stroke_curve_end(bContext *C, wmOperator *op, PaintStroke *stroke)
{
	Brush *br = stroke->brush;
	if (br->flag & BRUSH_CURVE) {
		const Scene *scene = CTX_data_scene(C);
		const float spacing = paint_space_stroke_spacing(scene, stroke, 1.0f, 1.0f);
		PaintCurve *pc = br->paint_curve;
		PaintCurvePoint *pcp;
		float length_residue = 0.0f;
		int i;

		if (!pc)
			return true;

		pcp = pc->points;
		stroke->ups->overlap_factor = paint_stroke_integrate_overlap(br, 1.0);

		for (i = 0; i < pc->tot_points - 1; i++, pcp++) {
			int j;
			float data[(PAINT_CURVE_NUM_SEGMENTS + 1) * 2];
			PaintCurvePoint *pcp_next = pcp + 1;

			for (j = 0; j < 2; j++)
				BKE_curve_forward_diff_bezier(
				        pcp->bez.vec[1][j],
				        pcp->bez.vec[2][j],
				        pcp_next->bez.vec[0][j],
				        pcp_next->bez.vec[1][j],
				        data + j, PAINT_CURVE_NUM_SEGMENTS, sizeof(float[2]));


			for (j = 0; j < PAINT_CURVE_NUM_SEGMENTS; j++) {
				if (!stroke->stroke_started) {
					stroke->last_pressure = 1.0;
					copy_v2_v2(stroke->last_mouse_position, data + 2 * j);
					stroke->stroke_started = stroke->test_start(C, op, stroke->last_mouse_position);

					if (stroke->stroke_started) {
						paint_brush_stroke_add_step(C, op, data + 2 * j, 1.0);
						paint_line_strokes_spacing(C, op, stroke, spacing, &length_residue, data + 2 * j, data + 2 * (j + 1));
					}
				}
				else {
					paint_line_strokes_spacing(C, op, stroke, spacing, &length_residue, data + 2 * j, data + 2 * (j + 1));
				}
			}
		}

		stroke_done(C, op);
		return true;
	}

	return false;
}


int paint_stroke_modal(bContext *C, wmOperator *op, const wmEvent *event)
{
	Paint *p = BKE_paint_get_active_from_context(C);
	PaintMode mode = BKE_paintmode_get_active_from_context(C);
	PaintStroke *stroke = op->customdata;
	Brush *br = stroke->brush;
	PaintSample sample_average;
	float mouse[2];
	bool first_dab = false;
	bool first_modal = false;
	bool redraw = false;
	float pressure;

	/* see if tablet affects event. Line, anchored and drag dot strokes do not support pressure */
	pressure = (br->flag & (BRUSH_LINE | BRUSH_ANCHORED | BRUSH_DRAG_DOT)) ? 1.0f : event_tablet_data(event, &stroke->pen_flip);

	paint_stroke_add_sample(p, stroke, event->mval[0], event->mval[1], pressure);
	paint_stroke_sample_average(stroke, &sample_average);

	/* let NDOF motion pass through to the 3D view so we can paint and rotate simultaneously!
	 * this isn't perfect... even when an extra MOUSEMOVE is spoofed, the stroke discards it
	 * since the 2D deltas are zero -- code in this file needs to be updated to use the
	 * post-NDOF_MOTION MOUSEMOVE */
	if (event->type == NDOF_MOTION)
		return OPERATOR_PASS_THROUGH;

	/* one time initialization */
	if (!stroke->stroke_init) {
		if (paint_stroke_curve_end(C, op, stroke))
			return OPERATOR_FINISHED;

		if (paint_supports_smooth_stroke(br, mode))
			stroke->stroke_cursor =
			    WM_paint_cursor_activate(CTX_wm_manager(C), paint_poll, paint_draw_smooth_cursor, stroke);

		stroke->stroke_init = true;
		first_modal = true;
	}

	/* one time stroke initialization */
	if (!stroke->stroke_started) {
		stroke->last_pressure = sample_average.pressure;
		copy_v2_v2(stroke->last_mouse_position, sample_average.mouse);
		stroke->stroke_started = stroke->test_start(C, op, sample_average.mouse);
		BLI_assert((stroke->stroke_started & ~1) == 0);  /* 0/1 */

		if (stroke->stroke_started) {
			if (br->flag & BRUSH_AIRBRUSH)
				stroke->timer = WM_event_add_timer(CTX_wm_manager(C), CTX_wm_window(C), TIMER, stroke->brush->rate);

			if (br->flag & BRUSH_LINE) {
				stroke->stroke_cursor =
					WM_paint_cursor_activate(CTX_wm_manager(C), paint_poll, paint_draw_line_cursor, stroke);
			}

			first_dab = true;
		}
	}

	/* Cancel */
	if (event->type == EVT_MODAL_MAP && event->val == PAINT_STROKE_MODAL_CANCEL) {
		if (op->type->cancel) {
			op->type->cancel(C, op);
		}
		else {
			paint_stroke_cancel(C, op);
		}
		return OPERATOR_CANCELLED;
	}

	if (event->type == stroke->event_type && !first_modal) {
		if (event->val == KM_RELEASE) {
			paint_stroke_line_end (C, op, stroke, sample_average.mouse);
			stroke_done(C, op);
			return OPERATOR_FINISHED;
		}
	}
	else if (ELEM(event->type, RETKEY, SPACEKEY)) {
		paint_stroke_line_end(C, op, stroke, sample_average.mouse);
		stroke_done(C, op);
		return OPERATOR_FINISHED;
	}
	else if ((br->flag & BRUSH_LINE) && stroke->stroke_started &&
	         (first_modal || (ELEM(event->type, MOUSEMOVE, INBETWEEN_MOUSEMOVE))))
	{
		if (br->flag & BRUSH_RAKE) {
			copy_v2_v2(stroke->ups->last_rake, stroke->last_mouse_position);
			paint_calculate_rake_rotation(stroke->ups,  sample_average.mouse);
		}
	}
	else if (first_modal ||
	         /* regular dabs */
	         (!(br->flag & (BRUSH_AIRBRUSH)) && (ELEM(event->type, MOUSEMOVE, INBETWEEN_MOUSEMOVE))) ||
	         /* airbrush */
	         ((br->flag & BRUSH_AIRBRUSH) && event->type == TIMER && event->customdata == stroke->timer))
	{
		if (paint_smooth_stroke(stroke, mouse, &pressure, &sample_average, mode)) {
			if (stroke->stroke_started) {
				if (paint_space_stroke_enabled(br, mode)) {
					if (paint_space_stroke(C, op, mouse, pressure))
						redraw = true;
				}
				else {
					float dmouse[2];
					sub_v2_v2v2(dmouse, mouse, stroke->last_mouse_position);
					stroke->stroke_distance += len_v2(dmouse);
					paint_brush_stroke_add_step(C, op, mouse, pressure);
					redraw = true;
				}
			}
		}
	}

	/* we want the stroke to have the first daub at the start location
	 * instead of waiting till we have moved the space distance */
	if (first_dab &&
	    paint_space_stroke_enabled(br, mode) &&
	    !(br->flag & BRUSH_SMOOTH_STROKE))
	{
		stroke->ups->overlap_factor = paint_stroke_integrate_overlap(br, 1.0);
		paint_brush_stroke_add_step(C, op, sample_average.mouse, sample_average.pressure);
		redraw = true;
	}

	/* do updates for redraw. if event is inbetween mousemove there are more
	 * coming, so postpone potentially slow redraw updates until all are done */
	if (event->type != INBETWEEN_MOUSEMOVE) {
		wmWindow *window = CTX_wm_window(C);
		ARegion *ar = CTX_wm_region(C);

		/* At the very least, invalidate the cursor */
		if (ar && (p->flags & PAINT_SHOW_BRUSH))
			WM_paint_cursor_tag_redraw(window, ar);

		if (redraw && stroke->redraw)
			stroke->redraw(C, stroke, false);
	}

	return OPERATOR_RUNNING_MODAL;
}

int paint_stroke_exec(bContext *C, wmOperator *op)
{
	PaintStroke *stroke = op->customdata;

	/* only when executed for the first time */
	if (stroke->stroke_started == 0) {
		/* XXX stroke->last_mouse_position is unset, this may cause problems */
		stroke->test_start(C, op, NULL);
		stroke->stroke_started = 1;
	}

	RNA_BEGIN (op->ptr, itemptr, "stroke")
	{
		stroke->update_step(C, stroke, &itemptr);
	}
	RNA_END;

	stroke_done(C, op);

	return OPERATOR_FINISHED;
}

void paint_stroke_cancel(bContext *C, wmOperator *op)
{
	stroke_done(C, op);
}

ViewContext *paint_stroke_view_context(PaintStroke *stroke)
{
	return &stroke->vc;
}

void *paint_stroke_mode_data(struct PaintStroke *stroke)
{
	return stroke->mode_data;
}

float paint_stroke_distance_get(struct PaintStroke *stroke)
{
	return stroke->stroke_distance;
}

void paint_stroke_set_mode_data(PaintStroke *stroke, void *mode_data)
{
	stroke->mode_data = mode_data;
}

int paint_poll(bContext *C)
{
	Paint *p = BKE_paint_get_active_from_context(C);
	Object *ob = CTX_data_active_object(C);
	ScrArea *sa = CTX_wm_area(C);
	ARegion *ar = CTX_wm_region(C);

	return p && ob && BKE_paint_brush(p) &&
	       (sa && ELEM(sa->spacetype, SPACE_VIEW3D, SPACE_IMAGE)) &&
	       (ar && ar->regiontype == RGN_TYPE_WINDOW);
}<|MERGE_RESOLUTION|>--- conflicted
+++ resolved
@@ -374,6 +374,8 @@
 		if (stroke->get_location) {
 			if (stroke->get_location(C, location, mouse))
 				location_success = true;
+			else if (!paint_tool_require_location(brush, mode))
+				location_success = true;
 		}
 		else {
 			zero_v3(location);
@@ -438,20 +440,8 @@
 		}
 	}
 
-<<<<<<< HEAD
 	if (!paint_brush_update(C, brush, mode, stroke, mouse_in, mouse_out, pressure, location)) {
 		return;
-=======
-	/* TODO: can remove the if statement once all modes have this */
-	if (stroke->get_location) {
-		if (!stroke->get_location(C, location, mouse_out)) {
-			if (paint_tool_require_location(brush, mode)) {
-				if (ar && (paint->flags & PAINT_SHOW_BRUSH))
-					WM_paint_cursor_tag_redraw(window, ar);
-				return;
-			}
-		}
->>>>>>> 2788d5f3
 	}
 
 	/* Add to stroke */
