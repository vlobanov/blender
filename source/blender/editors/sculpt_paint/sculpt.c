--- conflicted
+++ resolved
@@ -5648,30 +5648,29 @@
 }
 
 void ED_object_sculptmode_enter_ex(
-        Scene *scene, Object *ob,
+        const EvaluationContext *eval_ctx,
+        WorkSpace *workspace, Scene *scene, Object *ob,
         ReportList *reports)
 {
 	const int mode_flag = OB_MODE_SCULPT;
 	Mesh *me = BKE_mesh_from_object(ob);
 
 	/* Enter sculptmode */
-	ob->mode |= mode_flag;
-
+	workspace->object_mode |= mode_flag;
 
 	MultiresModifierData *mmd = BKE_sculpt_multires_active(scene, ob);
 
 	const int flush_recalc = ed_object_sculptmode_flush_recalc_flag(scene, ob, mmd);
 
-	if (flush_recalc) {
-		DAG_id_tag_update(&ob->id, OB_RECALC_DATA);
-	}
+	if (flush_recalc)
+		DEG_id_tag_update(&ob->id, OB_RECALC_DATA);
 
 	/* Create sculpt mode session data */
 	if (ob->sculpt) {
 		BKE_sculptsession_free(ob);
 	}
 
-	sculpt_init_session(scene, ob);
+	sculpt_init_session(eval_ctx, scene, ob);
 
 	/* Mask layer is required */
 	if (mmd) {
@@ -5729,7 +5728,7 @@
 		if (message_unsupported == NULL) {
 			/* undo push is needed to prevent memory leak */
 			sculpt_undo_push_begin("Dynamic topology enable");
-			sculpt_dynamic_topology_enable_ex(scene, ob);
+			sculpt_dynamic_topology_enable_ex(eval_ctx, scene, ob);
 			sculpt_undo_push_node(ob, NULL, SCULPT_UNDO_DYNTOPO_BEGIN);
 		}
 		else {
@@ -5740,6 +5739,8 @@
 		}
 	}
 
+	ED_workspace_object_mode_sync_from_object(G.main->wm.first, workspace, ob);
+
 	/* VBO no longer valid */
 	if (ob->derivedFinal) {
 		GPU_drawobject_free(ob->derivedFinal);
@@ -5748,9 +5749,12 @@
 
 void ED_object_sculptmode_enter(struct bContext *C, ReportList *reports)
 {
+	WorkSpace *workspace = CTX_wm_workspace(C);
 	Scene *scene = CTX_data_scene(C);
 	Object *ob = CTX_data_active_object(C);
-	ED_object_sculptmode_enter_ex(scene, ob, reports);
+	EvaluationContext eval_ctx;
+	CTX_data_eval_ctx(C, &eval_ctx);
+	ED_object_sculptmode_enter_ex(&eval_ctx, workspace, scene, ob, reports);
 }
 
 void ED_object_sculptmode_exit_ex(
@@ -5764,7 +5768,7 @@
 	if (mmd) {
 		multires_force_update(ob);
 	}
-	
+
 	/* Not needed for now. */
 #if 0
 	const int flush_recalc = ed_object_sculptmode_flush_recalc_flag(scene, ob, mmd);
@@ -5814,13 +5818,11 @@
 
 static int sculpt_mode_toggle_exec(bContext *C, wmOperator *op)
 {
-	wmWindowManager *wm = CTX_wm_manager(C);
 	WorkSpace *workspace = CTX_wm_workspace(C);
 	Scene *scene = CTX_data_scene(C);
 	Object *ob = CTX_data_active_object(C);
 	const int mode_flag = OB_MODE_SCULPT;
 	const bool is_mode_set = (workspace->object_mode & mode_flag) != 0;
-	Mesh *me;
 
 	if (!is_mode_set) {
 		if (!ED_object_mode_compat_set(C, workspace, mode_flag, op->reports)) {
@@ -5828,105 +5830,14 @@
 		}
 	}
 
-	me = BKE_mesh_from_object(ob);
+	EvaluationContext eval_ctx;
+	CTX_data_eval_ctx(C, &eval_ctx);
 
 	if (is_mode_set) {
-		EvaluationContext eval_ctx;
-		CTX_data_eval_ctx(C, &eval_ctx);
 		ED_object_sculptmode_exit_ex(&eval_ctx, workspace, scene, ob);
 	}
 	else {
-<<<<<<< HEAD
-		/* Enter sculptmode */
-		workspace->object_mode |= mode_flag;
-
-		if (flush_recalc)
-			DEG_id_tag_update(&ob->id, OB_RECALC_DATA);
-
-		/* Create sculpt mode session data */
-		if (ob->sculpt) {
-			BKE_sculptsession_free(ob);
-		}
-
-		EvaluationContext eval_ctx;
-		CTX_data_eval_ctx(C, &eval_ctx);
-		sculpt_init_session(&eval_ctx, scene, ob);
-
-		/* Mask layer is required */
-		if (mmd) {
-			/* XXX, we could attempt to support adding mask data mid-sculpt mode (with multi-res)
-			 * but this ends up being quite tricky (and slow) */
-			BKE_sculpt_mask_layers_ensure(ob, mmd);
-		}
-
-		if (!(fabsf(ob->size[0] - ob->size[1]) < 1e-4f && fabsf(ob->size[1] - ob->size[2]) < 1e-4f)) {
-			BKE_report(op->reports, RPT_WARNING,
-			           "Object has non-uniform scale, sculpting may be unpredictable");
-		}
-		else if (is_negative_m4(ob->obmat)) {
-			BKE_report(op->reports, RPT_WARNING,
-			           "Object has negative scale, sculpting may be unpredictable");
-		}
-
-		BKE_paint_init(scene, ePaintSculpt, PAINT_CURSOR_SCULPT);
-
-		paint_cursor_start(C, sculpt_poll_view3d);
-
-		/* Check dynamic-topology flag; re-enter dynamic-topology mode when changing modes,
-		 * As long as no data was added that is not supported. */
-		if (me->flag & ME_SCULPT_DYNAMIC_TOPOLOGY) {
-			const char *message_unsupported = NULL;
-			if (me->totloop != me->totpoly * 3) {
-				message_unsupported = TIP_("non-triangle face");
-			}
-			else if (mmd != NULL) {
-				message_unsupported = TIP_("multi-res modifier");
-			}
-			else {
-				enum eDynTopoWarnFlag flag = sculpt_dynamic_topology_check(C);
-				if (flag == 0) {
-					/* pass */
-				}
-				else if (flag & DYNTOPO_WARN_VDATA) {
-					message_unsupported = TIP_("vertex data");
-				}
-				else if (flag & DYNTOPO_WARN_EDATA) {
-					message_unsupported = TIP_("edge data");
-				}
-				else if (flag & DYNTOPO_WARN_LDATA) {
-					message_unsupported = TIP_("face data");
-				}
-				else if (flag & DYNTOPO_WARN_MODIFIER) {
-					message_unsupported = TIP_("constructive modifier");
-				}
-				else {
-					BLI_assert(0);
-				}
-			}
-
-			if (message_unsupported == NULL) {
-				/* undo push is needed to prevent memory leak */
-				sculpt_undo_push_begin("Dynamic topology enable");
-				sculpt_dynamic_topology_enable_ex(&eval_ctx, scene, ob);
-				sculpt_undo_push_node(ob, NULL, SCULPT_UNDO_DYNTOPO_BEGIN);
-			}
-			else {
-				BKE_reportf(op->reports, RPT_WARNING,
-				            "Dynamic Topology found: %s, disabled",
-				            message_unsupported);
-				me->flag &= ~ME_SCULPT_DYNAMIC_TOPOLOGY;
-			}
-		}
-
-		ED_workspace_object_mode_sync_from_object(wm, workspace, ob);
-
-		/* VBO no longer valid */
-		if (ob->derivedFinal) {
-			GPU_drawobject_free(ob->derivedFinal);
-		}
-=======
-		ED_object_sculptmode_enter_ex(scene, ob, op->reports);
->>>>>>> 4d86a432
+		ED_object_sculptmode_enter_ex(&eval_ctx, workspace, scene, ob, op->reports);
 	}
 
 	WM_event_add_notifier(C, NC_SCENE | ND_MODE, scene);
