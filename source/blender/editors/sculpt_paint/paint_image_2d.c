/*
 * ***** BEGIN GPL LICENSE BLOCK *****
 *
 * This program is free software; you can redistribute it and/or
 * modify it under the terms of the GNU General Public License
 * as published by the Free Software Foundation; either version 2
 * of the License, or (at your option) any later version.
 *
 * This program is distributed in the hope that it will be useful,
 * but WITHOUT ANY WARRANTY; without even the implied warranty of
 * MERCHANTABILITY or FITNESS FOR A PARTICULAR PURPOSE.  See the
 * GNU General Public License for more details.
 *
 * You should have received a copy of the GNU General Public License
 * along with this program; if not, write to the Free Software Foundation,
 * Inc., 51 Franklin Street, Fifth Floor, Boston, MA 02110-1301, USA.
 *
 * The Original Code is Copyright (C) 2001-2002 by NaN Holding BV.
 * All rights reserved.
 *
 * The Original Code is: all of this file.
 *
 * Contributor(s): none yet.
 *
 * ***** END GPL LICENSE BLOCK *****
 */

/** \file blender/editors/sculpt_paint/paint_image_2d.c
 *  \ingroup bke
 */
//#include <math.h>
#include <string.h>

#include "MEM_guardedalloc.h"

#include "DNA_brush_types.h"
#include "DNA_scene_types.h"
#include "DNA_space_types.h"
#include "DNA_object_types.h"


#include "BLI_math_color_blend.h"
#include "BLI_stack.h"
#include "BLI_bitmap.h"
#include "BLI_task.h"
#include "BLI_listbase.h"

#include "BKE_colorband.h"
#include "BKE_context.h"
#include "BKE_brush.h"
#include "BKE_image.h"
#include "BKE_paint.h"
#include "BKE_report.h"

#include "DEG_depsgraph.h"

#include "ED_paint.h"
#include "ED_screen.h"

#include "IMB_imbuf.h"
#include "IMB_imbuf_types.h"
#include "IMB_colormanagement.h"

#include "WM_api.h"
#include "WM_types.h"

#include "UI_view2d.h"


#include "GPU_draw.h"

#include "paint_intern.h"

/* Brush Painting for 2D image editor */

/* Defines and Structs */

typedef struct BrushPainterCache {
	bool use_float;              /* need float imbuf? */
	bool use_color_correction;   /* use color correction for float */
	bool invert;

	bool is_texbrush;
	bool is_maskbrush;

	int lastdiameter[2];
	float last_tex_rotation;
	float last_mask_rotation;
	float last_pressure;

	ImBuf *ibuf;
	ImBuf *texibuf;
	unsigned short *curve_mask;
	unsigned short *tex_mask;
	unsigned short *tex_mask_old;
	unsigned int tex_mask_old_w;
	unsigned int tex_mask_old_h;

	int image_size[2];
} BrushPainterCache;

typedef struct BrushPainter {
	Scene *scene;
	Brush *brush;

	short firsttouch;       /* first paint op */

	struct ImagePool *pool;	/* image pool */
	rctf tex_mapping;		/* texture coordinate mapping */
	rctf mask_mapping;		/* mask texture coordinate mapping */

	bool cache_invert;
} BrushPainter;

typedef struct ImagePaintRegion {
	int destx, desty;
	int srcx, srcy;
	int width, height;
} ImagePaintRegion;

typedef enum ImagePaintTileState {
	PAINT2D_TILE_EMPTY = 0,
	PAINT2D_TILE_FAILED,
	PAINT2D_TILE_READY,
} ImagePaintTileState;

typedef struct ImagePaintTile {
	ImageUser iuser;
	ImBuf *canvas;
	float radius_fac[2];
	int size[2];
	float uv_ofs[2];
	bool need_redraw;
	BrushPainterCache cache;
	int tile_number;

	ImagePaintTileState state;

	float last_paintpos[2];  /* position of last paint op */
	float start_paintpos[2]; /* position of first paint */
} ImagePaintTile;

typedef struct ImagePaintState {
	BrushPainter *painter;
	SpaceImage *sima;
	View2D *v2d;
	Scene *scene;
	bScreen *screen;
	struct ImagePool *image_pool;

	Brush *brush;
	short tool, blend;
	Image *image;
	ImBuf *clonecanvas;

	bool do_masking;

	/* viewport texture paint only, but _not_ project paint */
	Object *ob;
	int faceindex;
	float uv[2];
	int do_facesel;
	int symmetry;

	ImagePaintTile *tiles;
	int num_tiles;

	BlurKernel *blurkernel;
} ImagePaintState;


static BrushPainter *brush_painter_2d_new(Scene *scene, Brush *brush, bool invert)
{
	BrushPainter *painter = MEM_callocN(sizeof(BrushPainter), "BrushPainter");

	painter->brush = brush;
	painter->scene = scene;
	painter->firsttouch = 1;
	painter->cache_invert = invert;

	return painter;
}


static void brush_painter_2d_require_imbuf(Brush *brush, ImagePaintTile *tile, bool use_float, bool use_color_correction)
{
	BrushPainterCache *cache = &tile->cache;
	if ((cache->use_float != use_float)) {
		if (cache->ibuf) IMB_freeImBuf(cache->ibuf);
		if (cache->curve_mask) MEM_freeN(cache->curve_mask);
		if (cache->tex_mask) MEM_freeN(cache->tex_mask);
		if (cache->tex_mask_old) MEM_freeN(cache->tex_mask_old);
		cache->ibuf = NULL;
		cache->curve_mask = NULL;
		cache->tex_mask = NULL;
		cache->lastdiameter[0] = -1; /* force ibuf create in refresh */
	}

	cache->use_float = use_float;
	cache->use_color_correction = use_float && use_color_correction;
	cache->is_texbrush = (brush->mtex.tex && brush->imagepaint_tool == PAINT_TOOL_DRAW) ? true : false;
	cache->is_maskbrush = (brush->mask_mtex.tex) ? true : false;
}

static void brush_painter_cache_2d_free(BrushPainterCache *cache)
{
	if (cache->ibuf) IMB_freeImBuf(cache->ibuf);
	if (cache->texibuf) IMB_freeImBuf(cache->texibuf);
	if (cache->curve_mask) MEM_freeN(cache->curve_mask);
	if (cache->tex_mask) MEM_freeN(cache->tex_mask);
	if (cache->tex_mask_old) MEM_freeN(cache->tex_mask_old);
}

static void brush_imbuf_tex_co(rctf *mapping, int x, int y, float texco[3])
{
	texco[0] = mapping->xmin + x * mapping->xmax;
	texco[1] = mapping->ymin + y * mapping->ymax;
	texco[2] = 0.0f;
}

/* create a mask with the mask texture */
static unsigned short *brush_painter_mask_ibuf_new(BrushPainter *painter, const int size[2])
{
	Scene *scene = painter->scene;
	Brush *brush = painter->brush;
	rctf mask_mapping = painter->mask_mapping;
	struct ImagePool *pool = painter->pool;

	float texco[3];
	unsigned short *mask, *m;
	int x, y, thread = 0;

	mask = MEM_mallocN(sizeof(unsigned short) * size[0] * size[1], "brush_painter_mask");
	m = mask;

	for (y = 0; y < size[1]; y++) {
		for (x = 0; x < size[0]; x++, m++) {
			float res;
			brush_imbuf_tex_co(&mask_mapping, x, y, texco);
			res = BKE_brush_sample_masktex(scene, brush, texco, thread, pool);
			*m = (unsigned short)(65535.0f * res);
		}
	}

	return mask;
}

/* update rectangular section of the brush image */
static void brush_painter_mask_imbuf_update(
        BrushPainter *painter, ImagePaintTile *tile, unsigned short *tex_mask_old,
        int origx, int origy, int w, int h, int xt, int yt, const int diameter[2])
{
	Scene *scene = painter->scene;
	Brush *brush = painter->brush;
	BrushPainterCache *cache = &tile->cache;
	rctf tex_mapping = painter->mask_mapping;
	struct ImagePool *pool = painter->pool;
	unsigned short res;

	bool use_texture_old = (tex_mask_old != NULL);

	int x, y, thread = 0;

	unsigned short *tex_mask = cache->tex_mask;
	unsigned short *tex_mask_cur = cache->tex_mask_old;

	/* fill pixels */
	for (y = origy; y < h; y++) {
		for (x = origx; x < w; x++) {
			/* sample texture */
			float texco[3];

			/* handle byte pixel */
			unsigned short *b = tex_mask + (y * diameter[0] + x);
			unsigned short *t = tex_mask_cur + (y * diameter[0] + x);

			if (!use_texture_old) {
				brush_imbuf_tex_co(&tex_mapping, x, y, texco);
				res = (unsigned short)(65535.0f * BKE_brush_sample_masktex(scene, brush, texco, thread, pool));
			}

			/* read from old texture buffer */
			if (use_texture_old) {
				res = *(tex_mask_old + ((y - origy + yt) * cache->tex_mask_old_w + (x - origx + xt)));
			}

			/* write to new texture mask */
			*t = res;
			/* write to mask image buffer */
			*b = res;
		}
	}
}


/**
 * Update the brush mask image by trying to reuse the cached texture result.
 * This can be considerably faster for brushes that change size due to pressure or
 * textures that stick to the surface where only part of the pixels are new
 */
static void brush_painter_mask_imbuf_partial_update(BrushPainter *painter, ImagePaintTile *tile, const float pos[2], const int diameter[2])
{
	BrushPainterCache *cache = &tile->cache;
	unsigned short *tex_mask_old;
	int destx, desty, srcx, srcy, w, h, x1, y1, x2, y2;

	/* create brush image buffer if it didn't exist yet */
	if (!cache->tex_mask)
		cache->tex_mask = MEM_mallocN(sizeof(unsigned short) * diameter[0] * diameter[1], "brush_painter_mask");

	/* create new texture image buffer with coordinates relative to old */
	tex_mask_old = cache->tex_mask_old;
	cache->tex_mask_old = MEM_mallocN(sizeof(unsigned short) * diameter[0] * diameter[1], "brush_painter_mask");

	if (tex_mask_old) {
		ImBuf maskibuf;
		ImBuf maskibuf_old;
		maskibuf.x = diameter[0];
		maskibuf.y = diameter[1];
		maskibuf_old.x = cache->tex_mask_old_w;
		maskibuf_old.y = cache->tex_mask_old_h;

		srcx = srcy = 0;
		w = cache->tex_mask_old_w;
		h = cache->tex_mask_old_h;
		destx = (int)floorf(tile->last_paintpos[0]) - (int)floorf(pos[0])  + (diameter[0] / 2 - w / 2);
		desty = (int)floorf(tile->last_paintpos[1]) - (int)floorf(pos[1])  + (diameter[1] / 2 - h / 2);

		/* hack, use temporary rects so that clipping works */
		IMB_rectclip(&maskibuf, &maskibuf_old, &destx, &desty, &srcx, &srcy, &w, &h);
	}
	else {
		srcx = srcy = 0;
		destx = desty = 0;
		w = h = 0;
	}

	x1 = min_ii(destx, diameter[0]);
	y1 = min_ii(desty, diameter[1]);
	x2 = min_ii(destx + w, diameter[0]);
	y2 = min_ii(desty + h, diameter[1]);

	/* blend existing texture in new position */
	if ((x1 < x2) && (y1 < y2))
		brush_painter_mask_imbuf_update(painter, tile, tex_mask_old, x1, y1, x2, y2, srcx, srcy, diameter);

	if (tex_mask_old)
		MEM_freeN(tex_mask_old);

	/* sample texture in new areas */
	if ((0 < x1) && (0 < diameter[1]))
		brush_painter_mask_imbuf_update(painter, tile, NULL, 0, 0, x1, diameter[1], 0, 0, diameter);
	if ((x2 < diameter[0]) && (0 < diameter[1]))
		brush_painter_mask_imbuf_update(painter, tile, NULL, x2, 0, diameter[0], diameter[1], 0, 0, diameter);
	if ((x1 < x2) && (0 < y1))
		brush_painter_mask_imbuf_update(painter, tile, NULL, x1, 0, x2, y1, 0, 0, diameter);
	if ((x1 < x2) && (y2 < diameter[1]))
		brush_painter_mask_imbuf_update(painter, tile, NULL, x1, y2, x2, diameter[1], 0, 0, diameter);

	/* through with sampling, now update sizes */
	cache->tex_mask_old_w = diameter[0];
	cache->tex_mask_old_h = diameter[1];
}

/* create a mask with the falloff strength */
static unsigned short *brush_painter_curve_mask_new(BrushPainter *painter, const int diameter[2], const float radius[2])
{
	Brush *brush = painter->brush;


	unsigned short *mask, *m;
	int x, y;

	mask = MEM_mallocN(sizeof(unsigned short) * diameter[0] * diameter[1], "brush_painter_mask");
	m = mask;

	float max_radius = max_ff(radius[0], radius[1]);
	float xfac = max_radius/radius[0];
	float yfac = max_radius/radius[1];

	for (y = 0; y < diameter[1]; y++) {
		for (x = 0; x < diameter[0]; x++, m++) {
			float xy[2] = {x*xfac - max_radius, y*yfac - max_radius};
			float len = len_v2(xy);

			*m = (unsigned short)(65535.0f * BKE_brush_curve_strength_clamped(brush, len, max_radius));
		}
	}

	return mask;
}


/* create imbuf with brush color */
static ImBuf *brush_painter_imbuf_new(BrushPainter *painter, ImagePaintTile *tile, const int size[2], float pressure, float distance)
{
	Scene *scene = painter->scene;
	Brush *brush = painter->brush;
	BrushPainterCache *cache = &tile->cache;

	const char *display_device = scene->display_settings.display_device;
	struct ColorManagedDisplay *display = IMB_colormanagement_display_get_named(display_device);

	rctf tex_mapping = painter->tex_mapping;
	struct ImagePool *pool = painter->pool;

	bool use_color_correction = cache->use_color_correction;
	bool use_float = cache->use_float;
	bool is_texbrush = cache->is_texbrush;

	int x, y, thread = 0;
	float brush_rgb[3];

	/* allocate image buffer */
	ImBuf *ibuf = IMB_allocImBuf(size[0], size[1], 32, (use_float) ? IB_rectfloat : IB_rect);

	/* get brush color */
	if (brush->imagepaint_tool == PAINT_TOOL_DRAW) {
		paint_brush_color_get(scene, brush, use_color_correction, cache->invert, distance, pressure, brush_rgb, display);
	}
	else {
		brush_rgb[0] = 1.0f;
		brush_rgb[1] = 1.0f;
		brush_rgb[2] = 1.0f;
	}

	/* fill image buffer */
	for (y = 0; y < size[1]; y++) {
		for (x = 0; x < size[0]; x++) {
			/* sample texture and multiply with brush color */
			float texco[3], rgba[4];

			if (is_texbrush) {
				brush_imbuf_tex_co(&tex_mapping, x, y, texco);
				BKE_brush_sample_tex_3D(scene, brush, texco, rgba, thread, pool);
				/* TODO(sergey): Support texture paint color space. */
				if (!use_float) {
					IMB_colormanagement_scene_linear_to_display_v3(rgba, display);
				}
				mul_v3_v3(rgba, brush_rgb);
			}
			else {
				copy_v3_v3(rgba, brush_rgb);
				rgba[3] = 1.0f;
			}

			if (use_float) {
				/* write to float pixel */
				float *dstf = ibuf->rect_float + (y * size[0] + x) * 4;
				mul_v3_v3fl(dstf, rgba, rgba[3]); /* premultiply */
				dstf[3] = rgba[3];
			}
			else {
				/* write to byte pixel */
				unsigned char *dst = (unsigned char *)ibuf->rect + (y * size[0] + x) * 4;

				rgb_float_to_uchar(dst, rgba);
				dst[3] = unit_float_to_uchar_clamp(rgba[3]);
			}
		}
	}

	return ibuf;
}

/* update rectangular section of the brush image */
<<<<<<< HEAD
static void brush_painter_imbuf_update(BrushPainter *painter, ImagePaintTile *tile, ImBuf *oldtexibuf,
                                       int origx, int origy, int w, int h, int xt, int yt)
=======
static void brush_painter_imbuf_update(
        BrushPainter *painter, ImBuf *oldtexibuf,
        int origx, int origy, int w, int h, int xt, int yt)
>>>>>>> 88b297da
{
	Scene *scene = painter->scene;
	Brush *brush = painter->brush;
	BrushPainterCache *cache = &tile->cache;

	const char *display_device = scene->display_settings.display_device;
	struct ColorManagedDisplay *display = IMB_colormanagement_display_get_named(display_device);

	rctf tex_mapping = painter->tex_mapping;
	struct ImagePool *pool = painter->pool;

	bool use_color_correction = cache->use_color_correction;
	bool use_float = cache->use_float;
	bool is_texbrush = cache->is_texbrush;
	bool use_texture_old = (oldtexibuf != NULL);

	int x, y, thread = 0;
	float brush_rgb[3];

	ImBuf *ibuf = cache->ibuf;
	ImBuf *texibuf = cache->texibuf;

	/* get brush color */
	if (brush->imagepaint_tool == PAINT_TOOL_DRAW) {
		paint_brush_color_get(scene, brush, use_color_correction, cache->invert, 0.0, 1.0, brush_rgb, display);
	}
	else {
		brush_rgb[0] = 1.0f;
		brush_rgb[1] = 1.0f;
		brush_rgb[2] = 1.0f;
	}

	/* fill pixels */
	for (y = origy; y < h; y++) {
		for (x = origx; x < w; x++) {
			/* sample texture and multiply with brush color */
			float texco[3], rgba[4];

			if (!use_texture_old) {
				if (is_texbrush) {
					brush_imbuf_tex_co(&tex_mapping, x, y, texco);
					BKE_brush_sample_tex_3D(scene, brush, texco, rgba, thread, pool);
					/* TODO(sergey): Support texture paint color space. */
					if (!use_float) {
						IMB_colormanagement_scene_linear_to_display_v3(rgba, display);
					}
					mul_v3_v3(rgba, brush_rgb);
				}
				else {
					copy_v3_v3(rgba, brush_rgb);
					rgba[3] = 1.0f;
				}
			}

			if (use_float) {
				/* handle float pixel */
				float *bf = ibuf->rect_float + (y * ibuf->x + x) * 4;
				float *tf = texibuf->rect_float + (y * texibuf->x + x) * 4;

				/* read from old texture buffer */
				if (use_texture_old) {
					const float *otf = oldtexibuf->rect_float + ((y - origy + yt) * oldtexibuf->x + (x - origx + xt)) * 4;
					copy_v4_v4(rgba, otf);
				}

				/* write to new texture buffer */
				copy_v4_v4(tf, rgba);

				/* output premultiplied float image, mf was already premultiplied */
				mul_v3_v3fl(bf, rgba, rgba[3]);
				bf[3] = rgba[3];
			}
			else {
				unsigned char crgba[4];

				/* handle byte pixel */
				unsigned char *b = (unsigned char *)ibuf->rect + (y * ibuf->x + x) * 4;
				unsigned char *t = (unsigned char *)texibuf->rect + (y * texibuf->x + x) * 4;

				/* read from old texture buffer */
				if (use_texture_old) {
					unsigned char *ot = (unsigned char *)oldtexibuf->rect + ((y - origy + yt) * oldtexibuf->x + (x - origx + xt)) * 4;
					crgba[0] = ot[0];
					crgba[1] = ot[1];
					crgba[2] = ot[2];
					crgba[3] = ot[3];
				}
				else
					rgba_float_to_uchar(crgba, rgba);

				/* write to new texture buffer */
				t[0] = crgba[0];
				t[1] = crgba[1];
				t[2] = crgba[2];
				t[3] = crgba[3];

				/* write to brush image buffer */
				b[0] = crgba[0];
				b[1] = crgba[1];
				b[2] = crgba[2];
				b[3] = crgba[3];
			}
		}
	}
}

/* update the brush image by trying to reuse the cached texture result. this
 * can be considerably faster for brushes that change size due to pressure or
 * textures that stick to the surface where only part of the pixels are new */
static void brush_painter_imbuf_partial_update(BrushPainter *painter, ImagePaintTile *tile, const float pos[2], const int diameter[2])
{
	BrushPainterCache *cache = &tile->cache;
	ImBuf *oldtexibuf, *ibuf;
	int imbflag, destx, desty, srcx, srcy, w, h, x1, y1, x2, y2;

	/* create brush image buffer if it didn't exist yet */
	imbflag = (cache->use_float) ? IB_rectfloat : IB_rect;
	if (!cache->ibuf)
		cache->ibuf = IMB_allocImBuf(diameter[0], diameter[1], 32, imbflag);
	ibuf = cache->ibuf;

	/* create new texture image buffer with coordinates relative to old */
	oldtexibuf = cache->texibuf;
	cache->texibuf = IMB_allocImBuf(diameter[0], diameter[1], 32, imbflag);

	if (oldtexibuf) {
		srcx = srcy = 0;
		w = oldtexibuf->x;
		h = oldtexibuf->y;
		destx = (int)floorf(tile->last_paintpos[0]) - (int)floorf(pos[0]) + (diameter[0] / 2 - w / 2);
		desty = (int)floorf(tile->last_paintpos[1]) - (int)floorf(pos[1]) + (diameter[1] / 2 - h / 2);

		IMB_rectclip(cache->texibuf, oldtexibuf, &destx, &desty, &srcx, &srcy, &w, &h);
	}
	else {
		srcx = srcy = 0;
		destx = desty = 0;
		w = h = 0;
	}

	x1 = min_ii(destx, ibuf->x);
	y1 = min_ii(desty, ibuf->y);
	x2 = min_ii(destx + w, ibuf->x);
	y2 = min_ii(desty + h, ibuf->y);

	/* blend existing texture in new position */
	if ((x1 < x2) && (y1 < y2))
		brush_painter_imbuf_update(painter, tile, oldtexibuf, x1, y1, x2, y2, srcx, srcy);

	if (oldtexibuf)
		IMB_freeImBuf(oldtexibuf);

	/* sample texture in new areas */
	if ((0 < x1) && (0 < ibuf->y))
		brush_painter_imbuf_update(painter, tile, NULL, 0, 0, x1, ibuf->y, 0, 0);
	if ((x2 < ibuf->x) && (0 < ibuf->y))
		brush_painter_imbuf_update(painter, tile, NULL, x2, 0, ibuf->x, ibuf->y, 0, 0);
	if ((x1 < x2) && (0 < y1))
		brush_painter_imbuf_update(painter, tile, NULL, x1, 0, x2, y1, 0, 0);
	if ((x1 < x2) && (y2 < ibuf->y))
		brush_painter_imbuf_update(painter, tile, NULL, x1, y2, x2, ibuf->y, 0, 0);
}

static void brush_painter_2d_tex_mapping(ImagePaintState *s, ImBuf *canvas, const int diameter[2], const float startpos[2], const float pos[2], const float mouse[2], int mapmode, rctf *mapping)
{
	float invw = 1.0f / (float)canvas->x;
	float invh = 1.0f / (float)canvas->y;
	int xmin, ymin, xmax, ymax;
	int ipos[2];

	/* find start coordinate of brush in canvas */
	ipos[0] = (int)floorf((pos[0] - diameter[0] / 2) + 1.0f);
	ipos[1] = (int)floorf((pos[1] - diameter[1] / 2) + 1.0f);

	if (mapmode == MTEX_MAP_MODE_STENCIL) {
		/* map from view coordinates of brush to region coordinates */
		UI_view2d_view_to_region(s->v2d, ipos[0] * invw, ipos[1] * invh, &xmin, &ymin);
		UI_view2d_view_to_region(s->v2d, (ipos[0] + diameter[0]) * invw, (ipos[1] + diameter[1]) * invh, &xmax, &ymax);

		/* output mapping from brush ibuf x/y to region coordinates */
		mapping->xmin = xmin;
		mapping->ymin = ymin;
		mapping->xmax = (xmax - xmin) / (float)diameter[0];
		mapping->ymax = (ymax - ymin) / (float)diameter[1];
	}
	else if (mapmode == MTEX_MAP_MODE_3D) {
		/* 3D mapping, just mapping to canvas 0..1  */
		mapping->xmin = 2.0f * (ipos[0] * invw - 0.5f);
		mapping->ymin = 2.0f * (ipos[1] * invh - 0.5f);
		mapping->xmax = 2.0f * invw;
		mapping->ymax = 2.0f * invh;
	}
	else if (ELEM(mapmode, MTEX_MAP_MODE_VIEW, MTEX_MAP_MODE_RANDOM)) {
		/* view mapping */
		mapping->xmin = mouse[0] - diameter[0] * 0.5f + 0.5f;
		mapping->ymin = mouse[1] - diameter[1] * 0.5f + 0.5f;
		mapping->xmax = 1.0f;
		mapping->ymax = 1.0f;
	}
	else /* if (mapmode == MTEX_MAP_MODE_TILED) */ {
		mapping->xmin = (int)(-diameter[0] * 0.5) + (int)floorf(pos[0]) - (int)floorf(startpos[0]);
		mapping->ymin = (int)(-diameter[1] * 0.5) + (int)floorf(pos[1]) - (int)floorf(startpos[1]);
		mapping->xmax = 1.0f;
		mapping->ymax = 1.0f;
	}
}

static void brush_painter_2d_refresh_cache(ImagePaintState *s, BrushPainter *painter, ImagePaintTile *tile, const float pos[2], const float mouse[2], float pressure, float distance, const float size[2])
{
	const Scene *scene = painter->scene;
	UnifiedPaintSettings *ups = &scene->toolsettings->unified_paint_settings;
	Brush *brush = painter->brush;
	const int diameter[2] = {2 * size[0], 2 * size[1]};
	BrushPainterCache *cache = &tile->cache;

	bool do_random = false;
	bool do_partial_update = false;
	bool update_color = (
	        (brush->flag & BRUSH_USE_GRADIENT) &&
	        ((ELEM(brush->gradient_stroke_mode,
	               BRUSH_GRADIENT_SPACING_REPEAT,
	               BRUSH_GRADIENT_SPACING_CLAMP)) ||
	         (cache->last_pressure != pressure)));
	float tex_rotation = -brush->mtex.rot;
	float mask_rotation = -brush->mask_mtex.rot;

	painter->pool = BKE_image_pool_new();

	/* determine how can update based on textures used */
	if (cache->is_texbrush) {
		if (brush->mtex.brush_map_mode == MTEX_MAP_MODE_VIEW) {
			tex_rotation += ups->brush_rotation;
		}
		else if (brush->mtex.brush_map_mode == MTEX_MAP_MODE_RANDOM)
			do_random = true;
		else if (!((brush->flag & BRUSH_ANCHORED) || update_color))
			do_partial_update = true;

<<<<<<< HEAD
		brush_painter_2d_tex_mapping(s, tile->canvas, diameter, tile->start_paintpos, pos, mouse,
		                             brush->mtex.brush_map_mode, &painter->tex_mapping);
=======
		brush_painter_2d_tex_mapping(
		        s, diameter, painter->startpaintpos, pos, mouse,
		        brush->mtex.brush_map_mode, &painter->tex_mapping);
>>>>>>> 88b297da
	}

	if (cache->is_maskbrush) {
		bool renew_maxmask = false;
		bool do_partial_update_mask = false;
		/* invalidate case for all mapping modes */
		if (brush->mask_mtex.brush_map_mode == MTEX_MAP_MODE_VIEW) {
			mask_rotation += ups->brush_rotation_sec;
		}
		else if (brush->mask_mtex.brush_map_mode == MTEX_MAP_MODE_RANDOM) {
			renew_maxmask = true;
		}
		else if (!(brush->flag & BRUSH_ANCHORED)) {
			do_partial_update_mask = true;
			renew_maxmask = true;
		}
		/* explicilty disable partial update even if it has been enabled above */
		if (brush->mask_pressure) {
			do_partial_update_mask = false;
			renew_maxmask = true;
		}

		if (!equals_v2v2_int(diameter, cache->lastdiameter) ||
		    (mask_rotation != cache->last_mask_rotation) ||
		    renew_maxmask)
		{
			if (cache->tex_mask) {
				MEM_freeN(cache->tex_mask);
				cache->tex_mask = NULL;
			}

<<<<<<< HEAD
			brush_painter_2d_tex_mapping(s, tile->canvas, diameter, tile->start_paintpos, pos, mouse,
			                             brush->mask_mtex.brush_map_mode, &painter->mask_mapping);
=======
			brush_painter_2d_tex_mapping(
			        s, diameter, painter->startpaintpos, pos, mouse,
			        brush->mask_mtex.brush_map_mode, &painter->mask_mapping);
>>>>>>> 88b297da

			if (do_partial_update_mask)
				brush_painter_mask_imbuf_partial_update(painter, tile, pos, diameter);
			else
				cache->tex_mask = brush_painter_mask_ibuf_new(painter, diameter);
			cache->last_mask_rotation = mask_rotation;
		}
	}

	/* curve mask can only change if the size changes */
	if (!equals_v2v2_int(diameter, cache->lastdiameter)) {
		if (cache->curve_mask) {
			MEM_freeN(cache->curve_mask);
			cache->curve_mask = NULL;
		}

		cache->curve_mask = brush_painter_curve_mask_new(painter, diameter, size);
	}

	/* detect if we need to recreate image brush buffer */
	if ((!equals_v2v2_int(diameter, cache->lastdiameter)) ||
	    (tex_rotation != cache->last_tex_rotation) ||
	    do_random ||
	    update_color)
	{
		if (cache->ibuf) {
			IMB_freeImBuf(cache->ibuf);
			cache->ibuf = NULL;
		}

		if (do_partial_update) {
			/* do partial update of texture */
			brush_painter_imbuf_partial_update(painter, tile, pos, diameter);
		}
		else {
			/* create brush from scratch */
			cache->ibuf = brush_painter_imbuf_new(painter, tile, diameter, pressure, distance);
		}

		copy_v2_v2_int(cache->lastdiameter, diameter);
		cache->last_tex_rotation = tex_rotation;
		cache->last_pressure = pressure;
	}
	else if (do_partial_update) {
		/* do only partial update of texture */
		int dx = (int)floorf(tile->last_paintpos[0]) - (int)floorf(pos[0]);
		int dy = (int)floorf(tile->last_paintpos[1]) - (int)floorf(pos[1]);

		if ((dx != 0) || (dy != 0)) {
			brush_painter_imbuf_partial_update(painter, tile, pos, diameter);
		}
	}

	BKE_image_pool_free(painter->pool);
	painter->pool = NULL;
}

static bool paint_2d_check_tile(ImagePaintState *s, int i)
{
	if (i == 0)
		return true;
	if (i >= s->num_tiles)
		return false;

	if (s->tiles[i].state == PAINT2D_TILE_READY)
		return true;
	if (s->tiles[i].state == PAINT2D_TILE_FAILED)
		return false;

	s->tiles[i].cache.lastdiameter[0] = -1;

	s->tiles[i].iuser.ok = true;

	ImBuf *ibuf = BKE_image_acquire_ibuf(s->image, &s->tiles[i].iuser, NULL);
	if (ibuf) {
		if (ibuf->channels != 4) {
			s->tiles[i].state = PAINT2D_TILE_FAILED;
		}
		else if ((s->tiles[0].canvas->rect       && !ibuf->rect      ) ||
		         (s->tiles[0].canvas->rect_float && !ibuf->rect_float)) {
			s->tiles[i].state = PAINT2D_TILE_FAILED;
		}
		else {
			s->tiles[i].size[0] = ibuf->x;
			s->tiles[i].size[1] = ibuf->y;
			s->tiles[i].radius_fac[0] = ((float) ibuf->x) / s->tiles[0].size[0];
			s->tiles[i].radius_fac[1] = ((float) ibuf->y) / s->tiles[0].size[1];
			s->tiles[i].state = PAINT2D_TILE_READY;
		}
	}
	else {
		s->tiles[i].state = PAINT2D_TILE_FAILED;
	}

	if (s->tiles[i].state == PAINT2D_TILE_FAILED) {
		BKE_image_release_ibuf(s->image, ibuf, NULL);
		return false;
	}

	s->tiles[i].canvas = ibuf;
	return true;
}

/* keep these functions in sync */
static void paint_2d_ibuf_rgb_get(ImBuf *ibuf, int x, int y, float r_rgb[4])
{
	if (ibuf->rect_float) {
		const float *rrgbf = ibuf->rect_float + (ibuf->x * y + x) * 4;
		copy_v4_v4(r_rgb, rrgbf);
	}
	else {
		unsigned char *rrgb = (unsigned char *)ibuf->rect + (ibuf->x * y + x) * 4;
		straight_uchar_to_premul_float(r_rgb, rrgb);
	}
}
static void paint_2d_ibuf_rgb_set(ImBuf *ibuf, int x, int y, const bool is_torus, const float rgb[4])
{
	if (is_torus) {
		x %= ibuf->x;
		if (x < 0) x += ibuf->x;
		y %= ibuf->y;
		if (y < 0) y += ibuf->y;
	}

	if (ibuf->rect_float) {
		float *rrgbf = ibuf->rect_float + (ibuf->x * y + x) * 4;
		float map_alpha = (rgb[3] == 0.0f) ? rrgbf[3] : rrgbf[3] / rgb[3];

		mul_v3_v3fl(rrgbf, rgb, map_alpha);
		rrgbf[3] = rgb[3];
	}
	else {
		unsigned char straight[4];
		unsigned char *rrgb = (unsigned char *)ibuf->rect + (ibuf->x * y + x) * 4;

		premul_float_to_straight_uchar(straight, rgb);
		rrgb[0] = straight[0];
		rrgb[1] = straight[1];
		rrgb[2] = straight[2];
		rrgb[3] = straight[3];
	}
}

static void paint_2d_ibuf_tile_convert(ImBuf *ibuf, int *x, int *y, short paint_tile)
{
	if (paint_tile & PAINT_TILE_X) {
		*x %= ibuf->x;
		if (*x < 0) *x += ibuf->x;
	}
	if (paint_tile & PAINT_TILE_Y) {
		*y %= ibuf->y;
		if (*y < 0) *y += ibuf->y;
	}
}


static float paint_2d_ibuf_add_if(ImBuf *ibuf, int x, int y, float *outrgb, short paint_tile, float w)
{
	float inrgb[4];

	if (paint_tile) paint_2d_ibuf_tile_convert(ibuf, &x, &y, paint_tile);
	/* need to also do clipping here always since tiled coordinates
	 * are not always within bounds */
	if (x < ibuf->x && x >= 0 && y < ibuf->y && y >= 0) {
		paint_2d_ibuf_rgb_get(ibuf, x, y, inrgb);
	}
	else return 0;

	mul_v4_fl(inrgb, w);
	add_v4_v4(outrgb, inrgb);

	return w;
}

static void paint_2d_lift_soften(ImagePaintState *s, ImagePaintTile *tile, ImBuf *ibuf, ImBuf *ibufb, int *pos, const short paint_tile)
{
	bool sharpen = (tile->cache.invert ^ ((s->brush->flag & BRUSH_DIR_IN) != 0));
	float threshold = s->brush->sharp_threshold;
	int x, y, xi, yi, xo, yo, xk, yk;
	float count;
	int out_off[2], in_off[2], dim[2];
	int diff_pos[2];
	float outrgb[4];
	float rgba[4];
	BlurKernel *kernel = s->blurkernel;

	dim[0] = ibufb->x;
	dim[1] = ibufb->y;
	in_off[0] = pos[0];
	in_off[1] = pos[1];
	out_off[0] = out_off[1] = 0;

<<<<<<< HEAD
	if (!paint_tile) {
		IMB_rectclip(ibuf, ibufb, &in_off[0], &in_off[1], &out_off[0],
		             &out_off[1], &dim[0], &dim[1]);
=======
	if (!tile) {
		IMB_rectclip(
		        ibuf, ibufb, &in_off[0], &in_off[1], &out_off[0],
		        &out_off[1], &dim[0], &dim[1]);
>>>>>>> 88b297da

		if ((dim[0] == 0) || (dim[1] == 0))
			return;
	}

	/* find offset inside mask buffers to sample them */
	sub_v2_v2v2_int(diff_pos, out_off, in_off);

	for (y = 0; y < dim[1]; y++) {
		for (x = 0; x < dim[0]; x++) {
			/* get input pixel */
			xi = in_off[0] + x;
			yi = in_off[1] + y;

			count = 0.0;
			if (paint_tile) {
				paint_2d_ibuf_tile_convert(ibuf, &xi, &yi, paint_tile);
				if (xi < ibuf->x && xi >= 0 && yi < ibuf->y && yi >= 0)
					paint_2d_ibuf_rgb_get(ibuf, xi, yi, rgba);
				else
					zero_v4(rgba);
			}
			else {
				/* coordinates have been clipped properly here, it should be safe to do this */
				paint_2d_ibuf_rgb_get(ibuf, xi, yi, rgba);
			}
			zero_v4(outrgb);

			for (yk = 0; yk < kernel->side; yk++) {
				for (xk = 0; xk < kernel->side; xk++) {
<<<<<<< HEAD
					count += paint_2d_ibuf_add_if(ibuf, xi + xk - kernel->pixel_len,
					                               yi + yk - kernel->pixel_len, outrgb, paint_tile,
					                               kernel->wdata[xk + yk * kernel->side]);
=======
					count += paint_2d_ibuf_add_if(
					        ibuf, xi + xk - kernel->pixel_len,
					        yi + yk - kernel->pixel_len, outrgb, tile,
					        kernel->wdata[xk + yk * kernel->side]);
>>>>>>> 88b297da
				}
			}

			if (count > 0.0f) {
				mul_v4_fl(outrgb, 1.0f / (float)count);

				if (sharpen) {
					/* subtract blurred image from normal image gives high pass filter */
					sub_v3_v3v3(outrgb, rgba, outrgb);

					/* now rgba_ub contains the edge result, but this should be converted to luminance to avoid
					 * colored speckles appearing in final image, and also to check for threshold */
					outrgb[0] = outrgb[1] = outrgb[2] = IMB_colormanagement_get_luminance(outrgb);
					if (fabsf(outrgb[0]) > threshold) {
						float mask = BKE_brush_alpha_get(s->scene, s->brush);
						float alpha = rgba[3];
						rgba[3] = outrgb[3] = mask;

						/* add to enhance edges */
						blend_color_add_float(outrgb, rgba, outrgb);
						outrgb[3] = alpha;
					}
					else
						copy_v4_v4(outrgb, rgba);
				}
			}
			else
				copy_v4_v4(outrgb, rgba);
			/* write into brush buffer */
			xo = out_off[0] + x;
			yo = out_off[1] + y;
			paint_2d_ibuf_rgb_set(ibufb, xo, yo, 0, outrgb);
		}
	}
}

static void paint_2d_set_region(ImagePaintRegion *region, int destx, int desty, int srcx, int srcy, int width, int height)
{
	region->destx = destx;
	region->desty = desty;
	region->srcx = srcx;
	region->srcy = srcy;
	region->width = width;
	region->height = height;
}

static int paint_2d_torus_split_region(ImagePaintRegion region[4], ImBuf *dbuf, ImBuf *sbuf, short paint_tile)
{
	int destx = region->destx;
	int desty = region->desty;
	int srcx = region->srcx;
	int srcy = region->srcy;
	int width = region->width;
	int height = region->height;
	int origw, origh, w, h, tot = 0;

	/* convert destination and source coordinates to be within image */
	if (paint_tile & PAINT_TILE_X) {
		destx = destx % dbuf->x;
		if (destx < 0) destx += dbuf->x;
		srcx = srcx % sbuf->x;
		if (srcx < 0) srcx += sbuf->x;
	}
	if (paint_tile & PAINT_TILE_Y) {
		desty = desty % dbuf->y;
		if (desty < 0) desty += dbuf->y;
		srcy = srcy % sbuf->y;
		if (srcy < 0) srcy += sbuf->y;
	}
	/* clip width of blending area to destination imbuf, to avoid writing the
	 * same pixel twice */
	origw = w = (width > dbuf->x) ? dbuf->x : width;
	origh = h = (height > dbuf->y) ? dbuf->y : height;

	/* clip within image */
	IMB_rectclip(dbuf, sbuf, &destx, &desty, &srcx, &srcy, &w, &h);
	paint_2d_set_region(&region[tot++], destx, desty, srcx, srcy, w, h);

	/* do 3 other rects if needed */
	if ((paint_tile & PAINT_TILE_X) && w < origw)
		paint_2d_set_region(&region[tot++], (destx + w) % dbuf->x, desty, (srcx + w) % sbuf->x, srcy, origw - w, h);
	if ((paint_tile & PAINT_TILE_Y) && h < origh)
		paint_2d_set_region(&region[tot++], destx, (desty + h) % dbuf->y, srcx, (srcy + h) % sbuf->y, w, origh - h);
	if ((paint_tile & PAINT_TILE_X) && (paint_tile & PAINT_TILE_Y) && (w < origw) && (h < origh))
		paint_2d_set_region(&region[tot++], (destx + w) % dbuf->x, (desty + h) % dbuf->y, (srcx + w) % sbuf->x, (srcy + h) % sbuf->y, origw - w, origh - h);

	return tot;
}

static void paint_2d_lift_smear(ImBuf *ibuf, ImBuf *ibufb, int *pos, short paint_tile)
{
	ImagePaintRegion region[4];
	int a, tot;

	paint_2d_set_region(region, 0, 0, pos[0], pos[1], ibufb->x, ibufb->y);
	tot = paint_2d_torus_split_region(region, ibufb, ibuf, paint_tile);

	for (a = 0; a < tot; a++)
		IMB_rectblend(
		        ibufb, ibufb, ibuf, NULL, NULL, NULL, 0, region[a].destx, region[a].desty,
		        region[a].destx, region[a].desty,
		        region[a].srcx, region[a].srcy,
		        region[a].width, region[a].height, IMB_BLEND_COPY, false);
}

static ImBuf *paint_2d_lift_clone(ImBuf *ibuf, ImBuf *ibufb, int *pos)
{
	/* note: allocImbuf returns zero'd memory, so regions outside image will
	 * have zero alpha, and hence not be blended onto the image */
	int w = ibufb->x, h = ibufb->y, destx = 0, desty = 0, srcx = pos[0], srcy = pos[1];
	ImBuf *clonebuf = IMB_allocImBuf(w, h, ibufb->planes, ibufb->flags);

	IMB_rectclip(clonebuf, ibuf, &destx, &desty, &srcx, &srcy, &w, &h);
	IMB_rectblend(
	        clonebuf, clonebuf, ibufb, NULL, NULL, NULL, 0, destx, desty, destx, desty, destx, desty, w, h,
	        IMB_BLEND_COPY_ALPHA, false);
	IMB_rectblend(
	        clonebuf, clonebuf, ibuf, NULL, NULL, NULL, 0, destx, desty, destx, desty, srcx, srcy, w, h,
	        IMB_BLEND_COPY_RGB, false);

	return clonebuf;
}

static void paint_2d_convert_brushco(ImBuf *ibufb, const float pos[2], int ipos[2])
{
	ipos[0] = (int)floorf((pos[0] - ibufb->x / 2));
	ipos[1] = (int)floorf((pos[1] - ibufb->y / 2));
}

<<<<<<< HEAD
static void paint_2d_do_making_brush(ImagePaintState *s,
                                     ImagePaintTile *tile,
                                     ImagePaintRegion *region,
                                     ImBuf *frombuf,
                                     float mask_max,
                                     short blend,
                                     int tilex, int tiley,
                                     int tilew, int tileh)
=======
static void paint_2d_do_making_brush(
        ImagePaintState *s,
        ImagePaintRegion *region,
        unsigned short *curveb,
        unsigned short *texmaskb,
        ImBuf *frombuf,
        float mask_max,
        short blend,
        int tilex, int tiley,
        int tilew, int tileh)
>>>>>>> 88b297da
{
	ImBuf tmpbuf;
	IMB_initImBuf(&tmpbuf, IMAPAINT_TILE_SIZE, IMAPAINT_TILE_SIZE, 32, 0);

	ListBase *undo_tiles = ED_image_undo_get_tiles();

	for (int ty = tiley; ty <= tileh; ty++) {
		for (int tx = tilex; tx <= tilew; tx++) {
			/* retrieve original pixels + mask from undo buffer */
			unsigned short *mask;
			int origx = region->destx - tx * IMAPAINT_TILE_SIZE;
			int origy = region->desty - ty * IMAPAINT_TILE_SIZE;

			if (tile->canvas->rect_float)
				tmpbuf.rect_float = image_undo_find_tile(undo_tiles, s->image, tile->canvas, tx, ty, &mask, false);
			else
				tmpbuf.rect = image_undo_find_tile(undo_tiles, s->image, tile->canvas, tx, ty, &mask, false);

<<<<<<< HEAD
			IMB_rectblend(tile->canvas, &tmpbuf, frombuf, mask,
			              tile->cache.curve_mask, tile->cache.tex_mask, mask_max,
			              region->destx, region->desty,
			              origx, origy,
			              region->srcx, region->srcy,
			              region->width, region->height,
			              blend, ((s->brush->flag & BRUSH_ACCUMULATE) != 0));
=======
			IMB_rectblend(
			        s->canvas, &tmpbuf, frombuf, mask,
			        curveb, texmaskb, mask_max,
			        region->destx, region->desty,
			        origx, origy,
			        region->srcx, region->srcy,
			        region->width, region->height,
			        blend, ((s->brush->flag & BRUSH_ACCUMULATE) != 0));
>>>>>>> 88b297da
		}
	}
}

typedef struct Paint2DForeachData {
	ImagePaintState *s;
	ImagePaintTile *tile;
	ImagePaintRegion *region;
	ImBuf *frombuf;
	float mask_max;
	short blend;
	int tilex;
	int tilew;
} Paint2DForeachData;

static void paint_2d_op_foreach_do(
        void *__restrict data_v,
        const int iter,
        const ParallelRangeTLS *__restrict UNUSED(tls))
{
	Paint2DForeachData *data = (Paint2DForeachData *)data_v;
<<<<<<< HEAD
	paint_2d_do_making_brush(data->s, data->tile, data->region,
	                         data->frombuf, data->mask_max,
	                         data->blend,
	                         data->tilex, iter,
	                         data->tilew, iter);
=======
	paint_2d_do_making_brush(
	        data->s, data->region, data->curveb,
	        data->texmaskb, data->frombuf, data->mask_max,
	        data->blend,
	        data->tilex, iter,
	        data->tilew, iter);
>>>>>>> 88b297da
}

static int paint_2d_op(void *state, ImagePaintTile *tile, const float lastpos[2], const float pos[2])
{
	ImagePaintState *s = ((ImagePaintState *)state);
	ImBuf *clonebuf = NULL, *frombuf;
	ImBuf *canvas = tile->canvas;
	ImBuf *ibufb = tile->cache.ibuf;
	ImagePaintRegion region[4];
	short paint_tile = s->symmetry & (PAINT_TILE_X | PAINT_TILE_Y);
	short blend = s->blend;
	const float *offset = s->brush->clone.offset;
	float liftpos[2];
	float mask_max = BKE_brush_alpha_get(s->scene, s->brush);
	int bpos[2], blastpos[2], bliftpos[2];
	int a, tot;

	paint_2d_convert_brushco(ibufb, pos, bpos);

	/* lift from canvas */
	if (s->tool == PAINT_TOOL_SOFTEN) {
		paint_2d_lift_soften(s, tile, canvas, ibufb, bpos, paint_tile);
		blend = IMB_BLEND_INTERPOLATE;
	}
	else if (s->tool == PAINT_TOOL_SMEAR) {
		if (lastpos[0] == pos[0] && lastpos[1] == pos[1])
			return 0;

		paint_2d_convert_brushco(ibufb, lastpos, blastpos);
		paint_2d_lift_smear(canvas, ibufb, blastpos, paint_tile);
		blend = IMB_BLEND_INTERPOLATE;
	}
	else if (s->tool == PAINT_TOOL_CLONE && s->clonecanvas) {
		liftpos[0] = pos[0] - offset[0] * canvas->x;
		liftpos[1] = pos[1] - offset[1] * canvas->y;

		paint_2d_convert_brushco(ibufb, liftpos, bliftpos);
		clonebuf = paint_2d_lift_clone(s->clonecanvas, ibufb, bliftpos);
	}

	frombuf = (clonebuf) ? clonebuf : ibufb;

	if (paint_tile) {
		paint_2d_set_region(region, bpos[0], bpos[1], 0, 0, frombuf->x, frombuf->y);
		tot = paint_2d_torus_split_region(region, canvas, frombuf, paint_tile);
	}
	else {
		paint_2d_set_region(region, bpos[0], bpos[1], 0, 0, frombuf->x, frombuf->y);
		tot = 1;
	}

	/* blend into canvas */
	for (a = 0; a < tot; a++) {
<<<<<<< HEAD
		ED_imapaint_dirty_region(s->image, canvas,
		                         region[a].destx, region[a].desty,
		                         region[a].width, region[a].height, true);
=======
		ED_imapaint_dirty_region(
		        s->image, s->canvas,
		        region[a].destx, region[a].desty,
		        region[a].width, region[a].height, true);
>>>>>>> 88b297da

		if (s->do_masking) {
			/* masking, find original pixels tiles from undo buffer to composite over */
			int tilex, tiley, tilew, tileh;

<<<<<<< HEAD
			imapaint_region_tiles(canvas, region[a].destx, region[a].desty,
			                      region[a].width, region[a].height,
			                      &tilex, &tiley, &tilew, &tileh);

			if (tiley == tileh) {
				paint_2d_do_making_brush(s, tile, &region[a], frombuf,
				                         mask_max, blend, tilex, tiley, tilew, tileh);
=======
			imapaint_region_tiles(
			        s->canvas, region[a].destx, region[a].desty,
			        region[a].width, region[a].height,
			        &tilex, &tiley, &tilew, &tileh);

			if (tiley == tileh) {
				paint_2d_do_making_brush(
				        s, &region[a], curveb, texmaskb, frombuf,
				        mask_max, blend, tilex, tiley, tilew, tileh);
>>>>>>> 88b297da
			}
			else {
				Paint2DForeachData data;
				data.s = s;
				data.tile = tile;
				data.region = &region[a];
				data.frombuf = frombuf;
				data.mask_max = mask_max;
				data.blend = blend;
				data.tilex = tilex;
				data.tilew = tilew;

				ParallelRangeSettings settings;
				BLI_parallel_range_settings_defaults(&settings);
				BLI_task_parallel_range(
				        tiley, tileh + 1, &data,
				        paint_2d_op_foreach_do,
				        &settings);

			}
		}
		else {
			/* no masking, composite brush directly onto canvas */
<<<<<<< HEAD
			IMB_rectblend_threaded(canvas, canvas, frombuf, NULL,
			                       tile->cache.curve_mask, tile->cache.tex_mask, mask_max,
			                       region[a].destx, region[a].desty,
			                       region[a].destx, region[a].desty,
			                       region[a].srcx, region[a].srcy,
			                       region[a].width, region[a].height, blend, false);
=======
			IMB_rectblend_threaded(
			        s->canvas, s->canvas, frombuf, NULL, curveb, texmaskb, mask_max,
			        region[a].destx, region[a].desty,
			        region[a].destx, region[a].desty,
			        region[a].srcx, region[a].srcy,
			        region[a].width, region[a].height, blend, false);
>>>>>>> 88b297da
		}
	}

	if (clonebuf) IMB_freeImBuf(clonebuf);

	return 1;
}


static int paint_2d_canvas_set(ImagePaintState *s)
{
	/* set clone canvas */
	if (s->tool == PAINT_TOOL_CLONE) {
		Image *ima = s->brush->clone.image;
		ImBuf *ibuf = BKE_image_acquire_ibuf(ima, NULL, NULL);

		if (!ima || !ibuf || !(ibuf->rect || ibuf->rect_float)) {
			BKE_image_release_ibuf(ima, ibuf, NULL);
			return 0;
		}

		s->clonecanvas = ibuf;

		/* temporarily add float rect for cloning */
		if (s->tiles[0].canvas->rect_float && !s->clonecanvas->rect_float) {
			IMB_float_from_rect(s->clonecanvas);
		}
		else if (!s->tiles[0].canvas->rect_float && !s->clonecanvas->rect)
			IMB_rect_from_float(s->clonecanvas);
	}

	/* set masking */
	s->do_masking = paint_use_opacity_masking(s->brush);

	return 1;
}

static void paint_2d_canvas_free(ImagePaintState *s)
{
	for (int i = 0; i < s->num_tiles; i++) {
		BKE_image_release_ibuf(s->image, s->tiles[i].canvas, NULL);
	}
	BKE_image_release_ibuf(s->brush->clone.image, s->clonecanvas, NULL);

	if (s->blurkernel) {
		paint_delete_blur_kernel(s->blurkernel);
		MEM_freeN(s->blurkernel);
	}

	image_undo_remove_masks();
}

static void paint_2d_transform_mouse(ImagePaintState *s, const float in[2], float out[2])
{
	UI_view2d_region_to_view(s->v2d, in[0], in[1], &out[0], &out[1]);
}

static bool is_inside_tile(const int size[2], const float pos[2], const float brush[2])
{
	return (pos[0] >= -brush[0]) && (pos[0] < size[0]+brush[0]) &&
	       (pos[1] >= -brush[1]) && (pos[1] < size[1]+brush[1]);
}

static void paint_2d_uv_to_coord(ImagePaintTile *tile, const float uv[2], float coord[2])
{
	coord[0] = (uv[0] - tile->uv_ofs[0]) * tile->size[0];
	coord[1] = (uv[1] - tile->uv_ofs[1]) * tile->size[1];
}

void paint_2d_stroke(void *ps, const float prev_mval[2], const float mval[2], const bool eraser, float pressure, float distance, float base_size)
{
	float new_uv[2], old_uv[2];
	ImagePaintState *s = ps;
	BrushPainter *painter = s->painter;

	const bool is_data = s->tiles[0].canvas->colormanage_flag & IMB_COLORMANAGE_IS_DATA;

	s->blend = s->brush->blend;
	if (eraser)
		s->blend = IMB_BLEND_ERASE_ALPHA;

	UI_view2d_region_to_view(s->v2d, mval[0], mval[1], &new_uv[0], &new_uv[1]);
	UI_view2d_region_to_view(s->v2d, prev_mval[0], prev_mval[1], &old_uv[0], &old_uv[1]);

	float last_uv[2], start_uv[2];
	UI_view2d_region_to_view(s->v2d, 0.0f, 0.0f, &start_uv[0], &start_uv[1]);
	if (painter->firsttouch) {
		/* paint exactly once on first touch */
		copy_v2_v2(last_uv, new_uv);
	}
	else {
		copy_v2_v2(last_uv, old_uv);
	}

	float uv_brush_size[2] = {base_size / s->tiles[0].size[0], base_size / s->tiles[0].size[1]};

	for (int i = 0; i < s->num_tiles; i++) {
		ImagePaintTile *tile = &s->tiles[i];

		/* First test: Project brush into UV space, clip against tile. */
		const int uv_size[2] = {1, 1};
		float local_new_uv[2], local_old_uv[2];
		sub_v2_v2v2(local_new_uv, new_uv, tile->uv_ofs);
		sub_v2_v2v2(local_old_uv, old_uv, tile->uv_ofs);
		if (!(is_inside_tile(uv_size, local_new_uv, uv_brush_size) || is_inside_tile(uv_size, local_old_uv, uv_brush_size)))
			continue;

		/* Lazy tile loading to get size in pixels. */
		if (!paint_2d_check_tile(s, i))
			continue;

		float size[2];
		mul_v2_v2fl(size, tile->radius_fac, base_size);

		float new_coord[2], old_coord[2];
		paint_2d_uv_to_coord(tile, new_uv, new_coord);
		paint_2d_uv_to_coord(tile, old_uv, old_coord);
		if (painter->firsttouch) {
			paint_2d_uv_to_coord(tile, start_uv, tile->start_paintpos);
		}
		paint_2d_uv_to_coord(tile, last_uv, tile->last_paintpos);

		/* Second check in pixel coordinates. */
		if (!(is_inside_tile(tile->size, new_coord, size) || is_inside_tile(tile->size, old_coord, size)))
			continue;

		ImBuf *ibuf = BKE_image_acquire_ibuf(s->image, &tile->iuser, NULL);

		/* OCIO_TODO: float buffers are now always linear, so always use color correction
		*            this should probably be changed when texture painting color space is supported
		*/
		brush_painter_2d_require_imbuf(painter->brush, tile, (ibuf->rect_float != NULL), !is_data);

		brush_painter_2d_refresh_cache(s, painter, tile, new_coord, mval, pressure, distance, size);

		if (paint_2d_op(s, tile, old_coord, new_coord))
			tile->need_redraw = true;
	}

	painter->firsttouch = 0;
}

void *paint_2d_new_stroke(bContext *C, wmOperator *op, int mode)
{
	Scene *scene = CTX_data_scene(C);
	ToolSettings *settings = scene->toolsettings;
	Brush *brush = BKE_paint_brush(&settings->imapaint.paint);

	ImagePaintState *s = MEM_callocN(sizeof(ImagePaintState), "ImagePaintState");

	s->sima = CTX_wm_space_image(C);
	s->v2d = &CTX_wm_region(C)->v2d;
	s->scene = scene;
	s->screen = CTX_wm_screen(C);

	s->brush = brush;
	s->tool = brush->imagepaint_tool;
	s->blend = brush->blend;

	s->image = s->sima->image;
	s->symmetry = settings->imapaint.paint.symmetry_flags;

	if (s->image == NULL) {
		MEM_freeN(s);
		return NULL;
	}
	if (BKE_image_has_packedfile(s->image) && s->image->rr) {
		BKE_report(op->reports, RPT_WARNING, "Packed MultiLayer files cannot be painted");
		MEM_freeN(s);
		return 0;
	}

	s->num_tiles = BLI_listbase_count(&s->image->tiles);
	s->tiles = MEM_callocN(sizeof(ImagePaintTile) * s->num_tiles, "ImagePaintTile");
	s->tiles[0].iuser.ok = true;

	zero_v2(s->tiles[0].uv_ofs);

	ImBuf *ibuf = BKE_image_acquire_ibuf(s->image, &s->tiles[0].iuser, NULL);
	if (!ibuf) {
		MEM_freeN(s->tiles);
		MEM_freeN(s);
		return NULL;
	}

	if (ibuf->channels != 4) {
		BKE_report(op->reports, RPT_WARNING, "Image requires 4 color channels to paint");
		MEM_freeN(s->tiles);
		MEM_freeN(s);
		return NULL;
	}

	s->tiles[0].size[0] = ibuf->x;
	s->tiles[0].size[1] = ibuf->y;
	copy_v2_fl(s->tiles[0].radius_fac, 1.0f);

	s->tiles[0].canvas = ibuf;
	s->tiles[0].state = PAINT2D_TILE_READY;

	/* Initialize offsets here, they're needed for the uv space clip test before lazy-loading the tile properly. */
	ImageTile *tile = BKE_image_get_tile(s->image, 0)->next;
	for (int tile_idx = 1; tile; tile = tile->next, tile_idx++) {
		s->tiles[tile_idx].iuser.tile = tile->tile_number;
		s->tiles[tile_idx].uv_ofs[0] = (tile->tile_number % 10);
		s->tiles[tile_idx].uv_ofs[1] = (tile->tile_number / 10);
	}

	if (!paint_2d_canvas_set(s)) {
		MEM_freeN(s->tiles);
		MEM_freeN(s);
		return NULL;
	}

	if (brush->imagepaint_tool == PAINT_TOOL_SOFTEN) {
		s->blurkernel = paint_new_blur_kernel(brush, false);
	}

	paint_brush_init_tex(s->brush);

	/* create painter */
	s->painter = brush_painter_2d_new(scene, s->brush, mode == BRUSH_STROKE_INVERT);

	return s;
}

void paint_2d_redraw(const bContext *C, void *ps, bool final)
{
	ImagePaintState *s = ps;

	bool had_redraw = false;
	for (int i = 0; i < s->num_tiles; i++) {
		if (s->tiles[i].need_redraw) {
			ImBuf *ibuf = BKE_image_acquire_ibuf(s->image, &s->tiles[i].iuser, NULL);

			imapaint_image_update(s->sima, s->image, ibuf, &s->tiles[i].iuser, false);

			BKE_image_release_ibuf(s->image, ibuf, NULL);

			s->tiles[i].need_redraw = false;
			had_redraw = true;
		}
	}

	if (had_redraw) {
		ED_imapaint_clear_partial_redraw();
		if (!s->sima || !s->sima->lock)
			ED_region_tag_redraw(CTX_wm_region(C));
		else
			WM_event_add_notifier(C, NC_IMAGE | NA_PAINTING, s->image);
	}

	if (final) {
		if (s->image && !(s->sima && s->sima->lock))
			GPU_free_image(s->image);

		/* compositor listener deals with updating */
		WM_event_add_notifier(C, NC_IMAGE | NA_EDITED, s->image);
		DEG_id_tag_update(&s->image->id, 0);
	}
}

void paint_2d_stroke_done(void *ps)
{
	ImagePaintState *s = ps;

	paint_2d_canvas_free(s);
	for (int i = 0; i < s->num_tiles; i++) {
		brush_painter_cache_2d_free(&s->tiles[i].cache);
	}
	MEM_freeN(s->painter);
	MEM_freeN(s->tiles);
	paint_brush_exit_tex(s->brush);

	MEM_freeN(s);
}

static void paint_2d_fill_add_pixel_byte(
        const int x_px, const int y_px, ImBuf *ibuf, BLI_Stack *stack, BLI_bitmap *touched,
        const float color[4], float threshold_sq)
{
	size_t coordinate;

	if (x_px >= ibuf->x || x_px < 0 || y_px >= ibuf->y || y_px < 0)
		return;

	coordinate = ((size_t)y_px) * ibuf->x + x_px;

	if (!BLI_BITMAP_TEST(touched, coordinate)) {
		float color_f[4];
		unsigned char *color_b = (unsigned char *)(ibuf->rect + coordinate);
		rgba_uchar_to_float(color_f, color_b);

		if (compare_len_squared_v3v3(color_f, color, threshold_sq)) {
			BLI_stack_push(stack, &coordinate);
		}
		BLI_BITMAP_SET(touched, coordinate, true);
	}
}

static void paint_2d_fill_add_pixel_float(
        const int x_px, const int y_px, ImBuf *ibuf, BLI_Stack *stack, BLI_bitmap *touched,
        const float color[4], float threshold_sq)
{
	size_t coordinate;

	if (x_px >= ibuf->x || x_px < 0 || y_px >= ibuf->y || y_px < 0)
		return;

	coordinate = ((size_t)y_px) * ibuf->x + x_px;

	if (!BLI_BITMAP_TEST(touched, coordinate)) {
		if (compare_len_squared_v3v3(ibuf->rect_float + 4 * coordinate, color, threshold_sq)) {
			BLI_stack_push(stack, &coordinate);
		}
		BLI_BITMAP_SET(touched, coordinate, true);
	}
}

/* this function expects linear space color values */
void paint_2d_bucket_fill(
        const bContext *C, const float color[3], Brush *br,
        const float mouse_init[2], const float mouse_final[2],
        void *ps)
{
	SpaceImage *sima = CTX_wm_space_image(C);
	Image *ima = sima->image;

	ImagePaintState *s = ps;

	ImBuf *ibuf;
	int x_px, y_px;
	unsigned int color_b;
	float color_f[4];
	float strength = br ? br->alpha : 1.0f;

	bool do_float;

	if (!ima)
		return;

	float uv_ofs[2];
	float image_init[2], image_final[2];
	paint_2d_transform_mouse(s, mouse_init, image_init);
	int tile_number = BKE_image_get_tile_from_pos(ima, image_init, image_init, uv_ofs);
	if (mouse_final) {
		paint_2d_transform_mouse(s, mouse_final, image_final);
		sub_v2_v2(image_final, uv_ofs);
	}

	ImageUser *iuser = &s->tiles[0].iuser;
	for (int i = 0; i < s->num_tiles; i++) {
		if (s->tiles[i].iuser.tile == tile_number) {
			if (!paint_2d_check_tile(s, i))
				return;
			iuser = &s->tiles[i].iuser;
			break;
		}
	}

	ibuf = BKE_image_acquire_ibuf(ima, iuser, NULL);

	if (!ibuf)
		return;

	do_float = (ibuf->rect_float != NULL);
	/* first check if our image is float. If it is not we should correct the color to
	 * be in gamma space. strictly speaking this is not correct, but blender does not paint
	 * byte images in linear space */
	if (!do_float) {
		linearrgb_to_srgb_uchar3((unsigned char *)&color_b, color);
		*(((char *)&color_b) + 3) = strength * 255;
	}
	else {
		copy_v3_v3(color_f, color);
		color_f[3] = strength;
	}

	if (!mouse_final || !br) {
		/* first case, no image UV, fill the whole image */
		ED_imapaint_dirty_region(ima, ibuf, 0, 0, ibuf->x, ibuf->y, false);

		if (do_float) {
			for (x_px = 0; x_px < ibuf->x; x_px++) {
				for (y_px = 0; y_px < ibuf->y; y_px++) {
					blend_color_mix_float(
					        ibuf->rect_float + 4 * (((size_t)y_px) * ibuf->x + x_px),
					        ibuf->rect_float + 4 * (((size_t)y_px) * ibuf->x + x_px), color_f);
				}
			}
		}
		else {
			for (x_px = 0; x_px < ibuf->x; x_px++) {
				for (y_px = 0; y_px < ibuf->y; y_px++) {
					blend_color_mix_byte(
					        (unsigned char *)(ibuf->rect + ((size_t)y_px) * ibuf->x + x_px),
					        (unsigned char *)(ibuf->rect + ((size_t)y_px) * ibuf->x + x_px), (unsigned char *)&color_b);
				}
			}
		}
	}
	else {
		/* second case, start sweeping the neighboring pixels, looking for pixels whose
		 * value is within the brush fill threshold from the fill color */
		BLI_Stack *stack;
		BLI_bitmap *touched;
		size_t coordinate;
		int width = ibuf->x;
		int minx = ibuf->x, miny = ibuf->y, maxx = 0, maxy = 0;
		float pixel_color[4];
		/* We are comparing to sum of three squared values (assumed in range [0,1]), so need to multiply... */
		float threshold_sq = br->fill_threshold * br->fill_threshold * 3;

		x_px = image_init[0] * ibuf->x;
		y_px = image_init[1] * ibuf->y;

		if (x_px >= ibuf->x || x_px < 0 || y_px > ibuf->y || y_px < 0) {
			BKE_image_release_ibuf(ima, ibuf, NULL);
			return;
		}

		/* change image invalidation method later */
		ED_imapaint_dirty_region(ima, ibuf, 0, 0, ibuf->x, ibuf->y, false);

		stack = BLI_stack_new(sizeof(size_t), __func__);
		touched = BLI_BITMAP_NEW(((size_t)ibuf->x) * ibuf->y, "bucket_fill_bitmap");

		coordinate = (((size_t)y_px) * ibuf->x + x_px);

		if (do_float) {
			copy_v4_v4(pixel_color, ibuf->rect_float + 4 * coordinate);
		}
		else {
			int pixel_color_b = *(ibuf->rect + coordinate);
			rgba_uchar_to_float(pixel_color, (unsigned char *)&pixel_color_b);
		}

		BLI_stack_push(stack, &coordinate);
		BLI_BITMAP_SET(touched, coordinate, true);

		if (do_float) {
			while (!BLI_stack_is_empty(stack)) {
				BLI_stack_pop(stack, &coordinate);

				IMB_blend_color_float(
				        ibuf->rect_float + 4 * (coordinate),
				        ibuf->rect_float + 4 * (coordinate),
				        color_f, br->blend);

				/* reconstruct the coordinates here */
				x_px = coordinate % width;
				y_px = coordinate / width;

				paint_2d_fill_add_pixel_float(x_px - 1, y_px - 1, ibuf, stack, touched, pixel_color, threshold_sq);
				paint_2d_fill_add_pixel_float(x_px - 1, y_px, ibuf, stack, touched, pixel_color, threshold_sq);
				paint_2d_fill_add_pixel_float(x_px - 1, y_px + 1, ibuf, stack, touched, pixel_color, threshold_sq);
				paint_2d_fill_add_pixel_float(x_px, y_px + 1, ibuf, stack, touched, pixel_color, threshold_sq);
				paint_2d_fill_add_pixel_float(x_px, y_px - 1, ibuf, stack, touched, pixel_color, threshold_sq);
				paint_2d_fill_add_pixel_float(x_px + 1, y_px - 1, ibuf, stack, touched, pixel_color, threshold_sq);
				paint_2d_fill_add_pixel_float(x_px + 1, y_px, ibuf, stack, touched, pixel_color, threshold_sq);
				paint_2d_fill_add_pixel_float(x_px + 1, y_px + 1, ibuf, stack, touched, pixel_color, threshold_sq);

				if (x_px > maxx)
					maxx = x_px;
				if (x_px < minx)
					minx = x_px;
				if (y_px > maxy)
					maxy = y_px;
				if (x_px > miny)
					miny = y_px;
			}
		}
		else {
			while (!BLI_stack_is_empty(stack)) {
				BLI_stack_pop(stack, &coordinate);

				IMB_blend_color_byte(
				        (unsigned char *)(ibuf->rect + coordinate),
				        (unsigned char *)(ibuf->rect + coordinate),
				        (unsigned char *)&color_b, br->blend);

				/* reconstruct the coordinates here */
				x_px = coordinate % width;
				y_px = coordinate / width;

				paint_2d_fill_add_pixel_byte(x_px - 1, y_px - 1, ibuf, stack, touched, pixel_color, threshold_sq);
				paint_2d_fill_add_pixel_byte(x_px - 1, y_px, ibuf, stack, touched, pixel_color, threshold_sq);
				paint_2d_fill_add_pixel_byte(x_px - 1, y_px + 1, ibuf, stack, touched, pixel_color, threshold_sq);
				paint_2d_fill_add_pixel_byte(x_px, y_px + 1, ibuf, stack, touched, pixel_color, threshold_sq);
				paint_2d_fill_add_pixel_byte(x_px, y_px - 1, ibuf, stack, touched, pixel_color, threshold_sq);
				paint_2d_fill_add_pixel_byte(x_px + 1, y_px - 1, ibuf, stack, touched, pixel_color, threshold_sq);
				paint_2d_fill_add_pixel_byte(x_px + 1, y_px, ibuf, stack, touched, pixel_color, threshold_sq);
				paint_2d_fill_add_pixel_byte(x_px + 1, y_px + 1, ibuf, stack, touched, pixel_color, threshold_sq);

				if (x_px > maxx)
					maxx = x_px;
				if (x_px < minx)
					minx = x_px;
				if (y_px > maxy)
					maxy = y_px;
				if (x_px > miny)
					miny = y_px;
			}
		}

		MEM_freeN(touched);
		BLI_stack_free(stack);
	}

	imapaint_image_update(sima, ima, ibuf, iuser, false);
	ED_imapaint_clear_partial_redraw();

	BKE_image_release_ibuf(ima, ibuf, NULL);

	WM_event_add_notifier(C, NC_IMAGE | NA_EDITED, ima);
}

void paint_2d_gradient_fill(
        const bContext *C, Brush *br,
        const float mouse_init[2], const float mouse_final[2],
        void *ps)
{
	SpaceImage *sima = CTX_wm_space_image(C);
	Image *ima = sima->image;
	ImagePaintState *s = ps;

	ImBuf *ibuf;
	int x_px, y_px;
	unsigned int color_b;
	float color_f[4];
	float image_init[2], image_final[2];
	float tangent[2];
	float line_len_sq_inv, line_len;

	bool do_float;

	if (!ima)
		return;

	paint_2d_transform_mouse(s, mouse_final, image_final);
	paint_2d_transform_mouse(s, mouse_init, image_init);

	float uv_ofs[2];
	int tile_number = BKE_image_get_tile_from_pos(ima, image_init, image_init, uv_ofs);
	sub_v2_v2(image_init, uv_ofs);
	sub_v2_v2(image_final, uv_ofs);

	ImageUser *iuser = &s->tiles[0].iuser;
	for (int i = 0; i < s->num_tiles; i++) {
		if (s->tiles[i].iuser.tile == tile_number) {
			if (!paint_2d_check_tile(s, i))
				return;
			iuser = &s->tiles[i].iuser;
			break;
		}
	}

	ibuf = BKE_image_acquire_ibuf(ima, iuser, NULL);

	if (!ibuf)
		return;


	image_final[0] *= ibuf->x;
	image_final[1] *= ibuf->y;

	image_init[0] *= ibuf->x;
	image_init[1] *= ibuf->y;

	/* some math to get needed gradient variables */
	sub_v2_v2v2(tangent, image_final, image_init);
	line_len = len_squared_v2(tangent);
	line_len_sq_inv = 1.0f / line_len;
	line_len = sqrtf(line_len);

	do_float = (ibuf->rect_float != NULL);

	/* this will be substituted by something else when selection is available */
	ED_imapaint_dirty_region(ima, ibuf, 0, 0, ibuf->x, ibuf->y, false);

	if (do_float) {
		for (x_px = 0; x_px < ibuf->x; x_px++) {
			for (y_px = 0; y_px < ibuf->y; y_px++) {
				float f;
				float p[2] = {x_px - image_init[0], y_px - image_init[1]};

				switch (br->gradient_fill_mode) {
					case BRUSH_GRADIENT_LINEAR:
					{
						f = dot_v2v2(p, tangent) * line_len_sq_inv;
						break;
					}
					case BRUSH_GRADIENT_RADIAL:
					default:
					{
						f = len_v2(p) / line_len;
						break;
					}
				}
				BKE_colorband_evaluate(br->gradient, f, color_f);
				/* convert to premultiplied */
				mul_v3_fl(color_f, color_f[3]);
				color_f[3] *= br->alpha;
				IMB_blend_color_float(
				        ibuf->rect_float + 4 * (((size_t)y_px) * ibuf->x + x_px),
				        ibuf->rect_float + 4 * (((size_t)y_px) * ibuf->x + x_px),
				        color_f, br->blend);
			}
		}
	}
	else {
		for (x_px = 0; x_px < ibuf->x; x_px++) {
			for (y_px = 0; y_px < ibuf->y; y_px++) {
				float f;
				float p[2] = {x_px - image_init[0], y_px - image_init[1]};

				switch (br->gradient_fill_mode) {
					case BRUSH_GRADIENT_LINEAR:
					{
						f = dot_v2v2(p, tangent) * line_len_sq_inv;
						break;
					}
					case BRUSH_GRADIENT_RADIAL:
					default:
					{
						f = len_v2(p) / line_len;
						break;
					}
				}

				BKE_colorband_evaluate(br->gradient, f, color_f);
				linearrgb_to_srgb_v3_v3(color_f, color_f);
				rgba_float_to_uchar((unsigned char *)&color_b, color_f);
				((unsigned char *)&color_b)[3] *= br->alpha;
				IMB_blend_color_byte(
				        (unsigned char *)(ibuf->rect + ((size_t)y_px) * ibuf->x + x_px),
				        (unsigned char *)(ibuf->rect + ((size_t)y_px) * ibuf->x + x_px),
				        (unsigned char *)&color_b, br->blend);
			}
		}
	}

	imapaint_image_update(sima, ima, ibuf, iuser, false);
	ED_imapaint_clear_partial_redraw();

	BKE_image_release_ibuf(ima, ibuf, NULL);

	WM_event_add_notifier(C, NC_IMAGE | NA_EDITED, ima);
}<|MERGE_RESOLUTION|>--- conflicted
+++ resolved
@@ -464,14 +464,9 @@
 }
 
 /* update rectangular section of the brush image */
-<<<<<<< HEAD
-static void brush_painter_imbuf_update(BrushPainter *painter, ImagePaintTile *tile, ImBuf *oldtexibuf,
-                                       int origx, int origy, int w, int h, int xt, int yt)
-=======
 static void brush_painter_imbuf_update(
-        BrushPainter *painter, ImBuf *oldtexibuf,
+        BrushPainter *painter, ImagePaintTile *tile, ImBuf *oldtexibuf,
         int origx, int origy, int w, int h, int xt, int yt)
->>>>>>> 88b297da
 {
 	Scene *scene = painter->scene;
 	Brush *brush = painter->brush;
@@ -710,14 +705,9 @@
 		else if (!((brush->flag & BRUSH_ANCHORED) || update_color))
 			do_partial_update = true;
 
-<<<<<<< HEAD
-		brush_painter_2d_tex_mapping(s, tile->canvas, diameter, tile->start_paintpos, pos, mouse,
-		                             brush->mtex.brush_map_mode, &painter->tex_mapping);
-=======
 		brush_painter_2d_tex_mapping(
-		        s, diameter, painter->startpaintpos, pos, mouse,
+		        s, tile->canvas, diameter, tile->start_paintpos, pos, mouse,
 		        brush->mtex.brush_map_mode, &painter->tex_mapping);
->>>>>>> 88b297da
 	}
 
 	if (cache->is_maskbrush) {
@@ -749,14 +739,9 @@
 				cache->tex_mask = NULL;
 			}
 
-<<<<<<< HEAD
-			brush_painter_2d_tex_mapping(s, tile->canvas, diameter, tile->start_paintpos, pos, mouse,
-			                             brush->mask_mtex.brush_map_mode, &painter->mask_mapping);
-=======
 			brush_painter_2d_tex_mapping(
-			        s, diameter, painter->startpaintpos, pos, mouse,
+			        s, tile->canvas, diameter, tile->start_paintpos, pos, mouse,
 			        brush->mask_mtex.brush_map_mode, &painter->mask_mapping);
->>>>>>> 88b297da
 
 			if (do_partial_update_mask)
 				brush_painter_mask_imbuf_partial_update(painter, tile, pos, diameter);
@@ -949,16 +934,10 @@
 	in_off[1] = pos[1];
 	out_off[0] = out_off[1] = 0;
 
-<<<<<<< HEAD
 	if (!paint_tile) {
-		IMB_rectclip(ibuf, ibufb, &in_off[0], &in_off[1], &out_off[0],
-		             &out_off[1], &dim[0], &dim[1]);
-=======
-	if (!tile) {
 		IMB_rectclip(
 		        ibuf, ibufb, &in_off[0], &in_off[1], &out_off[0],
 		        &out_off[1], &dim[0], &dim[1]);
->>>>>>> 88b297da
 
 		if ((dim[0] == 0) || (dim[1] == 0))
 			return;
@@ -989,16 +968,10 @@
 
 			for (yk = 0; yk < kernel->side; yk++) {
 				for (xk = 0; xk < kernel->side; xk++) {
-<<<<<<< HEAD
-					count += paint_2d_ibuf_add_if(ibuf, xi + xk - kernel->pixel_len,
-					                               yi + yk - kernel->pixel_len, outrgb, paint_tile,
-					                               kernel->wdata[xk + yk * kernel->side]);
-=======
 					count += paint_2d_ibuf_add_if(
 					        ibuf, xi + xk - kernel->pixel_len,
-					        yi + yk - kernel->pixel_len, outrgb, tile,
+					        yi + yk - kernel->pixel_len, outrgb, paint_tile,
 					        kernel->wdata[xk + yk * kernel->side]);
->>>>>>> 88b297da
 				}
 			}
 
@@ -1128,27 +1101,15 @@
 	ipos[1] = (int)floorf((pos[1] - ibufb->y / 2));
 }
 
-<<<<<<< HEAD
-static void paint_2d_do_making_brush(ImagePaintState *s,
-                                     ImagePaintTile *tile,
-                                     ImagePaintRegion *region,
-                                     ImBuf *frombuf,
-                                     float mask_max,
-                                     short blend,
-                                     int tilex, int tiley,
-                                     int tilew, int tileh)
-=======
 static void paint_2d_do_making_brush(
         ImagePaintState *s,
+        ImagePaintTile *tile,
         ImagePaintRegion *region,
-        unsigned short *curveb,
-        unsigned short *texmaskb,
         ImBuf *frombuf,
         float mask_max,
         short blend,
         int tilex, int tiley,
         int tilew, int tileh)
->>>>>>> 88b297da
 {
 	ImBuf tmpbuf;
 	IMB_initImBuf(&tmpbuf, IMAPAINT_TILE_SIZE, IMAPAINT_TILE_SIZE, 32, 0);
@@ -1167,24 +1128,14 @@
 			else
 				tmpbuf.rect = image_undo_find_tile(undo_tiles, s->image, tile->canvas, tx, ty, &mask, false);
 
-<<<<<<< HEAD
-			IMB_rectblend(tile->canvas, &tmpbuf, frombuf, mask,
-			              tile->cache.curve_mask, tile->cache.tex_mask, mask_max,
-			              region->destx, region->desty,
-			              origx, origy,
-			              region->srcx, region->srcy,
-			              region->width, region->height,
-			              blend, ((s->brush->flag & BRUSH_ACCUMULATE) != 0));
-=======
 			IMB_rectblend(
-			        s->canvas, &tmpbuf, frombuf, mask,
-			        curveb, texmaskb, mask_max,
+			        tile->canvas, &tmpbuf, frombuf, mask,
+			        tile->cache.curve_mask, tile->cache.tex_mask, mask_max,
 			        region->destx, region->desty,
 			        origx, origy,
 			        region->srcx, region->srcy,
 			        region->width, region->height,
 			        blend, ((s->brush->flag & BRUSH_ACCUMULATE) != 0));
->>>>>>> 88b297da
 		}
 	}
 }
@@ -1206,20 +1157,12 @@
         const ParallelRangeTLS *__restrict UNUSED(tls))
 {
 	Paint2DForeachData *data = (Paint2DForeachData *)data_v;
-<<<<<<< HEAD
-	paint_2d_do_making_brush(data->s, data->tile, data->region,
-	                         data->frombuf, data->mask_max,
-	                         data->blend,
-	                         data->tilex, iter,
-	                         data->tilew, iter);
-=======
 	paint_2d_do_making_brush(
-	        data->s, data->region, data->curveb,
-	        data->texmaskb, data->frombuf, data->mask_max,
+	        data->s, data->tile, data->region,
+	        data->frombuf, data->mask_max,
 	        data->blend,
 	        data->tilex, iter,
 	        data->tilew, iter);
->>>>>>> 88b297da
 }
 
 static int paint_2d_op(void *state, ImagePaintTile *tile, const float lastpos[2], const float pos[2])
@@ -1273,40 +1216,24 @@
 
 	/* blend into canvas */
 	for (a = 0; a < tot; a++) {
-<<<<<<< HEAD
-		ED_imapaint_dirty_region(s->image, canvas,
-		                         region[a].destx, region[a].desty,
-		                         region[a].width, region[a].height, true);
-=======
 		ED_imapaint_dirty_region(
-		        s->image, s->canvas,
+		        s->image, canvas,
 		        region[a].destx, region[a].desty,
 		        region[a].width, region[a].height, true);
->>>>>>> 88b297da
 
 		if (s->do_masking) {
 			/* masking, find original pixels tiles from undo buffer to composite over */
 			int tilex, tiley, tilew, tileh;
 
-<<<<<<< HEAD
-			imapaint_region_tiles(canvas, region[a].destx, region[a].desty,
-			                      region[a].width, region[a].height,
-			                      &tilex, &tiley, &tilew, &tileh);
-
-			if (tiley == tileh) {
-				paint_2d_do_making_brush(s, tile, &region[a], frombuf,
-				                         mask_max, blend, tilex, tiley, tilew, tileh);
-=======
 			imapaint_region_tiles(
-			        s->canvas, region[a].destx, region[a].desty,
+			        canvas, region[a].destx, region[a].desty,
 			        region[a].width, region[a].height,
 			        &tilex, &tiley, &tilew, &tileh);
 
 			if (tiley == tileh) {
 				paint_2d_do_making_brush(
-				        s, &region[a], curveb, texmaskb, frombuf,
+				        s, tile, &region[a], frombuf,
 				        mask_max, blend, tilex, tiley, tilew, tileh);
->>>>>>> 88b297da
 			}
 			else {
 				Paint2DForeachData data;
@@ -1330,21 +1257,13 @@
 		}
 		else {
 			/* no masking, composite brush directly onto canvas */
-<<<<<<< HEAD
-			IMB_rectblend_threaded(canvas, canvas, frombuf, NULL,
-			                       tile->cache.curve_mask, tile->cache.tex_mask, mask_max,
-			                       region[a].destx, region[a].desty,
-			                       region[a].destx, region[a].desty,
-			                       region[a].srcx, region[a].srcy,
-			                       region[a].width, region[a].height, blend, false);
-=======
 			IMB_rectblend_threaded(
-			        s->canvas, s->canvas, frombuf, NULL, curveb, texmaskb, mask_max,
+			        canvas, canvas, frombuf, NULL,
+			        tile->cache.curve_mask, tile->cache.tex_mask, mask_max,
 			        region[a].destx, region[a].desty,
 			        region[a].destx, region[a].desty,
 			        region[a].srcx, region[a].srcy,
 			        region[a].width, region[a].height, blend, false);
->>>>>>> 88b297da
 		}
 	}
 
