/*
 * ***** BEGIN GPL LICENSE BLOCK *****
 *
 * This program is free software; you can redistribute it and/or
 * modify it under the terms of the GNU General Public License
 * as published by the Free Software Foundation; either version 2
 * of the License, or (at your option) any later version.
 *
 * This program is distributed in the hope that it will be useful,
 * but WITHOUT ANY WARRANTY; without even the implied warranty of
 * MERCHANTABILITY or FITNESS FOR A PARTICULAR PURPOSE.  See the
 * GNU General Public License for more details.
 *
 * along with this program; if not, write to the Free Software Foundation,
 * Inc., 51 Franklin Street, Fifth Floor, Boston, MA 02110-1301, USA.
 *
 * The Original Code is Copyright (C) 2001-2002 by NaN Holding BV.
 * All rights reserved.
 *
 * The Original Code is: some of this file.
 *
 * Contributor(s): Jens Ole Wund (bjornmose), Campbell Barton (ideasman42)
 *
 * ***** END GPL LICENSE BLOCK *****
 */

/** \file blender/editors/sculpt_paint/paint_image_proj.c
 *  \ingroup edsculpt
 *  \brief Functions to paint images in 2D and 3D.
 */

#include <float.h>
#include <string.h>
#include <stdio.h>
#include <math.h>

#include "MEM_guardedalloc.h"

#ifdef WIN32
#  include "BLI_winstuff.h"
#endif

#include "BLI_blenlib.h"
#include "BLI_linklist.h"
#include "BLI_math.h"
#include "BLI_math_color_blend.h"
#include "BLI_memarena.h"
#include "BLI_threads.h"
#include "BLI_utildefines.h"

#include "BLF_translation.h"

#include "PIL_time.h"

#include "IMB_imbuf.h"
#include "IMB_imbuf_types.h"

#include "DNA_brush_types.h"
#include "DNA_mesh_types.h"
#include "DNA_node_types.h"
#include "DNA_object_types.h"

#include "BKE_camera.h"
#include "BKE_colortools.h"
#include "BKE_context.h"
#include "BKE_depsgraph.h"
#include "BKE_DerivedMesh.h"
#include "BKE_idprop.h"
#include "BKE_brush.h"
#include "BKE_image.h"
#include "BKE_library.h"
#include "BKE_main.h"
#include "BKE_material.h"
#include "BKE_mesh.h"
#include "BKE_node.h"
#include "BKE_object.h"
#include "BKE_paint.h"
#include "BKE_report.h"
#include "BKE_scene.h"
#include "BKE_texture.h"

#include "BKE_editmesh.h"

#include "BIF_gl.h"
#include "BIF_glutil.h"

#include "UI_view2d.h"
#include "UI_interface.h"

#include "ED_image.h"
#include "ED_screen.h"
#include "ED_sculpt.h"
#include "ED_uvedit.h"
#include "ED_view3d.h"
#include "ED_mesh.h"

#include "GPU_extensions.h"

#include "WM_api.h"
#include "WM_types.h"

#include "RNA_access.h"
#include "RNA_define.h"
#include "RNA_enum_types.h"

#include "GPU_draw.h"

#include "IMB_colormanagement.h"

#include "paint_intern.h"

/* Defines and Structs */
/* FTOCHAR as inline function */
BLI_INLINE unsigned char f_to_char(const float val)
{
	return FTOCHAR(val);
}

/* ProjectionPaint defines */

/* approx the number of buckets to have under the brush,
 * used with the brush size to set the ps->buckets_x and ps->buckets_y value.
 *
 * When 3 - a brush should have ~9 buckets under it at once
 * ...this helps for threading while painting as well as
 * avoiding initializing pixels that wont touch the brush */
#define PROJ_BUCKET_BRUSH_DIV 4

#define PROJ_BUCKET_RECT_MIN 4
#define PROJ_BUCKET_RECT_MAX 256

#define PROJ_BOUNDBOX_DIV 8
#define PROJ_BOUNDBOX_SQUARED  (PROJ_BOUNDBOX_DIV * PROJ_BOUNDBOX_DIV)

//#define PROJ_DEBUG_PAINT 1
//#define PROJ_DEBUG_NOSEAMBLEED 1
//#define PROJ_DEBUG_PRINT_CLIP 1
#define PROJ_DEBUG_WINCLIP 1

/* projectFaceSeamFlags options */
//#define PROJ_FACE_IGNORE	(1<<0)	/* When the face is hidden, backfacing or occluded */
//#define PROJ_FACE_INIT	(1<<1)	/* When we have initialized the faces data */
#define PROJ_FACE_SEAM1 (1 << 0)  /* If this face has a seam on any of its edges */
#define PROJ_FACE_SEAM2 (1 << 1)
#define PROJ_FACE_SEAM3 (1 << 2)
#define PROJ_FACE_SEAM4 (1 << 3)

#define PROJ_FACE_NOSEAM1   (1 << 4)
#define PROJ_FACE_NOSEAM2   (1 << 5)
#define PROJ_FACE_NOSEAM3   (1 << 6)
#define PROJ_FACE_NOSEAM4   (1 << 7)

#define PROJ_SRC_VIEW       1
#define PROJ_SRC_IMAGE_CAM  2
#define PROJ_SRC_IMAGE_VIEW 3
#define PROJ_SRC_VIEW_FILL  4

#define PROJ_VIEW_DATA_ID "view_data"
#define PROJ_VIEW_DATA_SIZE (4 * 4 + 4 * 4 + 3) /* viewmat + winmat + clipsta + clipend + is_ortho */


/* a slightly scaled down face is used to get fake 3D location for edge pixels in the seams
 * as this number approaches  1.0f the likelihood increases of float precision errors where
 * it is occluded by an adjacent face */
#define PROJ_FACE_SCALE_SEAM    0.99f

#define PROJ_BUCKET_NULL        0
#define PROJ_BUCKET_INIT        (1 << 0)
// #define PROJ_BUCKET_CLONE_INIT	(1<<1)

/* used for testing doubles, if a point is on a line etc */
#define PROJ_GEOM_TOLERANCE 0.00075f
#define PROJ_PIXEL_TOLERANCE 0.01f

/* vert flags */
#define PROJ_VERT_CULL 1

/* This is mainly a convenience struct used so we can keep an array of images we use
 * Thir imbufs, etc, in 1 array, When using threads this array is copied for each thread
 * because 'partRedrawRect' and 'touch' values would not be thread safe */
typedef struct ProjPaintImage {
	Image *ima;
	ImBuf *ibuf;
	ImagePaintPartialRedraw *partRedrawRect;
	void **undoRect; /* only used to build undo tiles after painting */
	void **maskRect; /* the mask accumulation must happen on canvas, not on space screen bucket.
	                  * Here we store the mask rectangle */
	bool **valid; /* store flag to enforce validation of undo rectangle */
	int touch;
} ProjPaintImage;

/* Main projection painting struct passed to all projection painting functions */
typedef struct ProjPaintState {
	View3D *v3d;
	RegionView3D *rv3d;
	ARegion *ar;
	Scene *scene;
	int source; /* PROJ_SRC_**** */

	/* the paint color. It can change depending of interted mode or not */
	float paint_color[3];
	float paint_color_linear[3];

	Brush *brush;
	short tool, blend, mode;
	int orig_brush_size;
	float brush_size;
	Object *ob;
	/* end similarities with ImagePaintState */

	DerivedMesh    *dm;
	int dm_totface;
	int dm_totvert;
	int dm_release;

	MVert          *dm_mvert;
	MFace          *dm_mface;
	MTFace         *dm_mtface;
	MTFace         *dm_mtface_clone;    /* other UV map, use for cloning between layers */
	MTFace         *dm_mtface_stencil;

	/* projection painting only */
	MemArena *arena_mt[BLENDER_MAX_THREADS]; /* for multithreading, the first item is sometimes used for non threaded cases too */
	LinkNode **bucketRect;              /* screen sized 2D array, each pixel has a linked list of ProjPixel's */
	LinkNode **bucketFaces;             /* bucketRect aligned array linkList of faces overlapping each bucket */
	unsigned char *bucketFlags;         /* store if the bucks have been initialized  */
#ifndef PROJ_DEBUG_NOSEAMBLEED
	char *faceSeamFlags;                /* store info about faces, if they are initialized etc*/
	float (*faceSeamUVs)[4][2];         /* expanded UVs for faces to use as seams */
	LinkNode **vertFaces;               /* Only needed for when seam_bleed_px is enabled, use to find UV seams */
#endif
	char *vertFlags;                    /* store options per vert, now only store if the vert is pointing away from the view */
	int buckets_x;                      /* The size of the bucket grid, the grid span's screenMin/screenMax so you can paint outsize the screen or with 2 brushes at once */
	int buckets_y;

	ProjPaintImage *projImages;

	int pixel_sizeof;           /* result of project_paint_pixel_sizeof(), constant per stroke */

	int image_tot;              /* size of projectImages array */

	float (*screenCoords)[4];   /* verts projected into floating point screen space */

	float screenMin[2];         /* 2D bounds for mesh verts on the screen's plane (screenspace) */
	float screenMax[2];
	float screen_width;         /* Calculated from screenMin & screenMax */
	float screen_height;
	int winx, winy;             /* from the carea or from the projection render */

	/* options for projection painting */
	bool  do_layer_clone;
	bool  do_layer_stencil;
	bool  do_layer_stencil_inv;

	bool  do_occlude;               /* Use raytraced occlusion? - ortherwise will paint right through to the back*/
	bool  do_backfacecull;          /* ignore faces with normals pointing away, skips a lot of raycasts if your normals are correctly flipped */
	bool  do_mask_normal;           /* mask out pixels based on their normals */
	bool  do_new_shading_nodes;     /* cache BKE_scene_use_new_shading_nodes value */
	float normal_angle;             /* what angle to mask at*/
	float normal_angle_inner;
	float normal_angle_range;       /* difference between normal_angle and normal_angle_inner, for easy access */

	bool do_face_sel;               /* quick access to (me->editflag & ME_EDIT_PAINT_FACE_SEL) */
	bool is_ortho;
	bool do_masking;              /* use masking during painting. Some operations such as airbrush may disable */
	bool is_texbrush;              /* only to avoid running  */
	bool is_maskbrush;            /* mask brush is applied before masking */
#ifndef PROJ_DEBUG_NOSEAMBLEED
	float seam_bleed_px;
#endif
	/* clone vars */
	float cloneOffset[2];

	float projectMat[4][4];     /* Projection matrix, use for getting screen coords */
	float viewDir[3];           /* View vector, use for do_backfacecull and for ray casting with an ortho viewport  */
	float viewPos[3];           /* View location in object relative 3D space, so can compare to verts  */
	float clipsta, clipend;

	/* reproject vars */
	Image *reproject_image;
	ImBuf *reproject_ibuf;

	/* threads */
	int thread_tot;
	int bucketMin[2];
	int bucketMax[2];
	int context_bucket_x, context_bucket_y; /* must lock threads while accessing these */

	/* redraw */
	bool need_redraw;

	BlurKernel *blurkernel;
} ProjPaintState;

typedef union pixelPointer {
	float *f_pt;            /* float buffer */
	unsigned int *uint_pt; /* 2 ways to access a char buffer */
	unsigned char *ch_pt;
} PixelPointer;

typedef union pixelStore {
	unsigned char ch[4];
	unsigned int uint;
	float f[4];
} PixelStore;

typedef struct ProjPixel {
	float projCoSS[2]; /* the floating point screen projection of this pixel */
	float worldCoSS[3];
	/* Only used when the airbrush is disabled.
	 * Store the max mask value to avoid painting over an area with a lower opacity
	 * with an advantage that we can avoid touching the pixel at all, if the
	 * new mask value is lower then mask_accum */
	unsigned short *mask_accum;

	/* for various reasons we may want to mask out painting onto this pixel */
	unsigned short mask;

	short x_px, y_px;
	/* horrible hack, store tile valid flag pointer here to re-validate tiles used for anchored and drag-dot strokes */
	bool *valid;

	PixelPointer origColor;
	PixelStore newColor;
	PixelPointer pixel;

	short image_index; /* if anyone wants to paint onto more than 32768 images they can bite me */
	unsigned char bb_cell_index;
} ProjPixel;

typedef struct ProjPixelClone {
	struct ProjPixel __pp;
	PixelStore clonepx;
} ProjPixelClone;

/* undo tile pushing */
typedef struct {
	bool threaded;
	bool masked;
	unsigned short tile_width;
	ImBuf **tmpibuf;
	ProjPaintImage *pjima;
} TileInfo;


/* Finish projection painting structs */

static Image *project_paint_face_image(const ProjPaintState *ps, int face_index)
{
	Image *ima;

	if (ps->do_new_shading_nodes) { /* cached BKE_scene_use_new_shading_nodes result */
		MFace *mf = ps->dm_mface + face_index;
		ED_object_get_active_image(ps->ob, mf->mat_nr + 1, &ima, NULL, NULL);
	}
	else {
		MFace *mf = ps->dm_mface + face_index;
		Material *ma = give_current_material(ps->ob, mf->mat_nr + 1);
		ima = ma->texpaintima;
	}

	return ima;
}

static Image *project_paint_mtface_image(const ProjPaintState *ps, MTFace *dm_mtface, int face_index)
{
	Image *ima;

	if (ps->do_new_shading_nodes) { /* cached BKE_scene_use_new_shading_nodes result */
		MFace *mf = ps->dm_mface + face_index;
		ED_object_get_active_image(ps->ob, mf->mat_nr + 1, &ima, NULL, NULL);
	}
	else {
		ima = dm_mtface[face_index].tpage;
	}

	return ima;
}


/* fast projection bucket array lookup, use the safe version for bound checking  */
static int project_bucket_offset(const ProjPaintState *ps, const float projCoSS[2])
{
	/* If we were not dealing with screenspace 2D coords we could simple do...
	 * ps->bucketRect[x + (y*ps->buckets_y)] */

	/* please explain?
	 * projCoSS[0] - ps->screenMin[0]   : zero origin
	 * ... / ps->screen_width           : range from 0.0 to 1.0
	 * ... * ps->buckets_x              : use as a bucket index
	 *
	 * Second multiplication does similar but for vertical offset
	 */
	return ( (int)(((projCoSS[0] - ps->screenMin[0]) / ps->screen_width)  * ps->buckets_x)) +
	       (((int)(((projCoSS[1] - ps->screenMin[1]) / ps->screen_height) * ps->buckets_y)) * ps->buckets_x);
}

static int project_bucket_offset_safe(const ProjPaintState *ps, const float projCoSS[2])
{
	int bucket_index = project_bucket_offset(ps, projCoSS);

	if (bucket_index < 0 || bucket_index >= ps->buckets_x * ps->buckets_y) {
		return -1;
	}
	else {
		return bucket_index;
	}
}

/* still use 2D X,Y space but this works for verts transformed by a perspective matrix, using their 4th component as a weight */
static void barycentric_weights_v2_persp(const float v1[4], const float v2[4], const float v3[4], const float co[2], float w[3])
{
	float wtot_inv, wtot;

	w[0] = area_tri_signed_v2(v2, v3, co) / v1[3];
	w[1] = area_tri_signed_v2(v3, v1, co) / v2[3];
	w[2] = area_tri_signed_v2(v1, v2, co) / v3[3];
	wtot = w[0] + w[1] + w[2];

	if (wtot != 0.0f) {
		wtot_inv = 1.0f / wtot;

		w[0] = w[0] * wtot_inv;
		w[1] = w[1] * wtot_inv;
		w[2] = w[2] * wtot_inv;
	}
	else /* dummy values for zero area face */
		w[0] = w[1] = w[2] = 1.0f / 3.0f;
}

static float VecZDepthOrtho(const float pt[2],
                            const float v1[3], const float v2[3], const float v3[3],
                            float w[3])
{
	barycentric_weights_v2(v1, v2, v3, pt, w);
	return (v1[2] * w[0]) + (v2[2] * w[1]) + (v3[2] * w[2]);
}

static float VecZDepthPersp(const float pt[2],
                            const float v1[4], const float v2[4], const float v3[4],
                            float w[3])
{
	float wtot_inv, wtot;
	float w_tmp[3];

	barycentric_weights_v2_persp(v1, v2, v3, pt, w);
	/* for the depth we need the weights to match what
	 * barycentric_weights_v2 would return, in this case its easiest just to
	 * undo the 4th axis division and make it unit-sum
	 *
	 * don't call barycentric_weights_v2() because our callers expect 'w'
	 * to be weighted from the perspective */
	w_tmp[0] = w[0] * v1[3];
	w_tmp[1] = w[1] * v2[3];
	w_tmp[2] = w[2] * v3[3];

	wtot = w_tmp[0] + w_tmp[1] + w_tmp[2];

	if (wtot != 0.0f) {
		wtot_inv = 1.0f / wtot;

		w_tmp[0] = w_tmp[0] * wtot_inv;
		w_tmp[1] = w_tmp[1] * wtot_inv;
		w_tmp[2] = w_tmp[2] * wtot_inv;
	}
	else /* dummy values for zero area face */
		w_tmp[0] = w_tmp[1] = w_tmp[2] = 1.0f / 3.0f;
	/* done mimicing barycentric_weights_v2() */

	return (v1[2] * w_tmp[0]) + (v2[2] * w_tmp[1]) + (v3[2] * w_tmp[2]);
}


/* Return the top-most face index that the screen space coord 'pt' touches (or -1) */
static int project_paint_PickFace(const ProjPaintState *ps, const float pt[2], float w[3], int *side)
{
	LinkNode *node;
	float w_tmp[3];
	float *v1, *v2, *v3, *v4;
	int bucket_index;
	int face_index;
	int best_side = -1;
	int best_face_index = -1;
	float z_depth_best = FLT_MAX, z_depth;
	MFace *mf;

	bucket_index = project_bucket_offset_safe(ps, pt);
	if (bucket_index == -1)
		return -1;



	/* we could return 0 for 1 face buckets, as long as this function assumes
	 * that the point its testing is only every originated from an existing face */

	for (node = ps->bucketFaces[bucket_index]; node; node = node->next) {
		face_index = GET_INT_FROM_POINTER(node->link);
		mf = ps->dm_mface + face_index;

		v1 = ps->screenCoords[mf->v1];
		v2 = ps->screenCoords[mf->v2];
		v3 = ps->screenCoords[mf->v3];

		if (isect_point_tri_v2(pt, v1, v2, v3)) {
			if (ps->is_ortho) z_depth = VecZDepthOrtho(pt, v1, v2, v3, w_tmp);
			else z_depth = VecZDepthPersp(pt, v1, v2, v3, w_tmp);

			if (z_depth < z_depth_best) {
				best_face_index = face_index;
				best_side = 0;
				z_depth_best = z_depth;
				copy_v3_v3(w, w_tmp);
			}
		}
		else if (mf->v4) {
			v4 = ps->screenCoords[mf->v4];

			if (isect_point_tri_v2(pt, v1, v3, v4)) {
				if (ps->is_ortho) z_depth = VecZDepthOrtho(pt, v1, v3, v4, w_tmp);
				else z_depth = VecZDepthPersp(pt, v1, v3, v4, w_tmp);

				if (z_depth < z_depth_best) {
					best_face_index = face_index;
					best_side = 1;
					z_depth_best = z_depth;
					copy_v3_v3(w, w_tmp);
				}
			}
		}
	}

	*side = best_side;
	return best_face_index; /* will be -1 or a valid face */
}

/* Converts a uv coord into a pixel location wrapping if the uv is outside 0-1 range */
static void uvco_to_wrapped_pxco(const float uv[2], int ibuf_x, int ibuf_y, float *x, float *y)
{
	/* use */
	*x = (float)fmodf(uv[0], 1.0f);
	*y = (float)fmodf(uv[1], 1.0f);

	if (*x < 0.0f) *x += 1.0f;
	if (*y < 0.0f) *y += 1.0f;

	*x = *x * ibuf_x - 0.5f;
	*y = *y * ibuf_y - 0.5f;
}

/* Set the top-most face color that the screen space coord 'pt' touches (or return 0 if none touch) */
static bool project_paint_PickColor(const ProjPaintState *ps, const float pt[2],
                                    float *rgba_fp, unsigned char *rgba, const bool interp)
{
	float w[3], uv[2];
	int side;
	int face_index;
	MTFace *tf;
	Image *ima;
	ImBuf *ibuf;
	int xi, yi;


	face_index = project_paint_PickFace(ps, pt, w, &side);

	if (face_index == -1)
		return 0;

	tf = ps->dm_mtface + face_index;

	if (side == 0) {
		interp_v2_v2v2v2(uv, tf->uv[0], tf->uv[1], tf->uv[2], w);
	}
	else { /* QUAD */
		interp_v2_v2v2v2(uv, tf->uv[0], tf->uv[2], tf->uv[3], w);
	}

<<<<<<< HEAD
	ima = project_paint_face_image(ps, face_index);
	ibuf = ima->ibufs.first; /* we must have got the imbuf before getting here */
	if (!ibuf) return 0;
=======
	ima = project_paint_face_image(ps, ps->dm_mtface, face_index);
	ibuf = BKE_image_get_first_ibuf(ima); /* we must have got the imbuf before getting here */
>>>>>>> 054094f5

	if (interp) {
		float x, y;
		uvco_to_wrapped_pxco(uv, ibuf->x, ibuf->y, &x, &y);

		if (ibuf->rect_float) {
			if (rgba_fp) {
				bilinear_interpolation_color_wrap(ibuf, NULL, rgba_fp, x, y);
			}
			else {
				float rgba_tmp_f[4];
				bilinear_interpolation_color_wrap(ibuf, NULL, rgba_tmp_f, x, y);
				premul_float_to_straight_uchar(rgba, rgba_tmp_f);
			}
		}
		else {
			if (rgba) {
				bilinear_interpolation_color_wrap(ibuf, rgba, NULL, x, y);
			}
			else {
				unsigned char rgba_tmp[4];
				bilinear_interpolation_color_wrap(ibuf, rgba_tmp, NULL, x, y);
				straight_uchar_to_premul_float(rgba_fp, rgba_tmp);
			}
		}
	}
	else {
		//xi = (int)((uv[0]*ibuf->x) + 0.5f);
		//yi = (int)((uv[1]*ibuf->y) + 0.5f);
		//if (xi < 0 || xi >= ibuf->x  ||  yi < 0 || yi >= ibuf->y) return 0;

		/* wrap */
		xi = mod_i((int)(uv[0] * ibuf->x), ibuf->x);
		yi = mod_i((int)(uv[1] * ibuf->y), ibuf->y);

		if (rgba) {
			if (ibuf->rect_float) {
				float *rgba_tmp_fp = ibuf->rect_float + (xi + yi * ibuf->x * 4);
				premul_float_to_straight_uchar(rgba, rgba_tmp_fp);
			}
			else {
				*((unsigned int *)rgba) = *(unsigned int *)(((char *)ibuf->rect) + ((xi + yi * ibuf->x) * 4));
			}
		}

		if (rgba_fp) {
			if (ibuf->rect_float) {
				copy_v4_v4(rgba_fp, (ibuf->rect_float + ((xi + yi * ibuf->x) * 4)));
			}
			else {
				unsigned char *tmp_ch = ((unsigned char *)ibuf->rect) + ((xi + yi * ibuf->x) * 4);
				straight_uchar_to_premul_float(rgba_fp, tmp_ch);
			}
		}
	}
	BKE_image_release_ibuf(ima, ibuf, NULL);
	return 1;
}

/* Check if 'pt' is infront of the 3 verts on the Z axis (used for screenspace occlusuion test)
 * return...
 *  0	: no occlusion
 * -1	: no occlusion but 2D intersection is true (avoid testing the other half of a quad)
 *  1	: occluded
 *  2	: occluded with w[3] weights set (need to know in some cases) */

static int project_paint_occlude_ptv(const float pt[3],
                                     const float v1[4], const float v2[4], const float v3[4],
                                     float w[3], const bool is_ortho)
{
	/* if all are behind us, return false */
	if (v1[2] > pt[2] && v2[2] > pt[2] && v3[2] > pt[2])
		return 0;

	/* do a 2D point in try intersection */
	if (!isect_point_tri_v2(pt, v1, v2, v3))
		return 0;  /* we know there is  */


	/* From here on we know there IS an intersection */
	/* if ALL of the verts are infront of us then we know it intersects ? */
	if (v1[2] < pt[2] && v2[2] < pt[2] && v3[2] < pt[2]) {
		return 1;
	}
	else {
		/* we intersect? - find the exact depth at the point of intersection */
		/* Is this point is occluded by another face? */
		if (is_ortho) {
			if (VecZDepthOrtho(pt, v1, v2, v3, w) < pt[2]) return 2;
		}
		else {
			if (VecZDepthPersp(pt, v1, v2, v3, w) < pt[2]) return 2;
		}
	}
	return -1;
}


static int project_paint_occlude_ptv_clip(const ProjPaintState *ps, const MFace *mf,
                                          const float pt[3], const float v1[4], const float v2[4], const float v3[4],
                                          const int side)
{
	float w[3], wco[3];
	int ret = project_paint_occlude_ptv(pt, v1, v2, v3, w, ps->is_ortho);

	if (ret <= 0)
		return ret;

	if (ret == 1) { /* weights not calculated */
		if (ps->is_ortho) barycentric_weights_v2(v1, v2, v3, pt, w);
		else barycentric_weights_v2_persp(v1, v2, v3, pt, w);
	}

	/* Test if we're in the clipped area, */
	if (side) interp_v3_v3v3v3(wco, ps->dm_mvert[mf->v1].co, ps->dm_mvert[mf->v3].co, ps->dm_mvert[mf->v4].co, w);
	else interp_v3_v3v3v3(wco, ps->dm_mvert[mf->v1].co, ps->dm_mvert[mf->v2].co, ps->dm_mvert[mf->v3].co, w);

	if (!ED_view3d_clipping_test(ps->rv3d, wco, TRUE)) {
		return 1;
	}

	return -1;
}


/* Check if a screenspace location is occluded by any other faces
 * check, pixelScreenCo must be in screenspace, its Z-Depth only needs to be used for comparison
 * and doesn't need to be correct in relation to X and Y coords (this is the case in perspective view) */
static bool project_bucket_point_occluded(const ProjPaintState *ps, LinkNode *bucketFace,
                                          const int orig_face, const float pixelScreenCo[4])
{
	MFace *mf;
	int face_index;
	int isect_ret;
	float w[3]; /* not needed when clipping */
	const short do_clip = ps->rv3d ? ps->rv3d->rflag & RV3D_CLIPPING : 0;

	/* we could return 0 for 1 face buckets, as long as this function assumes
	 * that the point its testing is only every originated from an existing face */

	for (; bucketFace; bucketFace = bucketFace->next) {
		face_index = GET_INT_FROM_POINTER(bucketFace->link);

		if (orig_face != face_index) {
			mf = ps->dm_mface + face_index;
			if (do_clip)
				isect_ret = project_paint_occlude_ptv_clip(ps, mf, pixelScreenCo, ps->screenCoords[mf->v1], ps->screenCoords[mf->v2], ps->screenCoords[mf->v3], 0);
			else
				isect_ret = project_paint_occlude_ptv(pixelScreenCo, ps->screenCoords[mf->v1], ps->screenCoords[mf->v2], ps->screenCoords[mf->v3], w, ps->is_ortho);

			/* Note, if (isect_ret == -1) then we don't want to test the other side of the quad */
			if (isect_ret == 0 && mf->v4) {
				if (do_clip)
					isect_ret = project_paint_occlude_ptv_clip(ps, mf, pixelScreenCo, ps->screenCoords[mf->v1], ps->screenCoords[mf->v3], ps->screenCoords[mf->v4], 1);
				else
					isect_ret = project_paint_occlude_ptv(pixelScreenCo, ps->screenCoords[mf->v1], ps->screenCoords[mf->v3], ps->screenCoords[mf->v4], w, ps->is_ortho);
			}
			if (isect_ret >= 1) {
				/* TODO - we may want to cache the first hit,
				 * it is not possible to swap the face order in the list anymore */
				return true;
			}
		}
	}
	return false;
}

/* basic line intersection, could move to math_geom.c, 2 points with a horiz line
 * 1 for an intersection, 2 if the first point is aligned, 3 if the second point is aligned */
#define ISECT_TRUE 1
#define ISECT_TRUE_P1 2
#define ISECT_TRUE_P2 3
static int line_isect_y(const float p1[2], const float p2[2], const float y_level, float *x_isect)
{
	float y_diff;

	if (y_level == p1[1]) { /* are we touching the first point? - no interpolation needed */
		*x_isect = p1[0];
		return ISECT_TRUE_P1;
	}
	if (y_level == p2[1]) { /* are we touching the second point? - no interpolation needed */
		*x_isect = p2[0];
		return ISECT_TRUE_P2;
	}

	y_diff = fabsf(p1[1] - p2[1]); /* yuck, horizontal line, we cant do much here */

	if (y_diff < 0.000001f) {
		*x_isect = (p1[0] + p2[0]) * 0.5f;
		return ISECT_TRUE;
	}

	if (p1[1] > y_level && p2[1] < y_level) {
		*x_isect = (p2[0] * (p1[1] - y_level) + p1[0] * (y_level - p2[1])) / y_diff;  /*(p1[1]-p2[1]);*/
		return ISECT_TRUE;
	}
	else if (p1[1] < y_level && p2[1] > y_level) {
		*x_isect = (p2[0] * (y_level - p1[1]) + p1[0] * (p2[1] - y_level)) / y_diff;  /*(p2[1]-p1[1]);*/
		return ISECT_TRUE;
	}
	else {
		return 0;
	}
}

static int line_isect_x(const float p1[2], const float p2[2], const float x_level, float *y_isect)
{
	float x_diff;

	if (x_level == p1[0]) { /* are we touching the first point? - no interpolation needed */
		*y_isect = p1[1];
		return ISECT_TRUE_P1;
	}
	if (x_level == p2[0]) { /* are we touching the second point? - no interpolation needed */
		*y_isect = p2[1];
		return ISECT_TRUE_P2;
	}

	x_diff = fabsf(p1[0] - p2[0]); /* yuck, horizontal line, we cant do much here */

	if (x_diff < 0.000001f) { /* yuck, vertical line, we cant do much here */
		*y_isect = (p1[0] + p2[0]) * 0.5f;
		return ISECT_TRUE;
	}

	if (p1[0] > x_level && p2[0] < x_level) {
		*y_isect = (p2[1] * (p1[0] - x_level) + p1[1] * (x_level - p2[0])) / x_diff; /*(p1[0]-p2[0]);*/
		return ISECT_TRUE;
	}
	else if (p1[0] < x_level && p2[0] > x_level) {
		*y_isect = (p2[1] * (x_level - p1[0]) + p1[1] * (p2[0] - x_level)) / x_diff; /*(p2[0]-p1[0]);*/
		return ISECT_TRUE;
	}
	else {
		return 0;
	}
}

/* simple func use for comparing UV locations to check if there are seams.
 * Its possible this gives incorrect results, when the UVs for 1 face go into the next
 * tile, but do not do this for the adjacent face, it could return a false positive.
 * This is so unlikely that Id not worry about it. */
#ifndef PROJ_DEBUG_NOSEAMBLEED
static bool cmp_uv(const float vec2a[2], const float vec2b[2])
{
	/* if the UV's are not between 0.0 and 1.0 */
	float xa = (float)fmodf(vec2a[0], 1.0f);
	float ya = (float)fmodf(vec2a[1], 1.0f);

	float xb = (float)fmodf(vec2b[0], 1.0f);
	float yb = (float)fmodf(vec2b[1], 1.0f);

	if (xa < 0.0f) xa += 1.0f;
	if (ya < 0.0f) ya += 1.0f;

	if (xb < 0.0f) xb += 1.0f;
	if (yb < 0.0f) yb += 1.0f;

	return ((fabsf(xa - xb) < PROJ_GEOM_TOLERANCE) && (fabsf(ya - yb) < PROJ_GEOM_TOLERANCE)) ? 1 : 0;
}
#endif

/* set min_px and max_px to the image space bounds of the UV coords
 * return zero if there is no area in the returned rectangle */
#ifndef PROJ_DEBUG_NOSEAMBLEED
static bool pixel_bounds_uv(
        const float uv1[2], const float uv2[2], const float uv3[2], const float uv4[2],
        rcti *bounds_px,
        const int ibuf_x, const int ibuf_y,
        const bool is_quad
        )
{
	float min_uv[2], max_uv[2]; /* UV bounds */

	INIT_MINMAX2(min_uv, max_uv);

	minmax_v2v2_v2(min_uv, max_uv, uv1);
	minmax_v2v2_v2(min_uv, max_uv, uv2);
	minmax_v2v2_v2(min_uv, max_uv, uv3);
	if (is_quad)
		minmax_v2v2_v2(min_uv, max_uv, uv4);

	bounds_px->xmin = (int)(ibuf_x * min_uv[0]);
	bounds_px->ymin = (int)(ibuf_y * min_uv[1]);

	bounds_px->xmax = (int)(ibuf_x * max_uv[0]) + 1;
	bounds_px->ymax = (int)(ibuf_y * max_uv[1]) + 1;

	/*printf("%d %d %d %d\n", min_px[0], min_px[1], max_px[0], max_px[1]);*/

	/* face uses no UV area when quantized to pixels? */
	return (bounds_px->xmin == bounds_px->xmax || bounds_px->ymin == bounds_px->ymax) ? 0 : 1;
}
#endif

static bool pixel_bounds_array(float (*uv)[2], rcti *bounds_px, const int ibuf_x, const int ibuf_y, int tot)
{
	float min_uv[2], max_uv[2]; /* UV bounds */

	if (tot == 0) {
		return 0;
	}

	INIT_MINMAX2(min_uv, max_uv);

	while (tot--) {
		minmax_v2v2_v2(min_uv, max_uv, (*uv));
		uv++;
	}

	bounds_px->xmin = (int)(ibuf_x * min_uv[0]);
	bounds_px->ymin = (int)(ibuf_y * min_uv[1]);

	bounds_px->xmax = (int)(ibuf_x * max_uv[0]) + 1;
	bounds_px->ymax = (int)(ibuf_y * max_uv[1]) + 1;

	/*printf("%d %d %d %d\n", min_px[0], min_px[1], max_px[0], max_px[1]);*/

	/* face uses no UV area when quantized to pixels? */
	return (bounds_px->xmin == bounds_px->xmax || bounds_px->ymin == bounds_px->ymax) ? 0 : 1;
}

#ifndef PROJ_DEBUG_NOSEAMBLEED

/* This function returns 1 if this face has a seam along the 2 face-vert indices
 * 'orig_i1_fidx' and 'orig_i2_fidx' */
static bool check_seam(const ProjPaintState *ps,
                       const int orig_face, const int orig_i1_fidx, const int orig_i2_fidx,
                       int *other_face, int *orig_fidx)
{
	LinkNode *node;
	int face_index;
	unsigned int i1, i2;
	int i1_fidx = -1, i2_fidx = -1; /* index in face */
	MFace *mf;
	MTFace *tf;
	const MFace *orig_mf = ps->dm_mface + orig_face;
	const MTFace *orig_tf = ps->dm_mtface + orig_face;

	/* vert indices from face vert order indices */
	i1 = (*(&orig_mf->v1 + orig_i1_fidx));
	i2 = (*(&orig_mf->v1 + orig_i2_fidx));

	for (node = ps->vertFaces[i1]; node; node = node->next) {
		face_index = GET_INT_FROM_POINTER(node->link);

		if (face_index != orig_face) {
			mf = ps->dm_mface + face_index;
			/* could check if the 2 faces images match here,
			 * but then there wouldn't be a way to return the opposite face's info */


			/* We need to know the order of the verts in the adjacent face
			 * set the i1_fidx and i2_fidx to (0,1,2,3) */
			if      (mf->v1 == i1) i1_fidx = 0;
			else if (mf->v2 == i1) i1_fidx = 1;
			else if (mf->v3 == i1) i1_fidx = 2;
			else if (mf->v4 && mf->v4 == i1) i1_fidx = 3;

			if      (mf->v1 == i2) i2_fidx = 0;
			else if (mf->v2 == i2) i2_fidx = 1;
			else if (mf->v3 == i2) i2_fidx = 2;
			else if (mf->v4 && mf->v4 == i2) i2_fidx = 3;

			/* Only need to check if 'i2_fidx' is valid because we know i1_fidx is the same vert on both faces */
			if (i2_fidx != -1) {
				Image *tpage = project_paint_face_image(ps, face_index);
				Image *orig_tpage = project_paint_face_image(ps, orig_face);

				/* This IS an adjacent face!, now lets check if the UVs are ok */
				tf = ps->dm_mtface + face_index;

				/* set up the other face */
				*other_face = face_index;
				*orig_fidx = (i1_fidx < i2_fidx) ? i1_fidx : i2_fidx;

				/* first test if they have the same image, then if uvs coincide.
				 * last check detects if faces are pointing to opposite ways. For
				 * well behaved UV maps, the winding of the faces at the connnection edge
				 * should be opposing */
				if ((orig_tpage == tpage) &&
				    cmp_uv(orig_tf->uv[orig_i1_fidx], tf->uv[i1_fidx]) &&
				    cmp_uv(orig_tf->uv[orig_i2_fidx], tf->uv[i2_fidx]))
				{
					/* as extra check, we need to check if the polygons occupy the same uv space. To test
					 * that, we generate a point slightly to the side of the uv edge and check for intersection */
					float uv_edge[2] = {tf->uv[i1_fidx][0] - tf->uv[i2_fidx][0],
					                    tf->uv[i1_fidx][1] - tf->uv[i2_fidx][1]};
					float uv_normal[2];
					float uv_point[2];
					bool isect_orig, isect;
					normalize_v2_v2(uv_normal, uv_edge);
					SWAP(float, uv_normal[0], uv_normal[1]);
					uv_normal[0] = -uv_normal[0];
					mul_v2_fl(uv_normal, FLT_EPSILON*5);

					add_v2_v2v2(uv_point, tf->uv[i1_fidx], tf->uv[i2_fidx]);
					mul_v2_fl(uv_point, 0.5);
					add_v2_v2(uv_point, uv_normal);

					/* we now have a point in the middle of the uv edge, slightly offset in uv space.
					 * Test if it is within both faces */
					isect_orig = isect_point_poly_v2(uv_point, orig_tf->uv, ((orig_mf->v4) ? 4 : 3), false);
					isect = isect_point_poly_v2(uv_point, ((const MTFace *)tf)->uv, ((mf->v4) ? 4 : 3), false);

					if (isect_orig == isect)
						return 1;
					// printf("SEAM (NONE)\n");
					return 0;
				}
				else {
					// printf("SEAM (UV GAP)\n");
					return 1;
				}
			}
		}
	}
	// printf("SEAM (NO FACE)\n");
	*other_face = -1;
	return 1;
}

/* Calculate outset UV's, this is not the same as simply scaling the UVs,
 * since the outset coords are a margin that keep an even distance from the original UV's,
 * note that the image aspect is taken into account */
static void uv_image_outset(float (*orig_uv)[2], float (*outset_uv)[2], const float scaler,
                            const int ibuf_x, const int ibuf_y, const bool is_quad)
{
	float a1, a2, a3, a4 = 0.0f;
	float puv[4][2]; /* pixelspace uv's */
	float no1[2], no2[2], no3[2], no4[2]; /* normals */
	float dir1[2], dir2[2], dir3[2], dir4[2];
	float ibuf_inv[2];

	ibuf_inv[0] = 1.0f / (float)ibuf_x;
	ibuf_inv[1] = 1.0f / (float)ibuf_y;

	/* make UV's in pixel space so we can */
	puv[0][0] = orig_uv[0][0] * ibuf_x;
	puv[0][1] = orig_uv[0][1] * ibuf_y;

	puv[1][0] = orig_uv[1][0] * ibuf_x;
	puv[1][1] = orig_uv[1][1] * ibuf_y;

	puv[2][0] = orig_uv[2][0] * ibuf_x;
	puv[2][1] = orig_uv[2][1] * ibuf_y;

	if (is_quad) {
		puv[3][0] = orig_uv[3][0] * ibuf_x;
		puv[3][1] = orig_uv[3][1] * ibuf_y;
	}

	/* face edge directions */
	sub_v2_v2v2(dir1, puv[1], puv[0]);
	sub_v2_v2v2(dir2, puv[2], puv[1]);
	normalize_v2(dir1);
	normalize_v2(dir2);

	if (is_quad) {
		sub_v2_v2v2(dir3, puv[3], puv[2]);
		sub_v2_v2v2(dir4, puv[0], puv[3]);
		normalize_v2(dir3);
		normalize_v2(dir4);
	}
	else {
		sub_v2_v2v2(dir3, puv[0], puv[2]);
		normalize_v2(dir3);
	}

	/* TODO - angle_normalized_v2v2(...) * (M_PI/180.0f)
	 * This is incorrect. Its already given radians but without it wont work.
	 * need to look into a fix - campbell */
	if (is_quad) {
		a1 = shell_angle_to_dist(angle_normalized_v2v2(dir4, dir1) * ((float)M_PI / 180.0f));
		a2 = shell_angle_to_dist(angle_normalized_v2v2(dir1, dir2) * ((float)M_PI / 180.0f));
		a3 = shell_angle_to_dist(angle_normalized_v2v2(dir2, dir3) * ((float)M_PI / 180.0f));
		a4 = shell_angle_to_dist(angle_normalized_v2v2(dir3, dir4) * ((float)M_PI / 180.0f));
	}
	else {
		a1 = shell_angle_to_dist(angle_normalized_v2v2(dir3, dir1) * ((float)M_PI / 180.0f));
		a2 = shell_angle_to_dist(angle_normalized_v2v2(dir1, dir2) * ((float)M_PI / 180.0f));
		a3 = shell_angle_to_dist(angle_normalized_v2v2(dir2, dir3) * ((float)M_PI / 180.0f));
	}

	if (is_quad) {
		sub_v2_v2v2(no1, dir4, dir1);
		sub_v2_v2v2(no2, dir1, dir2);
		sub_v2_v2v2(no3, dir2, dir3);
		sub_v2_v2v2(no4, dir3, dir4);
		normalize_v2(no1);
		normalize_v2(no2);
		normalize_v2(no3);
		normalize_v2(no4);
		mul_v2_fl(no1, a1 * scaler);
		mul_v2_fl(no2, a2 * scaler);
		mul_v2_fl(no3, a3 * scaler);
		mul_v2_fl(no4, a4 * scaler);
		add_v2_v2v2(outset_uv[0], puv[0], no1);
		add_v2_v2v2(outset_uv[1], puv[1], no2);
		add_v2_v2v2(outset_uv[2], puv[2], no3);
		add_v2_v2v2(outset_uv[3], puv[3], no4);
		mul_v2_v2(outset_uv[0], ibuf_inv);
		mul_v2_v2(outset_uv[1], ibuf_inv);
		mul_v2_v2(outset_uv[2], ibuf_inv);
		mul_v2_v2(outset_uv[3], ibuf_inv);
	}
	else {
		sub_v2_v2v2(no1, dir3, dir1);
		sub_v2_v2v2(no2, dir1, dir2);
		sub_v2_v2v2(no3, dir2, dir3);
		normalize_v2(no1);
		normalize_v2(no2);
		normalize_v2(no3);
		mul_v2_fl(no1, a1 * scaler);
		mul_v2_fl(no2, a2 * scaler);
		mul_v2_fl(no3, a3 * scaler);
		add_v2_v2v2(outset_uv[0], puv[0], no1);
		add_v2_v2v2(outset_uv[1], puv[1], no2);
		add_v2_v2v2(outset_uv[2], puv[2], no3);

		mul_v2_v2(outset_uv[0], ibuf_inv);
		mul_v2_v2(outset_uv[1], ibuf_inv);
		mul_v2_v2(outset_uv[2], ibuf_inv);
	}
}

/*
 * Be tricky with flags, first 4 bits are PROJ_FACE_SEAM1 to 4, last 4 bits are PROJ_FACE_NOSEAM1 to 4
 * 1<<i - where i is (0-3)
 *
 * If we're multithreadng, make sure threads are locked when this is called
 */
static void project_face_seams_init(const ProjPaintState *ps, const int face_index, const int is_quad)
{
	int other_face, other_fidx; /* vars for the other face, we also set its flag */
	int fidx1 = is_quad ? 3 : 2;
	int fidx2 = 0; /* next fidx in the face (0,1,2,3) -> (1,2,3,0) or (0,1,2) -> (1,2,0) for a tri */

	do {
		if ((ps->faceSeamFlags[face_index] & (1 << fidx1 | 16 << fidx1)) == 0) {
			if (check_seam(ps, face_index, fidx1, fidx2, &other_face, &other_fidx)) {
				ps->faceSeamFlags[face_index] |= 1 << fidx1;
				if (other_face != -1)
					ps->faceSeamFlags[other_face] |= 1 << other_fidx;
			}
			else {
				ps->faceSeamFlags[face_index] |= 16 << fidx1;
				if (other_face != -1)
					ps->faceSeamFlags[other_face] |= 16 << other_fidx;  /* second 4 bits for disabled */
			}
		}

		fidx2 = fidx1;
	} while (fidx1--);
}
#endif // PROJ_DEBUG_NOSEAMBLEED


/* Converts a UV location to a 3D screenspace location
 * Takes a 'uv' and 3 UV coords, and sets the values of pixelScreenCo
 *
 * This is used for finding a pixels location in screenspace for painting */
static void screen_px_from_ortho(
        float uv[2],
        float v1co[3], float v2co[3], float v3co[3],  /* Screenspace coords */
        float uv1co[2], float uv2co[2], float uv3co[2],
        float pixelScreenCo[4],
        float w[3])
{
	barycentric_weights_v2(uv1co, uv2co, uv3co, uv, w);
	interp_v3_v3v3v3(pixelScreenCo, v1co, v2co, v3co, w);
}

/* same as screen_px_from_ortho except we need to take into account
 * the perspective W coord for each vert */
static void screen_px_from_persp(
        float uv[2],
        float v1co[4], float v2co[4], float v3co[4],  /* screenspace coords */
        float uv1co[2], float uv2co[2], float uv3co[2],
        float pixelScreenCo[4],
        float w[3])
{

	float wtot_inv, wtot;
	barycentric_weights_v2(uv1co, uv2co, uv3co, uv, w);

	/* re-weight from the 4th coord of each screen vert */
	w[0] *= v1co[3];
	w[1] *= v2co[3];
	w[2] *= v3co[3];

	wtot = w[0] + w[1] + w[2];

	if (wtot > 0.0f) {
		wtot_inv = 1.0f / wtot;
		w[0] *= wtot_inv;
		w[1] *= wtot_inv;
		w[2] *= wtot_inv;
	}
	else {
		w[0] = w[1] = w[2] = 1.0f / 3.0f;  /* dummy values for zero area face */
	}
	/* done re-weighting */

	interp_v3_v3v3v3(pixelScreenCo, v1co, v2co, v3co, w);
}


/* same as screen_px_from_persp except we return ortho weights back to the caller.
 * These weights will be used to determine correct interpolation of uvs in cloned uv layer */
static void screen_px_from_persp_ortho_weights(
        float uv[2],
        float v1co[4], float v2co[4], float v3co[4],  /* screenspace coords */
        float uv1co[2], float uv2co[2], float uv3co[2],
        float pixelScreenCo[4],
        float w[3])
{
	float w_int[3];
	float wtot_inv, wtot;
	barycentric_weights_v2(uv1co, uv2co, uv3co, uv, w);

	/* re-weight from the 4th coord of each screen vert */
	w_int[0] = w[0] * v1co[3];
	w_int[1] = w[1] * v2co[3];
	w_int[2] = w[2] * v3co[3];

	wtot = w_int[0] + w_int[1] + w_int[2];

	if (wtot > 0.0f) {
		wtot_inv = 1.0f / wtot;
		w_int[0] *= wtot_inv;
		w_int[1] *= wtot_inv;
		w_int[2] *= wtot_inv;
	}
	else {
		w[0] = w[1] = w[2] =
		w_int[0] = w_int[1] = w_int[2] = 1.0f / 3.0f;  /* dummy values for zero area face */
	}
	/* done re-weighting */

	/* do interpolation based on projected weight */
	interp_v3_v3v3v3(pixelScreenCo, v1co, v2co, v3co, w_int);
}


static void project_face_pixel(const MTFace *tf_other, ImBuf *ibuf_other, const float w[3],
                               int side, unsigned char rgba_ub[4], float rgba_f[4])
{
	float *uvCo1, *uvCo2, *uvCo3;
	float uv_other[2], x, y;

	uvCo1 =  (float *)tf_other->uv[0];
	if (side == 1) {
		uvCo2 =  (float *)tf_other->uv[2];
		uvCo3 =  (float *)tf_other->uv[3];
	}
	else {
		uvCo2 =  (float *)tf_other->uv[1];
		uvCo3 =  (float *)tf_other->uv[2];
	}

	interp_v2_v2v2v2(uv_other, uvCo1, uvCo2, uvCo3, (float *)w);

	/* use */
	uvco_to_wrapped_pxco(uv_other, ibuf_other->x, ibuf_other->y, &x, &y);


	if (ibuf_other->rect_float) { /* from float to float */
		bilinear_interpolation_color_wrap(ibuf_other, NULL, rgba_f, x, y);
	}
	else { /* from char to float */
		bilinear_interpolation_color_wrap(ibuf_other, rgba_ub, NULL, x, y);
	}

}

/* run this outside project_paint_uvpixel_init since pixels with mask 0 don't need init */
static float project_paint_uvpixel_mask(
        const ProjPaintState *ps,
        const int face_index,
        const int side,
        const float w[3])
{
	float mask;

	/* Image Mask */
	if (ps->do_layer_stencil) {
		/* another UV maps image is masking this one's */
		ImBuf *ibuf_other;
		Image *other_tpage = project_paint_mtface_image(ps, ps->dm_mtface_stencil, face_index);
		const MTFace *tf_other = ps->dm_mtface_stencil + face_index;

		if (other_tpage && (ibuf_other = BKE_image_acquire_ibuf(other_tpage, NULL, NULL))) {
			/* BKE_image_acquire_ibuf - TODO - this may be slow */
			unsigned char rgba_ub[4];
			float rgba_f[4];

			project_face_pixel(tf_other, ibuf_other, w, side, rgba_ub, rgba_f);

			if (ibuf_other->rect_float) { /* from float to float */
				mask = ((rgba_f[0] + rgba_f[1] + rgba_f[2]) * (1.0f / 3.0f)) * rgba_f[3];
			}
			else { /* from char to float */
				mask = ((rgba_ub[0] + rgba_ub[1] + rgba_ub[2]) * (1.0f / (255.0f * 3.0f))) * (rgba_ub[3] * (1.0f / 255.0f));
			}

			BKE_image_release_ibuf(other_tpage, ibuf_other, NULL);

			if (!ps->do_layer_stencil_inv) /* matching the gimps layer mask black/white rules, white==full opacity */
				mask = (1.0f - mask);

			if (mask == 0.0f) {
				return 0.0f;
			}
		}
		else {
			return 0.0f;
		}
	}
	else {
		mask = 1.0f;
	}

	/* calculate mask */
	if (ps->do_mask_normal) {
		MFace *mf = &ps->dm_mface[face_index];
		float no[3], angle;
		if (mf->flag & ME_SMOOTH) {
			short *no1, *no2, *no3;
			no1 = ps->dm_mvert[mf->v1].no;
			if (side == 1) {
				no2 = ps->dm_mvert[mf->v3].no;
				no3 = ps->dm_mvert[mf->v4].no;
			}
			else {
				no2 = ps->dm_mvert[mf->v2].no;
				no3 = ps->dm_mvert[mf->v3].no;
			}

			no[0] = w[0] * no1[0] + w[1] * no2[0] + w[2] * no3[0];
			no[1] = w[0] * no1[1] + w[1] * no2[1] + w[2] * no3[1];
			no[2] = w[0] * no1[2] + w[1] * no2[2] + w[2] * no3[2];
			normalize_v3(no);
		}
		else {
			/* incase the */
#if 1
			/* normalizing per pixel isn't optimal, we could cache or check ps->*/
			if (mf->v4)
				normal_quad_v3(no,
				               ps->dm_mvert[mf->v1].co,
				               ps->dm_mvert[mf->v2].co,
				               ps->dm_mvert[mf->v3].co,
				               ps->dm_mvert[mf->v4].co);
			else
				normal_tri_v3(no,
				              ps->dm_mvert[mf->v1].co,
				              ps->dm_mvert[mf->v2].co,
				              ps->dm_mvert[mf->v3].co);
#else
			/* don't use because some modifiers dont have normal data (subsurf for eg) */
			copy_v3_v3(no, (float *)ps->dm->getTessFaceData(ps->dm, face_index, CD_NORMAL));
#endif
		}

		/* now we can use the normal as a mask */
		if (ps->is_ortho) {
			angle = angle_normalized_v3v3((float *)ps->viewDir, no);
		}
		else {
			/* Annoying but for the perspective view we need to get the pixels location in 3D space :/ */
			float viewDirPersp[3];
			float *co1, *co2, *co3;
			co1 = ps->dm_mvert[mf->v1].co;
			if (side == 1) {
				co2 = ps->dm_mvert[mf->v3].co;
				co3 = ps->dm_mvert[mf->v4].co;
			}
			else {
				co2 = ps->dm_mvert[mf->v2].co;
				co3 = ps->dm_mvert[mf->v3].co;
			}

			/* Get the direction from the viewPoint to the pixel and normalize */
			viewDirPersp[0] = (ps->viewPos[0] - (w[0] * co1[0] + w[1] * co2[0] + w[2] * co3[0]));
			viewDirPersp[1] = (ps->viewPos[1] - (w[0] * co1[1] + w[1] * co2[1] + w[2] * co3[1]));
			viewDirPersp[2] = (ps->viewPos[2] - (w[0] * co1[2] + w[1] * co2[2] + w[2] * co3[2]));
			normalize_v3(viewDirPersp);

			angle = angle_normalized_v3v3(viewDirPersp, no);
		}

		if (angle >= ps->normal_angle) {
			return 0.0f; /* outsize the normal limit*/
		}
		else if (angle > ps->normal_angle_inner) {
			mask *= (ps->normal_angle - angle) / ps->normal_angle_range;
		} /* otherwise no mask normal is needed, were within the limit */
	}

	/* This only works when the opacity dosnt change while painting, stylus pressure messes with this
	 * so don't use it. */
	// if (ps->is_airbrush == 0) mask *= BKE_brush_alpha_get(ps->brush);

	return mask;
}

static int project_paint_pixel_sizeof(const short tool)
{
	if ((tool == PAINT_TOOL_CLONE) || (tool == PAINT_TOOL_SMEAR)) {
		return sizeof(ProjPixelClone);
	}
	else {
		return sizeof(ProjPixel);
	}
}

static int project_paint_undo_subtiles(const TileInfo *tinf, int tx, int ty, bool **valid)
{
	unsigned short *maskrect;
	ProjPaintImage *pjIma = tinf->pjima;

	int tileindex = tx + ty * tinf->tile_width;

	if (tinf->threaded)
		BLI_lock_thread(LOCK_CUSTOM1);  /* Other threads could be modifying these vars */

	if (UNLIKELY(!pjIma->undoRect[tileindex])) {
		if (tinf->masked) {
			pjIma->undoRect[tileindex] = image_undo_push_tile(pjIma->ima, pjIma->ibuf, tinf->tmpibuf, tx, ty, &maskrect, &pjIma->valid[tileindex]);
			pjIma->maskRect[tileindex] = maskrect;
		}
		else
			pjIma->undoRect[tileindex] = image_undo_push_tile(pjIma->ima, pjIma->ibuf, tinf->tmpibuf, tx, ty, NULL, &pjIma->valid[tileindex]);

		*valid = pjIma->valid[tileindex];
		pjIma->ibuf->userflags |= IB_BITMAPDIRTY;
	}
	else {
		*valid = pjIma->valid[tileindex];
	}

	if (tinf->threaded)
		BLI_unlock_thread(LOCK_CUSTOM1);

	return tileindex;
}

/* run this function when we know a bucket's, face's pixel can be initialized,
 * return the ProjPixel which is added to 'ps->bucketRect[bucket_index]' */
static ProjPixel *project_paint_uvpixel_init(
        const ProjPaintState *ps,
        MemArena *arena,
        const TileInfo *tinf,
        int x_px, int y_px,
        const float mask,
        const int face_index,
        const float pixelScreenCo[4],
        const float world_spaceCo[3],
        const int side,
        const float w[3])
{
	ProjPixel *projPixel;
	int x_tile, y_tile;
	int x_round, y_round;
	int tile_offset, tile_index;

	ProjPaintImage *projima = tinf->pjima;
	ImBuf *ibuf = projima->ibuf;
	/* wrap pixel location */

	x_px = mod_i(x_px, ibuf->x);
	y_px = mod_i(y_px, ibuf->y);

	BLI_assert(ps->pixel_sizeof == project_paint_pixel_sizeof(ps->tool));
	projPixel = (ProjPixel *)BLI_memarena_alloc(arena, ps->pixel_sizeof);

	/* calculate the undo tile offset of the pixel, used to store the original
	 * pixel colour and acculmuated mask if any */
	x_tile =  x_px >> IMAPAINT_TILE_BITS;
	y_tile =  y_px >> IMAPAINT_TILE_BITS;

	x_round = x_tile * IMAPAINT_TILE_SIZE;
	y_round = y_tile * IMAPAINT_TILE_SIZE;
	//memset(projPixel, 0, size);

	tile_offset = (x_px - x_round) + (y_px - y_round) * IMAPAINT_TILE_SIZE;
	tile_index = project_paint_undo_subtiles(tinf, x_tile, y_tile, &projPixel->valid);

	BLI_assert(tile_index < (IMAPAINT_TILE_NUMBER(ibuf->x) * IMAPAINT_TILE_NUMBER(ibuf->y)));
	BLI_assert(tile_offset < (IMAPAINT_TILE_SIZE * IMAPAINT_TILE_SIZE));

	if (ibuf->rect_float) {
		projPixel->pixel.f_pt = ibuf->rect_float + ((x_px + y_px * ibuf->x) * 4);
		projPixel->origColor.f_pt = (float *)projima->undoRect[tile_index] + 4 * tile_offset;
		zero_v4(projPixel->newColor.f);
	}
	else {
		projPixel->pixel.ch_pt = ((unsigned char *)ibuf->rect + ((x_px + y_px * ibuf->x) * 4));
		projPixel->origColor.uint_pt = (unsigned int *)projima->undoRect[tile_index] + tile_offset;
		projPixel->newColor.uint = 0;
	}

	/* screenspace unclamped, we could keep its z and w values but don't need them at the moment */
	if (ps->brush->mtex.brush_map_mode == MTEX_MAP_MODE_3D) {
		copy_v3_v3(projPixel->worldCoSS, world_spaceCo);
	}

	copy_v2_v2(projPixel->projCoSS, pixelScreenCo);

	projPixel->x_px = x_px;
	projPixel->y_px = y_px;

	projPixel->mask = (unsigned short)(mask * 65535);
	if (ps->do_masking)
		projPixel->mask_accum = (unsigned short *)projima->maskRect[tile_index] + tile_offset;
	else
		projPixel->mask_accum = NULL;

	/* which bounding box cell are we in?, needed for undo */
	projPixel->bb_cell_index = ((int)(((float)x_px / (float)ibuf->x) * PROJ_BOUNDBOX_DIV)) +
	                           ((int)(((float)y_px / (float)ibuf->y) * PROJ_BOUNDBOX_DIV)) * PROJ_BOUNDBOX_DIV;

	/* done with view3d_project_float inline */
	if (ps->tool == PAINT_TOOL_CLONE) {
		if (ps->dm_mtface_clone) {
			ImBuf *ibuf_other;
			Image *other_tpage = project_paint_mtface_image(ps, ps->dm_mtface_clone, face_index);
			const MTFace *tf_other = ps->dm_mtface_clone + face_index;

			if (other_tpage && (ibuf_other = BKE_image_acquire_ibuf(other_tpage, NULL, NULL))) {
				/* BKE_image_acquire_ibuf - TODO - this may be slow */

				if (ibuf->rect_float) {
					if (ibuf_other->rect_float) { /* from float to float */
						project_face_pixel(tf_other, ibuf_other, w, side, NULL, ((ProjPixelClone *)projPixel)->clonepx.f);
					}
					else { /* from char to float */
						unsigned char rgba_ub[4];
						float rgba[4];
						project_face_pixel(tf_other, ibuf_other, w, side, rgba_ub, NULL);
						srgb_to_linearrgb_uchar4(rgba, rgba_ub);
						straight_to_premul_v4_v4(((ProjPixelClone *)projPixel)->clonepx.f, rgba);
					}
				}
				else {
					if (ibuf_other->rect_float) { /* float to char */
						float rgba[4];
						project_face_pixel(tf_other, ibuf_other, w, side, NULL, rgba);
						premul_to_straight_v4(rgba);
						linearrgb_to_srgb_uchar3(((ProjPixelClone *)projPixel)->clonepx.ch, rgba);
					}
					else { /* char to char */
						project_face_pixel(tf_other, ibuf_other, w, side, ((ProjPixelClone *)projPixel)->clonepx.ch, NULL);
					}
				}

				BKE_image_release_ibuf(other_tpage, ibuf_other, NULL);
			}
			else {
				if (ibuf->rect_float) {
					((ProjPixelClone *)projPixel)->clonepx.f[3] = 0;
				}
				else {
					((ProjPixelClone *)projPixel)->clonepx.ch[3] = 0;
				}
			}

		}
		else {
			float co[2];
			sub_v2_v2v2(co, projPixel->projCoSS, (float *)ps->cloneOffset);

			/* no need to initialize the bucket, we're only checking buckets faces and for this
			 * the faces are already initialized in project_paint_delayed_face_init(...) */
			if (ibuf->rect_float) {
				if (!project_paint_PickColor(ps, co, ((ProjPixelClone *)projPixel)->clonepx.f, NULL, 1)) {
					((ProjPixelClone *)projPixel)->clonepx.f[3] = 0; /* zero alpha - ignore */
				}
			}
			else {
				if (!project_paint_PickColor(ps, co, NULL, ((ProjPixelClone *)projPixel)->clonepx.ch, 1)) {
					((ProjPixelClone *)projPixel)->clonepx.ch[3] = 0; /* zero alpha - ignore */
				}
			}
		}
	}

#ifdef PROJ_DEBUG_PAINT
	if (ibuf->rect_float) projPixel->pixel.f_pt[0] = 0;
	else                  projPixel->pixel.ch_pt[0] = 0;
#endif
	/* pointer arithmetics */
	projPixel->image_index = projima - ps->projImages;

	return projPixel;
}

static bool line_clip_rect2f(
        rctf *rect,
        const float l1[2], const float l2[2],
        float l1_clip[2], float l2_clip[2])
{
	/* first account for horizontal, then vertical lines */
	/* horiz */
	if (fabsf(l1[1] - l2[1]) < PROJ_GEOM_TOLERANCE) {
		/* is the line out of range on its Y axis? */
		if (l1[1] < rect->ymin || l1[1] > rect->ymax) {
			return 0;
		}
		/* line is out of range on its X axis */
		if ((l1[0] < rect->xmin && l2[0] < rect->xmin) || (l1[0] > rect->xmax && l2[0] > rect->xmax)) {
			return 0;
		}


		if (fabsf(l1[0] - l2[0]) < PROJ_GEOM_TOLERANCE) { /* this is a single point  (or close to)*/
			if (BLI_rctf_isect_pt_v(rect, l1)) {
				copy_v2_v2(l1_clip, l1);
				copy_v2_v2(l2_clip, l2);
				return 1;
			}
			else {
				return 0;
			}
		}

		copy_v2_v2(l1_clip, l1);
		copy_v2_v2(l2_clip, l2);
		CLAMP(l1_clip[0], rect->xmin, rect->xmax);
		CLAMP(l2_clip[0], rect->xmin, rect->xmax);
		return 1;
	}
	else if (fabsf(l1[0] - l2[0]) < PROJ_GEOM_TOLERANCE) {
		/* is the line out of range on its X axis? */
		if (l1[0] < rect->xmin || l1[0] > rect->xmax) {
			return 0;
		}

		/* line is out of range on its Y axis */
		if ((l1[1] < rect->ymin && l2[1] < rect->ymin) || (l1[1] > rect->ymax && l2[1] > rect->ymax)) {
			return 0;
		}

		if (fabsf(l1[1] - l2[1]) < PROJ_GEOM_TOLERANCE) { /* this is a single point  (or close to)*/
			if (BLI_rctf_isect_pt_v(rect, l1)) {
				copy_v2_v2(l1_clip, l1);
				copy_v2_v2(l2_clip, l2);
				return 1;
			}
			else {
				return 0;
			}
		}

		copy_v2_v2(l1_clip, l1);
		copy_v2_v2(l2_clip, l2);
		CLAMP(l1_clip[1], rect->ymin, rect->ymax);
		CLAMP(l2_clip[1], rect->ymin, rect->ymax);
		return 1;
	}
	else {
		float isect;
		short ok1 = 0;
		short ok2 = 0;

		/* Done with vertical lines */

		/* are either of the points inside the rectangle ? */
		if (BLI_rctf_isect_pt_v(rect, l1)) {
			copy_v2_v2(l1_clip, l1);
			ok1 = 1;
		}

		if (BLI_rctf_isect_pt_v(rect, l2)) {
			copy_v2_v2(l2_clip, l2);
			ok2 = 1;
		}

		/* line inside rect */
		if (ok1 && ok2) return 1;

		/* top/bottom */
		if (line_isect_y(l1, l2, rect->ymin, &isect) && (isect >= rect->xmin) && (isect <= rect->xmax)) {
			if (l1[1] < l2[1]) { /* line 1 is outside */
				l1_clip[0] = isect;
				l1_clip[1] = rect->ymin;
				ok1 = 1;
			}
			else {
				l2_clip[0] = isect;
				l2_clip[1] = rect->ymin;
				ok2 = 2;
			}
		}

		if (ok1 && ok2) return 1;

		if (line_isect_y(l1, l2, rect->ymax, &isect) && (isect >= rect->xmin) && (isect <= rect->xmax)) {
			if (l1[1] > l2[1]) { /* line 1 is outside */
				l1_clip[0] = isect;
				l1_clip[1] = rect->ymax;
				ok1 = 1;
			}
			else {
				l2_clip[0] = isect;
				l2_clip[1] = rect->ymax;
				ok2 = 2;
			}
		}

		if (ok1 && ok2) return 1;

		/* left/right */
		if (line_isect_x(l1, l2, rect->xmin, &isect) && (isect >= rect->ymin) && (isect <= rect->ymax)) {
			if (l1[0] < l2[0]) { /* line 1 is outside */
				l1_clip[0] = rect->xmin;
				l1_clip[1] = isect;
				ok1 = 1;
			}
			else {
				l2_clip[0] = rect->xmin;
				l2_clip[1] = isect;
				ok2 = 2;
			}
		}

		if (ok1 && ok2) return 1;

		if (line_isect_x(l1, l2, rect->xmax, &isect) && (isect >= rect->ymin) && (isect <= rect->ymax)) {
			if (l1[0] > l2[0]) { /* line 1 is outside */
				l1_clip[0] = rect->xmax;
				l1_clip[1] = isect;
				ok1 = 1;
			}
			else {
				l2_clip[0] = rect->xmax;
				l2_clip[1] = isect;
				ok2 = 2;
			}
		}

		if (ok1 && ok2) {
			return 1;
		}
		else {
			return 0;
		}
	}
}



/* scale the quad & tri about its center
 * scaling by PROJ_FACE_SCALE_SEAM (0.99x) is used for getting fake UV pixel coords that are on the
 * edge of the face but slightly inside it occlusion tests don't return hits on adjacent faces */
#ifndef PROJ_DEBUG_NOSEAMBLEED
static void scale_quad(float insetCos[4][3], float *origCos[4], const float inset)
{
	float cent[3];
	cent[0] = (origCos[0][0] + origCos[1][0] + origCos[2][0] + origCos[3][0]) * (1.0f / 4.0f);
	cent[1] = (origCos[0][1] + origCos[1][1] + origCos[2][1] + origCos[3][1]) * (1.0f / 4.0f);
	cent[2] = (origCos[0][2] + origCos[1][2] + origCos[2][2] + origCos[3][2]) * (1.0f / 4.0f);

	sub_v3_v3v3(insetCos[0], origCos[0], cent);
	sub_v3_v3v3(insetCos[1], origCos[1], cent);
	sub_v3_v3v3(insetCos[2], origCos[2], cent);
	sub_v3_v3v3(insetCos[3], origCos[3], cent);

	mul_v3_fl(insetCos[0], inset);
	mul_v3_fl(insetCos[1], inset);
	mul_v3_fl(insetCos[2], inset);
	mul_v3_fl(insetCos[3], inset);

	add_v3_v3(insetCos[0], cent);
	add_v3_v3(insetCos[1], cent);
	add_v3_v3(insetCos[2], cent);
	add_v3_v3(insetCos[3], cent);
}


static void scale_tri(float insetCos[4][3], float *origCos[4], const float inset)
{
	float cent[3];
	cent[0] = (origCos[0][0] + origCos[1][0] + origCos[2][0]) * (1.0f / 3.0f);
	cent[1] = (origCos[0][1] + origCos[1][1] + origCos[2][1]) * (1.0f / 3.0f);
	cent[2] = (origCos[0][2] + origCos[1][2] + origCos[2][2]) * (1.0f / 3.0f);

	sub_v3_v3v3(insetCos[0], origCos[0], cent);
	sub_v3_v3v3(insetCos[1], origCos[1], cent);
	sub_v3_v3v3(insetCos[2], origCos[2], cent);

	mul_v3_fl(insetCos[0], inset);
	mul_v3_fl(insetCos[1], inset);
	mul_v3_fl(insetCos[2], inset);

	add_v3_v3(insetCos[0], cent);
	add_v3_v3(insetCos[1], cent);
	add_v3_v3(insetCos[2], cent);
}
#endif //PROJ_DEBUG_NOSEAMBLEED

static float len_squared_v2v2_alt(const float *v1, const float v2_1, const float v2_2)
{
	float x, y;

	x = v1[0] - v2_1;
	y = v1[1] - v2_2;
	return x * x + y * y;
}

/* note, use a squared value so we can use len_squared_v2v2
 * be sure that you have done a bounds check first or this may fail */
/* only give bucket_bounds as an arg because we need it elsewhere */
static bool project_bucket_isect_circle(const float cent[2], const float radius_squared, rctf *bucket_bounds)
{

	/* Would normally to a simple intersection test, however we know the bounds of these 2 already intersect
	 * so we only need to test if the center is inside the vertical or horizontal bounds on either axis,
	 * this is even less work then an intersection test
	 */
#if 0
	if (BLI_rctf_isect_pt_v(bucket_bounds, cent))
		return 1;
#endif

	if ((bucket_bounds->xmin <= cent[0] && bucket_bounds->xmax >= cent[0]) ||
	    (bucket_bounds->ymin <= cent[1] && bucket_bounds->ymax >= cent[1]))
	{
		return 1;
	}

	/* out of bounds left */
	if (cent[0] < bucket_bounds->xmin) {
		/* lower left out of radius test */
		if (cent[1] < bucket_bounds->ymin) {
			return (len_squared_v2v2_alt(cent, bucket_bounds->xmin, bucket_bounds->ymin) < radius_squared) ? 1 : 0;
		}
		/* top left test */
		else if (cent[1] > bucket_bounds->ymax) {
			return (len_squared_v2v2_alt(cent, bucket_bounds->xmin, bucket_bounds->ymax) < radius_squared) ? 1 : 0;
		}
	}
	else if (cent[0] > bucket_bounds->xmax) {
		/* lower right out of radius test */
		if (cent[1] < bucket_bounds->ymin) {
			return (len_squared_v2v2_alt(cent, bucket_bounds->xmax, bucket_bounds->ymin) < radius_squared) ? 1 : 0;
		}
		/* top right test */
		else if (cent[1] > bucket_bounds->ymax) {
			return (len_squared_v2v2_alt(cent, bucket_bounds->xmax, bucket_bounds->ymax) < radius_squared) ? 1 : 0;
		}
	}

	return 0;
}



/* Note for rect_to_uvspace_ortho() and rect_to_uvspace_persp()
 * in ortho view this function gives good results when bucket_bounds are outside the triangle
 * however in some cases, perspective view will mess up with faces that have minimal screenspace area
 * (viewed from the side)
 *
 * for this reason its not reliable in this case so we'll use the Simple Barycentric'
 * funcs that only account for points inside the triangle.
 * however switching back to this for ortho is always an option */

static void rect_to_uvspace_ortho(
        rctf *bucket_bounds,
        float *v1coSS, float *v2coSS, float *v3coSS,
        float *uv1co, float *uv2co, float *uv3co,
        float bucket_bounds_uv[4][2],
        const int flip)
{
	float uv[2];
	float w[3];

	/* get the UV space bounding box */
	uv[0] = bucket_bounds->xmax;
	uv[1] = bucket_bounds->ymin;
	barycentric_weights_v2(v1coSS, v2coSS, v3coSS, uv, w);
	interp_v2_v2v2v2(bucket_bounds_uv[flip ? 3 : 0], uv1co, uv2co, uv3co, w);

	//uv[0] = bucket_bounds->xmax; // set above
	uv[1] = bucket_bounds->ymax;
	barycentric_weights_v2(v1coSS, v2coSS, v3coSS, uv, w);
	interp_v2_v2v2v2(bucket_bounds_uv[flip ? 2 : 1], uv1co, uv2co, uv3co, w);

	uv[0] = bucket_bounds->xmin;
	//uv[1] = bucket_bounds->ymax; // set above
	barycentric_weights_v2(v1coSS, v2coSS, v3coSS, uv, w);
	interp_v2_v2v2v2(bucket_bounds_uv[flip ? 1 : 2], uv1co, uv2co, uv3co, w);

	//uv[0] = bucket_bounds->xmin; // set above
	uv[1] = bucket_bounds->ymin;
	barycentric_weights_v2(v1coSS, v2coSS, v3coSS, uv, w);
	interp_v2_v2v2v2(bucket_bounds_uv[flip ? 0 : 3], uv1co, uv2co, uv3co, w);
}

/* same as above but use barycentric_weights_v2_persp */
static void rect_to_uvspace_persp(
        rctf *bucket_bounds,
        float *v1coSS, float *v2coSS, float *v3coSS,
        float *uv1co, float *uv2co, float *uv3co,
        float bucket_bounds_uv[4][2],
        const int flip
        )
{
	float uv[2];
	float w[3];

	/* get the UV space bounding box */
	uv[0] = bucket_bounds->xmax;
	uv[1] = bucket_bounds->ymin;
	barycentric_weights_v2_persp(v1coSS, v2coSS, v3coSS, uv, w);
	interp_v2_v2v2v2(bucket_bounds_uv[flip ? 3 : 0], uv1co, uv2co, uv3co, w);

	//uv[0] = bucket_bounds->xmax; // set above
	uv[1] = bucket_bounds->ymax;
	barycentric_weights_v2_persp(v1coSS, v2coSS, v3coSS, uv, w);
	interp_v2_v2v2v2(bucket_bounds_uv[flip ? 2 : 1], uv1co, uv2co, uv3co, w);

	uv[0] = bucket_bounds->xmin;
	//uv[1] = bucket_bounds->ymax; // set above
	barycentric_weights_v2_persp(v1coSS, v2coSS, v3coSS, uv, w);
	interp_v2_v2v2v2(bucket_bounds_uv[flip ? 1 : 2], uv1co, uv2co, uv3co, w);

	//uv[0] = bucket_bounds->xmin; // set above
	uv[1] = bucket_bounds->ymin;
	barycentric_weights_v2_persp(v1coSS, v2coSS, v3coSS, uv, w);
	interp_v2_v2v2v2(bucket_bounds_uv[flip ? 0 : 3], uv1co, uv2co, uv3co, w);
}

/* This works as we need it to but we can save a few steps and not use it */

#if 0
static float angle_2d_clockwise(const float p1[2], const float p2[2], const float p3[2])
{
	float v1[2], v2[2];

	v1[0] = p1[0] - p2[0];    v1[1] = p1[1] - p2[1];
	v2[0] = p3[0] - p2[0];    v2[1] = p3[1] - p2[1];

	return -atan2(v1[0] * v2[1] - v1[1] * v2[0], v1[0] * v2[0] + v1[1] * v2[1]);
}
#endif

#define ISECT_1 (1)
#define ISECT_2 (1 << 1)
#define ISECT_3 (1 << 2)
#define ISECT_4 (1 << 3)
#define ISECT_ALL3 ((1 << 3) - 1)
#define ISECT_ALL4 ((1 << 4) - 1)

/* limit must be a fraction over 1.0f */
static bool IsectPT2Df_limit(float pt[2], float v1[2], float v2[2], float v3[2], float limit)
{
	return ((area_tri_v2(pt, v1, v2) +
	         area_tri_v2(pt, v2, v3) +
	         area_tri_v2(pt, v3, v1)) / (area_tri_v2(v1, v2, v3))) < limit;
}

/* Clip the face by a bucket and set the uv-space bucket_bounds_uv
 * so we have the clipped UV's to do pixel intersection tests with
 * */
static int float_z_sort_flip(const void *p1, const void *p2)
{
	return (((float *)p1)[2] < ((float *)p2)[2] ? 1 : -1);
}

static int float_z_sort(const void *p1, const void *p2)
{
	return (((float *)p1)[2] < ((float *)p2)[2] ? -1 : 1);
}

static void project_bucket_clip_face(
        const bool is_ortho,
        rctf *bucket_bounds,
        float *v1coSS, float *v2coSS, float *v3coSS,
        float *uv1co, float *uv2co, float *uv3co,
        float bucket_bounds_uv[8][2],
        int *tot)
{
	int inside_bucket_flag = 0;
	int inside_face_flag = 0;
	const int flip = ((line_point_side_v2(v1coSS, v2coSS, v3coSS) > 0.0f) != (line_point_side_v2(uv1co, uv2co, uv3co) > 0.0f));

	float bucket_bounds_ss[4][2];

	/* get the UV space bounding box */
	inside_bucket_flag |= BLI_rctf_isect_pt_v(bucket_bounds, v1coSS);
	inside_bucket_flag |= BLI_rctf_isect_pt_v(bucket_bounds, v2coSS) << 1;
	inside_bucket_flag |= BLI_rctf_isect_pt_v(bucket_bounds, v3coSS) << 2;

	if (inside_bucket_flag == ISECT_ALL3) {
		/* all screenspace points are inside the bucket bounding box, this means we don't need to clip and can simply return the UVs */
		if (flip) { /* facing the back? */
			copy_v2_v2(bucket_bounds_uv[0], uv3co);
			copy_v2_v2(bucket_bounds_uv[1], uv2co);
			copy_v2_v2(bucket_bounds_uv[2], uv1co);
		}
		else {
			copy_v2_v2(bucket_bounds_uv[0], uv1co);
			copy_v2_v2(bucket_bounds_uv[1], uv2co);
			copy_v2_v2(bucket_bounds_uv[2], uv3co);
		}

		*tot = 3;
		return;
	}

	/* get the UV space bounding box */
	/* use IsectPT2Df_limit here so we catch points are are touching the tri edge (or a small fraction over) */
	bucket_bounds_ss[0][0] = bucket_bounds->xmax;
	bucket_bounds_ss[0][1] = bucket_bounds->ymin;
	inside_face_flag |= (IsectPT2Df_limit(bucket_bounds_ss[0], v1coSS, v2coSS, v3coSS, 1 + PROJ_GEOM_TOLERANCE) ? ISECT_1 : 0);

	bucket_bounds_ss[1][0] = bucket_bounds->xmax;
	bucket_bounds_ss[1][1] = bucket_bounds->ymax;
	inside_face_flag |= (IsectPT2Df_limit(bucket_bounds_ss[1], v1coSS, v2coSS, v3coSS, 1 + PROJ_GEOM_TOLERANCE) ? ISECT_2 : 0);

	bucket_bounds_ss[2][0] = bucket_bounds->xmin;
	bucket_bounds_ss[2][1] = bucket_bounds->ymax;
	inside_face_flag |= (IsectPT2Df_limit(bucket_bounds_ss[2], v1coSS, v2coSS, v3coSS, 1 + PROJ_GEOM_TOLERANCE) ? ISECT_3 : 0);

	bucket_bounds_ss[3][0] = bucket_bounds->xmin;
	bucket_bounds_ss[3][1] = bucket_bounds->ymin;
	inside_face_flag |= (IsectPT2Df_limit(bucket_bounds_ss[3], v1coSS, v2coSS, v3coSS, 1 + PROJ_GEOM_TOLERANCE) ? ISECT_4 : 0);

	if (inside_face_flag == ISECT_ALL4) {
		/* bucket is totally inside the screenspace face, we can safely use weights */

		if (is_ortho) rect_to_uvspace_ortho(bucket_bounds, v1coSS, v2coSS, v3coSS, uv1co, uv2co, uv3co, bucket_bounds_uv, flip);
		else rect_to_uvspace_persp(bucket_bounds, v1coSS, v2coSS, v3coSS, uv1co, uv2co, uv3co, bucket_bounds_uv, flip);

		*tot = 4;
		return;
	}
	else {
		/* The Complicated Case!
		 *
		 * The 2 cases above are where the face is inside the bucket or the bucket is inside the face.
		 *
		 * we need to make a convex polyline from the intersection between the screenspace face
		 * and the bucket bounds.
		 *
		 * There are a number of ways this could be done, currently it just collects all intersecting verts,
		 * and line intersections,  then sorts them clockwise, this is a lot easier then evaluating the geometry to
		 * do a correct clipping on both shapes. */


		/* add a bunch of points, we know must make up the convex hull which is the clipped rect and triangle */



		/* Maximum possible 6 intersections when using a rectangle and triangle */
		float isectVCosSS[8][3]; /* The 3rd float is used to store angle for qsort(), NOT as a Z location */
		float v1_clipSS[2], v2_clipSS[2];
		float w[3];

		/* calc center */
		float cent[2] = {0.0f, 0.0f};
		/*float up[2] = {0.0f, 1.0f};*/
		int i;
		short doubles;

		(*tot) = 0;

		if (inside_face_flag & ISECT_1) { copy_v2_v2(isectVCosSS[*tot], bucket_bounds_ss[0]); (*tot)++; }
		if (inside_face_flag & ISECT_2) { copy_v2_v2(isectVCosSS[*tot], bucket_bounds_ss[1]); (*tot)++; }
		if (inside_face_flag & ISECT_3) { copy_v2_v2(isectVCosSS[*tot], bucket_bounds_ss[2]); (*tot)++; }
		if (inside_face_flag & ISECT_4) { copy_v2_v2(isectVCosSS[*tot], bucket_bounds_ss[3]); (*tot)++; }

		if (inside_bucket_flag & ISECT_1) { copy_v2_v2(isectVCosSS[*tot], v1coSS); (*tot)++; }
		if (inside_bucket_flag & ISECT_2) { copy_v2_v2(isectVCosSS[*tot], v2coSS); (*tot)++; }
		if (inside_bucket_flag & ISECT_3) { copy_v2_v2(isectVCosSS[*tot], v3coSS); (*tot)++; }

		if ((inside_bucket_flag & (ISECT_1 | ISECT_2)) != (ISECT_1 | ISECT_2)) {
			if (line_clip_rect2f(bucket_bounds, v1coSS, v2coSS, v1_clipSS, v2_clipSS)) {
				if ((inside_bucket_flag & ISECT_1) == 0) { copy_v2_v2(isectVCosSS[*tot], v1_clipSS); (*tot)++; }
				if ((inside_bucket_flag & ISECT_2) == 0) { copy_v2_v2(isectVCosSS[*tot], v2_clipSS); (*tot)++; }
			}
		}

		if ((inside_bucket_flag & (ISECT_2 | ISECT_3)) != (ISECT_2 | ISECT_3)) {
			if (line_clip_rect2f(bucket_bounds, v2coSS, v3coSS, v1_clipSS, v2_clipSS)) {
				if ((inside_bucket_flag & ISECT_2) == 0) { copy_v2_v2(isectVCosSS[*tot], v1_clipSS); (*tot)++; }
				if ((inside_bucket_flag & ISECT_3) == 0) { copy_v2_v2(isectVCosSS[*tot], v2_clipSS); (*tot)++; }
			}
		}

		if ((inside_bucket_flag & (ISECT_3 | ISECT_1)) != (ISECT_3 | ISECT_1)) {
			if (line_clip_rect2f(bucket_bounds, v3coSS, v1coSS, v1_clipSS, v2_clipSS)) {
				if ((inside_bucket_flag & ISECT_3) == 0) { copy_v2_v2(isectVCosSS[*tot], v1_clipSS); (*tot)++; }
				if ((inside_bucket_flag & ISECT_1) == 0) { copy_v2_v2(isectVCosSS[*tot], v2_clipSS); (*tot)++; }
			}
		}


		if ((*tot) < 3) { /* no intersections to speak of */
			*tot = 0;
			return;
		}

		/* now we have all points we need, collect their angles and sort them clockwise */

		for (i = 0; i < (*tot); i++) {
			cent[0] += isectVCosSS[i][0];
			cent[1] += isectVCosSS[i][1];
		}
		cent[0] = cent[0] / (float)(*tot);
		cent[1] = cent[1] / (float)(*tot);



		/* Collect angles for every point around the center point */


#if 0   /* uses a few more cycles then the above loop */
		for (i = 0; i < (*tot); i++) {
			isectVCosSS[i][2] = angle_2d_clockwise(up, cent, isectVCosSS[i]);
		}
#endif

		v1_clipSS[0] = cent[0]; /* Abuse this var for the loop below */
		v1_clipSS[1] = cent[1] + 1.0f;

		for (i = 0; i < (*tot); i++) {
			v2_clipSS[0] = isectVCosSS[i][0] - cent[0];
			v2_clipSS[1] = isectVCosSS[i][1] - cent[1];
			isectVCosSS[i][2] = atan2f(v1_clipSS[0] * v2_clipSS[1] - v1_clipSS[1] * v2_clipSS[0], v1_clipSS[0] * v2_clipSS[0] + v1_clipSS[1] * v2_clipSS[1]);
		}

		if (flip) qsort(isectVCosSS, *tot, sizeof(float) * 3, float_z_sort_flip);
		else      qsort(isectVCosSS, *tot, sizeof(float) * 3, float_z_sort);

		/* remove doubles */
		/* first/last check */
		if (fabsf(isectVCosSS[0][0] - isectVCosSS[(*tot) - 1][0]) < PROJ_PIXEL_TOLERANCE &&
		    fabsf(isectVCosSS[0][1] - isectVCosSS[(*tot) - 1][1]) < PROJ_PIXEL_TOLERANCE)
		{
			(*tot)--;
		}

		/* its possible there is only a few left after remove doubles */
		if ((*tot) < 3) {
			// printf("removed too many doubles A\n");
			*tot = 0;
			return;
		}

		doubles = TRUE;
		while (doubles == TRUE) {
			doubles = FALSE;
			for (i = 1; i < (*tot); i++) {
				if (fabsf(isectVCosSS[i - 1][0] - isectVCosSS[i][0]) < PROJ_PIXEL_TOLERANCE &&
				    fabsf(isectVCosSS[i - 1][1] - isectVCosSS[i][1]) < PROJ_PIXEL_TOLERANCE)
				{
					int j;
					for (j = i + 1; j < (*tot); j++) {
						isectVCosSS[j - 1][0] = isectVCosSS[j][0];
						isectVCosSS[j - 1][1] = isectVCosSS[j][1];
					}
					doubles = TRUE; /* keep looking for more doubles */
					(*tot)--;
				}
			}
		}

		/* its possible there is only a few left after remove doubles */
		if ((*tot) < 3) {
			// printf("removed too many doubles B\n");
			*tot = 0;
			return;
		}


		if (is_ortho) {
			for (i = 0; i < (*tot); i++) {
				barycentric_weights_v2(v1coSS, v2coSS, v3coSS, isectVCosSS[i], w);
				interp_v2_v2v2v2(bucket_bounds_uv[i], uv1co, uv2co, uv3co, w);
			}
		}
		else {
			for (i = 0; i < (*tot); i++) {
				barycentric_weights_v2_persp(v1coSS, v2coSS, v3coSS, isectVCosSS[i], w);
				interp_v2_v2v2v2(bucket_bounds_uv[i], uv1co, uv2co, uv3co, w);
			}
		}
	}

#ifdef PROJ_DEBUG_PRINT_CLIP
	/* include this at the bottom of the above function to debug the output */

	{
		/* If there are ever any problems, */
		float test_uv[4][2];
		int i;
		if (is_ortho) rect_to_uvspace_ortho(bucket_bounds, v1coSS, v2coSS, v3coSS, uv1co, uv2co, uv3co, test_uv, flip);
		else          rect_to_uvspace_persp(bucket_bounds, v1coSS, v2coSS, v3coSS, uv1co, uv2co, uv3co, test_uv, flip);
		printf("(  [(%f,%f), (%f,%f), (%f,%f), (%f,%f)], ", test_uv[0][0], test_uv[0][1],   test_uv[1][0], test_uv[1][1],    test_uv[2][0], test_uv[2][1],    test_uv[3][0], test_uv[3][1]);

		printf("  [(%f,%f), (%f,%f), (%f,%f)], ", uv1co[0], uv1co[1],   uv2co[0], uv2co[1],    uv3co[0], uv3co[1]);

		printf("[");
		for (i = 0; i < (*tot); i++) {
			printf("(%f, %f),", bucket_bounds_uv[i][0], bucket_bounds_uv[i][1]);
		}
		printf("]),\\\n");
	}
#endif
}

/*
 * # This script creates faces in a blender scene from printed data above.
 *
 * project_ls = [
 * ...(output from above block)...
 * ]
 *
 * from Blender import Scene, Mesh, Window, sys, Mathutils
 *
 * import bpy
 *
 * V = Mathutils.Vector
 *
 * def main():
 *     sce = bpy.data.scenes.active
 *
 *     for item in project_ls:
 *         bb = item[0]
 *         uv = item[1]
 *         poly = item[2]
 *
 *         me = bpy.data.meshes.new()
 *         ob = sce.objects.new(me)
 *
 *         me.verts.extend([V(bb[0]).xyz, V(bb[1]).xyz, V(bb[2]).xyz, V(bb[3]).xyz])
 *         me.faces.extend([(0,1,2,3),])
 *         me.verts.extend([V(uv[0]).xyz, V(uv[1]).xyz, V(uv[2]).xyz])
 *         me.faces.extend([(4,5,6),])
 *
 *         vs = [V(p).xyz for p in poly]
 *         print len(vs)
 *         l = len(me.verts)
 *         me.verts.extend(vs)
 *
 *         i = l
 *         while i < len(me.verts):
 *             ii = i + 1
 *             if ii == len(me.verts):
 *                 ii = l
 *             me.edges.extend([i, ii])
 *             i += 1
 *
 * if __name__ == '__main__':
 *     main()
 */


#undef ISECT_1
#undef ISECT_2
#undef ISECT_3
#undef ISECT_4
#undef ISECT_ALL3
#undef ISECT_ALL4


/* checks if pt is inside a convex 2D polyline, the polyline must be ordered rotating clockwise
 * otherwise it would have to test for mixed (line_point_side_v2 > 0.0f) cases */
static bool IsectPoly2Df(const float pt[2], float uv[][2], const int tot)
{
	int i;
	if (line_point_side_v2(uv[tot - 1], uv[0], pt) < 0.0f)
		return 0;

	for (i = 1; i < tot; i++) {
		if (line_point_side_v2(uv[i - 1], uv[i], pt) < 0.0f)
			return 0;

	}

	return 1;
}
static bool IsectPoly2Df_twoside(const float pt[2], float uv[][2], const int tot)
{
	int i;
	int side = (line_point_side_v2(uv[tot - 1], uv[0], pt) > 0.0f);

	for (i = 1; i < tot; i++) {
		if ((line_point_side_v2(uv[i - 1], uv[i], pt) > 0.0f) != side)
			return 0;

	}

	return 1;
}

/* One of the most important function for projection painting, since it selects the pixels to be added into each bucket.
 * initialize pixels from this face where it intersects with the bucket_index, optionally initialize pixels for removing seams */
static void project_paint_face_init(const ProjPaintState *ps, const int thread_index, const int bucket_index, const int face_index, const int image_index, rctf *bucket_bounds, ImBuf *ibuf, ImBuf **tmpibuf, const short clamp_u, const short clamp_v)
{
	/* Projection vars, to get the 3D locations into screen space  */
	MemArena *arena = ps->arena_mt[thread_index];
	LinkNode **bucketPixelNodes = ps->bucketRect + bucket_index;
	LinkNode *bucketFaceNodes = ps->bucketFaces[bucket_index];

	TileInfo tinf = {
	                 (ps->thread_tot > 1),
	                 ps->do_masking,
	                 IMAPAINT_TILE_NUMBER(ibuf->x),
                     tmpibuf,
                     ps->projImages + image_index
	                };
	const MFace *mf = ps->dm_mface + face_index;
	const MTFace *tf = ps->dm_mtface + face_index;

	/* UV/pixel seeking data */
	int x; /* Image X-Pixel */
	int y; /* Image Y-Pixel */
	float mask;
	float uv[2]; /* Image floating point UV - same as x, y but from 0.0-1.0 */

	int side;
	float *v1coSS, *v2coSS, *v3coSS; /* vert co screen-space, these will be assigned to mf->v1,2,3 or mf->v1,3,4 */

	float *vCo[4]; /* vertex screenspace coords */

	float w[3], wco[3];

	float *uv1co, *uv2co, *uv3co; /* for convenience only, these will be assigned to tf->uv[0],1,2 or tf->uv[0],2,3 */
	float pixelScreenCo[4];
	bool do_3d_mapping = ps->brush->mtex.brush_map_mode == MTEX_MAP_MODE_3D;

	bool threaded = (ps->thread_tot > 1);
	rcti bounds_px; /* ispace bounds */
	/* vars for getting uvspace bounds */

	float tf_uv_pxoffset[4][2]; /* bucket bounds in UV space so we can init pixels only for this face,  */
	float xhalfpx, yhalfpx;
	const float ibuf_xf = (float)ibuf->x, ibuf_yf = (float)ibuf->y;

	int has_x_isect = 0, has_isect = 0; /* for early loop exit */

	int i1, i2, i3;

	float uv_clip[8][2];
	int uv_clip_tot;
	const bool is_ortho = ps->is_ortho;
	const bool is_clone_other = ((ps->brush->imagepaint_tool == PAINT_TOOL_CLONE) && ps->dm_mtface_clone);
	const bool do_backfacecull = ps->do_backfacecull;
	const bool do_clip = ps->rv3d ? ps->rv3d->rflag & RV3D_CLIPPING : 0;

	vCo[0] = ps->dm_mvert[mf->v1].co;
	vCo[1] = ps->dm_mvert[mf->v2].co;
	vCo[2] = ps->dm_mvert[mf->v3].co;


	/* Use tf_uv_pxoffset instead of tf->uv so we can offset the UV half a pixel
	 * this is done so we can avoid offsetting all the pixels by 0.5 which causes
	 * problems when wrapping negative coords */
	xhalfpx = (0.5f + (PROJ_GEOM_TOLERANCE * (1.0f / 3.0f))) / ibuf_xf;
	yhalfpx = (0.5f + (PROJ_GEOM_TOLERANCE * (1.0f / 4.0f))) / ibuf_yf;

	/* Note about (PROJ_GEOM_TOLERANCE/x) above...
	 * Needed to add this offset since UV coords are often quads aligned to pixels.
	 * In this case pixels can be exactly between 2 triangles causing nasty
	 * artifacts.
	 *
	 * This workaround can be removed and painting will still work on most cases
	 * but since the first thing most people try is painting onto a quad- better make it work.
	 */

	tf_uv_pxoffset[0][0] = tf->uv[0][0] - xhalfpx;
	tf_uv_pxoffset[0][1] = tf->uv[0][1] - yhalfpx;

	tf_uv_pxoffset[1][0] = tf->uv[1][0] - xhalfpx;
	tf_uv_pxoffset[1][1] = tf->uv[1][1] - yhalfpx;

	tf_uv_pxoffset[2][0] = tf->uv[2][0] - xhalfpx;
	tf_uv_pxoffset[2][1] = tf->uv[2][1] - yhalfpx;

	if (mf->v4) {
		vCo[3] = ps->dm_mvert[mf->v4].co;

		tf_uv_pxoffset[3][0] = tf->uv[3][0] - xhalfpx;
		tf_uv_pxoffset[3][1] = tf->uv[3][1] - yhalfpx;
		side = 1;
	}
	else {
		side = 0;
	}

	do {
		if (side == 1) {
			i1 = 0; i2 = 2; i3 = 3;
		}
		else {
			i1 = 0; i2 = 1; i3 = 2;
		}

		uv1co = tf_uv_pxoffset[i1]; // was tf->uv[i1];
		uv2co = tf_uv_pxoffset[i2]; // was tf->uv[i2];
		uv3co = tf_uv_pxoffset[i3]; // was tf->uv[i3];

		v1coSS = ps->screenCoords[(*(&mf->v1 + i1))];
		v2coSS = ps->screenCoords[(*(&mf->v1 + i2))];
		v3coSS = ps->screenCoords[(*(&mf->v1 + i3))];

		/* This funtion gives is a concave polyline in UV space from the clipped quad and tri*/
		project_bucket_clip_face(
		        is_ortho, bucket_bounds,
		        v1coSS, v2coSS, v3coSS,
		        uv1co, uv2co, uv3co,
		        uv_clip, &uv_clip_tot
		        );

		/* sometimes this happens, better just allow for 8 intersectiosn even though there should be max 6 */
#if 0
		if (uv_clip_tot > 6) {
			printf("this should never happen! %d\n", uv_clip_tot);
		}
#endif

		if (pixel_bounds_array(uv_clip, &bounds_px, ibuf->x, ibuf->y, uv_clip_tot)) {
			if (clamp_u) {
				CLAMP(bounds_px.xmin, 0, ibuf->x);
				CLAMP(bounds_px.xmax, 0, ibuf->x);
			}

			if (clamp_v) {
				CLAMP(bounds_px.ymin, 0, ibuf->y);
				CLAMP(bounds_px.ymax, 0, ibuf->y);
			}

			/*
			project_paint_undo_tiles_init(&bounds_px, ps->projImages + image_index, tmpibuf,
			                              tile_width, threaded, ps->do_masking);
			*/
			/* clip face and */

			has_isect = 0;
			for (y = bounds_px.ymin; y < bounds_px.ymax; y++) {
				//uv[1] = (((float)y) + 0.5f) / (float)ibuf->y;
				uv[1] = (float)y / ibuf_yf; /* use pixel offset UV coords instead */

				has_x_isect = 0;
				for (x = bounds_px.xmin; x < bounds_px.xmax; x++) {
					//uv[0] = (((float)x) + 0.5f) / ibuf->x;
					uv[0] = (float)x / ibuf_xf; /* use pixel offset UV coords instead */

					/* Note about IsectPoly2Df_twoside, checking the face or uv flipping doesnt work,
					 * could check the poly direction but better to do this */
					if ((do_backfacecull == TRUE  && IsectPoly2Df(uv, uv_clip, uv_clip_tot)) ||
					    (do_backfacecull == FALSE && IsectPoly2Df_twoside(uv, uv_clip, uv_clip_tot)))
					{

						has_x_isect = has_isect = 1;

						if (is_ortho) screen_px_from_ortho(uv, v1coSS, v2coSS, v3coSS, uv1co, uv2co, uv3co, pixelScreenCo, w);
						else if (is_clone_other) screen_px_from_persp_ortho_weights(uv, v1coSS, v2coSS, v3coSS, uv1co, uv2co, uv3co, pixelScreenCo, w);
						else screen_px_from_persp(uv, v1coSS, v2coSS, v3coSS, uv1co, uv2co, uv3co, pixelScreenCo, w);

						/* a pity we need to get the worldspace pixel location here */
						if (do_clip || do_3d_mapping) {
							interp_v3_v3v3v3(wco, ps->dm_mvert[(*(&mf->v1 + i1))].co, ps->dm_mvert[(*(&mf->v1 + i2))].co, ps->dm_mvert[(*(&mf->v1 + i3))].co, w);
							if (do_clip && ED_view3d_clipping_test(ps->rv3d, wco, TRUE)) {
								continue; /* Watch out that no code below this needs to run */
							}
						}

						/* Is this UV visible from the view? - raytrace */
						/* project_paint_PickFace is less complex, use for testing */
						//if (project_paint_PickFace(ps, pixelScreenCo, w, &side) == face_index) {
						if ((ps->do_occlude == FALSE) ||
						    !project_bucket_point_occluded(ps, bucketFaceNodes, face_index, pixelScreenCo))
						{
							mask = project_paint_uvpixel_mask(ps, face_index, side, w);

							if (mask > 0.0f) {
								BLI_linklist_prepend_arena(
								        bucketPixelNodes,
								        project_paint_uvpixel_init(ps, arena, &tinf, x, y, mask, face_index,
								                                   pixelScreenCo, wco, side, w),
								        arena
								        );
							}
						}

					}
//#if 0
					else if (has_x_isect) {
						/* assuming the face is not a bow-tie - we know we cant intersect again on the X */
						break;
					}
//#endif
				}


#if 0           /* TODO - investigate why this dosnt work sometimes! it should! */
				/* no intersection for this entire row, after some intersection above means we can quit now */
				if (has_x_isect == 0 && has_isect) {
					break;
				}
#endif
			}
		}
	} while (side--);



#ifndef PROJ_DEBUG_NOSEAMBLEED
	if (ps->seam_bleed_px > 0.0f) {
		int face_seam_flag;

		if (threaded)
			BLI_lock_thread(LOCK_CUSTOM1);  /* Other threads could be modifying these vars */

		face_seam_flag = ps->faceSeamFlags[face_index];

		/* are any of our edges un-initialized? */
		if ((face_seam_flag & (PROJ_FACE_SEAM1 | PROJ_FACE_NOSEAM1)) == 0 ||
		    (face_seam_flag & (PROJ_FACE_SEAM2 | PROJ_FACE_NOSEAM2)) == 0 ||
		    (face_seam_flag & (PROJ_FACE_SEAM3 | PROJ_FACE_NOSEAM3)) == 0 ||
		    (face_seam_flag & (PROJ_FACE_SEAM4 | PROJ_FACE_NOSEAM4)) == 0)
		{
			project_face_seams_init(ps, face_index, mf->v4);
			face_seam_flag = ps->faceSeamFlags[face_index];
			//printf("seams - %d %d %d %d\n", flag&PROJ_FACE_SEAM1, flag&PROJ_FACE_SEAM2, flag&PROJ_FACE_SEAM3, flag&PROJ_FACE_SEAM4);
		}

		if ((face_seam_flag & (PROJ_FACE_SEAM1 | PROJ_FACE_SEAM2 | PROJ_FACE_SEAM3 | PROJ_FACE_SEAM4)) == 0) {

			if (threaded)
				BLI_unlock_thread(LOCK_CUSTOM1);  /* Other threads could be modifying these vars */

		}
		else {
			/* we have a seam - deal with it! */

			/* Now create new UV's for the seam face */
			float (*outset_uv)[2] = ps->faceSeamUVs[face_index];
			float insetCos[4][3]; /* inset face coords.  NOTE!!! ScreenSace for ortho, Worldspace in prespective view */

			float *vCoSS[4]; /* vertex screenspace coords */

			float bucket_clip_edges[2][2]; /* store the screenspace coords of the face, clipped by the bucket's screen aligned rectangle */
			float edge_verts_inset_clip[2][3];
			int fidx1, fidx2; /* face edge pairs - loop throuh these ((0,1), (1,2), (2,3), (3,0)) or ((0,1), (1,2), (2,0)) for a tri */

			float seam_subsection[4][2];
			float fac1, fac2, ftot;


			if (outset_uv[0][0] == FLT_MAX) /* first time initialize */
				uv_image_outset(tf_uv_pxoffset, outset_uv, ps->seam_bleed_px, ibuf->x, ibuf->y, mf->v4 != 0);

			/* ps->faceSeamUVs cant be modified when threading, now this is done we can unlock */
			if (threaded)
				BLI_unlock_thread(LOCK_CUSTOM1);  /* Other threads could be modifying these vars */

			vCoSS[0] = ps->screenCoords[mf->v1];
			vCoSS[1] = ps->screenCoords[mf->v2];
			vCoSS[2] = ps->screenCoords[mf->v3];
			if (mf->v4)
				vCoSS[3] = ps->screenCoords[mf->v4];

			/* PROJ_FACE_SCALE_SEAM must be slightly less then 1.0f */
			if (is_ortho) {
				if (mf->v4) scale_quad(insetCos, vCoSS, PROJ_FACE_SCALE_SEAM);
				else        scale_tri(insetCos, vCoSS, PROJ_FACE_SCALE_SEAM);
			}
			else {
				if (mf->v4) scale_quad(insetCos, vCo, PROJ_FACE_SCALE_SEAM);
				else        scale_tri(insetCos, vCo, PROJ_FACE_SCALE_SEAM);
			}

			side = 0; /* for triangles this wont need to change */

			for (fidx1 = 0; fidx1 < (mf->v4 ? 4 : 3); fidx1++) {
				if (mf->v4) fidx2 = (fidx1 == 3) ? 0 : fidx1 + 1;  /* next fidx in the face (0,1,2,3) -> (1,2,3,0) */
				else        fidx2 = (fidx1 == 2) ? 0 : fidx1 + 1;  /* next fidx in the face (0,1,2) -> (1,2,0) */

				if ((face_seam_flag & (1 << fidx1)) && /* 1<<fidx1 -> PROJ_FACE_SEAM# */
				    line_clip_rect2f(bucket_bounds, vCoSS[fidx1], vCoSS[fidx2], bucket_clip_edges[0], bucket_clip_edges[1]))
				{

					ftot = len_v2v2(vCoSS[fidx1], vCoSS[fidx2]); /* screenspace edge length */

					if (ftot > 0.0f) { /* avoid div by zero */
						if (mf->v4) {
							if (fidx1 == 2 || fidx2 == 2) side = 1;
							else side = 0;
						}

						fac1 = len_v2v2(vCoSS[fidx1], bucket_clip_edges[0]) / ftot;
						fac2 = len_v2v2(vCoSS[fidx1], bucket_clip_edges[1]) / ftot;

						interp_v2_v2v2(seam_subsection[0], tf_uv_pxoffset[fidx1], tf_uv_pxoffset[fidx2], fac1);
						interp_v2_v2v2(seam_subsection[1], tf_uv_pxoffset[fidx1], tf_uv_pxoffset[fidx2], fac2);

						interp_v2_v2v2(seam_subsection[2], outset_uv[fidx1], outset_uv[fidx2], fac2);
						interp_v2_v2v2(seam_subsection[3], outset_uv[fidx1], outset_uv[fidx2], fac1);

						/* if the bucket_clip_edges values Z values was kept we could avoid this
						 * Inset needs to be added so occlusion tests wont hit adjacent faces */
						interp_v3_v3v3(edge_verts_inset_clip[0], insetCos[fidx1], insetCos[fidx2], fac1);
						interp_v3_v3v3(edge_verts_inset_clip[1], insetCos[fidx1], insetCos[fidx2], fac2);


						if (pixel_bounds_uv(seam_subsection[0], seam_subsection[1], seam_subsection[2], seam_subsection[3], &bounds_px, ibuf->x, ibuf->y, true)) {
							/* bounds between the seam rect and the uvspace bucket pixels */

							has_isect = 0;
							for (y = bounds_px.ymin; y < bounds_px.ymax; y++) {
								// uv[1] = (((float)y) + 0.5f) / (float)ibuf->y;
								uv[1] = (float)y / ibuf_yf; /* use offset uvs instead */

								has_x_isect = 0;
								for (x = bounds_px.xmin; x < bounds_px.xmax; x++) {
									//uv[0] = (((float)x) + 0.5f) / (float)ibuf->x;
									uv[0] = (float)x / ibuf_xf; /* use offset uvs instead */

									/* test we're inside uvspace bucket and triangle bounds */
									if (isect_point_quad_v2(uv, seam_subsection[0], seam_subsection[1], seam_subsection[2], seam_subsection[3])) {
										float fac;

										/* We need to find the closest point along the face edge,
										 * getting the screen_px_from_*** wont work because our actual location
										 * is not relevant, since we are outside the face, Use VecLerpf to find
										 * our location on the side of the face's UV */
#if 0
										if (is_ortho) screen_px_from_ortho(ps, uv, v1co, v2co, v3co, uv1co, uv2co, uv3co, pixelScreenCo);
										else          screen_px_from_persp(ps, uv, v1co, v2co, v3co, uv1co, uv2co, uv3co, pixelScreenCo);
#endif

										/* Since this is a seam we need to work out where on the line this pixel is */
										//fac = line_point_factor_v2(uv, uv_seam_quad[0], uv_seam_quad[1]);

										fac = line_point_factor_v2(uv, seam_subsection[0], seam_subsection[1]);
										if      (fac < 0.0f) { copy_v3_v3(pixelScreenCo, edge_verts_inset_clip[0]); }
										else if (fac > 1.0f) { copy_v3_v3(pixelScreenCo, edge_verts_inset_clip[1]); }
										else                 { interp_v3_v3v3(pixelScreenCo, edge_verts_inset_clip[0], edge_verts_inset_clip[1], fac); }

										if (!is_ortho) {
											pixelScreenCo[3] = 1.0f;
											mul_m4_v4((float(*)[4])ps->projectMat, pixelScreenCo); /* cast because of const */
											pixelScreenCo[0] = (float)(ps->winx * 0.5f) + (ps->winx * 0.5f) * pixelScreenCo[0] / pixelScreenCo[3];
											pixelScreenCo[1] = (float)(ps->winy * 0.5f) + (ps->winy * 0.5f) * pixelScreenCo[1] / pixelScreenCo[3];
											pixelScreenCo[2] = pixelScreenCo[2] / pixelScreenCo[3]; /* Use the depth for bucket point occlusion */
										}

										if ((ps->do_occlude == FALSE) ||
										    !project_bucket_point_occluded(ps, bucketFaceNodes, face_index, pixelScreenCo))
										{
											/* Only bother calculating the weights if we intersect */
											if (ps->do_mask_normal || ps->dm_mtface_clone) {
#if 1
												/* get the UV on the line since we want to copy the pixels from there for bleeding */
												float uv_close[2];
												float uv_fac = closest_to_line_v2(uv_close, uv, tf_uv_pxoffset[fidx1], tf_uv_pxoffset[fidx2]);
												if      (uv_fac < 0.0f) copy_v2_v2(uv_close, tf_uv_pxoffset[fidx1]);
												else if (uv_fac > 1.0f) copy_v2_v2(uv_close, tf_uv_pxoffset[fidx2]);

												if (side) {
													barycentric_weights_v2(tf_uv_pxoffset[0], tf_uv_pxoffset[2], tf_uv_pxoffset[3], uv_close, w);
												}
												else {
													barycentric_weights_v2(tf_uv_pxoffset[0], tf_uv_pxoffset[1], tf_uv_pxoffset[2], uv_close, w);
												}
#else											/* this is buggy with quads, don't use for now */

												/* Cheat, we know where we are along the edge so work out the weights from that */
												uv_fac = fac1 + (uv_fac * (fac2 - fac1));

												w[0] = w[1] = w[2] = 0.0;
												if (side) {
													w[fidx1 ? fidx1 - 1 : 0] = 1.0f - uv_fac;
													w[fidx2 ? fidx2 - 1 : 0] = uv_fac;
												}
												else {
													w[fidx1] = 1.0f - uv_fac;
													w[fidx2] = uv_fac;
												}
#endif
											}

											/* a pity we need to get the worldspace pixel location here */
											if (do_clip || do_3d_mapping) {
												if (side) interp_v3_v3v3v3(wco, ps->dm_mvert[mf->v1].co, ps->dm_mvert[mf->v3].co, ps->dm_mvert[mf->v4].co, w);
												else      interp_v3_v3v3v3(wco, ps->dm_mvert[mf->v1].co, ps->dm_mvert[mf->v2].co, ps->dm_mvert[mf->v3].co, w);

												if (do_clip && ED_view3d_clipping_test(ps->rv3d, wco, TRUE)) {
													continue; /* Watch out that no code below this needs to run */
												}
											}

											mask = project_paint_uvpixel_mask(ps, face_index, side, w);

											if (mask > 0.0f) {
												BLI_linklist_prepend_arena(
												        bucketPixelNodes,
												        project_paint_uvpixel_init(ps, arena, &tinf, x, y, mask, face_index,
												        pixelScreenCo, wco, side, w),
												        arena
												        );
											}

										}
									}
									else if (has_x_isect) {
										/* assuming the face is not a bow-tie - we know we cant intersect again on the X */
										break;
									}
								}

#if 0                           /* TODO - investigate why this dosnt work sometimes! it should! */
								/* no intersection for this entire row, after some intersection above means we can quit now */
								if (has_x_isect == 0 && has_isect) {
									break;
								}
#endif
							}
						}
					}
				}
			}
		}
	}
#endif // PROJ_DEBUG_NOSEAMBLEED
}


/* takes floating point screenspace min/max and returns int min/max to be used as indices for ps->bucketRect, ps->bucketFlags */
static void project_paint_bucket_bounds(const ProjPaintState *ps, const float min[2], const float max[2], int bucketMin[2], int bucketMax[2])
{
	/* divide by bucketWidth & bucketHeight so the bounds are offset in bucket grid units */
	/* XXX: the offset of 0.5 is always truncated to zero and the offset of 1.5f is always truncated to 1, is this really correct?? - jwilkins */
	bucketMin[0] = (int)((int)(((float)(min[0] - ps->screenMin[0]) / ps->screen_width) * ps->buckets_x) + 0.5f); /* these offsets of 0.5 and 1.5 seem odd but they are correct */
	bucketMin[1] = (int)((int)(((float)(min[1] - ps->screenMin[1]) / ps->screen_height) * ps->buckets_y) + 0.5f);

	bucketMax[0] = (int)((int)(((float)(max[0] - ps->screenMin[0]) / ps->screen_width) * ps->buckets_x) + 1.5f);
	bucketMax[1] = (int)((int)(((float)(max[1] - ps->screenMin[1]) / ps->screen_height) * ps->buckets_y) + 1.5f);

	/* in case the rect is outside the mesh 2d bounds */
	CLAMP(bucketMin[0], 0, ps->buckets_x);
	CLAMP(bucketMin[1], 0, ps->buckets_y);

	CLAMP(bucketMax[0], 0, ps->buckets_x);
	CLAMP(bucketMax[1], 0, ps->buckets_y);
}

/* set bucket_bounds to a screen space-aligned floating point bound-box */
static void project_bucket_bounds(const ProjPaintState *ps, const int bucket_x, const int bucket_y, rctf *bucket_bounds)
{
	bucket_bounds->xmin = ps->screenMin[0] + ((bucket_x) * (ps->screen_width / ps->buckets_x));     /* left */
	bucket_bounds->xmax = ps->screenMin[0] + ((bucket_x + 1) * (ps->screen_width / ps->buckets_x)); /* right */

	bucket_bounds->ymin = ps->screenMin[1] + ((bucket_y) * (ps->screen_height / ps->buckets_y));      /* bottom */
	bucket_bounds->ymax = ps->screenMin[1] + ((bucket_y + 1) * (ps->screen_height  / ps->buckets_y)); /* top */
}

/* Fill this bucket with pixels from the faces that intersect it.
 *
 * have bucket_bounds as an argument so we don't need to give bucket_x/y the rect function needs */
static void project_bucket_init(const ProjPaintState *ps, const int thread_index, const int bucket_index, rctf *bucket_bounds)
{
	LinkNode *node;
	int face_index, image_index = 0;
	ImBuf *ibuf = NULL;
	Image *tpage_last = NULL, *tpage;
	Image *ima = NULL;
	ImBuf *tmpibuf = NULL;

	if (ps->image_tot == 1) {
		/* Simple loop, no context switching */
		ibuf = ps->projImages[0].ibuf;
		ima = ps->projImages[0].ima;

		for (node = ps->bucketFaces[bucket_index]; node; node = node->next) {
			project_paint_face_init(ps, thread_index, bucket_index, GET_INT_FROM_POINTER(node->link), 0, bucket_bounds, ibuf, &tmpibuf, ima->tpageflag & IMA_CLAMP_U, ima->tpageflag & IMA_CLAMP_V);
		}
	}
	else {
		/* More complicated loop, switch between images */
		for (node = ps->bucketFaces[bucket_index]; node; node = node->next) {
			face_index = GET_INT_FROM_POINTER(node->link);

			/* Image context switching */
			tpage = project_paint_face_image(ps, face_index);
			if (tpage_last != tpage) {
				tpage_last = tpage;

				for (image_index = 0; image_index < ps->image_tot; image_index++) {
					if (ps->projImages[image_index].ima == tpage_last) {
						ibuf = ps->projImages[image_index].ibuf;
						ima = ps->projImages[image_index].ima;
						break;
					}
				}
			}
			/* context switching done */

			project_paint_face_init(ps, thread_index, bucket_index, face_index, image_index, bucket_bounds, ibuf, &tmpibuf, ima->tpageflag & IMA_CLAMP_U, ima->tpageflag & IMA_CLAMP_V);
		}
	}

	if (tmpibuf)
		IMB_freeImBuf(tmpibuf);

	ps->bucketFlags[bucket_index] |= PROJ_BUCKET_INIT;
}


/* We want to know if a bucket and a face overlap in screen-space
 *
 * Note, if this ever returns false positives its not that bad, since a face in the bounding area will have its pixels
 * calculated when it might not be needed later, (at the moment at least)
 * obviously it shouldn't have bugs though */

static bool project_bucket_face_isect(ProjPaintState *ps, int bucket_x, int bucket_y, const MFace *mf)
{
	/* TODO - replace this with a tricker method that uses sideofline for all screenCoords's edges against the closest bucket corner */
	rctf bucket_bounds;
	float p1[2], p2[2], p3[2], p4[2];
	float *v, *v1, *v2, *v3, *v4 = NULL;
	int fidx;

	project_bucket_bounds(ps, bucket_x, bucket_y, &bucket_bounds);

	/* Is one of the faces verts in the bucket bounds? */

	fidx = mf->v4 ? 3 : 2;
	do {
		v = ps->screenCoords[(*(&mf->v1 + fidx))];
		if (BLI_rctf_isect_pt_v(&bucket_bounds, v)) {
			return 1;
		}
	} while (fidx--);

	v1 = ps->screenCoords[mf->v1];
	v2 = ps->screenCoords[mf->v2];
	v3 = ps->screenCoords[mf->v3];
	if (mf->v4) {
		v4 = ps->screenCoords[mf->v4];
	}

	p1[0] = bucket_bounds.xmin; p1[1] = bucket_bounds.ymin;
	p2[0] = bucket_bounds.xmin; p2[1] = bucket_bounds.ymax;
	p3[0] = bucket_bounds.xmax; p3[1] = bucket_bounds.ymax;
	p4[0] = bucket_bounds.xmax; p4[1] = bucket_bounds.ymin;

	if (mf->v4) {
		if (isect_point_quad_v2(p1, v1, v2, v3, v4) ||
		    isect_point_quad_v2(p2, v1, v2, v3, v4) ||
		    isect_point_quad_v2(p3, v1, v2, v3, v4) ||
		    isect_point_quad_v2(p4, v1, v2, v3, v4) ||

		    /* we can avoid testing v3,v1 because another intersection MUST exist if this intersects */
		    (isect_line_line_v2(p1, p2, v1, v2) || isect_line_line_v2(p1, p2, v2, v3) || isect_line_line_v2(p1, p2, v3, v4)) ||
		    (isect_line_line_v2(p2, p3, v1, v2) || isect_line_line_v2(p2, p3, v2, v3) || isect_line_line_v2(p2, p3, v3, v4)) ||
		    (isect_line_line_v2(p3, p4, v1, v2) || isect_line_line_v2(p3, p4, v2, v3) || isect_line_line_v2(p3, p4, v3, v4)) ||
		    (isect_line_line_v2(p4, p1, v1, v2) || isect_line_line_v2(p4, p1, v2, v3) || isect_line_line_v2(p4, p1, v3, v4)))
		{
			return 1;
		}
	}
	else {
		if (isect_point_tri_v2(p1, v1, v2, v3) ||
		    isect_point_tri_v2(p2, v1, v2, v3) ||
		    isect_point_tri_v2(p3, v1, v2, v3) ||
		    isect_point_tri_v2(p4, v1, v2, v3) ||
		    /* we can avoid testing v3,v1 because another intersection MUST exist if this intersects */
		    (isect_line_line_v2(p1, p2, v1, v2) || isect_line_line_v2(p1, p2, v2, v3)) ||
		    (isect_line_line_v2(p2, p3, v1, v2) || isect_line_line_v2(p2, p3, v2, v3)) ||
		    (isect_line_line_v2(p3, p4, v1, v2) || isect_line_line_v2(p3, p4, v2, v3)) ||
		    (isect_line_line_v2(p4, p1, v1, v2) || isect_line_line_v2(p4, p1, v2, v3)))
		{
			return 1;
		}
	}

	return 0;
}

/* Add faces to the bucket but don't initialize its pixels
 * TODO - when painting occluded, sort the faces on their min-Z and only add faces that faces that are not occluded */
static void project_paint_delayed_face_init(ProjPaintState *ps, const MFace *mf, const int face_index)
{
	float min[2], max[2], *vCoSS;
	int bucketMin[2], bucketMax[2]; /* for  ps->bucketRect indexing */
	int fidx, bucket_x, bucket_y;
	int has_x_isect = -1, has_isect = 0; /* for early loop exit */
	MemArena *arena = ps->arena_mt[0]; /* just use the first thread arena since threading has not started yet */

	INIT_MINMAX2(min, max);

	fidx = mf->v4 ? 3 : 2;
	do {
		vCoSS = ps->screenCoords[*(&mf->v1 + fidx)];
		minmax_v2v2_v2(min, max, vCoSS);
	} while (fidx--);

	project_paint_bucket_bounds(ps, min, max, bucketMin, bucketMax);

	for (bucket_y = bucketMin[1]; bucket_y < bucketMax[1]; bucket_y++) {
		has_x_isect = 0;
		for (bucket_x = bucketMin[0]; bucket_x < bucketMax[0]; bucket_x++) {
			if (project_bucket_face_isect(ps, bucket_x, bucket_y, mf)) {
				int bucket_index = bucket_x + (bucket_y * ps->buckets_x);
				BLI_linklist_prepend_arena(
				        &ps->bucketFaces[bucket_index],
				        SET_INT_IN_POINTER(face_index), /* cast to a pointer to shut up the compiler */
				        arena
				        );

				has_x_isect = has_isect = 1;
			}
			else if (has_x_isect) {
				/* assuming the face is not a bow-tie - we know we cant intersect again on the X */
				break;
			}
		}

		/* no intersection for this entire row, after some intersection above means we can quit now */
		if (has_x_isect == 0 && has_isect) {
			break;
		}
	}

#ifndef PROJ_DEBUG_NOSEAMBLEED
	if (ps->seam_bleed_px > 0.0f) {
		if (!mf->v4) {
			ps->faceSeamFlags[face_index] |= PROJ_FACE_NOSEAM4; /* so this wont show up as an untagged edge */
		}
		**ps->faceSeamUVs[face_index] = FLT_MAX; /* set as uninitialized */
	}
#endif
}

/* run once per stroke before projection painting */
static void project_paint_begin(ProjPaintState *ps)
{
	/* Viewport vars */
	float mat[3][3];

	float no[3];

	float *projScreenCo; /* Note, we could have 4D vectors are only needed for */
	float projMargin;

	/* Image Vars - keep track of images we have used */
	LinkNode *image_LinkList = NULL;
	LinkNode *node;

	ProjPaintImage *projIma;
	Image *tpage_last = NULL, *tpage;

	/* Face vars */
	MPoly *mpoly_orig;
	MFace *mf;
	MTFace *tf;

	int a, i; /* generic looping vars */
	int image_index = -1, face_index;

	/* double lookup */
	const int *index_mf_to_mpoly = NULL;
	const int *index_mp_to_orig  = NULL;

	MVert *mv;

	MemArena *arena; /* at the moment this is just ps->arena_mt[0], but use this to show were not multithreading */

	const int diameter = 2 * BKE_brush_size_get(ps->scene, ps->brush);

	bool reset_threads = false;

	/* ---- end defines ---- */

	if (ps->source == PROJ_SRC_VIEW)
		ED_view3d_clipping_local(ps->rv3d, ps->ob->obmat);  /* faster clipping lookups */

	ps->do_face_sel = ((((Mesh *)ps->ob->data)->editflag & ME_EDIT_PAINT_FACE_SEL) != 0);

	/* paint onto the derived mesh */

	/* Workaround for subsurf selection, try the display mesh first */
	if (ps->source == PROJ_SRC_IMAGE_CAM) {
		/* using render mesh, assume only camera was rendered from */
		ps->dm = mesh_create_derived_render(ps->scene, ps->ob, ps->scene->customdata_mask | CD_MASK_MTFACE);
		ps->dm_release = TRUE;
	}
	else if (ps->ob->derivedFinal &&
	         CustomData_has_layer(&ps->ob->derivedFinal->faceData, CD_MTFACE) &&
	         (ps->do_face_sel == false || CustomData_has_layer(&ps->ob->derivedFinal->polyData, CD_ORIGINDEX)))
	{
		ps->dm = ps->ob->derivedFinal;
		ps->dm_release = FALSE;
	}
	else {
		ps->dm = mesh_get_derived_final(
		             ps->scene, ps->ob,
		             ps->scene->customdata_mask | CD_MASK_MTFACE | (ps->do_face_sel ? CD_ORIGINDEX : 0));
		ps->dm_release = TRUE;
	}

	if (!CustomData_has_layer(&ps->dm->faceData, CD_MTFACE) ) {

		if (ps->dm_release)
			ps->dm->release(ps->dm);

		ps->dm = NULL;
		return;
	}

	ps->dm_mvert = ps->dm->getVertArray(ps->dm);
	ps->dm_mface = ps->dm->getTessFaceArray(ps->dm);
	ps->dm_mtface = ps->dm->getTessFaceDataArray(ps->dm, CD_MTFACE);

	ps->dm_totvert = ps->dm->getNumVerts(ps->dm);
	ps->dm_totface = ps->dm->getNumTessFaces(ps->dm);

	if (ps->do_face_sel) {
		index_mf_to_mpoly = ps->dm->getTessFaceDataArray(ps->dm, CD_ORIGINDEX);
		index_mp_to_orig  = ps->dm->getPolyDataArray(ps->dm, CD_ORIGINDEX);
		if (index_mf_to_mpoly == NULL) {
			index_mp_to_orig = NULL;
		}
		else {
			mpoly_orig = ((Mesh *)ps->ob->data)->mpoly;
		}
	}
	else {
		mpoly_orig = NULL;
	}

	/* use clone mtface? */


	/* Note, use the original mesh for getting the clone and mask layer index
	 * this avoids re-generating the derived mesh just to get the new index */
	if (ps->do_layer_clone) {
		//int layer_num = CustomData_get_clone_layer(&ps->dm->faceData, CD_MTFACE);
		int layer_num = CustomData_get_clone_layer(&((Mesh *)ps->ob->data)->pdata, CD_MTEXPOLY);
		if (layer_num != -1)
			ps->dm_mtface_clone = CustomData_get_layer_n(&ps->dm->faceData, CD_MTFACE, layer_num);

		if (ps->dm_mtface_clone == NULL || ps->dm_mtface_clone == ps->dm_mtface) {
			ps->do_layer_clone = FALSE;
			ps->dm_mtface_clone = NULL;
		}
	}

	if (ps->do_layer_stencil) {
		//int layer_num = CustomData_get_stencil_layer(&ps->dm->faceData, CD_MTFACE);
		int layer_num = CustomData_get_stencil_layer(&((Mesh *)ps->ob->data)->pdata, CD_MTEXPOLY);
		if (layer_num != -1)
			ps->dm_mtface_stencil = CustomData_get_layer_n(&ps->dm->faceData, CD_MTFACE, layer_num);

		if (ps->dm_mtface_stencil == NULL || ps->dm_mtface_stencil == ps->dm_mtface) {
			ps->do_layer_stencil = FALSE;
			ps->dm_mtface_stencil = NULL;
		}
	}

	/* when using subsurf or multires, mface arrays are thrown away, we need to keep a copy */
	if (ps->dm->type != DM_TYPE_CDDM) {
		ps->dm_mvert = MEM_dupallocN(ps->dm_mvert);
		ps->dm_mface = MEM_dupallocN(ps->dm_mface);
		/* looks like these are ok for now.*/
#if 0
		ps->dm_mtface = MEM_dupallocN(ps->dm_mtface);
		ps->dm_mtface_clone = MEM_dupallocN(ps->dm_mtface_clone);
		ps->dm_mtface_stencil = MEM_dupallocN(ps->dm_mtface_stencil);
#endif
	}

	ps->viewDir[0] = 0.0f;
	ps->viewDir[1] = 0.0f;
	ps->viewDir[2] = 1.0f;

	{
		float viewmat[4][4];
		float viewinv[4][4];

		invert_m4_m4(ps->ob->imat, ps->ob->obmat);

		if (ps->source == PROJ_SRC_VIEW) {
			/* normal drawing */
			ps->winx = ps->ar->winx;
			ps->winy = ps->ar->winy;

			copy_m4_m4(viewmat, ps->rv3d->viewmat);
			copy_m4_m4(viewinv, ps->rv3d->viewinv);

			ED_view3d_ob_project_mat_get(ps->rv3d, ps->ob, ps->projectMat);

			ps->is_ortho = ED_view3d_clip_range_get(ps->v3d, ps->rv3d, &ps->clipsta, &ps->clipend, true);
		}
		else {
			/* re-projection */
			float winmat[4][4];
			float vmat[4][4];

			ps->winx = ps->reproject_ibuf->x;
			ps->winy = ps->reproject_ibuf->y;

			if (ps->source == PROJ_SRC_IMAGE_VIEW) {
				/* image stores camera data, tricky */
				IDProperty *idgroup = IDP_GetProperties(&ps->reproject_image->id, 0);
				IDProperty *view_data = IDP_GetPropertyFromGroup(idgroup, PROJ_VIEW_DATA_ID);

				float *array = (float *)IDP_Array(view_data);

				/* use image array, written when creating image */
				memcpy(winmat, array, sizeof(winmat)); array += sizeof(winmat) / sizeof(float);
				memcpy(viewmat, array, sizeof(viewmat)); array += sizeof(viewmat) / sizeof(float);
				ps->clipsta = array[0];
				ps->clipend = array[1];
				ps->is_ortho = array[2] ? 1 : 0;

				invert_m4_m4(viewinv, viewmat);
			}
			else if (ps->source == PROJ_SRC_IMAGE_CAM) {
				Object *cam_ob = ps->scene->camera;
				CameraParams params;

				/* viewmat & viewinv */
				copy_m4_m4(viewinv, cam_ob->obmat);
				normalize_m4(viewinv);
				invert_m4_m4(viewmat, viewinv);

				/* window matrix, clipping and ortho */
				BKE_camera_params_init(&params);
				BKE_camera_params_from_object(&params, cam_ob);
				BKE_camera_params_compute_viewplane(&params, ps->winx, ps->winy, 1.0f, 1.0f);
				BKE_camera_params_compute_matrix(&params);

				copy_m4_m4(winmat, params.winmat);
				ps->clipsta = params.clipsta;
				ps->clipend = params.clipend;
				ps->is_ortho = params.is_ortho;
			}

			/* same as #ED_view3d_ob_project_mat_get */
			mul_m4_m4m4(vmat, viewmat, ps->ob->obmat);
			mul_m4_m4m4(ps->projectMat, winmat, vmat);
		}


		/* viewDir - object relative */
		invert_m4_m4(ps->ob->imat, ps->ob->obmat);
		copy_m3_m4(mat, viewinv);
		mul_m3_v3(mat, ps->viewDir);
		copy_m3_m4(mat, ps->ob->imat);
		mul_m3_v3(mat, ps->viewDir);
		normalize_v3(ps->viewDir);

		/* viewPos - object relative */
		copy_v3_v3(ps->viewPos, viewinv[3]);
		copy_m3_m4(mat, ps->ob->imat);
		mul_m3_v3(mat, ps->viewPos);
		add_v3_v3(ps->viewPos, ps->ob->imat[3]);
	}

	/* calculate vert screen coords
	 * run this early so we can calculate the x/y resolution of our bucket rect */
	INIT_MINMAX2(ps->screenMin, ps->screenMax);

	ps->screenCoords = MEM_mallocN(sizeof(float) * ps->dm_totvert * 4, "ProjectPaint ScreenVerts");
	projScreenCo = *ps->screenCoords;

	if (ps->is_ortho) {
		for (a = 0, mv = ps->dm_mvert; a < ps->dm_totvert; a++, mv++, projScreenCo += 4) {
			mul_v3_m4v3(projScreenCo, ps->projectMat, mv->co);

			/* screen space, not clamped */
			projScreenCo[0] = (float)(ps->winx * 0.5f) + (ps->winx * 0.5f) * projScreenCo[0];
			projScreenCo[1] = (float)(ps->winy * 0.5f) + (ps->winy * 0.5f) * projScreenCo[1];
			minmax_v2v2_v2(ps->screenMin, ps->screenMax, projScreenCo);
		}
	}
	else {
		for (a = 0, mv = ps->dm_mvert; a < ps->dm_totvert; a++, mv++, projScreenCo += 4) {
			copy_v3_v3(projScreenCo, mv->co);
			projScreenCo[3] = 1.0f;

			mul_m4_v4(ps->projectMat, projScreenCo);

			if (projScreenCo[3] > ps->clipsta) {
				/* screen space, not clamped */
				projScreenCo[0] = (float)(ps->winx * 0.5f) + (ps->winx * 0.5f) * projScreenCo[0] / projScreenCo[3];
				projScreenCo[1] = (float)(ps->winy * 0.5f) + (ps->winy * 0.5f) * projScreenCo[1] / projScreenCo[3];
				projScreenCo[2] = projScreenCo[2] / projScreenCo[3]; /* Use the depth for bucket point occlusion */
				minmax_v2v2_v2(ps->screenMin, ps->screenMax, projScreenCo);
			}
			else {
				/* TODO - deal with cases where 1 side of a face goes behind the view ?
				 *
				 * After some research this is actually very tricky, only option is to
				 * clip the derived mesh before painting, which is a Pain */
				projScreenCo[0] = FLT_MAX;
			}
		}
	}

	/* If this border is not added we get artifacts for faces that
	 * have a parallel edge and at the bounds of the the 2D projected verts eg
	 * - a single screen aligned quad */
	projMargin = (ps->screenMax[0] - ps->screenMin[0]) * 0.000001f;
	ps->screenMax[0] += projMargin;
	ps->screenMin[0] -= projMargin;
	projMargin = (ps->screenMax[1] - ps->screenMin[1]) * 0.000001f;
	ps->screenMax[1] += projMargin;
	ps->screenMin[1] -= projMargin;

	if (ps->source == PROJ_SRC_VIEW) {
#ifdef PROJ_DEBUG_WINCLIP
		CLAMP(ps->screenMin[0], (float)(-diameter), (float)(ps->winx + diameter));
		CLAMP(ps->screenMax[0], (float)(-diameter), (float)(ps->winx + diameter));

		CLAMP(ps->screenMin[1], (float)(-diameter), (float)(ps->winy + diameter));
		CLAMP(ps->screenMax[1], (float)(-diameter), (float)(ps->winy + diameter));
#endif
	}
	else { /* re-projection, use bounds */
		ps->screenMin[0] = 0;
		ps->screenMax[0] = (float)(ps->winx);

		ps->screenMin[1] = 0;
		ps->screenMax[1] = (float)(ps->winy);
	}

	/* only for convenience */
	ps->screen_width  = ps->screenMax[0] - ps->screenMin[0];
	ps->screen_height = ps->screenMax[1] - ps->screenMin[1];

	ps->buckets_x = (int)(ps->screen_width / (((float)diameter) / PROJ_BUCKET_BRUSH_DIV));
	ps->buckets_y = (int)(ps->screen_height / (((float)diameter) / PROJ_BUCKET_BRUSH_DIV));

	/* printf("\tscreenspace bucket division x:%d y:%d\n", ps->buckets_x, ps->buckets_y); */

	if (ps->buckets_x > PROJ_BUCKET_RECT_MAX || ps->buckets_y > PROJ_BUCKET_RECT_MAX) {
		reset_threads = true;
	}

	/* really high values could cause problems since it has to allocate a few
	 * (ps->buckets_x*ps->buckets_y) sized arrays  */
	CLAMP(ps->buckets_x, PROJ_BUCKET_RECT_MIN, PROJ_BUCKET_RECT_MAX);
	CLAMP(ps->buckets_y, PROJ_BUCKET_RECT_MIN, PROJ_BUCKET_RECT_MAX);

	ps->bucketRect = (LinkNode **)MEM_callocN(sizeof(LinkNode *) * ps->buckets_x * ps->buckets_y, "paint-bucketRect");
	ps->bucketFaces = (LinkNode **)MEM_callocN(sizeof(LinkNode *) * ps->buckets_x * ps->buckets_y, "paint-bucketFaces");

	ps->bucketFlags = (unsigned char *)MEM_callocN(sizeof(char) * ps->buckets_x * ps->buckets_y, "paint-bucketFaces");
#ifndef PROJ_DEBUG_NOSEAMBLEED
	if (ps->seam_bleed_px > 0.0f) {
		ps->vertFaces = (LinkNode **)MEM_callocN(sizeof(LinkNode *) * ps->dm_totvert, "paint-vertFaces");
		ps->faceSeamFlags = (char *)MEM_callocN(sizeof(char) * ps->dm_totface, "paint-faceSeamFlags");
		ps->faceSeamUVs = MEM_mallocN(sizeof(float) * ps->dm_totface * 8, "paint-faceSeamUVs");
	}
#endif

	/* Thread stuff
	 *
	 * very small brushes run a lot slower multithreaded since the advantage with
	 * threads is being able to fill in multiple buckets at once.
	 * Only use threads for bigger brushes. */

	ps->thread_tot = BKE_scene_num_threads(ps->scene);

	/* workaround for #35057, disable threading if diameter is less than is possible for
	 * optimum bucket number generation */
	if (reset_threads)
		ps->thread_tot = 1;

	for (a = 0; a < ps->thread_tot; a++) {
		ps->arena_mt[a] = BLI_memarena_new(MEM_SIZE_OPTIMAL(1 << 16), "project paint arena");
	}

	arena = ps->arena_mt[0];

	if (ps->do_backfacecull && ps->do_mask_normal) {
		float viewDirPersp[3];

		ps->vertFlags = MEM_callocN(sizeof(char) * ps->dm_totvert, "paint-vertFlags");

		for (a = 0, mv = ps->dm_mvert; a < ps->dm_totvert; a++, mv++) {
			normal_short_to_float_v3(no, mv->no);

			if (ps->is_ortho) {
				if (angle_normalized_v3v3(ps->viewDir, no) >= ps->normal_angle) { /* 1 vert of this face is towards us */
					ps->vertFlags[a] |= PROJ_VERT_CULL;
				}
			}
			else {
				sub_v3_v3v3(viewDirPersp, ps->viewPos, mv->co);
				normalize_v3(viewDirPersp);
				if (angle_normalized_v3v3(viewDirPersp, no) >= ps->normal_angle) { /* 1 vert of this face is towards us */
					ps->vertFlags[a] |= PROJ_VERT_CULL;
				}
			}
		}
	}

	for (face_index = 0, tf = ps->dm_mtface, mf = ps->dm_mface; face_index < ps->dm_totface; mf++, tf++, face_index++) {
		bool is_face_sel;

#ifndef PROJ_DEBUG_NOSEAMBLEED
		/* add face user if we have bleed enabled, set the UV seam flags later */
		/* annoying but we need to add all faces even ones we never use elsewhere */
		if (ps->seam_bleed_px > 0.0f) {
			BLI_linklist_prepend_arena(&ps->vertFaces[mf->v1], SET_INT_IN_POINTER(face_index), arena);
			BLI_linklist_prepend_arena(&ps->vertFaces[mf->v2], SET_INT_IN_POINTER(face_index), arena);
			BLI_linklist_prepend_arena(&ps->vertFaces[mf->v3], SET_INT_IN_POINTER(face_index), arena);
			if (mf->v4) {
				BLI_linklist_prepend_arena(&ps->vertFaces[mf->v4], SET_INT_IN_POINTER(face_index), arena);
			}
		}
#endif

		if (ps->do_face_sel) {
			int orig_index;
			if (index_mp_to_orig && ((orig_index = DM_origindex_mface_mpoly(index_mf_to_mpoly, index_mp_to_orig,
			                                                                face_index))) != ORIGINDEX_NONE)
			{
				MPoly *mp = &mpoly_orig[orig_index];
				is_face_sel = ((mp->flag & ME_FACE_SEL) != 0);
			}
			else {
				is_face_sel = ((mf->flag & ME_FACE_SEL) != 0);
			}
		}
		else {
			is_face_sel = true;
		}

		if (is_face_sel && (tpage = project_paint_face_image(ps, face_index))) {
			float *v1coSS, *v2coSS, *v3coSS, *v4coSS = NULL;

			v1coSS = ps->screenCoords[mf->v1];
			v2coSS = ps->screenCoords[mf->v2];
			v3coSS = ps->screenCoords[mf->v3];
			if (mf->v4) {
				v4coSS = ps->screenCoords[mf->v4];
			}


			if (!ps->is_ortho) {
				if (v1coSS[0] == FLT_MAX ||
				    v2coSS[0] == FLT_MAX ||
				    v3coSS[0] == FLT_MAX ||
				    (mf->v4 && v4coSS[0] == FLT_MAX))
				{
					continue;
				}
			}

#ifdef PROJ_DEBUG_WINCLIP
			/* ignore faces outside the view */
			if (
			    (v1coSS[0] < ps->screenMin[0] &&
			     v2coSS[0] < ps->screenMin[0] &&
			     v3coSS[0] < ps->screenMin[0] &&
			     (mf->v4 && v4coSS[0] < ps->screenMin[0])) ||

			    (v1coSS[0] > ps->screenMax[0] &&
			     v2coSS[0] > ps->screenMax[0] &&
			     v3coSS[0] > ps->screenMax[0] &&
			     (mf->v4 && v4coSS[0] > ps->screenMax[0])) ||

			    (v1coSS[1] < ps->screenMin[1] &&
			     v2coSS[1] < ps->screenMin[1] &&
			     v3coSS[1] < ps->screenMin[1] &&
			     (mf->v4 && v4coSS[1] < ps->screenMin[1])) ||

			    (v1coSS[1] > ps->screenMax[1] &&
			     v2coSS[1] > ps->screenMax[1] &&
			     v3coSS[1] > ps->screenMax[1] &&
			     (mf->v4 && v4coSS[1] > ps->screenMax[1]))
			    )
			{
				continue;
			}

#endif //PROJ_DEBUG_WINCLIP


			if (ps->do_backfacecull) {
				if (ps->do_mask_normal) {
					/* Since we are interpolating the normals of faces, we want to make
					 * sure all the verts are pointing away from the view,
					 * not just the face */
					if ((ps->vertFlags[mf->v1] & PROJ_VERT_CULL) &&
					    (ps->vertFlags[mf->v2] & PROJ_VERT_CULL) &&
					    (ps->vertFlags[mf->v3] & PROJ_VERT_CULL) &&
					    (mf->v4 == 0 || ps->vertFlags[mf->v4] & PROJ_VERT_CULL)
					    )
					{
						continue;
					}
				}
				else {
					if (line_point_side_v2(v1coSS, v2coSS, v3coSS) < 0.0f) {
						continue;
					}

				}
			}

			if (tpage_last != tpage) {

				image_index = BLI_linklist_index(image_LinkList, tpage);

				if (image_index == -1 && BKE_image_has_ibuf(tpage, NULL)) { /* MemArena dosnt have an append func */
					BLI_linklist_append(&image_LinkList, tpage);
					image_index = ps->image_tot;
					ps->image_tot++;
				}

				tpage_last = tpage;
			}

			if (image_index != -1) {
				/* Initialize the faces screen pixels */
				/* Add this to a list to initialize later */
				project_paint_delayed_face_init(ps, mf, face_index);
			}
		}
	}

	/* build an array of images we use*/
	projIma = ps->projImages = (ProjPaintImage *)BLI_memarena_alloc(arena, sizeof(ProjPaintImage) * ps->image_tot);

	for (node = image_LinkList, i = 0; node; node = node->next, i++, projIma++) {
		int size;
		projIma->ima = node->link;
		projIma->touch = 0;
		projIma->ibuf = BKE_image_acquire_ibuf(projIma->ima, NULL, NULL);
		size = sizeof(void **) * IMAPAINT_TILE_NUMBER(projIma->ibuf->x) * IMAPAINT_TILE_NUMBER(projIma->ibuf->y);
		projIma->partRedrawRect =  BLI_memarena_alloc(arena, sizeof(ImagePaintPartialRedraw) * PROJ_BOUNDBOX_SQUARED);
		memset(projIma->partRedrawRect, 0, sizeof(ImagePaintPartialRedraw) * PROJ_BOUNDBOX_SQUARED);
		projIma->undoRect = (void **) BLI_memarena_alloc(arena, size);
		memset(projIma->undoRect, 0, size);
		projIma->maskRect = (void **) BLI_memarena_alloc(arena, size);
		memset(projIma->maskRect, 0, size);
		projIma->valid = (bool **) BLI_memarena_alloc(arena, size);
		memset(projIma->valid, 0, size);
	}

	/* we have built the array, discard the linked list */
	BLI_linklist_free(image_LinkList, NULL);
}

static void paint_proj_begin_clone(ProjPaintState *ps, const float mouse[2])
{
	/* setup clone offset */
	if (ps->tool == PAINT_TOOL_CLONE) {
		float projCo[4];
		copy_v3_v3(projCo, ED_view3d_cursor3d_get(ps->scene, ps->v3d));
		mul_m4_v3(ps->ob->imat, projCo);

		projCo[3] = 1.0f;
		mul_m4_v4(ps->projectMat, projCo);
		ps->cloneOffset[0] = mouse[0] - ((float)(ps->winx * 0.5f) + (ps->winx * 0.5f) * projCo[0] / projCo[3]);
		ps->cloneOffset[1] = mouse[1] - ((float)(ps->winy * 0.5f) + (ps->winy * 0.5f) * projCo[1] / projCo[3]);
	}
}

static void project_paint_end(ProjPaintState *ps)
{
	int a;
	ProjPaintImage *projIma;

	image_undo_remove_masks();

	/* dereference used image buffers */
	for (a = 0, projIma = ps->projImages; a < ps->image_tot; a++, projIma++) {
		BKE_image_release_ibuf(projIma->ima, projIma->ibuf, NULL);
	}

	BKE_image_release_ibuf(ps->reproject_image, ps->reproject_ibuf, NULL);

	MEM_freeN(ps->screenCoords);
	MEM_freeN(ps->bucketRect);
	MEM_freeN(ps->bucketFaces);
	MEM_freeN(ps->bucketFlags);

#ifndef PROJ_DEBUG_NOSEAMBLEED
	if (ps->seam_bleed_px > 0.0f) {
		MEM_freeN(ps->vertFaces);
		MEM_freeN(ps->faceSeamFlags);
		MEM_freeN(ps->faceSeamUVs);
	}
#endif

	if (ps->blurkernel) {
		paint_delete_blur_kernel(ps->blurkernel);
		MEM_freeN(ps->blurkernel);
	}

	if (ps->vertFlags) MEM_freeN(ps->vertFlags);

	for (a = 0; a < ps->thread_tot; a++) {
		BLI_memarena_free(ps->arena_mt[a]);
	}

	/* copy for subsurf/multires, so throw away */
	if (ps->dm->type != DM_TYPE_CDDM) {
		if (ps->dm_mvert) MEM_freeN(ps->dm_mvert);
		if (ps->dm_mface) MEM_freeN(ps->dm_mface);
		/* looks like these don't need copying */
#if 0
		if (ps->dm_mtface) MEM_freeN(ps->dm_mtface);
		if (ps->dm_mtface_clone) MEM_freeN(ps->dm_mtface_clone);
		if (ps->dm_mtface_stencil) MEM_freeN(ps->dm_mtface_stencil);
#endif
	}

	if (ps->dm_release)
		ps->dm->release(ps->dm);
}

/* 1 = an undo, -1 is a redo. */
static void partial_redraw_array_init(ImagePaintPartialRedraw *pr)
{
	int tot = PROJ_BOUNDBOX_SQUARED;
	while (tot--) {
		pr->x1 = 10000000;
		pr->y1 = 10000000;

		pr->x2 = -1;
		pr->y2 = -1;

		pr->enabled = 1;

		pr++;
	}
}


static bool partial_redraw_array_merge(ImagePaintPartialRedraw *pr, ImagePaintPartialRedraw *pr_other, int tot)
{
	bool touch = 0;
	while (tot--) {
		pr->x1 = min_ii(pr->x1, pr_other->x1);
		pr->y1 = min_ii(pr->y1, pr_other->y1);

		pr->x2 = max_ii(pr->x2, pr_other->x2);
		pr->y2 = max_ii(pr->y2, pr_other->y2);

		if (pr->x2 != -1)
			touch = 1;

		pr++; pr_other++;
	}

	return touch;
}

/* Loop over all images on this mesh and update any we have touched */
static bool project_image_refresh_tagged(ProjPaintState *ps)
{
	ImagePaintPartialRedraw *pr;
	ProjPaintImage *projIma;
	int a, i;
	bool redraw = false;


	for (a = 0, projIma = ps->projImages; a < ps->image_tot; a++, projIma++) {
		if (projIma->touch) {
			/* look over each bound cell */
			for (i = 0; i < PROJ_BOUNDBOX_SQUARED; i++) {
				pr = &(projIma->partRedrawRect[i]);
				if (pr->x2 != -1) { /* TODO - use 'enabled' ? */
					set_imapaintpartial(pr);
					imapaint_image_update(NULL, projIma->ima, projIma->ibuf, true);
					redraw = 1;
				}
			}

			projIma->touch = 0; /* clear for reuse */
		}
	}

	return redraw;
}

/* run this per painting onto each mouse location */
static bool project_bucket_iter_init(ProjPaintState *ps, const float mval_f[2])
{
	if (ps->source == PROJ_SRC_VIEW) {
		float min_brush[2], max_brush[2];
		const float radius = ps->brush_size;

		/* so we don't have a bucket bounds that is way too small to paint into */
		// if (radius < 1.0f) radius = 1.0f; // this doesn't work yet :/

		min_brush[0] = mval_f[0] - radius;
		min_brush[1] = mval_f[1] - radius;

		max_brush[0] = mval_f[0] + radius;
		max_brush[1] = mval_f[1] + radius;

		/* offset to make this a valid bucket index */
		project_paint_bucket_bounds(ps, min_brush, max_brush, ps->bucketMin, ps->bucketMax);

		/* mouse outside the model areas? */
		if (ps->bucketMin[0] == ps->bucketMax[0] || ps->bucketMin[1] == ps->bucketMax[1]) {
			return 0;
		}

		ps->context_bucket_x = ps->bucketMin[0];
		ps->context_bucket_y = ps->bucketMin[1];
	}
	else { /* reproject: PROJ_SRC_* */
		ps->bucketMin[0] = 0;
		ps->bucketMin[1] = 0;

		ps->bucketMax[0] = ps->buckets_x;
		ps->bucketMax[1] = ps->buckets_y;

		ps->context_bucket_x = 0;
		ps->context_bucket_y = 0;
	}
	return 1;
}


static bool project_bucket_iter_next(ProjPaintState *ps, int *bucket_index, rctf *bucket_bounds, const float mval[2])
{
	const int diameter = 2 * ps->brush_size;

	if (ps->thread_tot > 1)
		BLI_lock_thread(LOCK_CUSTOM1);

	//printf("%d %d\n", ps->context_bucket_x, ps->context_bucket_y);

	for (; ps->context_bucket_y < ps->bucketMax[1]; ps->context_bucket_y++) {
		for (; ps->context_bucket_x < ps->bucketMax[0]; ps->context_bucket_x++) {

			/* use bucket_bounds for project_bucket_isect_circle and project_bucket_init*/
			project_bucket_bounds(ps, ps->context_bucket_x, ps->context_bucket_y, bucket_bounds);

			if ((ps->source != PROJ_SRC_VIEW) ||
			    project_bucket_isect_circle(mval, (float)(diameter * diameter), bucket_bounds))
			{
				*bucket_index = ps->context_bucket_x + (ps->context_bucket_y * ps->buckets_x);
				ps->context_bucket_x++;

				if (ps->thread_tot > 1)
					BLI_unlock_thread(LOCK_CUSTOM1);

				return 1;
			}
		}
		ps->context_bucket_x = ps->bucketMin[0];
	}

	if (ps->thread_tot > 1)
		BLI_unlock_thread(LOCK_CUSTOM1);
	return 0;
}

/* Each thread gets one of these, also used as an argument to pass to project_paint_op */
typedef struct ProjectHandle {
	/* args */
	ProjPaintState *ps;
	float prevmval[2];
	float mval[2];

	/* annoying but we need to have image bounds per thread, then merge into ps->projectPartialRedraws */
	ProjPaintImage *projImages; /* array of partial redraws */

	/* thread settings */
	int thread_index;

	struct ImagePool *pool;
} ProjectHandle;

static void do_projectpaint_clone(ProjPaintState *ps, ProjPixel *projPixel, float mask)
{
	const unsigned char *clone_pt = ((ProjPixelClone *)projPixel)->clonepx.ch;

	if (clone_pt[3]) {
		unsigned char clone_rgba[4];

		clone_rgba[0] = clone_pt[0];
		clone_rgba[1] = clone_pt[1];
		clone_rgba[2] = clone_pt[2];
		clone_rgba[3] = (unsigned char)(clone_pt[3] * mask);

		if (ps->do_masking) {
			IMB_blend_color_byte(projPixel->pixel.ch_pt, projPixel->origColor.ch_pt, clone_rgba, ps->blend);
		}
		else {
			IMB_blend_color_byte(projPixel->pixel.ch_pt, projPixel->pixel.ch_pt, clone_rgba, ps->blend);
		}
	}
}

static void do_projectpaint_clone_f(ProjPaintState *ps, ProjPixel *projPixel, float mask)
{
	const float *clone_pt = ((ProjPixelClone *)projPixel)->clonepx.f;

	if (clone_pt[3]) {
		float clone_rgba[4];

		mul_v4_v4fl(clone_rgba, clone_pt, mask);

		if (ps->do_masking) {
			IMB_blend_color_float(projPixel->pixel.f_pt, projPixel->origColor.f_pt, clone_rgba, ps->blend);
		}
		else {
			IMB_blend_color_float(projPixel->pixel.f_pt, projPixel->pixel.f_pt, clone_rgba, ps->blend);
		}
	}
}

/* do_projectpaint_smear*
 *
 * note, mask is used to modify the alpha here, this is not correct since it allows
 * accumulation of color greater then 'projPixel->mask' however in the case of smear its not
 * really that important to be correct as it is with clone and painting
 */
static void do_projectpaint_smear(ProjPaintState *ps, ProjPixel *projPixel, float mask,
                                  MemArena *smearArena, LinkNode **smearPixels, const float co[2])
{
	unsigned char rgba_ub[4];

	if (project_paint_PickColor(ps, co, NULL, rgba_ub, 1) == 0)
		return;

	blend_color_interpolate_byte(((ProjPixelClone *)projPixel)->clonepx.ch, projPixel->pixel.ch_pt, rgba_ub, mask);
	BLI_linklist_prepend_arena(smearPixels, (void *)projPixel, smearArena);
}

static void do_projectpaint_smear_f(ProjPaintState *ps, ProjPixel *projPixel, float mask,
                                    MemArena *smearArena, LinkNode **smearPixels_f, const float co[2])
{
	float rgba[4];

	if (project_paint_PickColor(ps, co, rgba, NULL, 1) == 0)
		return;

	blend_color_interpolate_float(((ProjPixelClone *)projPixel)->clonepx.f, projPixel->pixel.f_pt, rgba, mask);
	BLI_linklist_prepend_arena(smearPixels_f, (void *)projPixel, smearArena);
}

static void do_projectpaint_soften_f(ProjPaintState *ps, ProjPixel *projPixel, float mask,
                                     MemArena *softenArena, LinkNode **softenPixels)
{
	float accum_tot = 0.0;
	int xk, yk;
	BlurKernel *kernel = ps->blurkernel;
	float *rgba = projPixel->newColor.f;

	/* rather then painting, accumulate surrounding colors */
	zero_v4(rgba);

	for (yk = 0; yk < kernel->side; yk++) {
		for (xk = 0; xk < kernel->side; xk++) {
			float rgba_tmp[4];
			float co_ofs[2] = {xk - kernel->pixel_len, yk - kernel->pixel_len};

			add_v2_v2(co_ofs, projPixel->projCoSS);

			if (project_paint_PickColor(ps, co_ofs, rgba_tmp, NULL, TRUE)) {
				float weight = kernel->wdata[xk + yk * kernel->side];
				mul_v4_fl(rgba_tmp, weight);
				add_v4_v4(rgba, rgba_tmp);
				accum_tot += weight;
			}
		}
	}

	if (LIKELY(accum_tot != 0)) {
		mul_v4_fl(rgba, 1.0f / (float)accum_tot);

		if (ps->mode == BRUSH_STROKE_INVERT) {
			/* subtract blurred image from normal image gives high pass filter */
			sub_v3_v3v3(rgba, projPixel->pixel.f_pt, rgba);

			/* now rgba_ub contains the edge result, but this should be converted to luminance to avoid
			 * colored speckles appearing in final image, and also to check for threshhold */
			rgba[0] = rgba[1] = rgba[2] = rgb_to_grayscale(rgba);
			if (fabs(rgba[0]) > ps->brush->sharp_threshold) {
				float alpha = projPixel->pixel.f_pt[3];
				projPixel->pixel.f_pt[3] = rgba[3] = mask;

				/* add to enhance edges */
				blend_color_add_float(rgba, projPixel->pixel.f_pt, rgba);
				projPixel->pixel.f_pt[3] = alpha;
			}
			else
				return;
		} else {
			blend_color_interpolate_float(rgba, rgba, projPixel->pixel.f_pt, mask);
		}

		BLI_linklist_prepend_arena(softenPixels, (void *)projPixel, softenArena);
	}
}

static void do_projectpaint_soften(ProjPaintState *ps, ProjPixel *projPixel, float mask,
                                   MemArena *softenArena, LinkNode **softenPixels)
{
	float accum_tot = 0;
	int xk, yk;
	BlurKernel *kernel = ps->blurkernel;
	float rgba[4];  /* convert to byte after */

	/* rather then painting, accumulate surrounding colors */
	zero_v4(rgba);

	for (yk = 0; yk < kernel->side; yk++) {
		for (xk = 0; xk < kernel->side; xk++) {
			float rgba_tmp[4];
			float co_ofs[2] = {xk - kernel->pixel_len, yk - kernel->pixel_len};

			add_v2_v2(co_ofs, projPixel->projCoSS);

			if (project_paint_PickColor(ps, co_ofs, rgba_tmp, NULL, TRUE)) {
				float weight = kernel->wdata[xk + yk * kernel->side];
				mul_v4_fl(rgba_tmp, weight);
				add_v4_v4(rgba, rgba_tmp);
				accum_tot += weight;
			}
		}
	}

	if (LIKELY(accum_tot != 0)) {
		unsigned char *rgba_ub = projPixel->newColor.ch;

		mul_v4_fl(rgba, 1.0f / (float)accum_tot);

		if (ps->mode == BRUSH_STROKE_INVERT) {
			float rgba_pixel[4];

			straight_uchar_to_premul_float(rgba_pixel, projPixel->pixel.ch_pt);

			/* subtract blurred image from normal image gives high pass filter */
			sub_v3_v3v3(rgba, rgba_pixel, rgba);
			/* now rgba_ub contains the edge result, but this should be converted to luminance to avoid
			 * colored speckles appearing in final image, and also to check for threshhold */
			rgba[0] = rgba[1] = rgba[2] = rgb_to_grayscale(rgba);
			if (fabs(rgba[0]) > ps->brush->sharp_threshold) {
				float alpha = rgba_pixel[3];
				rgba[3] = rgba_pixel[3] = mask;

				/* add to enhance edges */
				blend_color_add_float(rgba, rgba_pixel, rgba);

				rgba[3] = alpha;
				premul_float_to_straight_uchar(rgba_ub, rgba);
			}
			else
				return;
		}
		else {
			premul_float_to_straight_uchar(rgba_ub, rgba);
			blend_color_interpolate_byte(rgba_ub, rgba_ub, projPixel->pixel.ch_pt, mask);
		}
		BLI_linklist_prepend_arena(softenPixels, (void *)projPixel, softenArena);
	}
}

static void do_projectpaint_draw(ProjPaintState *ps, ProjPixel *projPixel, const float texrgb[3], float mask)
{
	float rgb[3];
	unsigned char rgba_ub[4];

	copy_v3_v3(rgb, ps->paint_color);

	if (ps->is_texbrush) {
		mul_v3_v3(rgb, texrgb);
		/* TODO(sergey): Support texture paint color space. */
		linearrgb_to_srgb_v3_v3(rgb, rgb);
	}

	rgb_float_to_uchar(rgba_ub, rgb);
	rgba_ub[3] = FTOCHAR(mask);

	if (ps->do_masking) {
		IMB_blend_color_byte(projPixel->pixel.ch_pt, projPixel->origColor.ch_pt, rgba_ub, ps->blend);
	}
	else {
		IMB_blend_color_byte(projPixel->pixel.ch_pt, projPixel->pixel.ch_pt, rgba_ub, ps->blend);
	}
}

static void do_projectpaint_draw_f(ProjPaintState *ps, ProjPixel *projPixel, const float texrgb[3], float mask)
{
	float rgba[4];

	copy_v3_v3(rgba, ps->paint_color_linear);

	if (ps->is_texbrush)
		mul_v3_v3(rgba, texrgb);
	
	mul_v3_fl(rgba, mask);
	rgba[3] = mask;

	if (ps->do_masking) {
		IMB_blend_color_float(projPixel->pixel.f_pt, projPixel->origColor.f_pt, rgba, ps->blend);
	}
	else {
		IMB_blend_color_float(projPixel->pixel.f_pt, projPixel->pixel.f_pt, rgba, ps->blend);
	}
}

/* run this for single and multithreaded painting */
static void *do_projectpaint_thread(void *ph_v)
{
	/* First unpack args from the struct */
	ProjPaintState *ps =         ((ProjectHandle *)ph_v)->ps;
	ProjPaintImage *projImages = ((ProjectHandle *)ph_v)->projImages;
	const float *lastpos =       ((ProjectHandle *)ph_v)->prevmval;
	const float *pos =           ((ProjectHandle *)ph_v)->mval;
	const int thread_index =     ((ProjectHandle *)ph_v)->thread_index;
	struct ImagePool *pool =     ((ProjectHandle *)ph_v)->pool;
	/* Done with args from ProjectHandle */

	LinkNode *node;
	ProjPixel *projPixel;
	Brush *brush = ps->brush;

	int last_index = -1;
	ProjPaintImage *last_projIma = NULL;
	ImagePaintPartialRedraw *last_partial_redraw_cell;

	float dist_sq, dist;

	float falloff;
	int bucket_index;
	bool is_floatbuf = false;
	const short tool =  ps->tool;
	rctf bucket_bounds;

	/* for smear only */
	float pos_ofs[2] = {0};
	float co[2];
	unsigned short mask_short;
	const float brush_alpha = BKE_brush_alpha_get(ps->scene, brush);
	const float brush_radius = ps->brush_size;
	const float brush_radius_sq = brush_radius * brush_radius; /* avoid a square root with every dist comparison */

	short lock_alpha = ELEM(brush->blend, IMB_BLEND_ERASE_ALPHA, IMB_BLEND_ADD_ALPHA) ? 0 : brush->flag & BRUSH_LOCK_ALPHA;

	LinkNode *smearPixels = NULL;
	LinkNode *smearPixels_f = NULL;
	MemArena *smearArena = NULL; /* mem arena for this brush projection only */

	LinkNode *softenPixels = NULL;
	LinkNode *softenPixels_f = NULL;
	MemArena *softenArena = NULL; /* mem arena for this brush projection only */

	if (tool == PAINT_TOOL_SMEAR) {
		pos_ofs[0] = pos[0] - lastpos[0];
		pos_ofs[1] = pos[1] - lastpos[1];

		smearArena = BLI_memarena_new(MEM_SIZE_OPTIMAL(1 << 16), "paint smear arena");
	}
	else if (tool == PAINT_TOOL_SOFTEN) {
		softenArena = BLI_memarena_new(MEM_SIZE_OPTIMAL(1 << 16), "paint soften arena");
	}

	/* printf("brush bounds %d %d %d %d\n", bucketMin[0], bucketMin[1], bucketMax[0], bucketMax[1]); */

	while (project_bucket_iter_next(ps, &bucket_index, &bucket_bounds, pos)) {

		/* Check this bucket and its faces are initialized */
		if (ps->bucketFlags[bucket_index] == PROJ_BUCKET_NULL) {
			/* No pixels initialized */
			project_bucket_init(ps, thread_index, bucket_index, &bucket_bounds);
		}

		if (ps->source != PROJ_SRC_VIEW) {

			/* Re-Projection, simple, no brushes! */

			for (node = ps->bucketRect[bucket_index]; node; node = node->next) {
				projPixel = (ProjPixel *)node->link;

				/* copy of code below */
				if (last_index != projPixel->image_index) {
					last_index = projPixel->image_index;
					last_projIma = projImages + last_index;

					last_projIma->touch = 1;
					is_floatbuf = (last_projIma->ibuf->rect_float != NULL);
				}
				/* end copy */

				/* fill tools */
				if (ps->source == PROJ_SRC_VIEW_FILL) {
					if (brush->flag & BRUSH_USE_GRADIENT) {
						/* these could probably be cached instead of being done per pixel */
						float tangent[2];
						float line_len_sq_inv, line_len;
						float f;
						float color_f[4];
						float p[2] = {projPixel->projCoSS[0] - lastpos[0], projPixel->projCoSS[1] - lastpos[1]};

						sub_v2_v2v2(tangent, pos, lastpos);
						line_len = len_squared_v2(tangent);
						line_len_sq_inv = 1.0/line_len;
						line_len = sqrt(line_len);

						switch (brush->gradient_fill_mode) {
							case BRUSH_GRADIENT_LINEAR:
							{
								f = dot_v2v2(p, tangent)*line_len_sq_inv;
								break;
							}
							case BRUSH_GRADIENT_RADIAL:
							{
								f = len_v2(p)/line_len;
								break;
							}
						}
						do_colorband(brush->gradient, f, color_f);
						color_f[3] *= ((float)projPixel->mask) * (1.0f / 65535.0f) * brush->alpha;

						if (is_floatbuf) {
							/* convert to premultipied */
							mul_v3_fl(color_f, color_f[3]);
							blend_color_mix_float(projPixel->pixel.f_pt,  projPixel->origColor.f_pt,
							                      color_f);
						}
						else {
							rgba_float_to_uchar(projPixel->newColor.ch, color_f);
							blend_color_mix_byte(projPixel->pixel.ch_pt,  projPixel->origColor.ch_pt,
							                     projPixel->newColor.ch);
						}
					}
					else {
						if (is_floatbuf) {
							float newColor_f[4];
							newColor_f[3] = ((float)projPixel->mask) * (1.0f / 65535.0f) * brush->alpha;
							copy_v3_v3(newColor_f, ps->paint_color_linear);

							blend_color_mix_float(projPixel->pixel.f_pt,  projPixel->origColor.f_pt,
							                      newColor_f);
						}
						else {
							float mask = ((float)projPixel->mask) * (1.0f / 65535.0f);
							projPixel->newColor.ch[3] = mask * 255 * brush->alpha;

							rgb_float_to_uchar(projPixel->newColor.ch, ps->paint_color);
							blend_color_mix_byte(projPixel->pixel.ch_pt,  projPixel->origColor.ch_pt,
							                     projPixel->newColor.ch);
						}
					}

					last_partial_redraw_cell = last_projIma->partRedrawRect + projPixel->bb_cell_index;
					last_partial_redraw_cell->x1 = min_ii(last_partial_redraw_cell->x1, (int)projPixel->x_px);
					last_partial_redraw_cell->y1 = min_ii(last_partial_redraw_cell->y1, (int)projPixel->y_px);

					last_partial_redraw_cell->x2 = max_ii(last_partial_redraw_cell->x2, (int)projPixel->x_px + 1);
					last_partial_redraw_cell->y2 = max_ii(last_partial_redraw_cell->y2, (int)projPixel->y_px + 1);
				}
				else {
					if (is_floatbuf) {
						/* re-project buffer is assumed byte - TODO, allow float */
						bicubic_interpolation_color(ps->reproject_ibuf, projPixel->newColor.ch, NULL,
						                            projPixel->projCoSS[0], projPixel->projCoSS[1]);
						if (projPixel->newColor.ch[3]) {
							float newColor_f[4];
							float mask = ((float)projPixel->mask) * (1.0f / 65535.0f);

							straight_uchar_to_premul_float(newColor_f, projPixel->newColor.ch);
							IMB_colormanagement_colorspace_to_scene_linear_v4(newColor_f, TRUE, ps->reproject_ibuf->rect_colorspace);
							mul_v4_v4fl(newColor_f, newColor_f, mask);

							blend_color_mix_float(projPixel->pixel.f_pt,  projPixel->origColor.f_pt,
							                      newColor_f);
						}
					}
					else {
						/* re-project buffer is assumed byte - TODO, allow float */
						bicubic_interpolation_color(ps->reproject_ibuf, projPixel->newColor.ch, NULL,
						                            projPixel->projCoSS[0], projPixel->projCoSS[1]);
						if (projPixel->newColor.ch[3]) {
							float mask = ((float)projPixel->mask) * (1.0f / 65535.0f);
							projPixel->newColor.ch[3] *= mask;

							blend_color_mix_byte(projPixel->pixel.ch_pt,  projPixel->origColor.ch_pt,
							                     projPixel->newColor.ch);
						}
					}
				}
			}
		}
		else {
			/* Normal brush painting */

			for (node = ps->bucketRect[bucket_index]; node; node = node->next) {

				projPixel = (ProjPixel *)node->link;

				dist_sq = len_squared_v2v2(projPixel->projCoSS, pos);

				/*if (dist < radius) {*/ /* correct but uses a sqrtf */
				if (dist_sq <= brush_radius_sq) {
					dist = sqrtf(dist_sq);

					falloff = BKE_brush_curve_strength_clamp(ps->brush, dist, brush_radius);

					if (falloff > 0.0f) {
						float texrgb[3];
						float mask = falloff;

						if (ps->do_masking) {
							/* masking to keep brush contribution to a pixel limited. note we do not do
							 * a simple max(mask, mask_accum), as this is very sensitive to spacing and
							 * gives poor results for strokes crossing themselves.
							 * 
							 * Instead we use a formula that adds up but approaches brush_alpha slowly
							 * and never exceeds it, which gives nice smooth results. */
							float mask_accum = *projPixel->mask_accum;

							if (ps->is_maskbrush) {
								float texmask = BKE_brush_sample_masktex(ps->scene, ps->brush, projPixel->projCoSS, thread_index, pool);
								CLAMP(texmask, 0.0f, 1.0f);
								mask = mask_accum + (brush_alpha * texmask * 65535.0f - mask_accum) * mask;
							}
							else {
								mask = mask_accum + (brush_alpha * 65535.0f - mask_accum) * mask;
							}
							mask_short = (unsigned short)mask;

							if (mask_short > *projPixel->mask_accum) {
								*projPixel->mask_accum = mask_short;
								mask = mask_short * (1.0f / 65535.0f);
							}
							else {
								/* Go onto the next pixel */
								continue;
							}
						}
						else {
							mask *= brush_alpha;
							if (ps->is_maskbrush) {
								float texmask = BKE_brush_sample_masktex(ps->scene, ps->brush, projPixel->projCoSS, thread_index, pool);
								CLAMP(texmask, 0.0f, 1.0f);
								mask *= texmask;
							}
						}

						if (ps->is_texbrush) {
							MTex *mtex = &brush->mtex;
							float samplecos[3];
							float texrgba[4];

							/* taking 3d copy to account for 3D mapping too. It gets concatenated during sampling */
							if (mtex->brush_map_mode == MTEX_MAP_MODE_3D) {
								copy_v3_v3(samplecos, projPixel->worldCoSS);
							}
							else {
								copy_v2_v2(samplecos, projPixel->projCoSS);
								samplecos[2] = 0.0f;
							}

							/* note, for clone and smear, we only use the alpha, could be a special function */
							BKE_brush_sample_tex_3D(ps->scene, brush, samplecos, texrgba, thread_index, pool);

							copy_v3_v3(texrgb, texrgba);
							mask *= texrgba[3];
						}

						/* extra mask for normal, layer stencil, .. */
						mask *= ((float)projPixel->mask) * (1.0f / 65535.0f);

						if (mask > 0.0f) {

							/* copy of code above */
							if (last_index != projPixel->image_index) {
								last_index = projPixel->image_index;
								last_projIma = projImages + last_index;

								last_projIma->touch = 1;
								is_floatbuf = (last_projIma->ibuf->rect_float != NULL);
							}
							/* end copy */

							/* validate undo tile, since we will modify t*/
							*projPixel->valid = true;

							last_partial_redraw_cell = last_projIma->partRedrawRect + projPixel->bb_cell_index;
							last_partial_redraw_cell->x1 = min_ii(last_partial_redraw_cell->x1, (int)projPixel->x_px);
							last_partial_redraw_cell->y1 = min_ii(last_partial_redraw_cell->y1, (int)projPixel->y_px);

							last_partial_redraw_cell->x2 = max_ii(last_partial_redraw_cell->x2, (int)projPixel->x_px + 1);
							last_partial_redraw_cell->y2 = max_ii(last_partial_redraw_cell->y2, (int)projPixel->y_px + 1);

							/* texrgb is not used for clone, smear or soften */
							switch (tool) {
								case PAINT_TOOL_CLONE:
									if (is_floatbuf) do_projectpaint_clone_f(ps, projPixel, mask);
									else             do_projectpaint_clone(ps, projPixel, mask);
									break;
								case PAINT_TOOL_SMEAR:
									sub_v2_v2v2(co, projPixel->projCoSS, pos_ofs);

									if (is_floatbuf) do_projectpaint_smear_f(ps, projPixel, mask, smearArena, &smearPixels_f, co);
									else             do_projectpaint_smear(ps, projPixel, mask, smearArena, &smearPixels, co);
									break;
								case PAINT_TOOL_SOFTEN:
									if (is_floatbuf) do_projectpaint_soften_f(ps, projPixel, mask, softenArena, &softenPixels_f);
									else             do_projectpaint_soften(ps, projPixel, mask, softenArena, &softenPixels);
									break;
								default:
									if (is_floatbuf) do_projectpaint_draw_f(ps, projPixel, texrgb, mask);
									else             do_projectpaint_draw(ps, projPixel, texrgb, mask);
									break;
							}
						}

						if (lock_alpha) {
							if (is_floatbuf) projPixel->pixel.f_pt[3] = projPixel->origColor.f_pt[3];
							else projPixel->pixel.ch_pt[3] = projPixel->origColor.ch_pt[3];
						}

						/* done painting */
					}
				}
			}
		}
	}


	if (tool == PAINT_TOOL_SMEAR) {

		for (node = smearPixels; node; node = node->next) { /* this wont run for a float image */
			projPixel = node->link;
			*projPixel->pixel.uint_pt = ((ProjPixelClone *)projPixel)->clonepx.uint;
		}

		for (node = smearPixels_f; node; node = node->next) {
			projPixel = node->link;
			copy_v4_v4(projPixel->pixel.f_pt, ((ProjPixelClone *)projPixel)->clonepx.f);
		}

		BLI_memarena_free(smearArena);
	}
	else if (tool == PAINT_TOOL_SOFTEN) {

		for (node = softenPixels; node; node = node->next) { /* this wont run for a float image */
			projPixel = node->link;
			*projPixel->pixel.uint_pt = projPixel->newColor.uint;
		}

		for (node = softenPixels_f; node; node = node->next) {
			projPixel = node->link;
			copy_v4_v4(projPixel->pixel.f_pt, projPixel->newColor.f);
		}

		BLI_memarena_free(softenArena);
	}

	return NULL;
}

static bool project_paint_op(void *state, const float lastpos[2], const float pos[2])
{
	/* First unpack args from the struct */
	ProjPaintState *ps = (ProjPaintState *)state;
	bool touch_any = false;

	ProjectHandle handles[BLENDER_MAX_THREADS];
	ListBase threads;
	int a, i;

	struct ImagePool *pool;

	if (!project_bucket_iter_init(ps, pos)) {
		return 0;
	}

	if (ps->thread_tot > 1)
		BLI_init_threads(&threads, do_projectpaint_thread, ps->thread_tot);

	pool = BKE_image_pool_new();

	/* get the threads running */
	for (a = 0; a < ps->thread_tot; a++) {

		/* set defaults in handles */
		//memset(&handles[a], 0, sizeof(BakeShade));

		handles[a].ps = ps;
		copy_v2_v2(handles[a].mval, pos);
		copy_v2_v2(handles[a].prevmval, lastpos);

		/* thread specific */
		handles[a].thread_index = a;

		handles[a].projImages = (ProjPaintImage *)BLI_memarena_alloc(ps->arena_mt[a], ps->image_tot * sizeof(ProjPaintImage));

		memcpy(handles[a].projImages, ps->projImages, ps->image_tot * sizeof(ProjPaintImage));

		/* image bounds */
		for (i = 0; i < ps->image_tot; i++) {
			handles[a].projImages[i].partRedrawRect = (ImagePaintPartialRedraw *)BLI_memarena_alloc(ps->arena_mt[a], sizeof(ImagePaintPartialRedraw) * PROJ_BOUNDBOX_SQUARED);
			memcpy(handles[a].projImages[i].partRedrawRect, ps->projImages[i].partRedrawRect, sizeof(ImagePaintPartialRedraw) * PROJ_BOUNDBOX_SQUARED);
		}

		handles[a].pool = pool;

		if (ps->thread_tot > 1)
			BLI_insert_thread(&threads, &handles[a]);
	}

	if (ps->thread_tot > 1) /* wait for everything to be done */
		BLI_end_threads(&threads);
	else
		do_projectpaint_thread(&handles[0]);


	BKE_image_pool_free(pool);

	/* move threaded bounds back into ps->projectPartialRedraws */
	for (i = 0; i < ps->image_tot; i++) {
		int touch = 0;
		for (a = 0; a < ps->thread_tot; a++) {
			touch |= partial_redraw_array_merge(ps->projImages[i].partRedrawRect, handles[a].projImages[i].partRedrawRect, PROJ_BOUNDBOX_SQUARED);
		}

		if (touch) {
			ps->projImages[i].touch = 1;
			touch_any = 1;
		}
	}

	return touch_any;
}


void paint_proj_stroke(const bContext *C, void *pps, const float prev_pos[2], const float pos[2], float pressure, float distance, float size)
{
	ProjPaintState *ps = pps;
	Brush *brush = ps->brush;
	int a;

	ps->brush_size = size;

	/* clone gets special treatment here to avoid going through image initialization */
	if (ps->tool == PAINT_TOOL_CLONE && ps->mode == BRUSH_STROKE_INVERT) {
		Scene *scene = ps->scene;
		View3D *v3d = ps->v3d;
		float *cursor = ED_view3d_cursor3d_get(scene, v3d);
		int mval_i[2] = {(int)pos[0], (int)pos[1]};

		view3d_operator_needs_opengl(C);

		if (!ED_view3d_autodist(scene, ps->ar, v3d, mval_i, cursor, false, NULL))
			return;

		ED_region_tag_redraw(ps->ar);

		return;
	}

	/* handle gradient and inverted stroke color here */
	if (ELEM(ps->tool, PAINT_TOOL_DRAW, PAINT_TOOL_FILL)) {
		if (ps->mode == BRUSH_STROKE_INVERT)
			copy_v3_v3(ps->paint_color, brush->secondary_rgb);
		else {
			if (brush->flag & BRUSH_USE_GRADIENT) {
				switch (brush->gradient_stroke_mode) {
					case BRUSH_GRADIENT_PRESSURE:
						do_colorband(brush->gradient, pressure, ps->paint_color);
						break;
					case BRUSH_GRADIENT_SPACING_REPEAT:
					{
						float coord = fmod(distance / brush->gradient_spacing, 1.0);
						do_colorband(brush->gradient, coord, ps->paint_color);
						break;
					}
					case BRUSH_GRADIENT_SPACING_CLAMP:
					{
						do_colorband(brush->gradient, distance / brush->gradient_spacing, ps->paint_color);
						break;
					}
				}
			}
			else
				copy_v3_v3(ps->paint_color, brush->rgb);

			srgb_to_linearrgb_v3_v3(ps->paint_color_linear, ps->paint_color);
		}
	}

	/* continue adding to existing partial redraw rects until redraw */
	if (!ps->need_redraw) {
		for (a = 0; a < ps->image_tot; a++)
			partial_redraw_array_init(ps->projImages[a].partRedrawRect);
	}

	if (project_paint_op(ps, prev_pos, pos))
		ps->need_redraw = true;
}


/* initialize project paint settings from context */
static void project_state_init(bContext *C, Object *ob, ProjPaintState *ps, int mode)
{
	Scene *scene = CTX_data_scene(C);
	ToolSettings *settings = scene->toolsettings;

	/* brush */
	ps->mode = mode;
	ps->brush = BKE_paint_brush(&settings->imapaint.paint);
	if (ps->brush) {
		Brush *brush = ps->brush;
		ps->tool = brush->imagepaint_tool;
		ps->blend = brush->blend;
		/* only check for inversion for the soften tool, elsewhere, a resident brush inversion flag can cause issues */
		if (brush->imagepaint_tool == PAINT_TOOL_SOFTEN) {
			ps->mode = ((ps->mode == BRUSH_STROKE_INVERT) ^ ((brush->flag & BRUSH_DIR_IN) != 0) ?
			            BRUSH_STROKE_INVERT : BRUSH_STROKE_NORMAL);

			ps->blurkernel = paint_new_blur_kernel(brush);
		}

		/* disable for 3d mapping also because painting on mirrored mesh can create "stripes" */
		ps->do_masking = paint_use_opacity_masking(brush);
		ps->is_texbrush = (brush->mtex.tex && brush->imagepaint_tool == PAINT_TOOL_DRAW) ? true : false;
		ps->is_maskbrush = (brush->mask_mtex.tex)? true : false;
	}
	else {
		/* brush may be NULL*/
		ps->do_masking = false;
		ps->is_texbrush = false;
		ps->is_maskbrush = false;
	}

	/* sizeof(ProjPixel), since we alloc this a _lot_ */
	ps->pixel_sizeof = project_paint_pixel_sizeof(ps->tool);
	BLI_assert(ps->pixel_sizeof >= sizeof(ProjPixel));

	/* these can be NULL */
	ps->v3d = CTX_wm_view3d(C);
	ps->rv3d = CTX_wm_region_view3d(C);
	ps->ar = CTX_wm_region(C);

	ps->scene = scene;
	ps->ob = ob; /* allow override of active object */

	/* setup projection painting data */
	ps->do_backfacecull = (settings->imapaint.flag & IMAGEPAINT_PROJECT_BACKFACE) ? 0 : 1;
	ps->do_occlude = (settings->imapaint.flag & IMAGEPAINT_PROJECT_XRAY) ? 0 : 1;
	ps->do_mask_normal = (settings->imapaint.flag & IMAGEPAINT_PROJECT_FLAT) ? 0 : 1;
	ps->do_new_shading_nodes = BKE_scene_use_new_shading_nodes(scene); /* only cache the value */

	if (ps->tool == PAINT_TOOL_CLONE)
		ps->do_layer_clone = (settings->imapaint.flag & IMAGEPAINT_PROJECT_LAYER_CLONE) ? 1 : 0;

	ps->do_layer_stencil = (settings->imapaint.flag & IMAGEPAINT_PROJECT_LAYER_STENCIL) ? 1 : 0;
	ps->do_layer_stencil_inv = (settings->imapaint.flag & IMAGEPAINT_PROJECT_LAYER_STENCIL_INV) ? 1 : 0;


#ifndef PROJ_DEBUG_NOSEAMBLEED
	ps->seam_bleed_px = settings->imapaint.seam_bleed; /* pixel num to bleed */
#endif

	if (ps->do_mask_normal) {
		ps->normal_angle_inner = settings->imapaint.normal_angle;
		ps->normal_angle = (ps->normal_angle_inner + 90.0f) * 0.5f;
	}
	else {
		ps->normal_angle_inner = ps->normal_angle = settings->imapaint.normal_angle;
	}

	ps->normal_angle_inner *=   (float)(M_PI_2 / 90);
	ps->normal_angle *=         (float)(M_PI_2 / 90);
	ps->normal_angle_range = ps->normal_angle - ps->normal_angle_inner;

	if (ps->normal_angle_range <= 0.0f)
		ps->do_mask_normal = FALSE;  /* no need to do blending */

	return;
}

void *paint_proj_new_stroke(bContext *C, Object *ob, const float mouse[2], int mode)
{
	ProjPaintState *ps = MEM_callocN(sizeof(ProjPaintState), "ProjectionPaintState");
	refresh_object_texpaint_images(ob);
	project_state_init(C, ob, ps, mode);

	if (ps->tool == PAINT_TOOL_CLONE && mode == BRUSH_STROKE_INVERT) {
		view3d_operator_needs_opengl(C);
		return ps;
	}

	paint_brush_init_tex(ps->brush);

	ps->source = PROJ_SRC_VIEW;

	if (ps->ob == NULL || !(ps->ob->lay & ps->v3d->lay)) {
		MEM_freeN(ps);
		return NULL;
	}

	ps->orig_brush_size = BKE_brush_size_get(ps->scene, ps->brush);

	/* Don't allow brush size below 2 */
	if (BKE_brush_size_get(ps->scene, ps->brush) < 2)
		BKE_brush_size_set(ps->scene, ps->brush, 2);

	/* allocate and initialize spatial data structures */
	project_paint_begin(ps);

	if (ps->dm == NULL) {
		MEM_freeN(ps);
		return NULL;
	}

	paint_proj_begin_clone(ps, mouse);

	/* special full screen draw mode for fill tool */
	if (ps->tool == PAINT_TOOL_FILL)
		ps->source = PROJ_SRC_VIEW_FILL;

	return ps;
}

void paint_proj_redraw(const bContext *C, void *pps, bool final)
{
	ProjPaintState *ps = pps;

	if (ps->need_redraw) {
		project_image_refresh_tagged(ps);

		ps->need_redraw = false;
	}
	else if (!final) {
		return;
	}

	if (final) {
		/* compositor listener deals with updating */
		WM_event_add_notifier(C, NC_IMAGE | NA_EDITED, NULL);
	}
	else {
		ED_region_tag_redraw(CTX_wm_region(C));
	}
}

void paint_proj_stroke_done(void *pps)
{
	ProjPaintState *ps = pps;
	if (ps->tool == PAINT_TOOL_CLONE && ps->mode == BRUSH_STROKE_INVERT) {
		MEM_freeN(ps);
		return;
	}
	BKE_brush_size_set(ps->scene, ps->brush, ps->orig_brush_size);

	paint_brush_exit_tex(ps->brush);

	project_paint_end(ps);
	MEM_freeN(ps);
}
/* use project paint to re-apply an image */
static int texture_paint_camera_project_exec(bContext *C, wmOperator *op)
{
	Image *image = BLI_findlink(&CTX_data_main(C)->image, RNA_enum_get(op->ptr, "image"));
	Scene *scene = CTX_data_scene(C);
	ProjPaintState ps = {NULL};
	int orig_brush_size;
	IDProperty *idgroup;
	IDProperty *view_data = NULL;

	project_state_init(C, OBACT, &ps, BRUSH_STROKE_NORMAL);

	if (ps.ob == NULL || ps.ob->type != OB_MESH) {
		BKE_report(op->reports, RPT_ERROR, "No active mesh object");
		return OPERATOR_CANCELLED;
	}

	if (image == NULL) {
		BKE_report(op->reports, RPT_ERROR, "Image could not be found");
		return OPERATOR_CANCELLED;
	}

	ps.reproject_image = image;
	ps.reproject_ibuf = BKE_image_acquire_ibuf(image, NULL, NULL);

	if (ps.reproject_ibuf == NULL || ps.reproject_ibuf->rect == NULL) {
		BKE_report(op->reports, RPT_ERROR, "Image data could not be found");
		return OPERATOR_CANCELLED;
	}

	idgroup = IDP_GetProperties(&image->id, 0);

	if (idgroup) {
		view_data = IDP_GetPropertyTypeFromGroup(idgroup, PROJ_VIEW_DATA_ID, IDP_ARRAY);

		/* type check to make sure its ok */
		if (view_data->len != PROJ_VIEW_DATA_SIZE || view_data->subtype != IDP_FLOAT) {
			BKE_report(op->reports, RPT_ERROR, "Image project data invalid");
			return OPERATOR_CANCELLED;
		}
	}

	if (view_data) {
		/* image has stored view projection info */
		ps.source = PROJ_SRC_IMAGE_VIEW;
	}
	else {
		ps.source = PROJ_SRC_IMAGE_CAM;

		if (scene->camera == NULL) {
			BKE_report(op->reports, RPT_ERROR, "No active camera set");
			return OPERATOR_CANCELLED;
		}
	}

	/* override */
	ps.is_texbrush = false;
	ps.is_maskbrush = false;
	ps.do_masking = false;
	orig_brush_size = BKE_brush_size_get(scene, ps.brush);
	BKE_brush_size_set(scene, ps.brush, 32); /* cover the whole image */

	ps.tool = PAINT_TOOL_DRAW; /* so pixels are initialized with minimal info */

	scene->toolsettings->imapaint.flag |= IMAGEPAINT_DRAWING;

	ED_undo_paint_push_begin(UNDO_PAINT_IMAGE, op->type->name,
	                      ED_image_undo_restore, ED_image_undo_free);

	/* allocate and initialize spatial data structures */
	project_paint_begin(&ps);

	if (ps.dm == NULL) {
		BKE_brush_size_set(scene, ps.brush, orig_brush_size);
		return OPERATOR_CANCELLED;
	}
	else {
		float pos[2] = {0.0, 0.0};
		float lastpos[2] = {0.0, 0.0};
		int a;

		for (a = 0; a < ps.image_tot; a++)
			partial_redraw_array_init(ps.projImages[a].partRedrawRect);

		project_paint_op(&ps, lastpos, pos);

		project_image_refresh_tagged(&ps);

		for (a = 0; a < ps.image_tot; a++) {
			GPU_free_image(ps.projImages[a].ima);
			WM_event_add_notifier(C, NC_IMAGE | NA_EDITED, ps.projImages[a].ima);
		}
	}

	project_paint_end(&ps);

	scene->toolsettings->imapaint.flag &= ~IMAGEPAINT_DRAWING;
	BKE_brush_size_set(scene, ps.brush, orig_brush_size);

	return OPERATOR_FINISHED;
}

void PAINT_OT_project_image(wmOperatorType *ot)
{
	PropertyRNA *prop;

	/* identifiers */
	ot->name = "Project Image";
	ot->idname = "PAINT_OT_project_image";
	ot->description = "Project an edited render from the active camera back onto the object";

	/* api callbacks */
	ot->invoke = WM_enum_search_invoke;
	ot->exec = texture_paint_camera_project_exec;

	/* flags */
	ot->flag = OPTYPE_REGISTER | OPTYPE_UNDO;

	prop = RNA_def_enum(ot->srna, "image", DummyRNA_NULL_items, 0, "Image", "");
	RNA_def_enum_funcs(prop, RNA_image_itemf);
	ot->prop = prop;
}

static int texture_paint_image_from_view_exec(bContext *C, wmOperator *op)
{
	Image *image;
	ImBuf *ibuf;
	char filename[FILE_MAX];

	Scene *scene = CTX_data_scene(C);
	ToolSettings *settings = scene->toolsettings;
	int w = settings->imapaint.screen_grab_size[0];
	int h = settings->imapaint.screen_grab_size[1];
	int maxsize;
	char err_out[256] = "unknown";

	RNA_string_get(op->ptr, "filepath", filename);

	maxsize = GPU_max_texture_size();

	if (w > maxsize) w = maxsize;
	if (h > maxsize) h = maxsize;

	ibuf = ED_view3d_draw_offscreen_imbuf(CTX_data_scene(C), CTX_wm_view3d(C), CTX_wm_region(C), w, h, IB_rect, FALSE, R_ALPHAPREMUL, err_out);
	if (!ibuf) {
		/* Mostly happens when OpenGL offscreen buffer was failed to create, */
		/* but could be other reasons. Should be handled in the future. nazgul */
		BKE_reportf(op->reports, RPT_ERROR, "Failed to create OpenGL off-screen buffer: %s", err_out);
		return OPERATOR_CANCELLED;
	}

	image = BKE_image_add_from_imbuf(ibuf);

	if (image) {
		/* now for the trickyness. store the view projection here!
		 * re-projection will reuse this */
		View3D *v3d = CTX_wm_view3d(C);
		RegionView3D *rv3d = CTX_wm_region_view3d(C);

		IDPropertyTemplate val;
		IDProperty *idgroup = IDP_GetProperties(&image->id, 1);
		IDProperty *view_data;
		bool is_ortho;
		float *array;

		val.array.len = PROJ_VIEW_DATA_SIZE;
		val.array.type = IDP_FLOAT;
		view_data = IDP_New(IDP_ARRAY, &val, PROJ_VIEW_DATA_ID);

		array = (float *)IDP_Array(view_data);
		memcpy(array, rv3d->winmat, sizeof(rv3d->winmat)); array += sizeof(rv3d->winmat) / sizeof(float);
		memcpy(array, rv3d->viewmat, sizeof(rv3d->viewmat)); array += sizeof(rv3d->viewmat) / sizeof(float);
		is_ortho = ED_view3d_clip_range_get(v3d, rv3d, &array[0], &array[1], true);
		array[2] = is_ortho ? 1.0f : 0.0f; /* using float for a bool is dodgy but since its an extra member in the array... easier then adding a single bool prop */

		IDP_AddToGroup(idgroup, view_data);

		rename_id(&image->id, "image_view");
	}

	return OPERATOR_FINISHED;
}

void PAINT_OT_image_from_view(wmOperatorType *ot)
{
	/* identifiers */
	ot->name = "Image from View";
	ot->idname = "PAINT_OT_image_from_view";
	ot->description = "Make an image from the current 3D view for re-projection";

	/* api callbacks */
	ot->exec = texture_paint_image_from_view_exec;
	ot->poll = ED_operator_region_view3d_active;

	/* flags */
	ot->flag = OPTYPE_REGISTER;

<<<<<<< HEAD
	RNA_def_string_file_name(ot->srna, "filepath", "", FILE_MAX, "File Path", "Name of the file");
}

/* Add layer operator */

#define TEXNAME_MAX 30

static EnumPropertyItem layer_type_items[] = {
	{MAP_COL, "DIFFUSE_COLOR", 0, "Diffuse Color", ""},
	{MAP_REF, "DIFFUSE_INTENSITY", 0, "Diffuse Intensity", ""},
	{MAP_ALPHA, "ALPHA", 0, "Alpha", ""},
	{MAP_TRANSLU, "TRANSLUCENCY", 0, "Translucency", ""},
	{MAP_COLSPEC, "SPECULAR_COLOR", 0, "Specular Color", ""},
	{MAP_SPEC, "SPECULAR_INTENSITY", 0, "Specular Intensity", ""},
	{MAP_HAR, "SPECULAR_HARDNESS", 0, "Specular Hardness", ""},
	{MAP_AMB, "AMBIENT", 0, "Ambient", ""},
	{MAP_EMIT, "EMMIT", 0, "Emmit", ""},
	{MAP_COLMIR, "MIRROR_COLOR", 0, "Mirror Color", ""},
	{MAP_RAYMIRR, "RAYMIRROR", 0, "Ray Mirror", ""},
	{MAP_NORM, "NORMAL", 0, "Normal", ""},
	{MAP_WARP, "WARP", 0, "Warp", ""},
	{MAP_DISPLACE, "DISPLACE", 0, "Displace", ""},
	{0, NULL, 0, NULL, NULL}
};

static int texture_paint_add_layer_exec(bContext *C, wmOperator *op)
{
	Material *ma;
	Object *ob = CTX_data_active_object(C);
	float color[4] = {0.0, 0.0, 0.0, 1.0};
	int i;
	ImagePaintSettings *imapaint = &CTX_data_tool_settings(C)->imapaint;
	int width = imapaint->new_layer_xresolution;
	int height = imapaint->new_layer_yresolution;

	int type = RNA_enum_get(op->ptr, "type");

	if (!ob)
		return OPERATOR_CANCELLED;

	/* unlikely, but just in case */
	if (width * height == 0) {
		BKE_report(op->reports, RPT_ERROR, "New layer dimensions need to be greater than 0");
		return OPERATOR_CANCELLED;
	}

	ma = give_current_material(ob, ob->actcol);

	if (ma) {
		MTex *mtex = add_mtex_id(&ma->id, -1);

		/* successful creation of mtex layer, now create set */
		if (mtex) {
			char imagename[FILE_MAX];
			char name[TEXNAME_MAX];
			PointerRNA ptr, idptr;
			PropertyRNA *prop;
			Main *bmain = CTX_data_main(C);
			Image *ima;

			/* get the name of the texture layer type */
			for (i = 0; i < sizeof(layer_type_items); i++) {
				if (type == layer_type_items[i].value) {
					BLI_strncpy(name, layer_type_items[i].name, TEXNAME_MAX);
					break;
				}
			}

			mtex->tex = add_texture(bmain, DATA_(name));
			mtex->mapto = type;

			if (mtex->tex) {
				/* hook into UI */
				uiIDContextProperty(C, &ptr, &prop);

				if (prop) {
					/* when creating new ID blocks, use is already 1, but RNA
				     * pointer se also increases user, so this compensates it */
					mtex->tex->id.us--;

					RNA_id_pointer_create(&mtex->tex->id, &idptr);
					RNA_property_pointer_set(&ptr, prop, idptr);
					RNA_property_update(C, &ptr, prop);
				}

				BLI_strncpy(imagename, &ma->id.name[2], FILE_MAX);
				BLI_strncat_utf8(imagename, "_", FILE_MAX);
				BLI_strncat_utf8(imagename, name, FILE_MAX);
				/* take the second letter to avoid the ID identifier */

				ima = mtex->tex->ima = BKE_image_add_generated(bmain, width, height, imagename, 32, 0, IMA_GENTYPE_BLANK, color);

				uiIDContextProperty(C, &ptr, &prop);

				if (prop) {
					/* when creating new ID blocks, use is already 1, but RNA
				     * pointer se also increases user, so this compensates it */
					ima->id.us--;

					RNA_id_pointer_create(&ima->id, &idptr);
					RNA_property_pointer_set(&ptr, prop, idptr);
					RNA_property_update(C, &ptr, prop);
				}

				BKE_image_signal(ima, NULL, IMA_SIGNAL_USER_NEW_IMAGE);
				WM_event_add_notifier(C, NC_TEXTURE | NA_ADDED, mtex->tex);
			}

			WM_event_add_notifier(C, NC_TEXTURE, CTX_data_scene(C));
			return OPERATOR_FINISHED;
		}
	}

	return OPERATOR_CANCELLED;
}

void PAINT_OT_add_layer(wmOperatorType *ot)
{
	/* identifiers */
	ot->name = "Add Paint Layer";
	ot->description = "Add a paint layer";
	ot->idname = "PAINT_OT_add_layer";

	/* api callbacks */
	ot->exec = texture_paint_add_layer_exec;
	ot->poll = ED_operator_region_view3d_active;

	/* flags */
	ot->flag = OPTYPE_REGISTER | OPTYPE_UNDO;

	/* properties */
	ot->prop = RNA_def_enum(ot->srna, "type", layer_type_items, 0, "Type", "Merge method to use");
=======
	RNA_def_string_file_name(ot->srna, "filepath", NULL, FILE_MAX, "File Path", "Name of the file");
>>>>>>> 054094f5
}<|MERGE_RESOLUTION|>--- conflicted
+++ resolved
@@ -574,14 +574,9 @@
 		interp_v2_v2v2v2(uv, tf->uv[0], tf->uv[2], tf->uv[3], w);
 	}
 
-<<<<<<< HEAD
 	ima = project_paint_face_image(ps, face_index);
-	ibuf = ima->ibufs.first; /* we must have got the imbuf before getting here */
+	ibuf = BKE_image_get_first_ibuf(ima); /* we must have got the imbuf before getting here */
 	if (!ibuf) return 0;
-=======
-	ima = project_paint_face_image(ps, ps->dm_mtface, face_index);
-	ibuf = BKE_image_get_first_ibuf(ima); /* we must have got the imbuf before getting here */
->>>>>>> 054094f5
 
 	if (interp) {
 		float x, y;
@@ -4745,8 +4740,7 @@
 	/* flags */
 	ot->flag = OPTYPE_REGISTER;
 
-<<<<<<< HEAD
-	RNA_def_string_file_name(ot->srna, "filepath", "", FILE_MAX, "File Path", "Name of the file");
+	RNA_def_string_file_name(ot->srna, "filepath", NULL, FILE_MAX, "File Path", "Name of the file");
 }
 
 /* Add layer operator */
@@ -4878,7 +4872,4 @@
 
 	/* properties */
 	ot->prop = RNA_def_enum(ot->srna, "type", layer_type_items, 0, "Type", "Merge method to use");
-=======
-	RNA_def_string_file_name(ot->srna, "filepath", NULL, FILE_MAX, "File Path", "Name of the file");
->>>>>>> 054094f5
 }