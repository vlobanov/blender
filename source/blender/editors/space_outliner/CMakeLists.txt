--- conflicted
+++ resolved
@@ -19,13 +19,7 @@
 #
 # ***** END GPL LICENSE BLOCK *****
 
-<<<<<<< HEAD
-FILE(GLOB SRC *.c)
-
-SET(INC
-=======
 set(INC
->>>>>>> 6d201907
 	../include
 	../../blenkernel
 	../../blenlib
@@ -37,9 +31,6 @@
 	../../../../intern/opennl/extern
 )
 
-<<<<<<< HEAD
-BLENDERLIB(bf_editor_space_outliner "${SRC}" "${INC}")
-=======
 set(SRC
 	outliner.c
 	outliner_ops.c
@@ -48,5 +39,4 @@
 	outliner_intern.h
 )
 
-blenderlib(bf_editor_space_outliner "${SRC}" "${INC}")
->>>>>>> 6d201907
+blenderlib(bf_editor_space_outliner "${SRC}" "${INC}")