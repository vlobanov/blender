--- conflicted
+++ resolved
@@ -399,15 +399,6 @@
 	ID *new_id = BLI_findlink(which_libbase(CTX_data_main(C), id_type), RNA_enum_get(op->ptr, "new_id"));
 
 	/* check for invalid states */
-<<<<<<< HEAD
-	if (soops == NULL)
-		return OPERATOR_CANCELLED;
-
-	if (!(old_id && (old_id != new_id) && (GS(old_id->name) == GS(new_id->name)))) {
-		return OPERATOR_CANCELLED;
-	}
-
-=======
 	if (soops == NULL) {
 		return OPERATOR_CANCELLED;
 	}
@@ -424,7 +415,6 @@
 		            old_id->name);
 	}
 
->>>>>>> e2c7ee77
 	BKE_libblock_remap(bmain, old_id, new_id,
 					   ID_REMAP_SKIP_INDIRECT_USAGE | ID_REMAP_SKIP_NEVER_NULL_USAGE);
 
@@ -546,7 +536,6 @@
 	WM_operator_name_call_ptr(C, ot, WM_OP_INVOKE_DEFAULT, &op_props);
 
 	WM_operator_properties_free(&op_props);
-<<<<<<< HEAD
 }
 
 /* Library relocate/reload --------------------------------------------------- */
@@ -589,50 +578,6 @@
 	return ret;
 }
 
-=======
-}
-
-/* Library relocate/reload --------------------------------------------------- */
-
-static int lib_relocate(
-		bContext *C, TreeElement *te, TreeStoreElem *tselem, wmOperatorType *ot, const bool reload)
-{
-	PointerRNA op_props;
-	int ret = 0;
-
-	BLI_assert(te->idcode == ID_LI && tselem->id != NULL);
-	UNUSED_VARS_NDEBUG(te);
-
-	WM_operator_properties_create_ptr(&op_props, ot);
-
-	RNA_string_set(&op_props, "library", tselem->id->name + 2);
-
-	if (reload) {
-		Library *lib = (Library *)tselem->id;
-		char dir[FILE_MAXDIR], filename[FILE_MAX];
-
-		BLI_split_dirfile(lib->filepath, dir, filename, sizeof(dir), sizeof(filename));
-
-		printf("%s, %s\n", tselem->id->name, lib->filepath);
-
-		/* We assume if both paths in lib are not the same then lib->name was relative... */
-		RNA_boolean_set(&op_props, "relative_path", BLI_path_cmp(lib->filepath, lib->name) != 0);
-
-		RNA_string_set(&op_props, "directory", dir);
-		RNA_string_set(&op_props, "filename", filename);
-
-		ret = WM_operator_name_call_ptr(C, ot, WM_OP_EXEC_DEFAULT, &op_props);
-	}
-	else {
-		ret = WM_operator_name_call_ptr(C, ot, WM_OP_INVOKE_DEFAULT, &op_props);
-	}
-
-	WM_operator_properties_free(&op_props);
-
-	return ret;
-}
-
->>>>>>> e2c7ee77
 static int outliner_lib_relocate_invoke_do(
 		bContext *C, ReportList *reports, TreeElement *te, const float mval[2], const bool reload)
 {
