/*
 * ***** BEGIN GPL LICENSE BLOCK *****
 *
 * This program is free software; you can redistribute it and/or
 * modify it under the terms of the GNU General Public License
 * as published by the Free Software Foundation; either version 2
 * of the License, or (at your option) any later version.
 *
 * This program is distributed in the hope that it will be useful,
 * but WITHOUT ANY WARRANTY; without even the implied warranty of
 * MERCHANTABILITY or FITNESS FOR A PARTICULAR PURPOSE.  See the
 * GNU General Public License for more details.
 *
 * You should have received a copy of the GNU General Public License
 * along with this program; if not, write to the Free Software Foundation,
 * Inc., 51 Franklin Street, Fifth Floor, Boston, MA 02110-1301, USA.
 *
 * The Original Code is Copyright (C) 2004 Blender Foundation.
 * All rights reserved.
 *
 * The Original Code is: all of this file.
 *
 * Contributor(s): Joshua Leung
 *
 * ***** END GPL LICENSE BLOCK *****
 */

/** \file blender/editors/space_outliner/outliner_draw.c
 *  \ingroup spoutliner
 */

#include "DNA_anim_types.h"
#include "DNA_armature_types.h"
#include "DNA_collection_types.h"
#include "DNA_gpencil_types.h"
#include "DNA_gpencil_modifier_types.h"
#include "DNA_lamp_types.h"
#include "DNA_lightprobe_types.h"
#include "DNA_object_types.h"
#include "DNA_scene_types.h"
#include "DNA_sequence_types.h"

#include "BLI_math.h"
#include "BLI_blenlib.h"
#include "BLI_string_utils.h"
#include "BLI_utildefines.h"
#include "BLI_mempool.h"

#include "BLT_translation.h"

#include "BKE_context.h"
#include "BKE_deform.h"
#include "BKE_fcurve.h"
#include "BKE_global.h"
#include "BKE_gpencil.h"
#include "BKE_idcode.h"
#include "BKE_layer.h"
#include "BKE_library.h"
#include "BKE_main.h"
#include "BKE_modifier.h"
#include "BKE_object.h"
#include "BKE_report.h"
#include "BKE_scene.h"

#include "DEG_depsgraph.h"
#include "DEG_depsgraph_build.h"

#include "ED_armature.h"
#include "ED_keyframing.h"
#include "ED_object.h"
#include "ED_screen.h"

#include "WM_api.h"
#include "WM_types.h"

#include "GPU_immediate.h"
#include "GPU_state.h"

#include "UI_interface.h"
#include "UI_interface_icons.h"
#include "UI_resources.h"
#include "UI_view2d.h"

#include "RNA_access.h"

#include "outliner_intern.h"

/* disable - this is far too slow - campbell */
// #define USE_GROUP_SELECT

/* ****************************************************** */
/* Tree Size Functions */

static void outliner_height(SpaceOops *soops, ListBase *lb, int *h)
{
	TreeElement *te = lb->first;
	while (te) {
		TreeStoreElem *tselem = TREESTORE(te);
		if (TSELEM_OPEN(tselem, soops)) {
			outliner_height(soops, &te->subtree, h);
		}
		(*h) += UI_UNIT_Y;
		te = te->next;
	}
}

#if 0  // XXX this is currently disabled until te->xend is set correctly
static void outliner_width(SpaceOops *soops, ListBase *lb, int *w)
{
	TreeElement *te = lb->first;
	while (te) {
//		TreeStoreElem *tselem = TREESTORE(te);

		// XXX fixme... te->xend is not set yet
		if (!TSELEM_OPEN(tselem, soops)) {
			if (te->xend > *w)
				*w = te->xend;
		}
		outliner_width(soops, &te->subtree, w);
		te = te->next;
	}
}
#endif

static void outliner_rna_width(SpaceOops *soops, ListBase *lb, int *w, int startx)
{
	TreeElement *te = lb->first;
	while (te) {
		TreeStoreElem *tselem = TREESTORE(te);
		// XXX fixme... (currently, we're using a fixed length of 100)!
#if 0
		if (te->xend) {
			if (te->xend > *w)
				*w = te->xend;
		}
#endif
		if (startx + 100 > *w)
			*w = startx + 100;

		if (TSELEM_OPEN(tselem, soops)) {
			outliner_rna_width(soops, &te->subtree, w, startx + UI_UNIT_X);
		}
		te = te->next;
	}
}

/**
 * The active object is only needed for reference.
 */
static bool is_object_data_in_editmode(const ID *id, const Object *obact)
{
	const short id_type = GS(id->name);
	return (
	        (obact && (obact->mode & OB_MODE_EDIT)) &&
	        (id && OB_DATA_SUPPORT_EDITMODE(id_type)) &&
	        (GS(((ID *)obact->data)->name) == id_type) &&
	        BKE_object_data_is_in_editmode(id)
	);
}

/* ****************************************************** */

static void restrictbutton_recursive_ebone(bContext *C, EditBone *ebone_parent, int flag, bool set_flag)
{
	Object *obedit = CTX_data_edit_object(C);
	bArmature *arm = obedit->data;
	EditBone *ebone;

	for (ebone = arm->edbo->first; ebone; ebone = ebone->next) {
		if (ED_armature_ebone_is_child_recursive(ebone_parent, ebone)) {
			if (set_flag) {
				ebone->flag &= ~(BONE_TIPSEL | BONE_SELECTED | BONE_ROOTSEL);
				ebone->flag |= flag;
			}
			else {
				ebone->flag &= ~flag;
			}
		}
	}
}

static void restrictbutton_recursive_bone(Bone *bone_parent, int flag, bool set_flag)
{
	Bone *bone;
	for (bone = bone_parent->childbase.first; bone; bone = bone->next) {
		if (set_flag) {
			bone->flag &= ~(BONE_TIPSEL | BONE_SELECTED | BONE_ROOTSEL);
			bone->flag |= flag;
		}
		else {
			bone->flag &= ~flag;
		}
		restrictbutton_recursive_bone(bone, flag, set_flag);
	}

}

static void restrictbutton_r_lay_cb(bContext *C, void *poin, void *UNUSED(poin2))
{
	WM_event_add_notifier(C, NC_SCENE | ND_RENDER_OPTIONS, poin);
}

static void restrictbutton_bone_visibility_cb(bContext *C, void *UNUSED(poin), void *poin2)
{
	Bone *bone = (Bone *)poin2;
	if (bone->flag & BONE_HIDDEN_P)
		bone->flag &= ~(BONE_SELECTED | BONE_TIPSEL | BONE_ROOTSEL);

	if (CTX_wm_window(C)->eventstate->ctrl) {
		restrictbutton_recursive_bone(bone, BONE_HIDDEN_P, (bone->flag & BONE_HIDDEN_P) != 0);
	}

	WM_event_add_notifier(C, NC_OBJECT | ND_POSE, NULL);
}

static void restrictbutton_bone_select_cb(bContext *C, void *UNUSED(poin), void *poin2)
{
	Bone *bone = (Bone *)poin2;
	if (bone->flag & BONE_UNSELECTABLE)
		bone->flag &= ~(BONE_SELECTED | BONE_TIPSEL | BONE_ROOTSEL);

	if (CTX_wm_window(C)->eventstate->ctrl) {
		restrictbutton_recursive_bone(bone, BONE_UNSELECTABLE, (bone->flag & BONE_UNSELECTABLE) != 0);
	}

	WM_event_add_notifier(C, NC_OBJECT | ND_POSE, NULL);
}

static void restrictbutton_ebone_select_cb(bContext *C, void *UNUSED(poin), void *poin2)
{
	EditBone *ebone = (EditBone *)poin2;

	if (ebone->flag & BONE_UNSELECTABLE) {
		ebone->flag &= ~(BONE_SELECTED | BONE_TIPSEL | BONE_ROOTSEL);
	}

	if (CTX_wm_window(C)->eventstate->ctrl) {
		restrictbutton_recursive_ebone(C, ebone, BONE_UNSELECTABLE, (ebone->flag & BONE_UNSELECTABLE) != 0);
	}

	WM_event_add_notifier(C, NC_OBJECT | ND_POSE, NULL);
}

static void restrictbutton_ebone_visibility_cb(bContext *C, void *UNUSED(poin), void *poin2)
{
	EditBone *ebone = (EditBone *)poin2;
	if (ebone->flag & BONE_HIDDEN_A) {
		ebone->flag &= ~(BONE_SELECTED | BONE_TIPSEL | BONE_ROOTSEL);
	}

	if (CTX_wm_window(C)->eventstate->ctrl) {
		restrictbutton_recursive_ebone(C, ebone, BONE_HIDDEN_A, (ebone->flag & BONE_HIDDEN_A) != 0);
	}

	WM_event_add_notifier(C, NC_OBJECT | ND_POSE, NULL);
}

static void restrictbutton_gp_layer_flag_cb(bContext *C, void *UNUSED(poin), void *UNUSED(poin2))
{
	WM_event_add_notifier(C, NC_GPENCIL | ND_DATA | NA_EDITED, NULL);
}

static void restrictbutton_id_user_toggle(bContext *UNUSED(C), void *poin, void *UNUSED(poin2))
{
	ID *id = (ID *)poin;

	BLI_assert(id != NULL);

	if (id->flag & LIB_FAKEUSER) {
		id_us_plus(id);
	}
	else {
		id_us_min(id);
	}
}

static void hidebutton_base_flag_cb(bContext *C, void *poin, void *poin2)
{
	Scene *scene = CTX_data_scene(C);
	ViewLayer *view_layer = poin;
	Base *base = poin2;
	bool extend = (CTX_wm_window(C)->eventstate->ctrl == 0);

	/* Undo button toggle, let function do it. */
	base->flag ^= BASE_HIDDEN;

	BKE_base_set_visible(scene, view_layer, base, extend);

	if (!extend && (base->flag & BASE_VISIBLE)) {
		/* Auto select solo-ed object. */
		ED_object_base_select(base, BA_SELECT);
		view_layer->basact = base;
	}

	DEG_id_tag_update(&scene->id, DEG_TAG_BASE_FLAGS_UPDATE);
	WM_event_add_notifier(C, NC_SCENE | ND_OB_SELECT, scene);
}

static void hidebutton_layer_collection_flag_cb(bContext *C, void *poin, void *poin2)
{
	Scene *scene = CTX_data_scene(C);
	ViewLayer *view_layer = poin;
	LayerCollection *lc = poin2;
	bool extend = (CTX_wm_window(C)->eventstate->ctrl == 0);

	/* Undo button toggle, let function do it. */
	lc->runtime_flag ^= LAYER_COLLECTION_HAS_VISIBLE_OBJECTS;

	BKE_layer_collection_set_visible(scene, view_layer, lc, extend);

	DEG_id_tag_update(&scene->id, DEG_TAG_BASE_FLAGS_UPDATE);
	WM_event_add_notifier(C, NC_SCENE | ND_OB_SELECT, scene);
}

static void namebutton_cb(bContext *C, void *tsep, char *oldname)
{
	Main *bmain = CTX_data_main(C);
	SpaceOops *soops = CTX_wm_space_outliner(C);
	Object *obedit = CTX_data_edit_object(C);
	BLI_mempool *ts = soops->treestore;
	TreeStoreElem *tselem = tsep;

	if (ts && tselem) {
		TreeElement *te = outliner_find_tree_element(&soops->tree, tselem);

		if (tselem->type == 0) {
			BLI_libblock_ensure_unique_name(bmain, tselem->id->name);

			switch (GS(tselem->id->name)) {
				case ID_MA:
					WM_event_add_notifier(C, NC_MATERIAL, NULL); break;
				case ID_TE:
					WM_event_add_notifier(C, NC_TEXTURE, NULL); break;
				case ID_IM:
					WM_event_add_notifier(C, NC_IMAGE, NULL); break;
				case ID_SCE:
					WM_event_add_notifier(C, NC_SCENE, NULL); break;
				case ID_OB:
				{
					Object *ob = (Object *)tselem->id;
					if (ob->type == OB_MBALL) {
						DEG_id_tag_update(&ob->id, DEG_TAG_GEOMETRY);
					}
					WM_event_add_notifier(C, NC_ID | NA_RENAME, NULL); break;
				}
				default:
					WM_event_add_notifier(C, NC_ID | NA_RENAME, NULL); break;
			}
			/* Check the library target exists */
			if (te->idcode == ID_LI) {
				Library *lib = (Library *)tselem->id;
				char expanded[FILE_MAX];

				BKE_library_filepath_set(bmain, lib, lib->name);

				BLI_strncpy(expanded, lib->name, sizeof(expanded));
				BLI_path_abs(expanded, BKE_main_blendfile_path(bmain));
				if (!BLI_exists(expanded)) {
					BKE_reportf(CTX_wm_reports(C), RPT_ERROR,
					            "Library path '%s' does not exist, correct this before saving", expanded);
				}
				else if (lib->id.tag & LIB_TAG_MISSING) {
					BKE_reportf(CTX_wm_reports(C), RPT_INFO,
					            "Library path '%s' is now valid, please reload the library", expanded);
					lib->id.tag &= ~LIB_TAG_MISSING;
				}
			}
		}
		else {
			switch (tselem->type) {
				case TSE_DEFGROUP:
					defgroup_unique_name(te->directdata, (Object *)tselem->id); //	id = object
					break;
				case TSE_NLA_ACTION:
					BLI_libblock_ensure_unique_name(bmain, tselem->id->name);
					break;
				case TSE_EBONE:
				{
					bArmature *arm = (bArmature *)tselem->id;
					if (arm->edbo) {
						EditBone *ebone = te->directdata;
						char newname[sizeof(ebone->name)];

						/* restore bone name */
						BLI_strncpy(newname, ebone->name, sizeof(ebone->name));
						BLI_strncpy(ebone->name, oldname, sizeof(ebone->name));
						ED_armature_bone_rename(bmain, obedit->data, oldname, newname);
						WM_event_add_notifier(C, NC_OBJECT | ND_POSE, NULL);
					}
					break;
				}

				case TSE_BONE:
				{
					ViewLayer *view_layer = CTX_data_view_layer(C);
					Scene *scene = CTX_data_scene(C);
					bArmature *arm = (bArmature *)tselem->id;
					Bone *bone = te->directdata;
					char newname[sizeof(bone->name)];

					/* always make current object active */
					tree_element_active(C, scene, view_layer, soops, te, OL_SETSEL_NORMAL, true);

					/* restore bone name */
					BLI_strncpy(newname, bone->name, sizeof(bone->name));
					BLI_strncpy(bone->name, oldname, sizeof(bone->name));
					ED_armature_bone_rename(bmain, arm, oldname, newname);
					WM_event_add_notifier(C, NC_OBJECT | ND_POSE, NULL);
					break;
				}
				case TSE_POSE_CHANNEL:
				{
					Scene *scene = CTX_data_scene(C);
					ViewLayer *view_layer = CTX_data_view_layer(C);
					Object *ob = (Object *)tselem->id;
					bPoseChannel *pchan = te->directdata;
					char newname[sizeof(pchan->name)];

					/* always make current pose-bone active */
					tree_element_active(C, scene, view_layer, soops, te, OL_SETSEL_NORMAL, true);

					BLI_assert(ob->type == OB_ARMATURE);

					/* restore bone name */
					BLI_strncpy(newname, pchan->name, sizeof(pchan->name));
					BLI_strncpy(pchan->name, oldname, sizeof(pchan->name));
					ED_armature_bone_rename(bmain, ob->data, oldname, newname);
					WM_event_add_notifier(C, NC_OBJECT | ND_POSE, NULL);
					break;
				}
				case TSE_POSEGRP:
				{
					Object *ob = (Object *)tselem->id; // id = object
					bActionGroup *grp = te->directdata;

					BLI_uniquename(&ob->pose->agroups, grp, CTX_DATA_(BLT_I18NCONTEXT_ID_ACTION, "Group"), '.',
					               offsetof(bActionGroup, name), sizeof(grp->name));
					WM_event_add_notifier(C, NC_OBJECT | ND_POSE, ob);
					break;
				}
				case TSE_GP_LAYER:
				{
					bGPdata *gpd = (bGPdata *)tselem->id; /* id = GP Datablock */
					bGPDlayer *gpl = te->directdata;

					/* always make layer active */
					BKE_gpencil_layer_setactive(gpd, gpl);

					// XXX: name needs translation stuff
					BLI_uniquename(&gpd->layers, gpl, "GP Layer", '.',
					               offsetof(bGPDlayer, info), sizeof(gpl->info));

					WM_event_add_notifier(C, NC_GPENCIL | ND_DATA, gpd);
					break;
				}
				case TSE_R_LAYER:
				{
					Scene *scene = (Scene *)tselem->id;
					ViewLayer *view_layer = te->directdata;

					/* Restore old name. */
					char newname[sizeof(view_layer->name)];
					BLI_strncpy(newname, view_layer->name, sizeof(view_layer->name));
					BLI_strncpy(view_layer->name, oldname, sizeof(view_layer->name));

					/* Rename, preserving animation and compositing data. */
					BKE_view_layer_rename(bmain, scene, view_layer, newname);
					WM_event_add_notifier(C, NC_ID | NA_RENAME, NULL);
					break;
				}
				case TSE_LAYER_COLLECTION:
				{
					BLI_libblock_ensure_unique_name(bmain, tselem->id->name);
					WM_event_add_notifier(C, NC_ID | NA_RENAME, NULL);
					break;
				}
			}
		}
		tselem->flag &= ~TSE_TEXTBUT;
	}
}

static void outliner_draw_restrictbuts(
        uiBlock *block, Scene *scene, ViewLayer *view_layer, ARegion *ar, SpaceOops *soops, ListBase *lb)
{
	/* Get RNA properties (once for speed). */
	static struct RestrictProperties {
		bool initialized;

		PropertyRNA *object_hide_viewport, *object_hide_select, *object_hide_render;
		PropertyRNA *collection_hide_viewport, *collection_hide_select, *collection_hide_render;
		PropertyRNA *modifier_show_viewport, *modifier_show_render;
	} props = {false};

	if (!props.initialized) {
		props.object_hide_viewport = RNA_struct_type_find_property(&RNA_Object, "hide_viewport");
		props.object_hide_select = RNA_struct_type_find_property(&RNA_Object, "hide_select");
		props.object_hide_render = RNA_struct_type_find_property(&RNA_Object, "hide_render");
		props.collection_hide_select = RNA_struct_type_find_property(&RNA_Collection, "hide_select");
		props.collection_hide_viewport = RNA_struct_type_find_property(&RNA_Collection, "hide_viewport");
		props.collection_hide_render = RNA_struct_type_find_property(&RNA_Collection, "hide_render");
		props.modifier_show_viewport = RNA_struct_type_find_property(&RNA_Modifier, "show_viewport");
		props.modifier_show_render = RNA_struct_type_find_property(&RNA_Modifier, "show_render");

		props.initialized = true;
	}

	/* Create buttons. */
	uiBut *bt;

	for (TreeElement *te = lb->first; te; te = te->next) {
		TreeStoreElem *tselem = TREESTORE(te);
		if (te->ys + 2 * UI_UNIT_Y >= ar->v2d.cur.ymin && te->ys <= ar->v2d.cur.ymax) {
			if (tselem->type == TSE_R_LAYER && (soops->outlinevis == SO_SCENES)) {
				/* View layer render toggle. */
				ViewLayer *layer = te->directdata;

				bt = uiDefIconButBitS(
				        block, UI_BTYPE_ICON_TOGGLE_N, VIEW_LAYER_RENDER, 0, ICON_RESTRICT_RENDER_OFF,
				        (int)(ar->v2d.cur.xmax - OL_TOG_RESTRICT_RENDERX), te->ys, UI_UNIT_X,
				        UI_UNIT_Y, &layer->flag, 0, 0, 0, 0, TIP_("Use view layer for rendering"));
				UI_but_func_set(bt, restrictbutton_r_lay_cb, tselem->id, NULL);
				UI_but_flag_enable(bt, UI_BUT_DRAG_LOCK);
				UI_but_drawflag_enable(bt, UI_BUT_ICON_REVERSE);
			}
			else if (tselem->type == 0 && te->idcode == ID_OB) {
				Object *ob = (Object *)tselem->id;
				Base *base = BKE_view_layer_base_find(view_layer, ob);

				if (base) {
					bt = uiDefIconButBitS(
					        block, UI_BTYPE_ICON_TOGGLE, BASE_HIDDEN, 0, ICON_HIDE_OFF,
					        (int)(ar->v2d.cur.xmax - OL_TOG_HIDEX), te->ys, UI_UNIT_X,
					        UI_UNIT_Y, &base->flag, 0, 0, 0, 0,
					        TIP_("Hide object in viewport (Ctrl to isolate)"));
					UI_but_func_set(bt, hidebutton_base_flag_cb, view_layer, base);
					UI_but_flag_enable(bt, UI_BUT_DRAG_LOCK);
					UI_but_drawflag_enable(bt, UI_BUT_ICON_REVERSE);
				}

				PointerRNA ptr;
				RNA_pointer_create(&ob->id, &RNA_Object, ob, &ptr);

				bt = uiDefIconButR_prop(block, UI_BTYPE_ICON_TOGGLE, 0, 0,
				                        (int)(ar->v2d.cur.xmax - OL_TOG_RESTRICT_VIEWX), te->ys, UI_UNIT_X, UI_UNIT_Y,
				                        &ptr, props.object_hide_viewport, -1, 0, 0, -1, -1, NULL);
				UI_but_flag_enable(bt, UI_BUT_DRAG_LOCK);

				bt = uiDefIconButR_prop(block, UI_BTYPE_ICON_TOGGLE, 0, 0,
				                        (int)(ar->v2d.cur.xmax - OL_TOG_RESTRICT_SELECTX), te->ys, UI_UNIT_X, UI_UNIT_Y,
				                        &ptr, props.object_hide_select, -1, 0, 0, -1, -1, NULL);
				UI_but_flag_enable(bt, UI_BUT_DRAG_LOCK);

				bt = uiDefIconButR_prop(block, UI_BTYPE_ICON_TOGGLE, 0, 0,
				                        (int)(ar->v2d.cur.xmax - OL_TOG_RESTRICT_RENDERX), te->ys, UI_UNIT_X, UI_UNIT_Y,
				                        &ptr, props.object_hide_render, -1, 0, 0, -1, -1, NULL);
				UI_but_flag_enable(bt, UI_BUT_DRAG_LOCK);

			}
			else if (tselem->type == TSE_MODIFIER) {
				ModifierData *md = (ModifierData *)te->directdata;

				PointerRNA ptr;
				RNA_pointer_create(tselem->id, &RNA_Modifier, md, &ptr);

				bt = uiDefIconButR_prop(
				        block, UI_BTYPE_ICON_TOGGLE, 0, 0,
				        (int)(ar->v2d.cur.xmax - OL_TOG_RESTRICT_VIEWX), te->ys, UI_UNIT_X, UI_UNIT_Y,
				        &ptr, props.modifier_show_viewport, -1, 0, 0, -1, -1, NULL);
				UI_but_flag_enable(bt, UI_BUT_DRAG_LOCK);

				bt = uiDefIconButR_prop(
				        block, UI_BTYPE_ICON_TOGGLE, 0, 0,
				        (int)(ar->v2d.cur.xmax - OL_TOG_RESTRICT_RENDERX), te->ys, UI_UNIT_X, UI_UNIT_Y,
				        &ptr, props.modifier_show_render, -1, 0, 0, -1, -1, NULL);
				UI_but_flag_enable(bt, UI_BUT_DRAG_LOCK);
			}
			else if (tselem->type == TSE_POSE_CHANNEL) {
				bPoseChannel *pchan = (bPoseChannel *)te->directdata;
				Bone *bone = pchan->bone;
				Object *ob = (Object *)tselem->id;

				bt = uiDefIconButBitI(
				        block, UI_BTYPE_ICON_TOGGLE, BONE_HIDDEN_P, 0, ICON_HIDE_OFF,
				        (int)(ar->v2d.cur.xmax - OL_TOG_RESTRICT_VIEWX), te->ys, UI_UNIT_X,
				        UI_UNIT_Y, &(bone->flag), 0, 0, 0, 0,
				        TIP_("Restrict/Allow visibility in the 3D View"));
				UI_but_func_set(bt, restrictbutton_bone_visibility_cb, ob->data, bone);
				UI_but_flag_enable(bt, UI_BUT_DRAG_LOCK);
				UI_but_drawflag_enable(bt, UI_BUT_ICON_REVERSE);

				bt = uiDefIconButBitI(
				        block, UI_BTYPE_ICON_TOGGLE, BONE_UNSELECTABLE, 0, ICON_RESTRICT_SELECT_OFF,
				        (int)(ar->v2d.cur.xmax - OL_TOG_RESTRICT_SELECTX), te->ys, UI_UNIT_X,
				        UI_UNIT_Y, &(bone->flag), 0, 0, 0, 0,
				        TIP_("Restrict/Allow selection in the 3D View"));
				UI_but_func_set(bt, restrictbutton_bone_select_cb, ob->data, bone);
				UI_but_flag_enable(bt, UI_BUT_DRAG_LOCK);
				UI_but_drawflag_enable(bt, UI_BUT_ICON_REVERSE);
			}
			else if (tselem->type == TSE_EBONE) {
				EditBone *ebone = (EditBone *)te->directdata;

				bt = uiDefIconButBitI(
				        block, UI_BTYPE_ICON_TOGGLE, BONE_HIDDEN_A, 0, ICON_RESTRICT_VIEW_OFF,
				        (int)(ar->v2d.cur.xmax - OL_TOG_RESTRICT_VIEWX), te->ys, UI_UNIT_X,
				        UI_UNIT_Y, &(ebone->flag), 0, 0, 0, 0,
				        TIP_("Restrict/Allow visibility in the 3D View"));
				UI_but_func_set(bt, restrictbutton_ebone_visibility_cb, NULL, ebone);
				UI_but_flag_enable(bt, UI_BUT_DRAG_LOCK);
				UI_but_drawflag_enable(bt, UI_BUT_ICON_REVERSE);

				bt = uiDefIconButBitI(
				        block, UI_BTYPE_ICON_TOGGLE, BONE_UNSELECTABLE, 0, ICON_RESTRICT_SELECT_OFF,
				        (int)(ar->v2d.cur.xmax - OL_TOG_RESTRICT_SELECTX), te->ys, UI_UNIT_X,
				        UI_UNIT_Y, &(ebone->flag), 0, 0, 0, 0,
				        TIP_("Restrict/Allow selection in the 3D View"));
				UI_but_func_set(bt, restrictbutton_ebone_select_cb, NULL, ebone);
				UI_but_flag_enable(bt, UI_BUT_DRAG_LOCK);
				UI_but_drawflag_enable(bt, UI_BUT_ICON_REVERSE);
			}
			else if (tselem->type == TSE_GP_LAYER) {
				bGPDlayer *gpl = (bGPDlayer *)te->directdata;

				bt = uiDefIconButBitS(
				        block, UI_BTYPE_ICON_TOGGLE, GP_LAYER_HIDE, 0, ICON_HIDE_OFF,
				        (int)(ar->v2d.cur.xmax - OL_TOG_RESTRICT_VIEWX), te->ys, UI_UNIT_X,
				        UI_UNIT_Y, &gpl->flag, 0, 0, 0, 0,
				        TIP_("Restrict/Allow visibility in the 3D View"));
				UI_but_func_set(bt, restrictbutton_gp_layer_flag_cb, NULL, gpl);
				UI_but_flag_enable(bt, UI_BUT_DRAG_LOCK);
				UI_but_drawflag_enable(bt, UI_BUT_ICON_REVERSE);

				bt = uiDefIconButBitS(
				        block, UI_BTYPE_ICON_TOGGLE, GP_LAYER_LOCKED, 0, ICON_UNLOCKED,
				        (int)(ar->v2d.cur.xmax - OL_TOG_RESTRICT_SELECTX), te->ys, UI_UNIT_X,
				        UI_UNIT_Y, &gpl->flag, 0, 0, 0, 0,
				        TIP_("Restrict/Allow editing of strokes and keyframes in this layer"));
				UI_but_func_set(bt, restrictbutton_gp_layer_flag_cb, NULL, gpl);
				UI_but_flag_enable(bt, UI_BUT_DRAG_LOCK);

				/* TODO: visibility in renders */
			}
			else if (outliner_is_collection_tree_element(te)) {
				LayerCollection *lc = (tselem->type == TSE_LAYER_COLLECTION) ? te->directdata : NULL;
				Collection *collection = outliner_collection_from_tree_element(te);

				if ((!lc || !(lc->flag & LAYER_COLLECTION_EXCLUDE)) &&
				    !(collection->flag & COLLECTION_IS_MASTER))
				{
					if (lc && (lc->runtime_flag & LAYER_COLLECTION_HAS_ENABLED_OBJECTS)) {
						bt = uiDefIconButBitS(
						        block, UI_BTYPE_ICON_TOGGLE_N, LAYER_COLLECTION_HAS_VISIBLE_OBJECTS, 0, ICON_HIDE_OFF,
						        (int)(ar->v2d.cur.xmax - OL_TOG_HIDEX), te->ys, UI_UNIT_X,
						        UI_UNIT_Y, &lc->runtime_flag, 0, 0, 0, 0,
						        TIP_("Hide collection in viewport (Ctrl to isolate)"));
						UI_but_func_set(bt, hidebutton_layer_collection_flag_cb, view_layer, lc);
						UI_but_flag_enable(bt, UI_BUT_DRAG_LOCK);
						UI_but_drawflag_enable(bt, UI_BUT_ICON_REVERSE);
					}

					PointerRNA collection_ptr;
					RNA_id_pointer_create(&collection->id, &collection_ptr);

					bt = uiDefIconButR_prop(
					        block, UI_BTYPE_ICON_TOGGLE, 0, 0,
					        (int)(ar->v2d.cur.xmax - OL_TOG_RESTRICT_VIEWX), te->ys, UI_UNIT_X,
					        UI_UNIT_Y, &collection_ptr, props.collection_hide_viewport, -1, 0, 0, 0, 0, NULL);
					UI_but_flag_enable(bt, UI_BUT_DRAG_LOCK);

					bt = uiDefIconButR_prop(
					        block, UI_BTYPE_ICON_TOGGLE, 0, 0,
					        (int)(ar->v2d.cur.xmax - OL_TOG_RESTRICT_RENDERX), te->ys, UI_UNIT_X,
					        UI_UNIT_Y, &collection_ptr, props.collection_hide_render, -1, 0, 0, 0, 0, NULL);
					UI_but_flag_enable(bt, UI_BUT_DRAG_LOCK);

					bt = uiDefIconButR_prop(
					        block, UI_BTYPE_ICON_TOGGLE, 0, 0,
					        (int)(ar->v2d.cur.xmax - OL_TOG_RESTRICT_SELECTX), te->ys, UI_UNIT_X,
					        UI_UNIT_Y, &collection_ptr, props.collection_hide_select, -1, 0, 0, 0, 0, NULL);
					UI_but_flag_enable(bt, UI_BUT_DRAG_LOCK);
				}
			}
		}

		if (TSELEM_OPEN(tselem, soops)) {
			outliner_draw_restrictbuts(block, scene, view_layer, ar, soops, &te->subtree);
		}
	}
}

static void outliner_draw_userbuts(uiBlock *block, ARegion *ar, SpaceOops *soops, ListBase *lb)
{

	for (TreeElement *te = lb->first; te; te = te->next) {
		TreeStoreElem *tselem = TREESTORE(te);
		if (te->ys + 2 * UI_UNIT_Y >= ar->v2d.cur.ymin && te->ys <= ar->v2d.cur.ymax) {
			if (tselem->type == 0) {
				uiBut *bt;
				ID *id = tselem->id;
				const char *tip = NULL;
				int icon = ICON_NONE;
				char buf[16] = "";
				int but_flag = UI_BUT_DRAG_LOCK;

				if (ID_IS_LINKED(id))
					but_flag |= UI_BUT_DISABLED;

				if (id->flag & LIB_FAKEUSER) {
					icon = ICON_FILE_TICK;
					tip  = TIP_("Data-block will be retained using a fake user");
				}
				else {
					icon = ICON_X;
					tip  = TIP_("Data-block has no users and will be deleted");
				}
				bt = uiDefIconButBitS(
				        block, UI_BTYPE_TOGGLE, LIB_FAKEUSER, 1, icon,
				        (int)(ar->v2d.cur.xmax - OL_TOG_RESTRICT_VIEWX), te->ys, UI_UNIT_X, UI_UNIT_Y,
				        &id->flag, 0, 0, 0, 0, tip);
				UI_but_func_set(bt, restrictbutton_id_user_toggle, id, NULL);
				UI_but_flag_enable(bt, but_flag);


				BLI_str_format_int_grouped(buf, id->us);
				bt = uiDefBut(
				        block, UI_BTYPE_BUT, 1, buf,
				        (int)(ar->v2d.cur.xmax - OL_TOG_RESTRICT_SELECTX), te->ys,
				        UI_UNIT_X, UI_UNIT_Y, NULL, 0.0, 0.0, 0, 0,
				        TIP_("Number of users of this data-block"));
				UI_but_flag_enable(bt, but_flag);


				bt = uiDefButBitS(
				        block, UI_BTYPE_TOGGLE, LIB_FAKEUSER, 1, (id->flag & LIB_FAKEUSER) ? "F" : " ",
				        (int)(ar->v2d.cur.xmax - OL_TOG_RESTRICT_RENDERX), te->ys, UI_UNIT_X, UI_UNIT_Y,
				        &id->flag, 0, 0, 0, 0,
				        TIP_("Data-block has a 'fake' user which will keep it in the file "
				             "even if nothing else uses it"));
				UI_but_func_set(bt, restrictbutton_id_user_toggle, id, NULL);
				UI_but_flag_enable(bt, but_flag);
			}
		}

		if (TSELEM_OPEN(tselem, soops)) {
			outliner_draw_userbuts(block, ar, soops, &te->subtree);
		}
	}
}

static void outliner_draw_rnacols(ARegion *ar, int sizex)
{
	View2D *v2d = &ar->v2d;

	float miny = v2d->cur.ymin;
	if (miny < v2d->tot.ymin) miny = v2d->tot.ymin;

	GPU_line_width(1.0f);

	uint pos = GPU_vertformat_attr_add(immVertexFormat(), "pos", GPU_COMP_F32, 2, GPU_FETCH_FLOAT);
	immBindBuiltinProgram(GPU_SHADER_2D_UNIFORM_COLOR);
	immUniformThemeColorShadeAlpha(TH_BACK, -15, -200);

	immBegin(GPU_PRIM_LINES, 4);

	immVertex2f(pos, sizex, v2d->cur.ymax);
	immVertex2f(pos, sizex, miny);

	immVertex2f(pos, sizex + OL_RNA_COL_SIZEX, v2d->cur.ymax);
	immVertex2f(pos, sizex + OL_RNA_COL_SIZEX, miny);

	immEnd();

	immUnbindProgram();
}

static void outliner_draw_rnabuts(uiBlock *block, ARegion *ar, SpaceOops *soops, int sizex, ListBase *lb)
{
	PointerRNA *ptr;
	PropertyRNA *prop;

	for (TreeElement *te = lb->first; te; te = te->next) {
		TreeStoreElem *tselem = TREESTORE(te);
		if (te->ys + 2 * UI_UNIT_Y >= ar->v2d.cur.ymin && te->ys <= ar->v2d.cur.ymax) {
			if (tselem->type == TSE_RNA_PROPERTY) {
				ptr = &te->rnaptr;
				prop = te->directdata;

				if (!TSELEM_OPEN(tselem, soops)) {
					if (RNA_property_type(prop) == PROP_POINTER) {
						uiBut *but = uiDefAutoButR(
						        block, ptr, prop, -1, "", ICON_NONE, sizex, te->ys,
						        OL_RNA_COL_SIZEX, UI_UNIT_Y - 1);
						UI_but_flag_enable(but, UI_BUT_DISABLED);
					}
					else if (RNA_property_type(prop) == PROP_ENUM) {
						uiDefAutoButR(
						        block, ptr, prop, -1, NULL, ICON_NONE, sizex, te->ys, OL_RNA_COL_SIZEX,
						        UI_UNIT_Y - 1);
					}
					else {
						uiDefAutoButR(
						        block, ptr, prop, -1, "", ICON_NONE, sizex, te->ys, OL_RNA_COL_SIZEX,
						        UI_UNIT_Y - 1);
					}
				}
			}
			else if (tselem->type == TSE_RNA_ARRAY_ELEM) {
				ptr = &te->rnaptr;
				prop = te->directdata;

				uiDefAutoButR(
				        block, ptr, prop, te->index, "", ICON_NONE, sizex, te->ys, OL_RNA_COL_SIZEX,
				        UI_UNIT_Y - 1);
			}
		}

		if (TSELEM_OPEN(tselem, soops)) {
			outliner_draw_rnabuts(block, ar, soops, sizex, &te->subtree);
		}
	}
}

static void outliner_buttons(const bContext *C, uiBlock *block, ARegion *ar, TreeElement *te)
{
	uiBut *bt;
	TreeStoreElem *tselem;
	int spx, dx, len;

	tselem = TREESTORE(te);

	BLI_assert(tselem->flag & TSE_TEXTBUT);
	/* If we add support to rename Sequence.
	 * need change this.
	 */

	if (tselem->type == TSE_EBONE) len = sizeof(((EditBone *) 0)->name);
	else if (tselem->type == TSE_MODIFIER) len = sizeof(((ModifierData *) 0)->name);
	else if (tselem->id && GS(tselem->id->name) == ID_LI) len = sizeof(((Library *) 0)->name);
	else len = MAX_ID_NAME - 2;

	spx = te->xs + 1.8f * UI_UNIT_X;
	dx = ar->v2d.cur.xmax - (spx + 3.2f * UI_UNIT_X);

	bt = uiDefBut(
	        block, UI_BTYPE_TEXT, OL_NAMEBUTTON, "", spx, te->ys, dx, UI_UNIT_Y - 1, (void *)te->name,
	        1.0, (float)len, 0, 0, "");
	UI_but_func_rename_set(bt, namebutton_cb, tselem);

	/* returns false if button got removed */
	if (false == UI_but_active_only(C, ar, block, bt)) {
		tselem->flag &= ~TSE_TEXTBUT;

		/* bad! (notifier within draw) without this, we don't get a refresh */
		WM_event_add_notifier(C, NC_SPACE | ND_SPACE_OUTLINER, NULL);
	}
}

/* ****************************************************** */
/* Normal Drawing... */

TreeElementIcon tree_element_get_icon(TreeStoreElem *tselem, TreeElement *te)
{
	TreeElementIcon data = {0};

	if (tselem->type) {
		switch (tselem->type) {
			case TSE_ANIM_DATA:
				data.icon = ICON_ANIM_DATA; /* XXX */
				break;
			case TSE_NLA:
				data.icon = ICON_NLA;
				break;
			case TSE_NLA_TRACK:
				data.icon = ICON_NLA; /* XXX */
				break;
			case TSE_NLA_ACTION:
				data.icon = ICON_ACTION;
				break;
			case TSE_DRIVER_BASE:
				data.icon = ICON_DRIVER;
				break;
			case TSE_DEFGROUP_BASE:
				data.icon = ICON_GROUP_VERTEX;
				break;
			case TSE_BONE:
			case TSE_EBONE:
				data.icon = ICON_BONE_DATA;
				break;
			case TSE_CONSTRAINT_BASE:
				data.icon = ICON_CONSTRAINT;
				break;
			case TSE_MODIFIER_BASE:
				data.icon = ICON_MODIFIER;
				break;
			case TSE_LINKED_OB:
				data.icon = ICON_OBJECT_DATA;
				break;
			case TSE_LINKED_PSYS:
				data.icon = ICON_PARTICLES;
				break;
			case TSE_MODIFIER:
			{
				Object *ob = (Object *)tselem->id;
				if (ob->type != OB_GPENCIL) {
					ModifierData *md = BLI_findlink(&ob->modifiers, tselem->nr);
					switch ((ModifierType)md->type) {
						case eModifierType_Subsurf:
							data.icon = ICON_MOD_SUBSURF;
							break;
						case eModifierType_Armature:
							data.icon = ICON_MOD_ARMATURE;
							break;
						case eModifierType_Lattice:
							data.icon = ICON_MOD_LATTICE;
							break;
						case eModifierType_Curve:
							data.icon = ICON_MOD_CURVE;
							break;
						case eModifierType_Build:
							data.icon = ICON_MOD_BUILD;
							break;
						case eModifierType_Mirror:
							data.icon = ICON_MOD_MIRROR;
							break;
						case eModifierType_Decimate:
							data.icon = ICON_MOD_DECIM;
							break;
						case eModifierType_Wave:
							data.icon = ICON_MOD_WAVE;
							break;
						case eModifierType_Hook:
							data.icon = ICON_HOOK;
							break;
						case eModifierType_Softbody:
							data.icon = ICON_MOD_SOFT;
							break;
						case eModifierType_Boolean:
							data.icon = ICON_MOD_BOOLEAN;
							break;
						case eModifierType_ParticleSystem:
							data.icon = ICON_MOD_PARTICLES;
							break;
						case eModifierType_ParticleInstance:
							data.icon = ICON_MOD_PARTICLES;
							break;
						case eModifierType_EdgeSplit:
							data.icon = ICON_MOD_EDGESPLIT;
							break;
						case eModifierType_Array:
							data.icon = ICON_MOD_ARRAY;
							break;
						case eModifierType_UVProject:
						case eModifierType_UVWarp:  /* TODO, get own icon */
							data.icon = ICON_MOD_UVPROJECT;
							break;
						case eModifierType_Displace:
							data.icon = ICON_MOD_DISPLACE;
							break;
						case eModifierType_Shrinkwrap:
							data.icon = ICON_MOD_SHRINKWRAP;
							break;
						case eModifierType_Cast:
							data.icon = ICON_MOD_CAST;
							break;
						case eModifierType_MeshDeform:
						case eModifierType_SurfaceDeform:
							data.icon = ICON_MOD_MESHDEFORM;
							break;
						case eModifierType_Bevel:
							data.icon = ICON_MOD_BEVEL;
							break;
						case eModifierType_Smooth:
						case eModifierType_LaplacianSmooth:
						case eModifierType_CorrectiveSmooth:
							data.icon = ICON_MOD_SMOOTH;
							break;
						case eModifierType_SimpleDeform:
							data.icon = ICON_MOD_SIMPLEDEFORM;
							break;
						case eModifierType_Mask:
							data.icon = ICON_MOD_MASK;
							break;
						case eModifierType_Cloth:
							data.icon = ICON_MOD_CLOTH;
							break;
						case eModifierType_Explode:
							data.icon = ICON_MOD_EXPLODE;
							break;
						case eModifierType_Collision:
						case eModifierType_Surface:
							data.icon = ICON_MOD_PHYSICS;
							break;
						case eModifierType_Fluidsim:
							data.icon = ICON_MOD_FLUIDSIM;
							break;
						case eModifierType_Multires:
							data.icon = ICON_MOD_MULTIRES;
							break;
						case eModifierType_Smoke:
							data.icon = ICON_MOD_SMOKE;
							break;
						case eModifierType_Solidify:
							data.icon = ICON_MOD_SOLIDIFY;
							break;
						case eModifierType_Screw:
							data.icon = ICON_MOD_SCREW;
							break;
						case eModifierType_Remesh:
							data.icon = ICON_MOD_REMESH;
							break;
						case eModifierType_WeightVGEdit:
						case eModifierType_WeightVGMix:
						case eModifierType_WeightVGProximity:
							data.icon = ICON_MOD_VERTEX_WEIGHT;
							break;
						case eModifierType_DynamicPaint:
							data.icon = ICON_MOD_DYNAMICPAINT;
							break;
						case eModifierType_Ocean:
							data.icon = ICON_MOD_OCEAN;
							break;
						case eModifierType_Warp:
							data.icon = ICON_MOD_WARP;
							break;
						case eModifierType_Skin:
							data.icon = ICON_MOD_SKIN;
							break;
						case eModifierType_Triangulate:
							data.icon = ICON_MOD_TRIANGULATE;
							break;
						case eModifierType_MeshCache:
							data.icon = ICON_MOD_MESHDEFORM; /* XXX, needs own icon */
							break;
						case eModifierType_MeshSequenceCache:
							data.icon = ICON_MOD_MESHDEFORM; /* XXX, needs own icon */
							break;
						case eModifierType_Wireframe:
							data.icon = ICON_MOD_WIREFRAME;
							break;
						case eModifierType_LaplacianDeform:
							data.icon = ICON_MOD_MESHDEFORM; /* XXX, needs own icon */
							break;
						case eModifierType_DataTransfer:
							data.icon = ICON_MOD_DATA_TRANSFER;
							break;
						case eModifierType_NormalEdit:
						case eModifierType_WeightedNormal:
							data.icon = ICON_MOD_NORMALEDIT;
							break;
							/* Default */
						case eModifierType_None:
						case eModifierType_ShapeKey:

						case NUM_MODIFIER_TYPES:
							data.icon = ICON_DOT;
							break;
					}
				}
				else {
					/* grease pencil modifiers */
					GpencilModifierData *md = BLI_findlink(&ob->greasepencil_modifiers, tselem->nr);
					switch ((GpencilModifierType)md->type) {
						case eGpencilModifierType_Noise:
							data.icon = ICON_RNDCURVE;
							break;
						case eGpencilModifierType_Subdiv:
							data.icon = ICON_MOD_SUBSURF;
							break;
						case eGpencilModifierType_Thick:
							data.icon = ICON_MOD_THICKNESS;
							break;
						case eGpencilModifierType_Tint:
							data.icon = ICON_MOD_TINT;
							break;
						case eGpencilModifierType_Array:
							data.icon = ICON_MOD_ARRAY;
							break;
						case eGpencilModifierType_Build:
							data.icon = ICON_MOD_BUILD;
							break;
						case eGpencilModifierType_Opacity:
							data.icon = ICON_MOD_MASK;
							break;
						case eGpencilModifierType_Color:
							data.icon = ICON_MOD_HUE_SATURATION;
							break;
						case eGpencilModifierType_Lattice:
							data.icon = ICON_MOD_LATTICE;
							break;
						case eGpencilModifierType_Mirror:
							data.icon = ICON_MOD_MIRROR;
							break;
						case eGpencilModifierType_Simplify:
							data.icon = ICON_MOD_SIMPLIFY;
							break;
						case eGpencilModifierType_Smooth:
							data.icon = ICON_MOD_SMOOTH;
							break;
						case eGpencilModifierType_Hook:
							data.icon = ICON_HOOK;
							break;
						case eGpencilModifierType_Offset:
							data.icon = ICON_MOD_OFFSET;
							break;
						case eGpencilModifierType_Armature:
							data.icon = ICON_MOD_ARMATURE;
							break;

							/* Default */
						default:
							data.icon = ICON_DOT;
							break;
					}
				}
				break;
			}
			case TSE_POSE_BASE:
				data.icon = ICON_ARMATURE_DATA;
				break;
			case TSE_POSE_CHANNEL:
				data.icon = ICON_BONE_DATA;
				break;
			case TSE_PROXY:
				data.icon = ICON_GHOST_ENABLED;
				break;
			case TSE_R_LAYER_BASE:
				data.icon = ICON_RENDERLAYERS;
				break;
			case TSE_SCENE_OBJECTS_BASE:
				data.icon = ICON_OUTLINER_OB_GROUP_INSTANCE;
				break;
			case TSE_R_LAYER:
				data.icon = ICON_RENDER_RESULT;
				break;
			case TSE_LINKED_LAMP:
				data.icon = ICON_LIGHT_DATA;
				break;
			case TSE_LINKED_MAT:
				data.icon = ICON_MATERIAL_DATA;
				break;
			case TSE_POSEGRP_BASE:
				data.icon = ICON_GROUP_BONE;
				break;
			case TSE_SEQUENCE:
				if (te->idcode == SEQ_TYPE_MOVIE)
					data.icon = ICON_SEQUENCE;
				else if (te->idcode == SEQ_TYPE_META)
					data.icon = ICON_DOT;
				else if (te->idcode == SEQ_TYPE_SCENE)
					data.icon = ICON_SCENE;
				else if (te->idcode == SEQ_TYPE_SOUND_RAM)
					data.icon = ICON_SOUND;
				else if (te->idcode == SEQ_TYPE_IMAGE)
					data.icon = ICON_IMAGE;
				else
					data.icon = ICON_PARTICLES;
				break;
			case TSE_SEQ_STRIP:
				data.icon = ICON_LIBRARY_DATA_DIRECT;
				break;
			case TSE_SEQUENCE_DUP:
				data.icon = ICON_OBJECT_DATA;
				break;
			case TSE_RNA_STRUCT:
				if (RNA_struct_is_ID(te->rnaptr.type)) {
					data.drag_id = (ID *)te->rnaptr.data;
					data.icon = RNA_struct_ui_icon(te->rnaptr.type);
				}
				else {
					data.icon = RNA_struct_ui_icon(te->rnaptr.type);
				}
				break;
			case TSE_LAYER_COLLECTION:
			case TSE_SCENE_COLLECTION_BASE:
			case TSE_VIEW_COLLECTION_BASE:
			{
				Collection *collection = outliner_collection_from_tree_element(te);
				if (collection && !(collection->flag & COLLECTION_IS_MASTER)) {
					data.drag_id = tselem->id;
					data.drag_parent = (data.drag_id && te->parent) ? TREESTORE(te->parent)->id : NULL;
				}

				data.icon = ICON_GROUP;
				break;
			}
			/* Removed the icons from outliner. Need a better structure with Layers, Palettes and Colors */
			case TSE_GP_LAYER:
			{
				/* indicate whether layer is active */
				bGPDlayer *gpl = te->directdata;
				if (gpl->flag & GP_LAYER_ACTIVE) {
					data.icon = ICON_GREASEPENCIL;
				}
				else {
					data.icon = ICON_DOT;
				}
				break;
			}
			default:
				data.icon = ICON_DOT;
				break;
		}
	}
	else if (tselem->id) {
		data.drag_id = tselem->id;
		data.drag_parent = (data.drag_id && te->parent) ? TREESTORE(te->parent)->id : NULL;

		if (GS(tselem->id->name) == ID_OB) {
			Object *ob = (Object *)tselem->id;
			switch (ob->type) {
				case OB_LAMP:
					data.icon = ICON_OUTLINER_OB_LIGHT; break;
				case OB_MESH:
					data.icon = ICON_OUTLINER_OB_MESH; break;
				case OB_CAMERA:
					data.icon = ICON_OUTLINER_OB_CAMERA; break;
				case OB_CURVE:
					data.icon = ICON_OUTLINER_OB_CURVE; break;
				case OB_MBALL:
					data.icon = ICON_OUTLINER_OB_META; break;
				case OB_LATTICE:
					data.icon = ICON_OUTLINER_OB_LATTICE; break;
				case OB_ARMATURE:
					data.icon = ICON_OUTLINER_OB_ARMATURE; break;
				case OB_FONT:
					data.icon = ICON_OUTLINER_OB_FONT; break;
				case OB_SURF:
					data.icon = ICON_OUTLINER_OB_SURFACE; break;
				case OB_SPEAKER:
					data.icon = ICON_OUTLINER_OB_SPEAKER; break;
				case OB_LIGHTPROBE:
					data.icon = ICON_OUTLINER_OB_LIGHTPROBE; break;
				case OB_EMPTY:
					if (ob->dup_group) {
						data.icon = ICON_OUTLINER_OB_GROUP_INSTANCE;
					}
					else if (ob->empty_drawtype == OB_EMPTY_IMAGE) {
						data.icon = ICON_OUTLINER_OB_IMAGE;
					}
					else {
						data.icon = ICON_OUTLINER_OB_EMPTY;
					}
					break;
				case OB_GPENCIL:
					data.icon = ICON_OUTLINER_OB_GREASEPENCIL; break;
					break;
			}
		}
		else {
			/* TODO(sergey): Casting to short here just to handle ID_NLA which is
			 * NOT inside of IDType enum.
			 */
			switch ((short)GS(tselem->id->name)) {
				case ID_SCE:
					data.icon = ICON_SCENE_DATA; break;
				case ID_ME:
					data.icon = ICON_OUTLINER_DATA_MESH; break;
				case ID_CU:
					data.icon = ICON_OUTLINER_DATA_CURVE; break;
				case ID_MB:
					data.icon = ICON_OUTLINER_DATA_META; break;
				case ID_LT:
					data.icon = ICON_OUTLINER_DATA_LATTICE; break;
				case ID_LA:
				{
					Lamp *la = (Lamp *)tselem->id;
					switch (la->type) {
						case LA_LOCAL:
							data.icon = ICON_LIGHT_POINT; break;
						case LA_SUN:
							data.icon = ICON_LIGHT_SUN; break;
						case LA_SPOT:
							data.icon = ICON_LIGHT_SPOT; break;
						case LA_HEMI:
							data.icon = ICON_LIGHT_HEMI; break;
						case LA_AREA:
							data.icon = ICON_LIGHT_AREA; break;
						default:
							data.icon = ICON_OUTLINER_DATA_LIGHT; break;
					}
					break;
				}
				case ID_MA:
					data.icon = ICON_MATERIAL_DATA; break;
				case ID_TE:
					data.icon = ICON_TEXTURE_DATA; break;
				case ID_IM:
					data.icon = ICON_IMAGE_DATA; break;
				case ID_SPK:
				case ID_SO:
					data.icon = ICON_OUTLINER_DATA_SPEAKER; break;
				case ID_AR:
					data.icon = ICON_OUTLINER_DATA_ARMATURE; break;
				case ID_CA:
					data.icon = ICON_OUTLINER_DATA_CAMERA; break;
				case ID_KE:
					data.icon = ICON_SHAPEKEY_DATA; break;
				case ID_WO:
					data.icon = ICON_WORLD_DATA; break;
				case ID_AC:
					data.icon = ICON_ACTION; break;
				case ID_NLA:
					data.icon = ICON_NLA; break;
				case ID_TXT:
					data.icon = ICON_SCRIPT; break;
				case ID_GR:
					data.icon = ICON_GROUP; break;
				case ID_LI:
					if (tselem->id->tag & LIB_TAG_MISSING) {
						data.icon = ICON_LIBRARY_DATA_BROKEN;
					}
					else if (((Library *)tselem->id)->parent) {
						data.icon = ICON_LIBRARY_DATA_INDIRECT;
					}
					else {
						data.icon = ICON_LIBRARY_DATA_DIRECT;
					}
					break;
				case ID_LS:
					data.icon = ICON_LINE_DATA; break;
				case ID_GD:
					data.icon = ICON_OUTLINER_DATA_GREASEPENCIL; break;
				case ID_LP:
				{
					LightProbe *lp = (LightProbe *)tselem->id;
					switch (lp->type) {
						case LIGHTPROBE_TYPE_CUBE:
							data.icon = ICON_LIGHTPROBE_CUBEMAP; break;
						case LIGHTPROBE_TYPE_PLANAR:
							data.icon = ICON_LIGHTPROBE_PLANAR; break;
						case LIGHTPROBE_TYPE_GRID:
							data.icon = ICON_LIGHTPROBE_GRID; break;
						default:
							data.icon = ICON_LIGHTPROBE_CUBEMAP; break;
					}
					break;
				}
				case ID_BR:
					data.icon = ICON_BRUSH_DATA; break;
				case ID_SCR:
				case ID_WS:
					data.icon = ICON_WORKSPACE; break;
				default:
					break;
			}
		}
	}

	return data;
}

static void tselem_draw_icon(
        uiBlock *block, int xmax, float x, float y, TreeStoreElem *tselem, TreeElement *te,
        float alpha, const bool is_clickable)
{
	TreeElementIcon data = tree_element_get_icon(tselem, te);

	if (data.icon == 0) {
		return;
	}

	if (!is_clickable || x >= xmax) {
		/* placement of icons, copied from interface_widgets.c */
		float aspect = (0.8f * UI_UNIT_Y) / ICON_DEFAULT_HEIGHT;
		x += 2.0f * aspect;
		y += 2.0f * aspect;

		/* restrict column clip... it has been coded by simply overdrawing,
		 * doesn't work for buttons */
		UI_icon_draw_alpha(x, y, data.icon, alpha);
	}
	else {
		uiDefIconBut(
		        block, UI_BTYPE_LABEL, 0, data.icon, x, y, UI_UNIT_X, UI_UNIT_Y, NULL,
		        0.0, 0.0, 1.0, alpha,
		        (data.drag_id && ID_IS_LINKED(data.drag_id)) ? data.drag_id->lib->name : "");
	}
}

/**
 * For icon-only children of a collapsed tree,
 * Draw small number over the icon to show how many items of this type are displayed.
 */
static void outliner_draw_iconrow_number(
        const uiFontStyle *fstyle,
        int offsx, int ys,
        const int num_elements)
{
	float color[4] = {0.0f, 0.0f, 0.0f, 1.0f};
	float ufac = 0.25f * UI_UNIT_X;
	float offset_x = (float) offsx + UI_UNIT_X * 0.35f;

	UI_draw_roundbox_corner_set(UI_CNR_ALL);
	UI_draw_roundbox_aa(true,
	                    offset_x + ufac,
	                    (float)ys - UI_UNIT_Y * 0.2f + ufac,
	                    offset_x + UI_UNIT_X - ufac,
	                    (float)ys - UI_UNIT_Y * 0.2f + UI_UNIT_Y - ufac,
	                    (float)UI_UNIT_Y / 2.0f - ufac,
	                    color);

	/* Now the numbers. */
	unsigned char text_col[4];

	UI_GetThemeColor4ubv(TH_TEXT_HI, text_col);
	text_col[3] = 255;

	uiFontStyle fstyle_small = *fstyle;
	fstyle_small.points *= 0.8f;

	/* We treat +99 as 4 digits to make sure the (eyeballed) alignment looks nice. */
	int num_digits = 4;
	char number_text[4] = "+99\0";
	if (num_elements < 100) {
		BLI_snprintf(number_text, sizeof(number_text), "%d", num_elements);
		num_digits = num_elements < 10 ? 1 : 2;
	}
	UI_fontstyle_draw_simple(&fstyle_small,
	                         (offset_x + ufac + UI_UNIT_X * (2 - num_digits) * 0.12f),
	                         (float)ys - UI_UNIT_Y * 0.095f + ufac,
	                         number_text, text_col);
	UI_fontstyle_set(fstyle);
	GPU_blend(true); /* Roundbox and text drawing disables. */
}

static void outliner_draw_iconrow_doit(
        uiBlock *block, TreeElement *te,
        const uiFontStyle *fstyle,
        int xmax, int *offsx, int ys, float alpha_fac,
        const eOLDrawState active,
        const int num_elements)
{
	TreeStoreElem *tselem = TREESTORE(te);

	if (active != OL_DRAWSEL_NONE) {
		float ufac = UI_UNIT_X / 20.0f;
		float color[4] = {1.0f, 1.0f, 1.0f, 0.2f};

		UI_draw_roundbox_corner_set(UI_CNR_ALL);
		color[3] *= alpha_fac;

		UI_draw_roundbox_aa(true,
		                    (float) *offsx + 1.0f * ufac,
		                    (float)ys + 1.0f * ufac,
		                    (float)*offsx + UI_UNIT_X - 1.0f * ufac,
		                    (float)ys + UI_UNIT_Y - ufac,
		                    (float)UI_UNIT_Y / 2.0f - ufac,
		                    color);
		GPU_blend(true); /* Roundbox disables. */
	}

	/* No inlined icon should be clickable. */
	tselem_draw_icon(block, xmax, (float)*offsx, (float)ys, tselem, te, 0.8f * alpha_fac, false);
	te->xs = *offsx;
	te->ys = ys;
	te->xend = (short)*offsx + UI_UNIT_X;

	if (num_elements > 1) {
		outliner_draw_iconrow_number(fstyle, *offsx, ys, num_elements);
	}
	(*offsx) += UI_UNIT_X;
}

/**
 * Return the index to use based on the TreeElement ID and object type
 *
 * We use a continuum of indices until we get to the object datablocks
 * and we then make room for the object types.
 */
static int tree_element_id_type_to_index(TreeElement *te)
{
	TreeStoreElem *tselem = TREESTORE(te);

	const int id_index = tselem->type == 0 ? BKE_idcode_to_index(te->idcode) : INDEX_ID_GR;
	if (id_index < INDEX_ID_OB) {
		return id_index;
	}
	else if (id_index == INDEX_ID_OB) {
		const Object *ob = (Object *)tselem->id;
		return INDEX_ID_OB + ob->type;
	}
	else {
		return id_index + OB_TYPE_MAX;
	}
}

typedef struct MergedIconRow {
	eOLDrawState active[INDEX_ID_MAX + OB_TYPE_MAX];
	int num_elements[INDEX_ID_MAX + OB_TYPE_MAX];
	TreeElement *tree_element[INDEX_ID_MAX + OB_TYPE_MAX];
} MergedIconRow;

static void outliner_draw_iconrow(
        bContext *C, uiBlock *block, const uiFontStyle *fstyle, Scene *scene, ViewLayer *view_layer, SpaceOops *soops,
        ListBase *lb, int level, int xmax, int *offsx, int ys, float alpha_fac, MergedIconRow *merged)
{
	eOLDrawState active;
	const Object *obact = OBACT(view_layer);

	for (TreeElement *te = lb->first; te; te = te->next) {
		/* exit drawing early */
		if ((*offsx) - UI_UNIT_X > xmax)
			break;

		TreeStoreElem *tselem = TREESTORE(te);

		/* object hierarchy always, further constrained on level */
		if (level < 1 || (tselem->type == 0 && te->idcode == ID_OB)) {
			/* active blocks get white circle */
			if (tselem->type == 0) {
				if (te->idcode == ID_OB) {
					active = (OBACT(view_layer) == (Object *)tselem->id) ? OL_DRAWSEL_NORMAL : OL_DRAWSEL_NONE;
				}
				else if (is_object_data_in_editmode(tselem->id, obact)) {
					active = OL_DRAWSEL_NORMAL;
				}
				else {
					active = tree_element_active(C, scene, view_layer, soops, te, OL_SETSEL_NONE, false);
				}
			}
			else {
				active = tree_element_type_active(C, scene, view_layer, soops, te, tselem, OL_SETSEL_NONE, false);
			}

			if (!ELEM(tselem->type, 0, TSE_LAYER_COLLECTION)) {
				outliner_draw_iconrow_doit(block, te, fstyle, xmax, offsx, ys, alpha_fac, active, 1);
			}
			else {
				const int index = tree_element_id_type_to_index(te);
				merged->num_elements[index]++;
				if ((merged->tree_element[index] == NULL) ||
				    (active > merged->active[index]))
				{
					merged->tree_element[index] = te;
				}
				merged->active[index] = MAX2(active, merged->active[index]);
			}
		}

		/* this tree element always has same amount of branches, so don't draw */
		if (tselem->type != TSE_R_LAYER) {
			outliner_draw_iconrow(
			        C, block, fstyle, scene, view_layer, soops,
			        &te->subtree, level + 1, xmax, offsx, ys, alpha_fac, merged);
		}
	}

	if (level == 0) {
		for (int i = 0; i < INDEX_ID_MAX; i++) {
			const int num_subtypes = (i == INDEX_ID_OB) ? OB_TYPE_MAX : 1;
			/* See tree_element_id_type_to_index for the index logic. */
			int index_base = i;
			if (i > INDEX_ID_OB) {
				index_base += OB_TYPE_MAX;
			}
			for (int j = 0; j < num_subtypes; j++) {
				const int index = index_base + j;
				if (merged->num_elements[index] != 0) {
					outliner_draw_iconrow_doit(block,
					                           merged->tree_element[index],
					                           fstyle,
					                           xmax, offsx, ys, alpha_fac,
					                           merged->active[index],
					                           merged->num_elements[index]);
				}
			}
		}
	}
}

/* closed tree element */
static void outliner_set_coord_tree_element(TreeElement *te, int startx, int starty)
{
	TreeElement *ten;

	/* closed items may be displayed in row of parent, don't change their coordinate! */
	if ((te->flag & TE_ICONROW) == 0) {
		/* store coord and continue, we need coordinates for elements outside view too */
		te->xs = startx;
		te->ys = starty;
	}

	for (ten = te->subtree.first; ten; ten = ten->next) {
		outliner_set_coord_tree_element(ten, startx + UI_UNIT_X, starty);
	}
}


static void outliner_draw_tree_element(
        bContext *C, uiBlock *block, const uiFontStyle *fstyle, Scene *scene, ViewLayer *view_layer,
        ARegion *ar, SpaceOops *soops, TreeElement *te, bool draw_grayed_out,
        int startx, int *starty, TreeElement **te_edit)
{
	TreeStoreElem *tselem;
	float ufac = UI_UNIT_X / 20.0f;
	int offsx = 0;
	eOLDrawState active = OL_DRAWSEL_NONE;
	float color[4];
	tselem = TREESTORE(te);

	if (*starty + 2 * UI_UNIT_Y >= ar->v2d.cur.ymin && *starty <= ar->v2d.cur.ymax) {
		const float alpha_fac = ((te->flag & TE_DISABLED) || draw_grayed_out) ? 0.5f : 1.0f;
		const float alpha = 0.5f * alpha_fac;
		int xmax = ar->v2d.cur.xmax;

		if ((tselem->flag & TSE_TEXTBUT) && (*te_edit == NULL)) {
			*te_edit = te;
		}

		/* icons can be ui buts, we don't want it to overlap with restrict */
		if ((soops->flag & SO_HIDE_RESTRICTCOLS) == 0)
			xmax -= OL_TOGW + UI_UNIT_X;

<<<<<<< HEAD
		GPU_blend(true);
=======
		glEnable(GL_BLEND);

		/* start by highlighting search matches
		 * we don't expand items when searching in the datablocks but we
		 * still want to highlight any filter matches.
		 */
		if ((SEARCHING_OUTLINER(soops) || (soops->outlinevis == SO_DATABLOCKS && soops->search_string[0] != 0)) &&
		    (tselem->flag & TSE_SEARCHMATCH))
		{
			char col[4];
			UI_GetThemeColorType4ubv(TH_MATCH, SPACE_OUTLINER, col);
			col[3] = alpha;
			glColor4ubv((GLubyte *)col);
			glRecti(startx, *starty + 1, ar->v2d.cur.xmax, *starty + UI_UNIT_Y - 1);
		}
>>>>>>> d7f55c4f

		/* colors for active/selected data */
		if (tselem->type == 0) {
			const Object *obact = OBACT(view_layer);
			if (te->idcode == ID_SCE) {
				if (tselem->id == (ID *)scene) {
					rgba_float_args_set(color, 1.0f, 1.0f, 1.0f, alpha);
					active = OL_DRAWSEL_ACTIVE;
				}
			}
			else if (te->idcode == ID_OB) {
				Object *ob = (Object *)tselem->id;
				Base *base = (Base *)te->directdata;
				const bool is_selected = (base != NULL) && ((base->flag & BASE_SELECTED) != 0);

				if (ob == obact || is_selected) {
					char col[4] = {0, 0, 0, 0};

					/* outliner active ob: always white text, circle color now similar to view3d */

					active = OL_DRAWSEL_ACTIVE;
					if (ob == obact) {
						if (is_selected) {
							UI_GetThemeColorType4ubv(TH_ACTIVE, SPACE_VIEW3D, col);
							col[3] = alpha;
						}

						active = OL_DRAWSEL_NORMAL;
					}
					else if (is_selected) {
						UI_GetThemeColorType4ubv(TH_SELECT, SPACE_VIEW3D, col);
						col[3] = alpha;
					}
					rgba_float_args_set(color, (float)col[0] / 255, (float)col[1] / 255, (float)col[2] / 255, alpha);
				}
			}
			else if (is_object_data_in_editmode(tselem->id, obact)) {
				rgba_float_args_set(color, 1.0f, 1.0f, 1.0f, alpha);
				active = OL_DRAWSEL_ACTIVE;
			}
			else {
				if (tree_element_active(C, scene, view_layer, soops, te, OL_SETSEL_NONE, false)) {
					rgba_float_args_set(color, 0.85f, 0.85f, 1.0f, alpha);
					active = OL_DRAWSEL_ACTIVE;
				}
			}
		}
		else {
			active = tree_element_type_active(C, scene, view_layer, soops, te, tselem, OL_SETSEL_NONE, false);
			rgba_float_args_set(color, 0.85f, 0.85f, 1.0f, alpha);
		}

		/* active circle */
		if (active != OL_DRAWSEL_NONE) {
			UI_draw_roundbox_corner_set(UI_CNR_ALL);
			UI_draw_roundbox_aa(
			        true,
			        (float)startx + UI_UNIT_X + 1.0f * ufac,
			        (float)*starty + 1.0f * ufac,
			        (float)startx + 2.0f * UI_UNIT_X - 1.0f * ufac,
			        (float)*starty + UI_UNIT_Y - 1.0f * ufac,
			        UI_UNIT_Y / 2.0f - 1.0f * ufac, color);
			GPU_blend(true); /* roundbox disables it */

			te->flag |= TE_ACTIVE; // for lookup in display hierarchies
		}

		if (tselem->type == TSE_VIEW_COLLECTION_BASE) {
			/* Scene collection in view layer can't expand/collapse. */
		}
		else if (te->subtree.first || (tselem->type == 0 && te->idcode == ID_SCE) || (te->flag & TE_LAZY_CLOSED)) {
			/* open/close icon, only when sublevels, except for scene */
			int icon_x = startx;

			// icons a bit higher
			if (TSELEM_OPEN(tselem, soops)) {
				UI_icon_draw_alpha(
				        (float)icon_x + 2 * ufac, (float)*starty + 1 * ufac, ICON_DISCLOSURE_TRI_DOWN,
				        alpha_fac);
			}
			else {
				UI_icon_draw_alpha(
				        (float)icon_x + 2 * ufac, (float)*starty + 1 * ufac, ICON_DISCLOSURE_TRI_RIGHT,
				        alpha_fac);
			}
		}
		offsx += UI_UNIT_X;

		/* datatype icon */

		if (!(ELEM(tselem->type, TSE_RNA_PROPERTY, TSE_RNA_ARRAY_ELEM, TSE_ID_BASE))) {
			tselem_draw_icon(block, xmax, (float)startx + offsx, (float)*starty, tselem, te, alpha_fac, true);
			offsx += UI_UNIT_X + 4 * ufac;
		}
		else
			offsx += 2 * ufac;

		if (ELEM(tselem->type, 0, TSE_LAYER_COLLECTION) && ID_IS_LINKED(tselem->id)) {
			if (tselem->id->tag & LIB_TAG_MISSING) {
				UI_icon_draw_alpha(
				        (float)startx + offsx + 2 * ufac, (float)*starty + 2 * ufac, ICON_LIBRARY_DATA_BROKEN,
				        alpha_fac);
			}
			else if (tselem->id->tag & LIB_TAG_INDIRECT) {
				UI_icon_draw_alpha(
				        (float)startx + offsx + 2 * ufac, (float)*starty + 2 * ufac, ICON_LIBRARY_DATA_INDIRECT,
				        alpha_fac);
			}
			else {
				UI_icon_draw_alpha(
				        (float)startx + offsx + 2 * ufac, (float)*starty + 2 * ufac, ICON_LIBRARY_DATA_DIRECT,
				        alpha_fac);
			}
			offsx += UI_UNIT_X + 4 * ufac;
		}
		else if (ELEM(tselem->type, 0, TSE_LAYER_COLLECTION) && ID_IS_STATIC_OVERRIDE(tselem->id)) {
			UI_icon_draw_alpha(
			        (float)startx + offsx + 2 * ufac, (float)*starty + 2 * ufac, ICON_LIBRARY_DATA_OVERRIDE,
			        alpha_fac);
			offsx += UI_UNIT_X + 4 * ufac;
		}
		GPU_blend(false);

		/* name */
		if ((tselem->flag & TSE_TEXTBUT) == 0) {
			unsigned char text_col[4];

			if (active == OL_DRAWSEL_NORMAL) {
				UI_GetThemeColor4ubv(TH_TEXT_HI, text_col);
			}
			else if (ELEM(tselem->type, TSE_RNA_PROPERTY, TSE_RNA_ARRAY_ELEM)) {
				UI_GetThemeColorBlend3ubv(TH_BACK, TH_TEXT, 0.75f, text_col);
				text_col[3] = 255;
			}
			else {
				UI_GetThemeColor4ubv(TH_TEXT, text_col);
			}
			text_col[3] *= alpha_fac;

			UI_fontstyle_draw_simple(fstyle, startx + offsx, *starty + 5 * ufac, te->name, text_col);
		}

		offsx += (int)(UI_UNIT_X + UI_fontstyle_string_width(fstyle, te->name));

		/* closed item, we draw the icons, not when it's a scene, or master-server list though */
		if (!TSELEM_OPEN(tselem, soops)) {
			if (te->subtree.first) {
				if (tselem->type == 0 && te->idcode == ID_SCE) {
					/* pass */
				}
				/* this tree element always has same amount of branches, so don't draw */
				else if (tselem->type != TSE_R_LAYER) {
					int tempx = startx + offsx;

					GPU_blend(true);

					/* divider */
					{
						GPUVertFormat *format = immVertexFormat();
						uint pos = GPU_vertformat_attr_add(format, "pos", GPU_COMP_I32, 2, GPU_FETCH_INT_TO_FLOAT);
						unsigned char col[4];

						immBindBuiltinProgram(GPU_SHADER_2D_UNIFORM_COLOR);
						UI_GetThemeColorShade4ubv(TH_BACK, -40, col);
						col[3] *= alpha_fac;

						immUniformColor4ubv(col);
						immRecti(pos, tempx   - 10.0f * ufac,
						         *starty +  4.0f * ufac,
						         tempx   -  8.0f * ufac,
						         *starty + UI_UNIT_Y - 4.0f * ufac);
						immUnbindProgram();
					}

					MergedIconRow merged = {{0}};
					outliner_draw_iconrow(
					        C, block, fstyle, scene, view_layer, soops, &te->subtree, 0, xmax, &tempx,
					        *starty, alpha_fac, &merged);

					GPU_blend(false);
				}
			}
		}
	}
	/* store coord and continue, we need coordinates for elements outside view too */
	te->xs = startx;
	te->ys = *starty;
	te->xend = startx + offsx;

	if (TSELEM_OPEN(tselem, soops)) {
		*starty -= UI_UNIT_Y;

		for (TreeElement *ten = te->subtree.first; ten; ten = ten->next) {
			/* check if element needs to be drawn grayed out, but also gray out
			 * childs of a grayed out parent (pass on draw_grayed_out to childs) */
			bool draw_childs_grayed_out = draw_grayed_out || (ten->flag & TE_DRAGGING);
			outliner_draw_tree_element(
			        C, block, fstyle, scene, view_layer,
			        ar, soops, ten, draw_childs_grayed_out,
			        startx + UI_UNIT_X, starty, te_edit);
		}
	}
	else {
		for (TreeElement *ten = te->subtree.first; ten; ten = ten->next) {
			outliner_set_coord_tree_element(ten, startx, *starty);
		}

		*starty -= UI_UNIT_Y;
	}
}

static void outliner_draw_hierarchy_lines_recursive(
        unsigned pos, SpaceOops *soops, ListBase *lb, int startx,
        const unsigned char col[4], bool draw_grayed_out,
        int *starty)
{
	TreeElement *te, *te_vertical_line_last = NULL;
	int y1, y2;

	if (BLI_listbase_is_empty(lb)) {
		return;
	}

	const unsigned char grayed_alpha = col[3] / 2;

	/* For vertical lines between objects. */
	y1 = y2 = *starty;
	for (te = lb->first; te; te = te->next) {
		bool draw_childs_grayed_out = draw_grayed_out || (te->flag & TE_DRAGGING);
		TreeStoreElem *tselem = TREESTORE(te);

		if (draw_childs_grayed_out) {
			immUniformColor3ubvAlpha(col, grayed_alpha);
		}
		else {
			immUniformColor4ubv(col);
		}

		/* Horizontal Line? */
		if (tselem->type == 0 && (te->idcode == ID_OB || te->idcode == ID_SCE)) {
			immRecti(pos, startx, *starty, startx + UI_UNIT_X, *starty - 1);

			/* Vertical Line? */
			if (te->idcode == ID_OB) {
				te_vertical_line_last = te;
				y2 = *starty;
			}
		}

		*starty -= UI_UNIT_Y;

		if (TSELEM_OPEN(tselem, soops))
			outliner_draw_hierarchy_lines_recursive(
			        pos, soops, &te->subtree, startx + UI_UNIT_X,
			        col, draw_childs_grayed_out, starty);
	}

	if (draw_grayed_out) {
		immUniformColor3ubvAlpha(col, grayed_alpha);
	}
	else {
		immUniformColor4ubv(col);
	}

	/* Vertical line. */
	te = te_vertical_line_last;
	if ((te != NULL) && (te->parent || lb->first != lb->last)) {
		immRecti(pos, startx, y1 + UI_UNIT_Y, startx + 1, y2);
	}
}

static void outliner_draw_hierarchy_lines(SpaceOops *soops, ListBase *lb, int startx, int *starty)
{
	GPUVertFormat *format = immVertexFormat();
	uint pos = GPU_vertformat_attr_add(format, "pos", GPU_COMP_I32, 2, GPU_FETCH_INT_TO_FLOAT);
	unsigned char col[4];

	immBindBuiltinProgram(GPU_SHADER_2D_UNIFORM_COLOR);
	UI_GetThemeColorBlend3ubv(TH_BACK, TH_TEXT, 0.4f, col);
	col[3] = 255;

	GPU_blend(true);
	outliner_draw_hierarchy_lines_recursive(pos, soops, lb, startx, col, false, starty);
	GPU_blend(false);

	immUnbindProgram();
}

static void outliner_draw_struct_marks(ARegion *ar, SpaceOops *soops, ListBase *lb, int *starty)
{
	for (TreeElement *te = lb->first; te; te = te->next) {
		TreeStoreElem *tselem = TREESTORE(te);

		/* selection status */
		if (TSELEM_OPEN(tselem, soops)) {
			if (tselem->type == TSE_RNA_STRUCT) {
				GPUVertFormat *format = immVertexFormat();
				uint pos = GPU_vertformat_attr_add(format, "pos", GPU_COMP_I32, 2, GPU_FETCH_INT_TO_FLOAT);
				immBindBuiltinProgram(GPU_SHADER_2D_UNIFORM_COLOR);
				immThemeColorShadeAlpha(TH_BACK, -15, -200);
				immRecti(pos, 0, *starty + 1, (int)ar->v2d.cur.xmax, *starty + UI_UNIT_Y - 1);
				immUnbindProgram();
			}
		}

		*starty -= UI_UNIT_Y;
		if (TSELEM_OPEN(tselem, soops)) {
			outliner_draw_struct_marks(ar, soops, &te->subtree, starty);
			if (tselem->type == TSE_RNA_STRUCT) {
				GPUVertFormat *format = immVertexFormat();
				uint pos = GPU_vertformat_attr_add(format, "pos", GPU_COMP_F32, 2, GPU_FETCH_FLOAT);
				immBindBuiltinProgram(GPU_SHADER_2D_UNIFORM_COLOR);
				immThemeColorShadeAlpha(TH_BACK, -15, -200);

				immBegin(GPU_PRIM_LINES, 2);
				immVertex2f(pos, 0, (float)*starty + UI_UNIT_Y);
				immVertex2f(pos, ar->v2d.cur.xmax, (float)*starty + UI_UNIT_Y);
				immEnd();

				immUnbindProgram();
			}
		}
	}
}

static void outliner_draw_highlights_recursive(
        unsigned pos, const ARegion *ar, const SpaceOops *soops, const ListBase *lb,
        const float col_selection[4], const float col_highlight[4], const float col_searchmatch[4],
        int start_x, int *io_start_y)
{
	const bool is_searching = (
	        SEARCHING_OUTLINER(soops) ||
	        (soops->outlinevis == SO_DATA_API &&
	         soops->search_string[0] != 0));

	for (TreeElement *te = lb->first; te; te = te->next) {
		const TreeStoreElem *tselem = TREESTORE(te);
		const int start_y = *io_start_y;

		/* selection status */
		if (tselem->flag & TSE_SELECTED) {
			immUniformColor4fv(col_selection);
			immRecti(pos, 0, start_y + 1, (int)ar->v2d.cur.xmax, start_y + UI_UNIT_Y - 1);
		}

		/* highlights */
		if (tselem->flag & (TSE_DRAG_ANY | TSE_HIGHLIGHTED | TSE_SEARCHMATCH)) {
			const int end_x = (int)ar->v2d.cur.xmax;

			if (tselem->flag & TSE_DRAG_ANY) {
				/* drag and drop highlight */
				float col[4];
				UI_GetThemeColorShade4fv(TH_BACK, -40, col);

				if (tselem->flag & TSE_DRAG_BEFORE) {
					immUniformColor4fv(col);
					immRecti(pos, start_x, start_y + UI_UNIT_Y - 1, end_x, start_y + UI_UNIT_Y + 1);
				}
				else if (tselem->flag & TSE_DRAG_AFTER) {
					immUniformColor4fv(col);
					immRecti(pos, start_x, start_y - 1, end_x, start_y + 1);
				}
				else {
					immUniformColor3fvAlpha(col, col[3] * 0.5f);
					immRecti(pos, start_x, start_y + 1, end_x, start_y + UI_UNIT_Y - 1);
				}
			}
			else {
				if (is_searching && (tselem->flag & TSE_SEARCHMATCH)) {
					/* search match highlights
					 *   we don't expand items when searching in the datablocks but we
					 *   still want to highlight any filter matches. */
					immUniformColor4fv(col_searchmatch);
					immRecti(pos, start_x, start_y + 1, end_x, start_y + UI_UNIT_Y - 1);
				}
				else if (tselem->flag & TSE_HIGHLIGHTED) {
					/* mouse hover highlight */
					immUniformColor4fv(col_highlight);
					immRecti(pos, 0, start_y + 1, end_x, start_y + UI_UNIT_Y - 1);
				}
			}
		}

		*io_start_y -= UI_UNIT_Y;
		if (TSELEM_OPEN(tselem, soops)) {
			outliner_draw_highlights_recursive(
			        pos, ar, soops, &te->subtree, col_selection, col_highlight, col_searchmatch,
			        start_x + UI_UNIT_X, io_start_y);
		}
	}
}

static void outliner_draw_highlights(ARegion *ar, SpaceOops *soops, int startx, int *starty)
{
	const float col_highlight[4] = {1.0f, 1.0f, 1.0f, 0.13f};
	float col_selection[4], col_searchmatch[4];

	UI_GetThemeColor3fv(TH_SELECT_HIGHLIGHT, col_selection);
	col_selection[3] = 1.0f; /* no alpha */
	UI_GetThemeColor4fv(TH_MATCH, col_searchmatch);
	col_searchmatch[3] = 0.5f;

	GPU_blend(true);
	GPUVertFormat *format = immVertexFormat();
	uint pos = GPU_vertformat_attr_add(format, "pos", GPU_COMP_I32, 2, GPU_FETCH_INT_TO_FLOAT);
	immBindBuiltinProgram(GPU_SHADER_2D_UNIFORM_COLOR);
	outliner_draw_highlights_recursive(
	        pos, ar, soops, &soops->tree, col_selection, col_highlight, col_searchmatch,
	        startx, starty);
	immUnbindProgram();
	GPU_blend(false);
}

static void outliner_draw_tree(
        bContext *C, uiBlock *block, Scene *scene, ViewLayer *view_layer,
        ARegion *ar, SpaceOops *soops, const bool has_restrict_icons,
        TreeElement **te_edit)
{
	const uiFontStyle *fstyle = UI_FSTYLE_WIDGET;
	int starty, startx;

	GPU_blend_set_func_separate(GPU_SRC_ALPHA, GPU_ONE_MINUS_SRC_ALPHA, GPU_ONE, GPU_ONE_MINUS_SRC_ALPHA); // only once

	if (soops->outlinevis == SO_DATA_API) {
		/* struct marks */
		starty = (int)ar->v2d.tot.ymax - UI_UNIT_Y - OL_Y_OFFSET;
		outliner_draw_struct_marks(ar, soops, &soops->tree, &starty);
	}

	/* draw highlights before hierarchy */
	starty = (int)ar->v2d.tot.ymax - UI_UNIT_Y - OL_Y_OFFSET;
	startx = 0;
	outliner_draw_highlights(ar, soops, startx, &starty);

	/* set scissor so tree elements or lines can't overlap restriction icons */
	float scissor[4] = {0};
	if (has_restrict_icons) {
		int mask_x = BLI_rcti_size_x(&ar->v2d.mask) - (int)OL_TOGW + 1;
		CLAMP_MIN(mask_x, 0);

		GPU_scissor_get_f(scissor);
		GPU_scissor(0, 0, mask_x, ar->winy);
	}

	// gray hierarchy lines

	starty = (int)ar->v2d.tot.ymax - UI_UNIT_Y / 2 - OL_Y_OFFSET;
	startx = UI_UNIT_X / 2 - 1.0f;
	outliner_draw_hierarchy_lines(soops, &soops->tree, startx, &starty);

	// items themselves
	starty = (int)ar->v2d.tot.ymax - UI_UNIT_Y - OL_Y_OFFSET;
	startx = 0;
	for (TreeElement *te = soops->tree.first; te; te = te->next) {
		outliner_draw_tree_element(
		        C, block, fstyle, scene, view_layer,
		        ar, soops, te, (te->flag & TE_DRAGGING) != 0,
		        startx, &starty, te_edit);
	}

	if (has_restrict_icons) {
		/* reset scissor */
		GPU_scissor(UNPACK4(scissor));
	}
}


static void outliner_back(ARegion *ar)
{
	int ystart;

	ystart = (int)ar->v2d.tot.ymax;
	ystart = UI_UNIT_Y * (ystart / (UI_UNIT_Y)) - OL_Y_OFFSET;

	GPUVertFormat *format = immVertexFormat();
	uint pos = GPU_vertformat_attr_add(format, "pos", GPU_COMP_F32, 2, GPU_FETCH_FLOAT);

	immBindBuiltinProgram(GPU_SHADER_2D_UNIFORM_COLOR);
	immUniformThemeColorShade(TH_BACK, 6);

	const float x1 = 0.0f, x2 = ar->v2d.cur.xmax;
	float y1 = ystart, y2;
	int tot = (int)floor(ystart - ar->v2d.cur.ymin + 2 * UI_UNIT_Y) / (2 * UI_UNIT_Y);

	if (tot > 0) {
		immBegin(GPU_PRIM_TRIS, 6 * tot);
		while (tot--) {
			y1 -= 2 * UI_UNIT_Y;
			y2 = y1 + UI_UNIT_Y;
			immVertex2f(pos, x1, y1);
			immVertex2f(pos, x2, y1);
			immVertex2f(pos, x2, y2);

			immVertex2f(pos, x1, y1);
			immVertex2f(pos, x2, y2);
			immVertex2f(pos, x1, y2);
		}
		immEnd();
	}
	immUnbindProgram();
}

static void outliner_draw_restrictcols(ARegion *ar)
{
	GPU_line_width(1.0f);

	uint pos = GPU_vertformat_attr_add(immVertexFormat(), "pos", GPU_COMP_I32, 2, GPU_FETCH_INT_TO_FLOAT);
	immBindBuiltinProgram(GPU_SHADER_2D_UNIFORM_COLOR);
	immUniformThemeColorShadeAlpha(TH_BACK, -15, -200);
	immBegin(GPU_PRIM_LINES, 8);

	immVertex2i(pos, (int)(ar->v2d.cur.xmax - OL_TOG_HIDEX), (int)ar->v2d.cur.ymax);
	immVertex2i(pos, (int)(ar->v2d.cur.xmax - OL_TOG_HIDEX), (int)ar->v2d.cur.ymin);

	immVertex2i(pos, (int)(ar->v2d.cur.xmax - OL_TOG_RESTRICT_VIEWX), (int)ar->v2d.cur.ymax);
	immVertex2i(pos, (int)(ar->v2d.cur.xmax - OL_TOG_RESTRICT_VIEWX), (int)ar->v2d.cur.ymin);

	immVertex2i(pos, (int)(ar->v2d.cur.xmax - OL_TOG_RESTRICT_SELECTX), (int)ar->v2d.cur.ymax);
	immVertex2i(pos, (int)(ar->v2d.cur.xmax - OL_TOG_RESTRICT_SELECTX), (int)ar->v2d.cur.ymin);

	immVertex2i(pos, (int)(ar->v2d.cur.xmax - OL_TOG_RESTRICT_RENDERX), (int)ar->v2d.cur.ymax);
	immVertex2i(pos, (int)(ar->v2d.cur.xmax - OL_TOG_RESTRICT_RENDERX), (int)ar->v2d.cur.ymin);

	immEnd();
	immUnbindProgram();
}

/* ****************************************************** */
/* Main Entrypoint - Draw contents of Outliner editor */

void draw_outliner(const bContext *C)
{
	Main *mainvar = CTX_data_main(C);
	Scene *scene = CTX_data_scene(C);
	ViewLayer *view_layer = CTX_data_view_layer(C);
	ARegion *ar = CTX_wm_region(C);
	View2D *v2d = &ar->v2d;
	SpaceOops *soops = CTX_wm_space_outliner(C);
	uiBlock *block;
	int sizey = 0, sizex = 0, sizex_rna = 0;
	TreeElement *te_edit = NULL;
	bool has_restrict_icons;

	outliner_build_tree(mainvar, scene, view_layer, soops, ar); // always

	/* get extents of data */
	outliner_height(soops, &soops->tree, &sizey);

	if (soops->outlinevis == SO_DATA_API) {
		/* RNA has two columns:
		 * - column 1 is (max_width + OL_RNA_COL_SPACEX) or
		 *   (OL_RNA_COL_X), whichever is wider...
		 * - column 2 is fixed at OL_RNA_COL_SIZEX
		 *
		 *  (*) XXX max width for now is a fixed factor of (UI_UNIT_X * (max_indention + 100))
		 */

		/* get actual width of column 1 */
		outliner_rna_width(soops, &soops->tree, &sizex_rna, 0);
		sizex_rna = max_ii(OL_RNA_COLX, sizex_rna + OL_RNA_COL_SPACEX);

		/* get width of data (for setting 'tot' rect, this is column 1 + column 2 + a bit extra) */
		sizex = sizex_rna + OL_RNA_COL_SIZEX + 50;
		has_restrict_icons = false;
	}
	else {
		/* width must take into account restriction columns (if visible) so that entries will still be visible */
		//outliner_width(soops, &soops->tree, &sizex);
		// XXX should use outliner_width instead when te->xend will be set correctly...
		outliner_rna_width(soops, &soops->tree, &sizex, 0);

		/* constant offset for restriction columns */
		// XXX this isn't that great yet...
		if ((soops->flag & SO_HIDE_RESTRICTCOLS) == 0) {
			sizex += OL_TOGW * 3;
		}

		has_restrict_icons = !(soops->flag & SO_HIDE_RESTRICTCOLS);
	}

	/* adds vertical offset */
	sizey += OL_Y_OFFSET;

	/* update size of tot-rect (extents of data/viewable area) */
	UI_view2d_totRect_set(v2d, sizex, sizey);

	/* force display to pixel coords */
	v2d->flag |= (V2D_PIXELOFS_X | V2D_PIXELOFS_Y);
	/* set matrix for 2d-view controls */
	UI_view2d_view_ortho(v2d);

	/* draw outliner stuff (background, hierarchy lines and names) */
	outliner_back(ar);
	block = UI_block_begin(C, ar, __func__, UI_EMBOSS);
	outliner_draw_tree(
	        (bContext *)C, block, scene, view_layer,
	        ar, soops, has_restrict_icons, &te_edit);

	/* Default to no emboss for outliner UI. */
	UI_block_emboss_set(block, UI_EMBOSS_NONE);

	if (soops->outlinevis == SO_DATA_API) {
		/* draw rna buttons */
		outliner_draw_rnacols(ar, sizex_rna);

		UI_block_emboss_set(block, UI_EMBOSS);
		outliner_draw_rnabuts(block, ar, soops, sizex_rna, &soops->tree);
		UI_block_emboss_set(block, UI_EMBOSS_NONE);
	}
	else if ((soops->outlinevis == SO_ID_ORPHANS) && has_restrict_icons) {
		/* draw user toggle columns */
		outliner_draw_restrictcols(ar);
		outliner_draw_userbuts(block, ar, soops, &soops->tree);
	}
	else if (has_restrict_icons) {
		/* draw restriction columns */
		outliner_draw_restrictcols(ar);

		outliner_draw_restrictbuts(block, scene, view_layer, ar, soops, &soops->tree);
	}

	UI_block_emboss_set(block, UI_EMBOSS);

	/* draw edit buttons if nessecery */
	if (te_edit) {
		outliner_buttons(C, block, ar, te_edit);
	}

	UI_block_end(C, block);
	UI_block_draw(C, block);
}<|MERGE_RESOLUTION|>--- conflicted
+++ resolved
@@ -1612,25 +1612,7 @@
 		if ((soops->flag & SO_HIDE_RESTRICTCOLS) == 0)
 			xmax -= OL_TOGW + UI_UNIT_X;
 
-<<<<<<< HEAD
 		GPU_blend(true);
-=======
-		glEnable(GL_BLEND);
-
-		/* start by highlighting search matches
-		 * we don't expand items when searching in the datablocks but we
-		 * still want to highlight any filter matches.
-		 */
-		if ((SEARCHING_OUTLINER(soops) || (soops->outlinevis == SO_DATABLOCKS && soops->search_string[0] != 0)) &&
-		    (tselem->flag & TSE_SEARCHMATCH))
-		{
-			char col[4];
-			UI_GetThemeColorType4ubv(TH_MATCH, SPACE_OUTLINER, col);
-			col[3] = alpha;
-			glColor4ubv((GLubyte *)col);
-			glRecti(startx, *starty + 1, ar->v2d.cur.xmax, *starty + UI_UNIT_Y - 1);
-		}
->>>>>>> d7f55c4f
 
 		/* colors for active/selected data */
 		if (tselem->type == 0) {
