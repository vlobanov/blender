--- conflicted
+++ resolved
@@ -67,3315 +67,4 @@
 	ED_region_exit(C, ar);
 	BKE_area_region_free(NULL, ar);     /* NULL: no spacetype */
 	BLI_freelinkN(&sc->regionbase, ar);
-<<<<<<< HEAD
-}
-
-/************************* Creating Tooltips **********************/
-
-#define UI_TIP_PAD_FAC      1.3f
-#define UI_TIP_PADDING      (int)(UI_TIP_PAD_FAC * UI_UNIT_Y)
-#define UI_TIP_MAXWIDTH     600
-
-#define MAX_TOOLTIP_LINES 8
-typedef struct uiTooltipData {
-	rcti bbox;
-	uiFontStyle fstyle;
-	char lines[MAX_TOOLTIP_LINES][2048];
-	char header[2048], active_info[2048];
-	struct {
-		enum {
-			UI_TIP_STYLE_NORMAL = 0,
-			UI_TIP_STYLE_HEADER,
-			UI_TIP_STYLE_MONO,
-		} style : 3;
-		enum {
-			UI_TIP_LC_MAIN = 0,     /* primary text */
-			UI_TIP_LC_VALUE,        /* the value of buttons (also shortcuts) */
-			UI_TIP_LC_ACTIVE,       /* titles of active enum values */
-			UI_TIP_LC_NORMAL,       /* regular text */
-			UI_TIP_LC_PYTHON,       /* Python snippet */
-			UI_TIP_LC_ALERT,        /* description of why operator can't run */
-		} color_id : 4;
-		int is_pad : 1;
-	} format[MAX_TOOLTIP_LINES];
-
-	struct {
-		unsigned int x_pos;     /* x cursor position at the end of the last line */
-		unsigned int lines;     /* number of lines, 1 or more with word-wrap */
-	} line_geom[MAX_TOOLTIP_LINES];
-
-	int wrap_width;
-
-	int totline;
-	int toth, lineh;
-} uiTooltipData;
-
-#define UI_TIP_LC_MAX 6
-
-BLI_STATIC_ASSERT(UI_TIP_LC_MAX == UI_TIP_LC_ALERT + 1, "invalid lc-max");
-BLI_STATIC_ASSERT(sizeof(((uiTooltipData *)NULL)->format[0]) <= sizeof(int), "oversize");
-
-static void rgb_tint(
-        float col[3],
-        float h, float h_strength,
-        float v, float v_strength)
-{
-	float col_hsv_from[3];
-	float col_hsv_to[3];
-
-	rgb_to_hsv_v(col, col_hsv_from);
-
-	col_hsv_to[0] = h;
-	col_hsv_to[1] = h_strength;
-	col_hsv_to[2] = (col_hsv_from[2] * (1.0f - v_strength)) + (v * v_strength);
-
-	hsv_to_rgb_v(col_hsv_to, col);
-}
-
-static void ui_tooltip_region_draw_cb(const bContext *UNUSED(C), ARegion *ar)
-{
-	const float pad_px = UI_TIP_PADDING;
-	uiTooltipData *data = ar->regiondata;
-	uiWidgetColors *theme = ui_tooltip_get_theme();
-	rcti bbox = data->bbox;
-	float tip_colors[UI_TIP_LC_MAX][3];
-
-	float *main_color    = tip_colors[UI_TIP_LC_MAIN]; /* the color from the theme */
-	float *value_color   = tip_colors[UI_TIP_LC_VALUE];
-	float *active_color  = tip_colors[UI_TIP_LC_ACTIVE];
-	float *normal_color  = tip_colors[UI_TIP_LC_NORMAL];
-	float *python_color  = tip_colors[UI_TIP_LC_PYTHON];
-	float *alert_color   = tip_colors[UI_TIP_LC_ALERT];
-
-	float background_color[3];
-	float tone_bg;
-	int i, multisample_enabled;
-
-	/* disable AA, makes widgets too blurry */
-	multisample_enabled = glIsEnabled(GL_MULTISAMPLE);
-	if (multisample_enabled)
-		glDisable(GL_MULTISAMPLE);
-
-	wmOrtho2_region_pixelspace(ar);
-
-	/* draw background */
-	ui_draw_tooltip_background(UI_style_get(), NULL, &bbox);
-
-	/* set background_color */
-	rgb_uchar_to_float(background_color, (const unsigned char *)theme->inner);
-
-	/* calculate normal_color */
-	rgb_uchar_to_float(main_color, (const unsigned char *)theme->text);
-	copy_v3_v3(active_color, main_color);
-	copy_v3_v3(normal_color, main_color);
-	copy_v3_v3(python_color, main_color);
-	copy_v3_v3(alert_color, main_color);
-	copy_v3_v3(value_color, main_color);
-
-	/* find the brightness difference between background and text colors */
-	
-	tone_bg = rgb_to_grayscale(background_color);
-	/* tone_fg = rgb_to_grayscale(main_color); */
-
-	/* mix the colors */
-	rgb_tint(value_color,  0.0f, 0.0f, tone_bg, 0.2f);  /* light gray */
-	rgb_tint(active_color, 0.6f, 0.2f, tone_bg, 0.2f);  /* light blue */
-	rgb_tint(normal_color, 0.0f, 0.0f, tone_bg, 0.4f);  /* gray       */
-	rgb_tint(python_color, 0.0f, 0.0f, tone_bg, 0.5f);  /* dark gray  */
-	rgb_tint(alert_color,  0.0f, 0.8f, tone_bg, 0.1f);  /* red        */
-
-	/* draw text */
-	BLF_wordwrap(data->fstyle.uifont_id, data->wrap_width);
-	BLF_wordwrap(blf_mono_font, data->wrap_width);
-
-	bbox.xmin += 0.5f * pad_px;  /* add padding to the text */
-	bbox.ymax -= 0.25f * pad_px;
-
-	for (i = 0; i < data->totline; i++) {
-		bbox.ymin = bbox.ymax - (data->lineh * data->line_geom[i].lines);
-		if (data->format[i].style == UI_TIP_STYLE_HEADER) {
-			/* draw header and active data (is done here to be able to change color) */
-			uiFontStyle fstyle_header = data->fstyle;
-			float xofs, yofs;
-
-			/* override text-style */
-			fstyle_header.shadow = 1;
-			fstyle_header.shadowcolor = rgb_to_grayscale(tip_colors[UI_TIP_LC_MAIN]);
-			fstyle_header.shadx = fstyle_header.shady = 0;
-			fstyle_header.shadowalpha = 1.0f;
-			fstyle_header.word_wrap = true;
-
-			UI_fontstyle_set(&fstyle_header);
-			glColor3fv(tip_colors[UI_TIP_LC_MAIN]);
-			UI_fontstyle_draw(&fstyle_header, &bbox, data->header);
-
-			/* offset to the end of the last line */
-			xofs = data->line_geom[i].x_pos;
-			yofs = data->lineh * (data->line_geom[i].lines - 1);
-			bbox.xmin += xofs;
-			bbox.ymax -= yofs;
-
-			glColor3fv(tip_colors[UI_TIP_LC_ACTIVE]);
-			fstyle_header.shadow = 0;
-			UI_fontstyle_draw(&fstyle_header, &bbox, data->active_info);
-
-			/* undo offset */
-			bbox.xmin -= xofs;
-			bbox.ymax += yofs;
-		}
-		else if (data->format[i].style == UI_TIP_STYLE_MONO) {
-			uiFontStyle fstyle_mono = data->fstyle;
-			fstyle_mono.uifont_id = blf_mono_font;
-			fstyle_mono.word_wrap = true;
-
-			UI_fontstyle_set(&fstyle_mono);
-			/* XXX, needed because we dont have mono in 'U.uifonts' */
-			BLF_size(fstyle_mono.uifont_id, fstyle_mono.points * U.pixelsize, U.dpi);
-			glColor3fv(tip_colors[data->format[i].color_id]);
-			UI_fontstyle_draw(&fstyle_mono, &bbox, data->lines[i]);
-		}
-		else {
-			uiFontStyle fstyle_normal = data->fstyle;
-			BLI_assert(data->format[i].style == UI_TIP_STYLE_NORMAL);
-			fstyle_normal.word_wrap = true;
-
-			/* draw remaining data */
-			UI_fontstyle_set(&fstyle_normal);
-			glColor3fv(tip_colors[data->format[i].color_id]);
-			UI_fontstyle_draw(&fstyle_normal, &bbox, data->lines[i]);
-		}
-
-		bbox.ymax -= data->lineh * data->line_geom[i].lines;
-
-		if ((i + 1 != data->totline) && data->format[i + 1].is_pad) {
-			bbox.ymax -= data->lineh * (UI_TIP_PAD_FAC - 1);
-		}
-	}
-
-	BLF_disable(data->fstyle.uifont_id, BLF_WORD_WRAP);
-	BLF_disable(blf_mono_font, BLF_WORD_WRAP);
-
-	if (multisample_enabled)
-		glEnable(GL_MULTISAMPLE);
-}
-
-static void ui_tooltip_region_free_cb(ARegion *ar)
-{
-	uiTooltipData *data;
-
-	data = ar->regiondata;
-	MEM_freeN(data);
-	ar->regiondata = NULL;
-}
-
-static uiTooltipData *ui_tooltip_data_from_button(bContext *C, uiBut *but)
-{
-	uiStringInfo but_tip = {BUT_GET_TIP, NULL};
-	uiStringInfo enum_label = {BUT_GET_RNAENUM_LABEL, NULL};
-	uiStringInfo enum_tip = {BUT_GET_RNAENUM_TIP, NULL};
-	uiStringInfo op_keymap = {BUT_GET_OP_KEYMAP, NULL};
-	uiStringInfo prop_keymap = {BUT_GET_PROP_KEYMAP, NULL};
-	uiStringInfo rna_struct = {BUT_GET_RNASTRUCT_IDENTIFIER, NULL};
-	uiStringInfo rna_prop = {BUT_GET_RNAPROP_IDENTIFIER, NULL};
-
-	char buf[512];
-
-	/* create tooltip data */
-	uiTooltipData *data = MEM_callocN(sizeof(uiTooltipData), "uiTooltipData");
-
-	UI_but_string_info_get(C, but, &but_tip, &enum_label, &enum_tip, &op_keymap, &prop_keymap, &rna_struct, &rna_prop, NULL);
-
-	/* Tip */
-	if (but_tip.strinfo) {
-		if (enum_label.strinfo) {
-			BLI_snprintf(data->header, sizeof(data->header), "%s:  ", but_tip.strinfo);
-			BLI_strncpy(data->active_info, enum_label.strinfo, sizeof(data->lines[0]));
-		}
-		else {
-			BLI_snprintf(data->header, sizeof(data->header), "%s.", but_tip.strinfo);
-		}
-		data->format[data->totline].style = UI_TIP_STYLE_HEADER;
-		data->totline++;
-
-		/* special case enum rna buttons */
-		if ((but->type & UI_BTYPE_ROW) && but->rnaprop && RNA_property_flag(but->rnaprop) & PROP_ENUM_FLAG) {
-			BLI_strncpy(data->lines[data->totline], IFACE_("(Shift-Click/Drag to select multiple)"),
-			            sizeof(data->lines[0]));
-
-			data->format[data->totline].color_id = UI_TIP_LC_NORMAL;
-			data->totline++;
-		}
-
-	}
-	/* Enum item label & tip */
-	if (enum_tip.strinfo) {
-		BLI_strncpy(data->lines[data->totline], enum_tip.strinfo, sizeof(data->lines[0]));
-		data->format[data->totline].is_pad = true;
-		data->format[data->totline].color_id = UI_TIP_LC_VALUE;
-		data->totline++;
-	}
-
-	/* Op shortcut */
-	if (op_keymap.strinfo) {
-		BLI_snprintf(data->lines[data->totline], sizeof(data->lines[0]), TIP_("Shortcut: %s"), op_keymap.strinfo);
-		data->format[data->totline].is_pad = true;
-		data->format[data->totline].color_id = UI_TIP_LC_VALUE;
-		data->totline++;
-	}
-	
-	/* Property context-toggle shortcut */
-	if (prop_keymap.strinfo) {
-		BLI_snprintf(data->lines[data->totline], sizeof(data->lines[0]), TIP_("Shortcut: %s"), prop_keymap.strinfo);
-		data->format[data->totline].is_pad = true;
-		data->format[data->totline].color_id = UI_TIP_LC_VALUE;
-		data->totline++;
-	}
-
-	if (ELEM(but->type, UI_BTYPE_TEXT, UI_BTYPE_SEARCH_MENU)) {
-		/* better not show the value of a password */
-		if ((but->rnaprop && (RNA_property_subtype(but->rnaprop) == PROP_PASSWORD)) == 0) {
-			/* full string */
-			ui_but_string_get(but, buf, sizeof(buf));
-			if (buf[0]) {
-				BLI_snprintf(data->lines[data->totline], sizeof(data->lines[0]), TIP_("Value: %s"), buf);
-				data->format[data->totline].is_pad = true;
-				data->format[data->totline].color_id = UI_TIP_LC_VALUE;
-				data->totline++;
-			}
-		}
-	}
-
-	if (but->rnaprop) {
-		int unit_type = UI_but_unit_type_get(but);
-		
-		if (unit_type == PROP_UNIT_ROTATION) {
-			if (RNA_property_type(but->rnaprop) == PROP_FLOAT) {
-				float value = RNA_property_array_check(but->rnaprop) ?
-				                  RNA_property_float_get_index(&but->rnapoin, but->rnaprop, but->rnaindex) :
-				                  RNA_property_float_get(&but->rnapoin, but->rnaprop);
-				BLI_snprintf(data->lines[data->totline], sizeof(data->lines[0]), TIP_("Radians: %f"), value);
-				data->format[data->totline].color_id = UI_TIP_LC_NORMAL;
-				data->totline++;
-			}
-		}
-		
-		if (but->flag & UI_BUT_DRIVEN) {
-			if (ui_but_anim_expression_get(but, buf, sizeof(buf))) {
-				/* expression */
-				BLI_snprintf(data->lines[data->totline], sizeof(data->lines[0]), TIP_("Expression: %s"), buf);
-				data->format[data->totline].color_id = UI_TIP_LC_NORMAL;
-				data->totline++;
-			}
-		}
-
-		if (but->rnapoin.id.data) {
-			ID *id = but->rnapoin.id.data;
-			if (ID_IS_LINKED_DATABLOCK(id)) {
-				BLI_snprintf(data->lines[data->totline], sizeof(data->lines[0]), TIP_("Library: %s"), id->lib->name);
-				data->format[data->totline].color_id = UI_TIP_LC_NORMAL;
-				data->totline++;
-			}
-			else if (ID_IS_LINKED_DATAPATH(id)) {
-				BLI_snprintf(data->lines[data->totline], sizeof(data->lines[0]), TIP_("Using file path as asset"));
-				data->format[data->totline].color_id = UI_TIP_LC_NORMAL;
-				data->totline++;
-			}
-		}
-	}
-	else if (but->optype) {
-		PointerRNA *opptr;
-		char *str;
-		opptr = UI_but_operator_ptr_get(but); /* allocated when needed, the button owns it */
-
-		/* so the context is passed to itemf functions (some py itemf functions use it) */
-		WM_operator_properties_sanitize(opptr, false);
-
-		str = WM_operator_pystring_ex(C, NULL, false, false, but->optype, opptr);
-
-		/* avoid overly verbose tips (eg, arrays of 20 layers), exact limit is arbitrary */
-		WM_operator_pystring_abbreviate(str, 32);
-
-		/* operator info */
-		if ((U.flag & USER_TOOLTIPS_PYTHON) == 0) {
-			BLI_snprintf(data->lines[data->totline], sizeof(data->lines[0]), TIP_("Python: %s"), str);
-			data->format[data->totline].style = UI_TIP_STYLE_MONO;
-			data->format[data->totline].is_pad = true;
-			data->format[data->totline].color_id = UI_TIP_LC_PYTHON;
-			data->totline++;
-		}
-
-		MEM_freeN(str);
-	}
-
-	/* button is disabled, we may be able to tell user why */
-	if (but->flag & UI_BUT_DISABLED) {
-		const char *disabled_msg = NULL;
-
-		/* if operator poll check failed, it can give pretty precise info why */
-		if (but->optype) {
-			CTX_wm_operator_poll_msg_set(C, NULL);
-			WM_operator_poll_context(C, but->optype, but->opcontext);
-			disabled_msg = CTX_wm_operator_poll_msg_get(C);
-		}
-		/* alternatively, buttons can store some reasoning too */
-		else if (but->disabled_info) {
-			disabled_msg = TIP_(but->disabled_info);
-		}
-
-		if (disabled_msg && disabled_msg[0]) {
-			BLI_snprintf(data->lines[data->totline], sizeof(data->lines[0]), TIP_("Disabled: %s"), disabled_msg);
-			data->format[data->totline].color_id = UI_TIP_LC_ALERT;
-			data->totline++;
-		}
-	}
-
-	if ((U.flag & USER_TOOLTIPS_PYTHON) == 0 && !but->optype && rna_struct.strinfo) {
-		if (rna_prop.strinfo) {
-			/* Struct and prop */
-			BLI_snprintf(data->lines[data->totline], sizeof(data->lines[0]),
-			             TIP_("Python: %s.%s"),
-			             rna_struct.strinfo, rna_prop.strinfo);
-		}
-		else {
-			/* Only struct (e.g. menus) */
-			BLI_snprintf(data->lines[data->totline], sizeof(data->lines[0]),
-			             TIP_("Python: %s"), rna_struct.strinfo);
-		}
-		data->format[data->totline].style = UI_TIP_STYLE_MONO;
-		data->format[data->totline].is_pad = true;
-		data->format[data->totline].color_id = UI_TIP_LC_PYTHON;
-		data->totline++;
-
-		if (but->rnapoin.id.data) {
-			/* this could get its own 'BUT_GET_...' type */
-
-			/* never fails */
-			char *id_path;
-
-			if (but->rnaprop) {
-				id_path = RNA_path_full_property_py_ex(&but->rnapoin, but->rnaprop, but->rnaindex, true);
-			}
-			else {
-				id_path = RNA_path_full_struct_py(&but->rnapoin);
-			}
-
-			BLI_strncat_utf8(data->lines[data->totline], id_path, sizeof(data->lines[0]));
-			MEM_freeN(id_path);
-
-			data->format[data->totline].style = UI_TIP_STYLE_MONO;
-			data->format[data->totline].color_id = UI_TIP_LC_PYTHON;
-			data->totline++;
-		}
-	}
-
-	/* Free strinfo's... */
-	if (but_tip.strinfo)
-		MEM_freeN(but_tip.strinfo);
-	if (enum_label.strinfo)
-		MEM_freeN(enum_label.strinfo);
-	if (enum_tip.strinfo)
-		MEM_freeN(enum_tip.strinfo);
-	if (op_keymap.strinfo)
-		MEM_freeN(op_keymap.strinfo);
-	if (prop_keymap.strinfo)
-		MEM_freeN(prop_keymap.strinfo);
-	if (rna_struct.strinfo)
-		MEM_freeN(rna_struct.strinfo);
-	if (rna_prop.strinfo)
-		MEM_freeN(rna_prop.strinfo);
-
-	BLI_assert(data->totline < MAX_TOOLTIP_LINES);
-	
-	if (data->totline == 0) {
-		MEM_freeN(data);
-		return NULL;
-	}
-	else {
-		return data;
-	}
-}
-
-ARegion *ui_tooltip_create(bContext *C, ARegion *butregion, uiBut *but)
-{
-	const float pad_px = UI_TIP_PADDING;
-	wmWindow *win = CTX_wm_window(C);
-	const int winx = WM_window_pixels_x(win);
-	uiStyle *style = UI_style_get();
-	static ARegionType type;
-	ARegion *ar;
-/*	IDProperty *prop;*/
-	/* aspect values that shrink text are likely unreadable */
-	const float aspect = min_ff(1.0f, but->block->aspect);
-	int fonth, fontw;
-	int ofsx, ofsy, h, i;
-	rctf rect_fl;
-	rcti rect_i;
-	int font_flag = 0;
-
-	if (but->drawflag & UI_BUT_NO_TOOLTIP) {
-		return NULL;
-	}
-
-	uiTooltipData *data = ui_tooltip_data_from_button(C, but);
-	if (data == NULL) {
-		return NULL;
-	}
-
-	/* create area region */
-	ar = ui_region_temp_add(CTX_wm_screen(C));
-
-	memset(&type, 0, sizeof(ARegionType));
-	type.draw = ui_tooltip_region_draw_cb;
-	type.free = ui_tooltip_region_free_cb;
-	type.regionid = RGN_TYPE_TEMPORARY;
-	ar->type = &type;
-	
-	/* set font, get bb */
-	data->fstyle = style->widget; /* copy struct */
-	ui_fontscale(&data->fstyle.points, aspect);
-
-	UI_fontstyle_set(&data->fstyle);
-
-	data->wrap_width = min_ii(UI_TIP_MAXWIDTH * U.pixelsize / aspect, winx - (UI_TIP_PADDING * 2));
-
-	font_flag |= BLF_WORD_WRAP;
-	if (data->fstyle.kerning == 1) {
-		font_flag |= BLF_KERNING_DEFAULT;
-	}
-	BLF_enable(data->fstyle.uifont_id, font_flag);
-	BLF_enable(blf_mono_font, font_flag);
-	BLF_wordwrap(data->fstyle.uifont_id, data->wrap_width);
-	BLF_wordwrap(blf_mono_font, data->wrap_width);
-
-	/* these defines tweaked depending on font */
-#define TIP_BORDER_X (16.0f / aspect)
-#define TIP_BORDER_Y (6.0f / aspect)
-
-	h = BLF_height_max(data->fstyle.uifont_id);
-
-	for (i = 0, fontw = 0, fonth = 0; i < data->totline; i++) {
-		struct ResultBLF info;
-		int w, x_pos = 0;
-
-		if (data->format[i].style == UI_TIP_STYLE_HEADER) {
-			w = BLF_width_ex(data->fstyle.uifont_id, data->header, sizeof(data->header), &info);
-			/* check for enum label */
-			if (data->active_info[0]) {
-				x_pos = info.width;
-				w = max_ii(w, x_pos + BLF_width(data->fstyle.uifont_id, data->active_info, sizeof(data->active_info)));
-			}
-		}
-		else if (data->format[i].style == UI_TIP_STYLE_MONO) {
-			BLF_size(blf_mono_font, data->fstyle.points * U.pixelsize, U.dpi);
-
-			w = BLF_width_ex(blf_mono_font, data->lines[i], sizeof(data->lines[i]), &info);
-		}
-		else {
-			BLI_assert(data->format[i].style == UI_TIP_STYLE_NORMAL);
-
-			w = BLF_width_ex(data->fstyle.uifont_id, data->lines[i], sizeof(data->lines[i]), &info);
-		}
-
-		fontw = max_ii(fontw, w);
-
-		fonth += h * info.lines;
-		if ((i + 1 != data->totline) && data->format[i + 1].is_pad) {
-			fonth += h * (UI_TIP_PAD_FAC - 1);
-		}
-
-		data->line_geom[i].lines = info.lines;
-		data->line_geom[i].x_pos = x_pos;
-	}
-
-	//fontw *= aspect;
-
-	BLF_disable(data->fstyle.uifont_id, font_flag);
-	BLF_disable(blf_mono_font, font_flag);
-
-	ar->regiondata = data;
-
-	data->toth = fonth;
-	data->lineh = h;
-
-	/* compute position */
-	ofsx = 0; //(but->block->panel) ? but->block->panel->ofsx : 0;
-	ofsy = 0; //(but->block->panel) ? but->block->panel->ofsy : 0;
-
-	rect_fl.xmin = BLI_rctf_cent_x(&but->rect) + ofsx - TIP_BORDER_X;
-	rect_fl.xmax = rect_fl.xmin + fontw + pad_px;
-	rect_fl.ymax = but->rect.ymin + ofsy - TIP_BORDER_Y;
-	rect_fl.ymin = rect_fl.ymax - fonth  - TIP_BORDER_Y;
-	
-	/* since the text has beens caled already, the size of tooltips is defined now */
-	/* here we try to figure out the right location */
-	if (butregion) {
-		float mx, my;
-		float ofsx_fl = rect_fl.xmin, ofsy_fl = rect_fl.ymax;
-		ui_block_to_window_fl(butregion, but->block, &ofsx_fl, &ofsy_fl);
-
-#if 1
-		/* use X mouse location */
-		mx = (win->eventstate->x + (TIP_BORDER_X * 2)) - BLI_rctf_cent_x(&but->rect);
-#else
-		mx = ofsx_fl - rect_fl.xmin;
-#endif
-		my = ofsy_fl - rect_fl.ymax;
-
-		BLI_rctf_translate(&rect_fl, mx, my);
-	}
-	BLI_rcti_rctf_copy(&rect_i, &rect_fl);
-
-#undef TIP_BORDER_X
-#undef TIP_BORDER_Y
-
-	/* clip with window boundaries */
-	if (rect_i.xmax > winx) {
-		/* super size */
-		if (rect_i.xmax > winx + rect_i.xmin) {
-			rect_i.xmax = winx;
-			rect_i.xmin = 0;
-		}
-		else {
-			rect_i.xmin -= rect_i.xmax - winx;
-			rect_i.xmax = winx;
-		}
-	}
-	/* ensure at least 5 px above screen bounds
-	 * 25 is just a guess to be above the menu item */
-	if (rect_i.ymin < 5) {
-		rect_i.ymax += (-rect_i.ymin) + 30;
-		rect_i.ymin = 30;
-	}
-
-	/* add padding */
-	BLI_rcti_resize(&rect_i,
-	                BLI_rcti_size_x(&rect_i) + pad_px,
-	                BLI_rcti_size_y(&rect_i) + pad_px);
-
-	/* widget rect, in region coords */
-	{
-		const int margin = UI_POPUP_MARGIN;
-		
-		data->bbox.xmin = margin;
-		data->bbox.xmax = BLI_rcti_size_x(&rect_i) - margin;
-		data->bbox.ymin = margin;
-		data->bbox.ymax = BLI_rcti_size_y(&rect_i);
-		
-		/* region bigger for shadow */
-		ar->winrct.xmin = rect_i.xmin - margin;
-		ar->winrct.xmax = rect_i.xmax + margin;
-		ar->winrct.ymin = rect_i.ymin - margin;
-		ar->winrct.ymax = rect_i.ymax + margin;
-	}
-
-	/* adds subwindow */
-	ED_region_init(C, ar);
-	
-	/* notify change and redraw */
-	ED_region_tag_redraw(ar);
-
-	return ar;
-}
-
-void ui_tooltip_free(bContext *C, ARegion *ar)
-{
-	ui_region_temp_remove(C, CTX_wm_screen(C), ar);
-}
-
-
-/************************* Creating Search Box **********************/
-
-struct uiSearchItems {
-	int maxitem, totitem, maxstrlen;
-	
-	int offset, offset_i; /* offset for inserting in array */
-	int more;  /* flag indicating there are more items */
-	
-	char **names;
-	void **pointers;
-	int *icons;
-
-	AutoComplete *autocpl;
-	void *active;
-};
-
-typedef struct uiSearchboxData {
-	rcti bbox;
-	uiFontStyle fstyle;
-	uiSearchItems items;
-	int active;     /* index in items array */
-	bool noback;    /* when menu opened with enough space for this */
-	bool preview;   /* draw thumbnail previews, rather than list */
-	bool use_sep;   /* use the UI_SEP_CHAR char for splitting shortcuts (good for operators, bad for data) */
-	int prv_rows, prv_cols;
-} uiSearchboxData;
-
-#define SEARCH_ITEMS    10
-
-/* exported for use by search callbacks */
-/* returns zero if nothing to add */
-bool UI_search_item_add(uiSearchItems *items, const char *name, void *poin, int iconid)
-{
-	/* hijack for autocomplete */
-	if (items->autocpl) {
-		UI_autocomplete_update_name(items->autocpl, name);
-		return true;
-	}
-	
-	/* hijack for finding active item */
-	if (items->active) {
-		if (poin == items->active)
-			items->offset_i = items->totitem;
-		items->totitem++;
-		return true;
-	}
-	
-	if (items->totitem >= items->maxitem) {
-		items->more = 1;
-		return false;
-	}
-	
-	/* skip first items in list */
-	if (items->offset_i > 0) {
-		items->offset_i--;
-		return true;
-	}
-	
-	if (items->names)
-		BLI_strncpy(items->names[items->totitem], name, items->maxstrlen);
-	if (items->pointers)
-		items->pointers[items->totitem] = poin;
-	if (items->icons)
-		items->icons[items->totitem] = iconid;
-	
-	items->totitem++;
-	
-	return true;
-}
-
-int UI_searchbox_size_y(void)
-{
-	return SEARCH_ITEMS * UI_UNIT_Y + 2 * UI_POPUP_MENU_TOP;
-}
-
-int UI_searchbox_size_x(void)
-{
-	return 12 * UI_UNIT_X;
-}
-
-int UI_search_items_find_index(uiSearchItems *items, const char *name)
-{
-	int i;
-	for (i = 0; i < items->totitem; i++) {
-		if (STREQ(name, items->names[i])) {
-			return i;
-		}
-	}
-	return -1;
-}
-
-/* ar is the search box itself */
-static void ui_searchbox_select(bContext *C, ARegion *ar, uiBut *but, int step)
-{
-	uiSearchboxData *data = ar->regiondata;
-	
-	/* apply step */
-	data->active += step;
-	
-	if (data->items.totitem == 0) {
-		data->active = -1;
-	}
-	else if (data->active >= data->items.totitem) {
-		if (data->items.more) {
-			data->items.offset++;
-			data->active = data->items.totitem - 1;
-			ui_searchbox_update(C, ar, but, false);
-		}
-		else {
-			data->active = data->items.totitem - 1;
-		}
-	}
-	else if (data->active < 0) {
-		if (data->items.offset) {
-			data->items.offset--;
-			data->active = 0;
-			ui_searchbox_update(C, ar, but, false);
-		}
-		else {
-			/* only let users step into an 'unset' state for unlink buttons */
-			data->active = (but->flag & UI_BUT_VALUE_CLEAR) ? -1 : 0;
-		}
-	}
-	
-	ED_region_tag_redraw(ar);
-}
-
-static void ui_searchbox_butrect(rcti *r_rect, uiSearchboxData *data, int itemnr)
-{
-	/* thumbnail preview */
-	if (data->preview) {
-		int butw = (BLI_rcti_size_x(&data->bbox) - 2 * MENU_BORDER) / data->prv_cols;
-		int buth = (BLI_rcti_size_y(&data->bbox) - 2 * MENU_BORDER) / data->prv_rows;
-		int row, col;
-		
-		*r_rect = data->bbox;
-		
-		col = itemnr % data->prv_cols;
-		row = itemnr / data->prv_cols;
-		
-		r_rect->xmin += MENU_BORDER + (col * butw);
-		r_rect->xmax = r_rect->xmin + butw;
-		
-		r_rect->ymax -= MENU_BORDER + (row * buth);
-		r_rect->ymin = r_rect->ymax - buth;
-	}
-	/* list view */
-	else {
-		int buth = (BLI_rcti_size_y(&data->bbox) - 2 * UI_POPUP_MENU_TOP) / SEARCH_ITEMS;
-		
-		*r_rect = data->bbox;
-		r_rect->xmin = data->bbox.xmin + 3.0f;
-		r_rect->xmax = data->bbox.xmax - 3.0f;
-		
-		r_rect->ymax = data->bbox.ymax - UI_POPUP_MENU_TOP - itemnr * buth;
-		r_rect->ymin = r_rect->ymax - buth;
-	}
-	
-}
-
-int ui_searchbox_find_index(ARegion *ar, const char *name)
-{
-	uiSearchboxData *data = ar->regiondata;
-	return UI_search_items_find_index(&data->items, name);
-}
-
-/* x and y in screencoords */
-bool ui_searchbox_inside(ARegion *ar, int x, int y)
-{
-	uiSearchboxData *data = ar->regiondata;
-	
-	return BLI_rcti_isect_pt(&data->bbox, x - ar->winrct.xmin, y - ar->winrct.ymin);
-}
-
-/* string validated to be of correct length (but->hardmax) */
-bool ui_searchbox_apply(uiBut *but, ARegion *ar)
-{
-	uiSearchboxData *data = ar->regiondata;
-
-	but->func_arg2 = NULL;
-	
-	if (data->active != -1) {
-		const char *name = data->items.names[data->active];
-		const char *name_sep = data->use_sep ? strrchr(name, UI_SEP_CHAR) : NULL;
-
-		BLI_strncpy(but->editstr, name, name_sep ? (name_sep - name) : data->items.maxstrlen);
-		
-		but->func_arg2 = data->items.pointers[data->active];
-
-		return true;
-	}
-	else if (but->flag & UI_BUT_VALUE_CLEAR) {
-		/* It is valid for _VALUE_CLEAR flavor to have no active element (it's a valid way to unlink). */
-		but->editstr[0] = '\0';
-
-		return true;
-	}
-	else {
-		return false;
-	}
-}
-
-void ui_searchbox_event(bContext *C, ARegion *ar, uiBut *but, const wmEvent *event)
-{
-	uiSearchboxData *data = ar->regiondata;
-	int type = event->type, val = event->val;
-	
-	if (type == MOUSEPAN)
-		ui_pan_to_scroll(event, &type, &val);
-	
-	switch (type) {
-		case WHEELUPMOUSE:
-		case UPARROWKEY:
-			ui_searchbox_select(C, ar, but, -1);
-			break;
-		case WHEELDOWNMOUSE:
-		case DOWNARROWKEY:
-			ui_searchbox_select(C, ar, but, 1);
-			break;
-		case MOUSEMOVE:
-			if (BLI_rcti_isect_pt(&ar->winrct, event->x, event->y)) {
-				rcti rect;
-				int a;
-				
-				for (a = 0; a < data->items.totitem; a++) {
-					ui_searchbox_butrect(&rect, data, a);
-					if (BLI_rcti_isect_pt(&rect, event->x - ar->winrct.xmin, event->y - ar->winrct.ymin)) {
-						if (data->active != a) {
-							data->active = a;
-							ui_searchbox_select(C, ar, but, 0);
-							break;
-						}
-					}
-				}
-			}
-			break;
-	}
-}
-
-/* ar is the search box itself */
-void ui_searchbox_update(bContext *C, ARegion *ar, uiBut *but, const bool reset)
-{
-	uiSearchboxData *data = ar->regiondata;
-	
-	/* reset vars */
-	data->items.totitem = 0;
-	data->items.more = 0;
-	if (reset == false) {
-		data->items.offset_i = data->items.offset;
-	}
-	else {
-		data->items.offset_i = data->items.offset = 0;
-		data->active = -1;
-		
-		/* handle active */
-		if (but->search_func && but->func_arg2) {
-			data->items.active = but->func_arg2;
-			but->search_func(C, but->search_arg, but->editstr, &data->items);
-			data->items.active = NULL;
-			
-			/* found active item, calculate real offset by centering it */
-			if (data->items.totitem) {
-				/* first case, begin of list */
-				if (data->items.offset_i < data->items.maxitem) {
-					data->active = data->items.offset_i;
-					data->items.offset_i = 0;
-				}
-				else {
-					/* second case, end of list */
-					if (data->items.totitem - data->items.offset_i <= data->items.maxitem) {
-						data->active = data->items.offset_i - data->items.totitem + data->items.maxitem;
-						data->items.offset_i = data->items.totitem - data->items.maxitem;
-					}
-					else {
-						/* center active item */
-						data->items.offset_i -= data->items.maxitem / 2;
-						data->active = data->items.maxitem / 2;
-					}
-				}
-			}
-			data->items.offset = data->items.offset_i;
-			data->items.totitem = 0;
-		}
-	}
-	
-	/* callback */
-	if (but->search_func)
-		but->search_func(C, but->search_arg, but->editstr, &data->items);
-	
-	/* handle case where editstr is equal to one of items */
-	if (reset && data->active == -1) {
-		int a;
-		
-		for (a = 0; a < data->items.totitem; a++) {
-			const char *name = data->items.names[a];
-			const char *name_sep = data->use_sep ? strrchr(name, UI_SEP_CHAR) : NULL;
-			if (STREQLEN(but->editstr, name, name_sep ? (name_sep - name) : data->items.maxstrlen)) {
-				data->active = a;
-				break;
-			}
-		}
-		if (data->items.totitem == 1 && but->editstr[0])
-			data->active = 0;
-	}
-
-	/* validate selected item */
-	ui_searchbox_select(C, ar, but, 0);
-	
-	ED_region_tag_redraw(ar);
-}
-
-int ui_searchbox_autocomplete(bContext *C, ARegion *ar, uiBut *but, char *str)
-{
-	uiSearchboxData *data = ar->regiondata;
-	int match = AUTOCOMPLETE_NO_MATCH;
-
-	if (str[0]) {
-		data->items.autocpl = UI_autocomplete_begin(str, ui_but_string_get_max_length(but));
-
-		but->search_func(C, but->search_arg, but->editstr, &data->items);
-
-		match = UI_autocomplete_end(data->items.autocpl, str);
-		data->items.autocpl = NULL;
-	}
-
-	return match;
-}
-
-static void ui_searchbox_region_draw_cb(const bContext *UNUSED(C), ARegion *ar)
-{
-	uiSearchboxData *data = ar->regiondata;
-	
-	/* pixel space */
-	wmOrtho2_region_pixelspace(ar);
-
-	if (data->noback == false)
-		ui_draw_search_back(NULL, NULL, &data->bbox);  /* style not used yet */
-	
-	/* draw text */
-	if (data->items.totitem) {
-		rcti rect;
-		int a;
-		
-		if (data->preview) {
-			/* draw items */
-			for (a = 0; a < data->items.totitem; a++) {
-				ui_searchbox_butrect(&rect, data, a);
-				
-				/* widget itself */
-				ui_draw_preview_item(&data->fstyle, &rect, data->items.names[a], data->items.icons[a],
-				                     (a == data->active) ? UI_ACTIVE : 0);
-			}
-			
-			/* indicate more */
-			if (data->items.more) {
-				ui_searchbox_butrect(&rect, data, data->items.maxitem - 1);
-				glEnable(GL_BLEND);
-				UI_icon_draw(rect.xmax - 18, rect.ymin - 7, ICON_TRIA_DOWN);
-				glDisable(GL_BLEND);
-			}
-			if (data->items.offset) {
-				ui_searchbox_butrect(&rect, data, 0);
-				glEnable(GL_BLEND);
-				UI_icon_draw(rect.xmin, rect.ymax - 9, ICON_TRIA_UP);
-				glDisable(GL_BLEND);
-			}
-			
-		}
-		else {
-			/* draw items */
-			for (a = 0; a < data->items.totitem; a++) {
-				ui_searchbox_butrect(&rect, data, a);
-				
-				/* widget itself */
-				ui_draw_menu_item(&data->fstyle, &rect, data->items.names[a], data->items.icons[a],
-				                  (a == data->active) ? UI_ACTIVE : 0, data->use_sep);
-				
-			}
-			/* indicate more */
-			if (data->items.more) {
-				ui_searchbox_butrect(&rect, data, data->items.maxitem - 1);
-				glEnable(GL_BLEND);
-				UI_icon_draw((BLI_rcti_size_x(&rect)) / 2, rect.ymin - 9, ICON_TRIA_DOWN);
-				glDisable(GL_BLEND);
-			}
-			if (data->items.offset) {
-				ui_searchbox_butrect(&rect, data, 0);
-				glEnable(GL_BLEND);
-				UI_icon_draw((BLI_rcti_size_x(&rect)) / 2, rect.ymax - 7, ICON_TRIA_UP);
-				glDisable(GL_BLEND);
-			}
-		}
-	}
-}
-
-static void ui_searchbox_region_free_cb(ARegion *ar)
-{
-	uiSearchboxData *data = ar->regiondata;
-	int a;
-
-	/* free search data */
-	for (a = 0; a < data->items.maxitem; a++) {
-		MEM_freeN(data->items.names[a]);
-	}
-	MEM_freeN(data->items.names);
-	MEM_freeN(data->items.pointers);
-	MEM_freeN(data->items.icons);
-	
-	MEM_freeN(data);
-	ar->regiondata = NULL;
-}
-
-ARegion *ui_searchbox_create_generic(bContext *C, ARegion *butregion, uiBut *but)
-{
-	wmWindow *win = CTX_wm_window(C);
-	uiStyle *style = UI_style_get();
-	static ARegionType type;
-	ARegion *ar;
-	uiSearchboxData *data;
-	float aspect = but->block->aspect;
-	rctf rect_fl;
-	rcti rect_i;
-	const int margin = UI_POPUP_MARGIN;
-	int winx /*, winy */, ofsx, ofsy;
-	int i;
-	
-	/* create area region */
-	ar = ui_region_temp_add(CTX_wm_screen(C));
-	
-	memset(&type, 0, sizeof(ARegionType));
-	type.draw = ui_searchbox_region_draw_cb;
-	type.free = ui_searchbox_region_free_cb;
-	type.regionid = RGN_TYPE_TEMPORARY;
-	ar->type = &type;
-	
-	/* create searchbox data */
-	data = MEM_callocN(sizeof(uiSearchboxData), "uiSearchboxData");
-
-	/* set font, get bb */
-	data->fstyle = style->widget; /* copy struct */
-	data->fstyle.align = UI_STYLE_TEXT_CENTER;
-	ui_fontscale(&data->fstyle.points, aspect);
-	UI_fontstyle_set(&data->fstyle);
-	
-	ar->regiondata = data;
-	
-	/* special case, hardcoded feature, not draw backdrop when called from menus,
-	 * assume for design that popup already added it */
-	if (but->block->flag & UI_BLOCK_SEARCH_MENU)
-		data->noback = true;
-	
-	if (but->a1 > 0 && but->a2 > 0) {
-		data->preview = true;
-		data->prv_rows = but->a1;
-		data->prv_cols = but->a2;
-	}
-
-	/* only show key shortcuts when needed (not rna buttons) [#36699] */
-	if (but->rnaprop == NULL) {
-		data->use_sep = true;
-	}
-	
-	/* compute position */
-	if (but->block->flag & UI_BLOCK_SEARCH_MENU) {
-		const int search_but_h = BLI_rctf_size_y(&but->rect) + 10;
-		/* this case is search menu inside other menu */
-		/* we copy region size */
-
-		ar->winrct = butregion->winrct;
-		
-		/* widget rect, in region coords */
-		data->bbox.xmin = margin;
-		data->bbox.xmax = BLI_rcti_size_x(&ar->winrct) - margin;
-		data->bbox.ymin = margin;
-		data->bbox.ymax = BLI_rcti_size_y(&ar->winrct) - margin;
-		
-		/* check if button is lower half */
-		if (but->rect.ymax < BLI_rctf_cent_y(&but->block->rect)) {
-			data->bbox.ymin += search_but_h;
-		}
-		else {
-			data->bbox.ymax -= search_but_h;
-		}
-	}
-	else {
-		const int searchbox_width = UI_searchbox_size_x();
-
-		rect_fl.xmin = but->rect.xmin - 5;   /* align text with button */
-		rect_fl.xmax = but->rect.xmax + 5;   /* symmetrical */
-		rect_fl.ymax = but->rect.ymin;
-		rect_fl.ymin = rect_fl.ymax - UI_searchbox_size_y();
-
-		ofsx = (but->block->panel) ? but->block->panel->ofsx : 0;
-		ofsy = (but->block->panel) ? but->block->panel->ofsy : 0;
-
-		BLI_rctf_translate(&rect_fl, ofsx, ofsy);
-	
-		/* minimal width */
-		if (BLI_rctf_size_x(&rect_fl) < searchbox_width) {
-			rect_fl.xmax = rect_fl.xmin + searchbox_width;
-		}
-		
-		/* copy to int, gets projected if possible too */
-		BLI_rcti_rctf_copy(&rect_i, &rect_fl);
-		
-		if (butregion->v2d.cur.xmin != butregion->v2d.cur.xmax) {
-			UI_view2d_view_to_region_rcti(&butregion->v2d, &rect_fl, &rect_i);
-		}
-
-		BLI_rcti_translate(&rect_i, butregion->winrct.xmin, butregion->winrct.ymin);
-
-		winx = WM_window_pixels_x(win);
-		// winy = WM_window_pixels_y(win);  /* UNUSED */
-		//wm_window_get_size(win, &winx, &winy);
-		
-		if (rect_i.xmax > winx) {
-			/* super size */
-			if (rect_i.xmax > winx + rect_i.xmin) {
-				rect_i.xmax = winx;
-				rect_i.xmin = 0;
-			}
-			else {
-				rect_i.xmin -= rect_i.xmax - winx;
-				rect_i.xmax = winx;
-			}
-		}
-
-		if (rect_i.ymin < 0) {
-			int newy1 = but->rect.ymax + ofsy;
-
-			if (butregion->v2d.cur.xmin != butregion->v2d.cur.xmax)
-				newy1 = UI_view2d_view_to_region_y(&butregion->v2d, newy1);
-
-			newy1 += butregion->winrct.ymin;
-
-			rect_i.ymax = BLI_rcti_size_y(&rect_i) + newy1;
-			rect_i.ymin = newy1;
-		}
-
-		/* widget rect, in region coords */
-		data->bbox.xmin = margin;
-		data->bbox.xmax = BLI_rcti_size_x(&rect_i) + margin;
-		data->bbox.ymin = margin;
-		data->bbox.ymax = BLI_rcti_size_y(&rect_i) + margin;
-		
-		/* region bigger for shadow */
-		ar->winrct.xmin = rect_i.xmin - margin;
-		ar->winrct.xmax = rect_i.xmax + margin;
-		ar->winrct.ymin = rect_i.ymin - margin;
-		ar->winrct.ymax = rect_i.ymax;
-	}
-	
-	/* adds subwindow */
-	ED_region_init(C, ar);
-	
-	/* notify change and redraw */
-	ED_region_tag_redraw(ar);
-	
-	/* prepare search data */
-	if (data->preview) {
-		data->items.maxitem = data->prv_rows * data->prv_cols;
-	}
-	else {
-		data->items.maxitem = SEARCH_ITEMS;
-	}
-	data->items.maxstrlen = but->hardmax;
-	data->items.totitem = 0;
-	data->items.names = MEM_callocN(data->items.maxitem * sizeof(void *), "search names");
-	data->items.pointers = MEM_callocN(data->items.maxitem * sizeof(void *), "search pointers");
-	data->items.icons = MEM_callocN(data->items.maxitem * sizeof(int), "search icons");
-	for (i = 0; i < data->items.maxitem; i++)
-		data->items.names[i] = MEM_callocN(but->hardmax + 1, "search pointers");
-	
-	return ar;
-}
-
-/**
- * Similar to Python's `str.title` except...
- *
- * - we know words are upper case and ascii only.
- * - '_' are replaces by spaces.
- */
-static void str_tolower_titlecaps_ascii(char *str, const size_t len)
-{
-	size_t i;
-	bool prev_delim = true;
-
-	for (i = 0; (i < len) && str[i]; i++) {
-		if (str[i] >= 'A' && str[i] <= 'Z') {
-			if (prev_delim == false) {
-				str[i] += 'a' - 'A';
-			}
-		}
-		else if (str[i] == '_') {
-			str[i] = ' ';
-		}
-
-		prev_delim = ELEM(str[i], ' ') || (str[i] >= '0' && str[i] <= '9');
-	}
-
-}
-
-static void ui_searchbox_region_draw_cb__operator(const bContext *UNUSED(C), ARegion *ar)
-{
-	uiSearchboxData *data = ar->regiondata;
-
-	/* pixel space */
-	wmOrtho2_region_pixelspace(ar);
-
-	if (data->noback == false)
-		ui_draw_search_back(NULL, NULL, &data->bbox);  /* style not used yet */
-
-	/* draw text */
-	if (data->items.totitem) {
-		rcti rect;
-		int a;
-
-		/* draw items */
-		for (a = 0; a < data->items.totitem; a++) {
-			rcti rect_pre, rect_post;
-			ui_searchbox_butrect(&rect, data, a);
-
-			rect_pre  = rect;
-			rect_post = rect;
-
-			rect_pre.xmax = rect_post.xmin = rect.xmin + ((rect.xmax - rect.xmin) / 4);
-
-			/* widget itself */
-			/* NOTE: i18n messages extracting tool does the same, please keep it in sync. */
-			{
-				wmOperatorType *ot = data->items.pointers[a];
-
-				int state = (a == data->active) ? UI_ACTIVE : 0;
-				char  text_pre[128];
-				char *text_pre_p = strstr(ot->idname, "_OT_");
-				if (text_pre_p == NULL) {
-					text_pre[0] = '\0';
-				}
-				else {
-					int text_pre_len;
-					text_pre_p += 1;
-					text_pre_len = BLI_strncpy_rlen(
-					        text_pre, ot->idname, min_ii(sizeof(text_pre), text_pre_p - ot->idname));
-					text_pre[text_pre_len] = ':';
-					text_pre[text_pre_len + 1] = '\0';
-					str_tolower_titlecaps_ascii(text_pre, sizeof(text_pre));
-				}
-
-				rect_pre.xmax += 4;  /* sneaky, avoid showing ugly margin */
-				ui_draw_menu_item(&data->fstyle, &rect_pre, CTX_IFACE_(BLT_I18NCONTEXT_OPERATOR_DEFAULT, text_pre),
-				                  data->items.icons[a], state, false);
-				ui_draw_menu_item(&data->fstyle, &rect_post, data->items.names[a], 0, state, data->use_sep);
-			}
-
-		}
-		/* indicate more */
-		if (data->items.more) {
-			ui_searchbox_butrect(&rect, data, data->items.maxitem - 1);
-			glEnable(GL_BLEND);
-			UI_icon_draw((BLI_rcti_size_x(&rect)) / 2, rect.ymin - 9, ICON_TRIA_DOWN);
-			glDisable(GL_BLEND);
-		}
-		if (data->items.offset) {
-			ui_searchbox_butrect(&rect, data, 0);
-			glEnable(GL_BLEND);
-			UI_icon_draw((BLI_rcti_size_x(&rect)) / 2, rect.ymax - 7, ICON_TRIA_UP);
-			glDisable(GL_BLEND);
-		}
-	}
-}
-
-ARegion *ui_searchbox_create_operator(bContext *C, ARegion *butregion, uiBut *but)
-{
-	ARegion *ar;
-
-	ar = ui_searchbox_create_generic(C, butregion, but);
-
-	ar->type->draw = ui_searchbox_region_draw_cb__operator;
-
-	return ar;
-}
-
-void ui_searchbox_free(bContext *C, ARegion *ar)
-{
-	ui_region_temp_remove(C, CTX_wm_screen(C), ar);
-}
-
-/* sets red alert if button holds a string it can't find */
-/* XXX weak: search_func adds all partial matches... */
-void ui_but_search_refresh(uiBut *but)
-{
-	uiSearchItems *items;
-	int x1;
-
-	/* possibly very large lists (such as ID datablocks) only
-	 * only validate string RNA buts (not pointers) */
-	if (but->rnaprop && RNA_property_type(but->rnaprop) != PROP_STRING) {
-		return;
-	}
-
-	items = MEM_callocN(sizeof(uiSearchItems), "search items");
-
-	/* setup search struct */
-	items->maxitem = 10;
-	items->maxstrlen = 256;
-	items->names = MEM_callocN(items->maxitem * sizeof(void *), "search names");
-	for (x1 = 0; x1 < items->maxitem; x1++)
-		items->names[x1] = MEM_callocN(but->hardmax + 1, "search names");
-	
-	but->search_func(but->block->evil_C, but->search_arg, but->drawstr, items);
-	
-	/* only redalert when we are sure of it, this can miss cases when >10 matches */
-	if (items->totitem == 0) {
-		UI_but_flag_enable(but, UI_BUT_REDALERT);
-	}
-	else if (items->more == 0) {
-		if (UI_search_items_find_index(items, but->drawstr) == -1) {
-			UI_but_flag_enable(but, UI_BUT_REDALERT);
-		}
-	}
-	
-	for (x1 = 0; x1 < items->maxitem; x1++) {
-		MEM_freeN(items->names[x1]);
-	}
-	MEM_freeN(items->names);
-	MEM_freeN(items);
-}
-
-
-/************************* Creating Menu Blocks **********************/
-
-/* position block relative to but, result is in window space */
-static void ui_block_position(wmWindow *window, ARegion *butregion, uiBut *but, uiBlock *block)
-{
-	uiBut *bt;
-	uiSafetyRct *saferct;
-	rctf butrct;
-	/*float aspect;*/ /*UNUSED*/
-	int xsize, ysize, xof = 0, yof = 0, center;
-	short dir1 = 0, dir2 = 0;
-	
-	/* transform to window coordinates, using the source button region/block */
-	ui_block_to_window_rctf(butregion, but->block, &butrct, &but->rect);
-
-	/* widget_roundbox_set has this correction too, keep in sync */
-	if (but->type != UI_BTYPE_PULLDOWN) {
-		if (but->drawflag & UI_BUT_ALIGN_TOP)
-			butrct.ymax += U.pixelsize;
-		if (but->drawflag & UI_BUT_ALIGN_LEFT)
-			butrct.xmin -= U.pixelsize;
-	}
-	
-	/* calc block rect */
-	if (block->rect.xmin == 0.0f && block->rect.xmax == 0.0f) {
-		if (block->buttons.first) {
-			BLI_rctf_init_minmax(&block->rect);
-
-			for (bt = block->buttons.first; bt; bt = bt->next) {
-				BLI_rctf_union(&block->rect, &bt->rect);
-			}
-		}
-		else {
-			/* we're nice and allow empty blocks too */
-			block->rect.xmin = block->rect.ymin = 0;
-			block->rect.xmax = block->rect.ymax = 20;
-		}
-	}
-		
-	/* aspect = (float)(BLI_rcti_size_x(&block->rect) + 4);*/ /*UNUSED*/
-	ui_block_to_window_rctf(butregion, but->block, &block->rect, &block->rect);
-
-	//block->rect.xmin -= 2.0; block->rect.ymin -= 2.0;
-	//block->rect.xmax += 2.0; block->rect.ymax += 2.0;
-	
-	xsize = BLI_rctf_size_x(&block->rect) + 0.2f * UI_UNIT_X;  /* 4 for shadow */
-	ysize = BLI_rctf_size_y(&block->rect) + 0.2f * UI_UNIT_Y;
-	/* aspect /= (float)xsize;*/ /*UNUSED*/
-
-	{
-		bool left = 0, right = 0, top = 0, down = 0;
-		int winx, winy;
-		// int offscreen;
-
-		winx = WM_window_pixels_x(window);
-		winy = WM_window_pixels_y(window);
-		// wm_window_get_size(window, &winx, &winy);
-
-		if (block->direction & UI_DIR_CENTER_Y) {
-			center = ysize / 2;
-		}
-		else {
-			center = 0;
-		}
-		
-		/* check if there's space at all */
-		if (butrct.xmin - xsize > 0.0f) left = 1;
-		if (butrct.xmax + xsize < winx) right = 1;
-		if (butrct.ymin - ysize + center > 0.0f) down = 1;
-		if (butrct.ymax + ysize - center < winy) top = 1;
-
-		if (top == 0 && down == 0) {
-			if (butrct.ymin - ysize < winy - butrct.ymax - ysize)
-				top = 1;
-			else
-				down = 1;
-		}
-		
-		dir1 = (block->direction & UI_DIR_ALL);
-
-		/* secundary directions */
-		if (dir1 & (UI_DIR_UP | UI_DIR_DOWN)) {
-			if      (dir1 & UI_DIR_LEFT)  dir2 = UI_DIR_LEFT;
-			else if (dir1 & UI_DIR_RIGHT) dir2 = UI_DIR_RIGHT;
-			dir1 &= (UI_DIR_UP | UI_DIR_DOWN);
-		}
-
-		if ((dir2 == 0) && (dir1 == UI_DIR_LEFT || dir1 == UI_DIR_RIGHT)) dir2 = UI_DIR_DOWN;
-		if ((dir2 == 0) && (dir1 == UI_DIR_UP   || dir1 == UI_DIR_DOWN))  dir2 = UI_DIR_LEFT;
-		
-		/* no space at all? don't change */
-		if (left || right) {
-			if (dir1 == UI_DIR_LEFT  && left == 0)  dir1 = UI_DIR_RIGHT;
-			if (dir1 == UI_DIR_RIGHT && right == 0) dir1 = UI_DIR_LEFT;
-			/* this is aligning, not append! */
-			if (dir2 == UI_DIR_LEFT  && right == 0) dir2 = UI_DIR_RIGHT;
-			if (dir2 == UI_DIR_RIGHT && left == 0)  dir2 = UI_DIR_LEFT;
-		}
-		if (down || top) {
-			if (dir1 == UI_DIR_UP   && top == 0)  dir1 = UI_DIR_DOWN;
-			if (dir1 == UI_DIR_DOWN && down == 0) dir1 = UI_DIR_UP;
-			BLI_assert(dir2 != UI_DIR_UP);
-//			if (dir2 == UI_DIR_UP   && top == 0)  dir2 = UI_DIR_DOWN;
-			if (dir2 == UI_DIR_DOWN && down == 0) dir2 = UI_DIR_UP;
-		}
-
-		if (dir1 == UI_DIR_LEFT) {
-			xof = butrct.xmin - block->rect.xmax;
-			if (dir2 == UI_DIR_UP) yof = butrct.ymin - block->rect.ymin - center - MENU_PADDING;
-			else                   yof = butrct.ymax - block->rect.ymax + center + MENU_PADDING;
-		}
-		else if (dir1 == UI_DIR_RIGHT) {
-			xof = butrct.xmax - block->rect.xmin;
-			if (dir2 == UI_DIR_UP) yof = butrct.ymin - block->rect.ymin - center - MENU_PADDING;
-			else                   yof = butrct.ymax - block->rect.ymax + center + MENU_PADDING;
-		}
-		else if (dir1 == UI_DIR_UP) {
-			yof = butrct.ymax - block->rect.ymin;
-			if (dir2 == UI_DIR_RIGHT) xof = butrct.xmax - block->rect.xmax;
-			else                      xof = butrct.xmin - block->rect.xmin;
-			/* changed direction? */
-			if ((dir1 & block->direction) == 0) {
-				UI_block_order_flip(block);
-			}
-		}
-		else if (dir1 == UI_DIR_DOWN) {
-			yof = butrct.ymin - block->rect.ymax;
-			if (dir2 == UI_DIR_RIGHT) xof = butrct.xmax - block->rect.xmax;
-			else                      xof = butrct.xmin - block->rect.xmin;
-			/* changed direction? */
-			if ((dir1 & block->direction) == 0) {
-				UI_block_order_flip(block);
-			}
-		}
-
-		/* and now we handle the exception; no space below or to top */
-		if (top == 0 && down == 0) {
-			if (dir1 == UI_DIR_LEFT || dir1 == UI_DIR_RIGHT) {
-				/* align with bottom of screen */
-				// yof = ysize; (not with menu scrolls)
-			}
-		}
-
-#if 0 /* seems redundant and causes issues with blocks inside big regions */
-		/* or no space left or right */
-		if (left == 0 && right == 0) {
-			if (dir1 == UI_DIR_UP || dir1 == UI_DIR_DOWN) {
-				/* align with left size of screen */
-				xof = -block->rect.xmin + 5;
-			}
-		}
-#endif
-
-#if 0
-		/* clamp to window bounds, could be made into an option if its ever annoying */
-		if (     (offscreen = (block->rect.ymin + yof)) < 0) yof -= offscreen;   /* bottom */
-		else if ((offscreen = (block->rect.ymax + yof) - winy) > 0) yof -= offscreen;  /* top */
-		if (     (offscreen = (block->rect.xmin + xof)) < 0) xof -= offscreen;   /* left */
-		else if ((offscreen = (block->rect.xmax + xof) - winx) > 0) xof -= offscreen;  /* right */
-#endif
-	}
-	
-	/* apply offset, buttons in window coords */
-	
-	for (bt = block->buttons.first; bt; bt = bt->next) {
-		ui_block_to_window_rctf(butregion, but->block, &bt->rect, &bt->rect);
-
-		BLI_rctf_translate(&bt->rect, xof, yof);
-
-		/* ui_but_update recalculates drawstring size in pixels */
-		ui_but_update(bt);
-	}
-	
-	BLI_rctf_translate(&block->rect, xof, yof);
-
-	/* safety calculus */
-	{
-		const float midx = BLI_rctf_cent_x(&butrct);
-		const float midy = BLI_rctf_cent_y(&butrct);
-		
-		/* when you are outside parent button, safety there should be smaller */
-		
-		/* parent button to left */
-		if (midx < block->rect.xmin) block->safety.xmin = block->rect.xmin - 3;
-		else block->safety.xmin = block->rect.xmin - 40;
-		/* parent button to right */
-		if (midx > block->rect.xmax) block->safety.xmax = block->rect.xmax + 3;
-		else block->safety.xmax = block->rect.xmax + 40;
-
-		/* parent button on bottom */
-		if (midy < block->rect.ymin) block->safety.ymin = block->rect.ymin - 3;
-		else block->safety.ymin = block->rect.ymin - 40;
-		/* parent button on top */
-		if (midy > block->rect.ymax) block->safety.ymax = block->rect.ymax + 3;
-		else block->safety.ymax = block->rect.ymax + 40;
-
-		/* exception for switched pulldowns... */
-		if (dir1 && (dir1 & block->direction) == 0) {
-			if (dir2 == UI_DIR_RIGHT) block->safety.xmax = block->rect.xmax + 3;
-			if (dir2 == UI_DIR_LEFT)  block->safety.xmin = block->rect.xmin - 3;
-		}
-		block->direction = dir1;
-	}
-
-	/* keep a list of these, needed for pulldown menus */
-	saferct = MEM_callocN(sizeof(uiSafetyRct), "uiSafetyRct");
-	saferct->parent = butrct;
-	saferct->safety = block->safety;
-	BLI_freelistN(&block->saferct);
-	BLI_duplicatelist(&block->saferct, &but->block->saferct);
-	BLI_addhead(&block->saferct, saferct);
-}
-
-static void ui_block_region_draw(const bContext *C, ARegion *ar)
-{
-	uiBlock *block;
-
-	if (ar->do_draw & RGN_DRAW_REFRESH_UI) {
-		uiBlock *block_next;
-		ar->do_draw &= ~RGN_DRAW_REFRESH_UI;
-		for (block = ar->uiblocks.first; block; block = block_next) {
-			block_next = block->next;
-			if (block->handle->can_refresh) {
-				ui_popup_block_refresh((bContext *)C, block->handle, NULL, NULL);
-			}
-		}
-	}
-
-	for (block = ar->uiblocks.first; block; block = block->next)
-		UI_block_draw(C, block);
-}
-
-/**
- * Use to refresh centered popups on screen resizing (for splash).
- */
-static void ui_block_region_popup_window_listener(
-        bScreen *UNUSED(sc), ScrArea *UNUSED(sa), ARegion *ar, wmNotifier *wmn)
-{
-	switch (wmn->category) {
-		case NC_WINDOW:
-		{
-			switch (wmn->action) {
-				case NA_EDITED:
-				{
-					/* window resize */
-					ED_region_tag_refresh_ui(ar);
-					break;
-				}
-			}
-			break;
-		}
-	}
-}
-
-static void ui_popup_block_clip(wmWindow *window, uiBlock *block)
-{
-	uiBut *bt;
-	float xofs = 0.0f;
-	int width = UI_SCREEN_MARGIN;
-	int winx, winy;
-
-	if (block->flag & UI_BLOCK_NO_WIN_CLIP) {
-		return;
-	}
-
-	winx = WM_window_pixels_x(window);
-	winy = WM_window_pixels_y(window);
-	
-	/* shift menus to right if outside of view */
-	if (block->rect.xmin < width) {
-		xofs = (width - block->rect.xmin);
-		block->rect.xmin += xofs;
-		block->rect.xmax += xofs;
-	}
-	/* or shift to left if outside of view */
-	if (block->rect.xmax > winx - width) {
-		xofs = winx - width - block->rect.xmax;
-		block->rect.xmin += xofs;
-		block->rect.xmax += xofs;
-	}
-	
-	if (block->rect.ymin < width)
-		block->rect.ymin = width;
-	if (block->rect.ymax > winy - UI_POPUP_MENU_TOP)
-		block->rect.ymax = winy - UI_POPUP_MENU_TOP;
-	
-	/* ensure menu items draw inside left/right boundary */
-	for (bt = block->buttons.first; bt; bt = bt->next) {
-		bt->rect.xmin += xofs;
-		bt->rect.xmax += xofs;
-	}
-
-}
-
-void ui_popup_block_scrolltest(uiBlock *block)
-{
-	uiBut *bt;
-	
-	block->flag &= ~(UI_BLOCK_CLIPBOTTOM | UI_BLOCK_CLIPTOP);
-	
-	for (bt = block->buttons.first; bt; bt = bt->next)
-		bt->flag &= ~UI_SCROLLED;
-	
-	if (block->buttons.first == block->buttons.last)
-		return;
-	
-	/* mark buttons that are outside boundary */
-	for (bt = block->buttons.first; bt; bt = bt->next) {
-		if (bt->rect.ymin < block->rect.ymin) {
-			bt->flag |= UI_SCROLLED;
-			block->flag |= UI_BLOCK_CLIPBOTTOM;
-		}
-		if (bt->rect.ymax > block->rect.ymax) {
-			bt->flag |= UI_SCROLLED;
-			block->flag |= UI_BLOCK_CLIPTOP;
-		}
-	}
-
-	/* mark buttons overlapping arrows, if we have them */
-	for (bt = block->buttons.first; bt; bt = bt->next) {
-		if (block->flag & UI_BLOCK_CLIPBOTTOM) {
-			if (bt->rect.ymin < block->rect.ymin + UI_MENU_SCROLL_ARROW)
-				bt->flag |= UI_SCROLLED;
-		}
-		if (block->flag & UI_BLOCK_CLIPTOP) {
-			if (bt->rect.ymax > block->rect.ymax - UI_MENU_SCROLL_ARROW)
-				bt->flag |= UI_SCROLLED;
-		}
-	}
-}
-
-static void ui_popup_block_remove(bContext *C, uiPopupBlockHandle *handle)
-{
-	wmWindow *win = CTX_wm_window(C);
-	bScreen *sc = CTX_wm_screen(C);
-
-	ui_region_temp_remove(C, sc, handle->region);
-
-	/* reset to region cursor (only if there's not another menu open) */
-	if (BLI_listbase_is_empty(&sc->regionbase)) {
-		ED_region_cursor_set(win, CTX_wm_area(C), CTX_wm_region(C));
-		/* in case cursor needs to be changed again */
-		WM_event_add_mousemove(C);
-	}
-
-	if (handle->scrolltimer)
-		WM_event_remove_timer(CTX_wm_manager(C), win, handle->scrolltimer);
-}
-
-/**
- * Called for creating new popups and refreshing existing ones.
- */
-uiBlock *ui_popup_block_refresh(
-        bContext *C, uiPopupBlockHandle *handle,
-        ARegion *butregion, uiBut *but)
-{
-	BLI_assert(handle->can_refresh == true);
-
-	const int margin = UI_POPUP_MARGIN;
-	wmWindow *window = CTX_wm_window(C);
-	ARegion *ar = handle->region;
-
-	uiBlockCreateFunc create_func = handle->popup_create_vars.create_func;
-	uiBlockHandleCreateFunc handle_create_func = handle->popup_create_vars.handle_create_func;
-	void *arg = handle->popup_create_vars.arg;
-
-	uiBlock *block_old = ar->uiblocks.first;
-	uiBlock *block;
-
-#ifdef DEBUG
-	wmEvent *event_back = window->eventstate;
-#endif
-
-	/* create ui block */
-	if (create_func)
-		block = create_func(C, ar, arg);
-	else
-		block = handle_create_func(C, handle, arg);
-	
-	/* callbacks _must_ leave this for us, otherwise we can't call UI_block_update_from_old */
-	BLI_assert(!block->endblock);
-
-	/* ensure we don't use mouse coords here! */
-#ifdef DEBUG
-	window->eventstate = NULL;
-#endif
-
-	if (block->handle) {
-		memcpy(block->handle, handle, sizeof(uiPopupBlockHandle));
-		MEM_freeN(handle);
-		handle = block->handle;
-	}
-	else
-		block->handle = handle;
-
-	ar->regiondata = handle;
-
-	/* set UI_BLOCK_NUMSELECT before UI_block_end() so we get alphanumeric keys assigned */
-	if (but == NULL) {
-		block->flag |= UI_BLOCK_POPUP;
-	}
-
-	block->flag |= UI_BLOCK_LOOP;
-
-	/* defer this until blocks are translated (below) */
-	block->oldblock = NULL;
-
-	if (!block->endblock) {
-		UI_block_end_ex(C, block, handle->popup_create_vars.event_xy, handle->popup_create_vars.event_xy);
-	}
-
-	/* if this is being created from a button */
-	if (but) {
-		block->aspect = but->block->aspect;
-		ui_block_position(window, butregion, but, block);
-		handle->direction = block->direction;
-	}
-	else {
-		uiSafetyRct *saferct;
-		/* keep a list of these, needed for pulldown menus */
-		saferct = MEM_callocN(sizeof(uiSafetyRct), "uiSafetyRct");
-		saferct->safety = block->safety;
-		BLI_addhead(&block->saferct, saferct);
-	}
-
-	if (block->flag & UI_BLOCK_RADIAL) {
-		int win_width = UI_SCREEN_MARGIN;
-		int winx, winy;
-
-		int x_offset = 0, y_offset = 0;
-
-		winx = WM_window_pixels_x(window);
-		winy = WM_window_pixels_y(window);
-
-		copy_v2_v2(block->pie_data.pie_center_init, block->pie_data.pie_center_spawned);
-
-		/* only try translation if area is large enough */
-		if (BLI_rctf_size_x(&block->rect) < winx - (2.0f * win_width)) {
-			if (block->rect.xmin < win_width )   x_offset += win_width - block->rect.xmin;
-			if (block->rect.xmax > winx - win_width) x_offset += winx - win_width - block->rect.xmax;
-		}
-
-		if (BLI_rctf_size_y(&block->rect) < winy - (2.0f * win_width)) {
-			if (block->rect.ymin < win_width )   y_offset += win_width - block->rect.ymin;
-			if (block->rect.ymax > winy - win_width) y_offset += winy - win_width - block->rect.ymax;
-		}
-		/* if we are offsetting set up initial data for timeout functionality */
-
-		if ((x_offset != 0) || (y_offset != 0)) {
-			block->pie_data.pie_center_spawned[0] += x_offset;
-			block->pie_data.pie_center_spawned[1] += y_offset;
-
-			ui_block_translate(block, x_offset, y_offset);
-
-			if (U.pie_initial_timeout > 0)
-				block->pie_data.flags |= UI_PIE_INITIAL_DIRECTION;
-		}
-
-		ar->winrct.xmin = 0;
-		ar->winrct.xmax = winx;
-		ar->winrct.ymin = 0;
-		ar->winrct.ymax = winy;
-
-		ui_block_calc_pie_segment(block, block->pie_data.pie_center_init);
-
-		/* lastly set the buttons at the center of the pie menu, ready for animation */
-		if (U.pie_animation_timeout > 0) {
-			for (uiBut *but_iter = block->buttons.first; but_iter; but_iter = but_iter->next) {
-				if (but_iter->pie_dir != UI_RADIAL_NONE) {
-					BLI_rctf_recenter(&but_iter->rect, UNPACK2(block->pie_data.pie_center_spawned));
-				}
-			}
-		}
-	}
-	else {
-		/* clip block with window boundary */
-		ui_popup_block_clip(window, block);
-		/* the block and buttons were positioned in window space as in 2.4x, now
-		 * these menu blocks are regions so we bring it back to region space.
-		 * additionally we add some padding for the menu shadow or rounded menus */
-		ar->winrct.xmin = block->rect.xmin - margin;
-		ar->winrct.xmax = block->rect.xmax + margin;
-		ar->winrct.ymin = block->rect.ymin - margin;
-		ar->winrct.ymax = block->rect.ymax + UI_POPUP_MENU_TOP;
-
-		ui_block_translate(block, -ar->winrct.xmin, -ar->winrct.ymin);
-	}
-
-	if (block_old) {
-		block->oldblock = block_old;
-		UI_block_update_from_old(C, block);
-		UI_blocklist_free_inactive(C, &ar->uiblocks);
-	}
-
-	/* checks which buttons are visible, sets flags to prevent draw (do after region init) */
-	ui_popup_block_scrolltest(block);
-	
-	/* adds subwindow */
-	ED_region_init(C, ar);
-
-	/* get winmat now that we actually have the subwindow */
-	wmSubWindowSet(window, ar->swinid);
-	
-	wm_subwindow_matrix_get(window, ar->swinid, block->winmat);
-	
-	/* notify change and redraw */
-	ED_region_tag_redraw(ar);
-
-	ED_region_update_rect(C, ar);
-
-#ifdef DEBUG
-	window->eventstate = event_back;
-#endif
-
-	return block;
-}
-
-uiPopupBlockHandle *ui_popup_block_create(
-        bContext *C, ARegion *butregion, uiBut *but,
-        uiBlockCreateFunc create_func, uiBlockHandleCreateFunc handle_create_func,
-        void *arg)
-{
-	wmWindow *window = CTX_wm_window(C);
-	uiBut *activebut = UI_context_active_but_get(C);
-	static ARegionType type;
-	ARegion *ar;
-	uiBlock *block;
-	uiPopupBlockHandle *handle;
-
-	/* disable tooltips from buttons below */
-	if (activebut) {
-		UI_but_tooltip_timer_remove(C, activebut);
-	}
-	/* standard cursor by default */
-	WM_cursor_set(window, CURSOR_STD);
-
-	/* create handle */
-	handle = MEM_callocN(sizeof(uiPopupBlockHandle), "uiPopupBlockHandle");
-
-	/* store context for operator */
-	handle->ctx_area = CTX_wm_area(C);
-	handle->ctx_region = CTX_wm_region(C);
-
-	/* store vars to refresh popup (RGN_DRAW_REFRESH_UI) */
-	handle->popup_create_vars.create_func = create_func;
-	handle->popup_create_vars.handle_create_func = handle_create_func;
-	handle->popup_create_vars.arg = arg;
-	handle->popup_create_vars.butregion = but ? butregion : NULL;
-	copy_v2_v2_int(handle->popup_create_vars.event_xy, &window->eventstate->x);
-	/* caller may free vars used to create this popup, in that case this variable should be disabled. */
-	handle->can_refresh = true;
-
-	/* create area region */
-	ar = ui_region_temp_add(CTX_wm_screen(C));
-	handle->region = ar;
-
-	memset(&type, 0, sizeof(ARegionType));
-	type.draw = ui_block_region_draw;
-	type.regionid = RGN_TYPE_TEMPORARY;
-	ar->type = &type;
-
-	UI_region_handlers_add(&ar->handlers);
-
-	block = ui_popup_block_refresh(C, handle, butregion, but);
-	handle = block->handle;
-
-	/* keep centered on window resizing */
-	if ((block->bounds_type == UI_BLOCK_BOUNDS_POPUP_CENTER) && handle->can_refresh) {
-		type.listener = ui_block_region_popup_window_listener;
-	}
-
-	return handle;
-}
-
-void ui_popup_block_free(bContext *C, uiPopupBlockHandle *handle)
-{
-	ui_popup_block_remove(C, handle);
-	
-	MEM_freeN(handle);
-}
-
-/***************************** Menu Button ***************************/
-
-#if 0
-static void ui_warp_pointer(int x, int y)
-{
-	/* XXX 2.50 which function to use for this? */
-	/* OSX has very poor mouse-warp support, it sends events;
-	 * this causes a menu being pressed immediately ... */
-#  ifndef __APPLE__
-	warp_pointer(x, y);
-#  endif
-}
-#endif
-
-/********************* Color Button ****************/
-
-/* for picker, while editing hsv */
-void ui_but_hsv_set(uiBut *but)
-{
-	float col[3];
-	ColorPicker *cpicker = but->custom_data;
-	float *hsv = cpicker->color_data;
-
-	ui_color_picker_to_rgb_v(hsv, col);
-
-	ui_but_v3_set(but, col);
-}
-
-/* Updates all buttons who share the same color picker as the one passed
- * also used by small picker, be careful with name checks below... */
-static void ui_update_color_picker_buts_rgb(uiBlock *block, ColorPicker *cpicker, const float rgb[3], bool is_display_space)
-{
-	uiBut *bt;
-	float *hsv = cpicker->color_data;
-	struct ColorManagedDisplay *display = NULL;
-	/* this is to keep the H and S value when V is equal to zero
-	 * and we are working in HSV mode, of course!
-	 */
-	if (is_display_space) {
-		ui_rgb_to_color_picker_compat_v(rgb, hsv);
-	}
-	else {
-		/* we need to convert to display space to use hsv, because hsv is stored in display space */
-		float rgb_display[3];
-
-		copy_v3_v3(rgb_display, rgb);
-		ui_block_cm_to_display_space_v3(block, rgb_display);
-		ui_rgb_to_color_picker_compat_v(rgb_display, hsv);
-	}
-
-	if (block->color_profile)
-		display = ui_block_cm_display_get(block);
-	
-	/* this updates button strings, is hackish... but button pointers are on stack of caller function */
-	for (bt = block->buttons.first; bt; bt = bt->next) {
-		if (bt->custom_data != cpicker)
-			continue;
-
-		if (bt->rnaprop) {
-			ui_but_v3_set(bt, rgb);
-			
-			/* original button that created the color picker already does undo
-			 * push, so disable it on RNA buttons in the color picker block */
-			UI_but_flag_disable(bt, UI_BUT_UNDO);
-		}
-		else if (STREQ(bt->str, "Hex: ")) {
-			float rgb_gamma[3];
-			unsigned char rgb_gamma_uchar[3];
-			double intpart;
-			char col[16];
-			
-			/* Hex code is assumed to be in sRGB space (coming from other applications, web, etc) */
-			
-			copy_v3_v3(rgb_gamma, rgb);
-
-			if (display) {
-				/* make a display version, for Hex code */
-				IMB_colormanagement_scene_linear_to_display_v3(rgb_gamma, display);
-			}
-			
-			if (rgb_gamma[0] > 1.0f) rgb_gamma[0] = modf(rgb_gamma[0], &intpart);
-			if (rgb_gamma[1] > 1.0f) rgb_gamma[1] = modf(rgb_gamma[1], &intpart);
-			if (rgb_gamma[2] > 1.0f) rgb_gamma[2] = modf(rgb_gamma[2], &intpart);
-
-			rgb_float_to_uchar(rgb_gamma_uchar, rgb_gamma);
-			BLI_snprintf(col, sizeof(col), "%02X%02X%02X", UNPACK3_EX((unsigned int), rgb_gamma_uchar, ));
-			
-			strcpy(bt->poin, col);
-		}
-		else if (bt->str[1] == ' ') {
-			if (bt->str[0] == 'R') {
-				ui_but_value_set(bt, rgb[0]);
-			}
-			else if (bt->str[0] == 'G') {
-				ui_but_value_set(bt, rgb[1]);
-			}
-			else if (bt->str[0] == 'B') {
-				ui_but_value_set(bt, rgb[2]);
-			}
-			else if (bt->str[0] == 'H') {
-				ui_but_value_set(bt, hsv[0]);
-			}
-			else if (bt->str[0] == 'S') {
-				ui_but_value_set(bt, hsv[1]);
-			}
-			else if (bt->str[0] == 'V') {
-				ui_but_value_set(bt, hsv[2]);
-			}
-			else if (bt->str[0] == 'L') {
-				ui_but_value_set(bt, hsv[2]);
-			}
-		}
-
-		ui_but_update(bt);
-	}
-}
-
-static void ui_colorpicker_rna_cb(bContext *UNUSED(C), void *bt1, void *UNUSED(arg))
-{
-	uiBut *but = (uiBut *)bt1;
-	uiPopupBlockHandle *popup = but->block->handle;
-	PropertyRNA *prop = but->rnaprop;
-	PointerRNA ptr = but->rnapoin;
-	float rgb[4];
-	
-	if (prop) {
-		RNA_property_float_get_array(&ptr, prop, rgb);
-		ui_update_color_picker_buts_rgb(but->block, but->custom_data, rgb, (RNA_property_subtype(prop) == PROP_COLOR_GAMMA));
-	}
-	
-	if (popup)
-		popup->menuretval = UI_RETURN_UPDATE;
-}
-
-static void ui_color_wheel_rna_cb(bContext *UNUSED(C), void *bt1, void *UNUSED(arg))
-{
-	uiBut *but = (uiBut *)bt1;
-	uiPopupBlockHandle *popup = but->block->handle;
-	float rgb[3];
-	ColorPicker *cpicker = but->custom_data;
-	float *hsv = cpicker->color_data;
-	bool use_display_colorspace = ui_but_is_colorpicker_display_space(but);
-
-	ui_color_picker_to_rgb_v(hsv, rgb);
-
-	/* hsv is saved in display space so convert back */
-	if (use_display_colorspace) {
-		ui_block_cm_to_scene_linear_v3(but->block, rgb);
-	}
-
-	ui_update_color_picker_buts_rgb(but->block, cpicker, rgb, !use_display_colorspace);
-	
-	if (popup)
-		popup->menuretval = UI_RETURN_UPDATE;
-}
-
-static void ui_colorpicker_hex_rna_cb(bContext *UNUSED(C), void *bt1, void *hexcl)
-{
-	uiBut *but = (uiBut *)bt1;
-	uiPopupBlockHandle *popup = but->block->handle;
-	ColorPicker *cpicker = but->custom_data;
-	char *hexcol = (char *)hexcl;
-	float rgb[3];
-	
-	hex_to_rgb(hexcol, rgb, rgb + 1, rgb + 2);
-	
-	/* Hex code is assumed to be in sRGB space (coming from other applications, web, etc) */
-	if (but->block->color_profile) {
-		/* so we need to linearise it for Blender */
-		ui_block_cm_to_scene_linear_v3(but->block, rgb);
-	}
-	
-	ui_update_color_picker_buts_rgb(but->block, cpicker, rgb, false);
-	
-	if (popup)
-		popup->menuretval = UI_RETURN_UPDATE;
-}
-
-static void ui_popup_close_cb(bContext *UNUSED(C), void *bt1, void *UNUSED(arg))
-{
-	uiBut *but = (uiBut *)bt1;
-	uiPopupBlockHandle *popup = but->block->handle;
-	
-	if (popup)
-		popup->menuretval = UI_RETURN_OK;
-}
-
-static void ui_colorpicker_hide_reveal(uiBlock *block, short colormode)
-{
-	uiBut *bt;
-	
-	/* tag buttons */
-	for (bt = block->buttons.first; bt; bt = bt->next) {
-		if ((bt->func == ui_colorpicker_rna_cb) && bt->type == UI_BTYPE_NUM_SLIDER && bt->rnaindex != 3) {
-			/* RGB sliders (color circle and alpha are always shown) */
-			if (colormode == 0) bt->flag &= ~UI_HIDDEN;
-			else bt->flag |= UI_HIDDEN;
-		}
-		else if (bt->func == ui_color_wheel_rna_cb) {
-			/* HSV sliders */
-			if (colormode == 1) bt->flag &= ~UI_HIDDEN;
-			else bt->flag |= UI_HIDDEN;
-		}
-		else if (bt->func == ui_colorpicker_hex_rna_cb || bt->type == UI_BTYPE_LABEL) {
-			/* hex input or gamma correction status label */
-			if (colormode == 2) bt->flag &= ~UI_HIDDEN;
-			else bt->flag |= UI_HIDDEN;
-		}
-	}
-}
-
-static void ui_colorpicker_create_mode_cb(bContext *UNUSED(C), void *bt1, void *UNUSED(arg))
-{
-	uiBut *bt = bt1;
-	short colormode = ui_but_value_get(bt);
-	ui_colorpicker_hide_reveal(bt->block, colormode);
-}
-
-#define PICKER_H    (7.5f * U.widget_unit)
-#define PICKER_W    (7.5f * U.widget_unit)
-#define PICKER_SPACE    (0.3f * U.widget_unit)
-#define PICKER_BAR      (0.7f * U.widget_unit)
-
-#define PICKER_TOTAL_W  (PICKER_W + PICKER_SPACE + PICKER_BAR)
-
-static void ui_colorpicker_circle(uiBlock *block, PointerRNA *ptr, PropertyRNA *prop, ColorPicker *cpicker)
-{
-	uiBut *bt;
-	
-	/* HS circle */
-	bt = uiDefButR_prop(block, UI_BTYPE_HSVCIRCLE, 0, "", 0, 0, PICKER_H, PICKER_W, ptr, prop, -1, 0.0, 0.0, 0.0, 0, TIP_("Color"));
-	UI_but_func_set(bt, ui_colorpicker_rna_cb, bt, NULL);
-	bt->custom_data = cpicker;
-
-	/* value */
-	if (U.color_picker_type == USER_CP_CIRCLE_HSL) {
-		bt = uiDefButR_prop(block, UI_BTYPE_HSVCUBE, 0, "", PICKER_W + PICKER_SPACE, 0, PICKER_BAR, PICKER_H, ptr, prop, -1, 0.0, 0.0, UI_GRAD_L_ALT, 0, "Lightness");
-		UI_but_func_set(bt, ui_colorpicker_rna_cb, bt, NULL);
-	}
-	else {
-		bt = uiDefButR_prop(block, UI_BTYPE_HSVCUBE, 0, "", PICKER_W + PICKER_SPACE, 0, PICKER_BAR, PICKER_H, ptr, prop, -1, 0.0, 0.0, UI_GRAD_V_ALT, 0, TIP_("Value"));
-		UI_but_func_set(bt, ui_colorpicker_rna_cb, bt, NULL);
-	}
-	bt->custom_data = cpicker;
-}
-
-
-static void ui_colorpicker_square(uiBlock *block, PointerRNA *ptr, PropertyRNA *prop, int type, ColorPicker *cpicker)
-{
-	uiBut *bt;
-	int bartype = type + 3;
-	
-	/* HS square */
-	bt = uiDefButR_prop(block, UI_BTYPE_HSVCUBE, 0, "",   0, PICKER_BAR + PICKER_SPACE, PICKER_TOTAL_W, PICKER_H, ptr, prop, -1, 0.0, 0.0, type, 0, TIP_("Color"));
-	UI_but_func_set(bt, ui_colorpicker_rna_cb, bt, NULL);
-	bt->custom_data = cpicker;
-	
-	/* value */
-	bt = uiDefButR_prop(block, UI_BTYPE_HSVCUBE, 0, "",       0, 0, PICKER_TOTAL_W, PICKER_BAR, ptr, prop, -1, 0.0, 0.0, bartype, 0, TIP_("Value"));
-	UI_but_func_set(bt, ui_colorpicker_rna_cb, bt, NULL);
-	bt->custom_data = cpicker;
-}
-
-
-/* a HS circle, V slider, rgb/hsv/hex sliders */
-static void ui_block_colorpicker(uiBlock *block, float rgba[4], PointerRNA *ptr, PropertyRNA *prop, bool show_picker)
-{
-	static short colormode = 0;  /* temp? 0=rgb, 1=hsv, 2=hex */
-	uiBut *bt;
-	int width, butwidth;
-	static char tip[50];
-	static char hexcol[128];
-	float rgb_gamma[3];
-	unsigned char rgb_gamma_uchar[3];
-	float softmin, softmax, hardmin, hardmax, step, precision;
-	int yco;
-	ColorPicker *cpicker = ui_block_colorpicker_create(block);
-	float *hsv = cpicker->color_data;
-		
-	width = PICKER_TOTAL_W;
-	butwidth = width - 1.5f * UI_UNIT_X;
-	
-	/* existence of profile means storage is in linear color space, with display correction */
-	/* XXX That tip message is not use anywhere! */
-	if (!block->color_profile) {
-		BLI_strncpy(tip, N_("Value in Display Color Space"), sizeof(tip));
-		copy_v3_v3(rgb_gamma, rgba);
-	}
-	else {
-		BLI_strncpy(tip, N_("Value in Linear RGB Color Space"), sizeof(tip));
-
-		/* make a display version, for Hex code */
-		copy_v3_v3(rgb_gamma, rgba);
-		ui_block_cm_to_display_space_v3(block, rgb_gamma);
-	}
-	
-	/* sneaky way to check for alpha */
-	rgba[3] = FLT_MAX;
-
-	RNA_property_float_ui_range(ptr, prop, &softmin, &softmax, &step, &precision);
-	RNA_property_float_range(ptr, prop, &hardmin, &hardmax);
-	RNA_property_float_get_array(ptr, prop, rgba);
-
-	/* when the softmax isn't defined in the RNA,
-	 * using very large numbers causes sRGB/linear round trip to fail. */
-	if (softmax == FLT_MAX) {
-		softmax = 1.0f;
-	}
-
-	switch (U.color_picker_type) {
-		case USER_CP_SQUARE_SV:
-			ui_colorpicker_square(block, ptr, prop, UI_GRAD_SV, cpicker);
-			break;
-		case USER_CP_SQUARE_HS:
-			ui_colorpicker_square(block, ptr, prop, UI_GRAD_HS, cpicker);
-			break;
-		case USER_CP_SQUARE_HV:
-			ui_colorpicker_square(block, ptr, prop, UI_GRAD_HV, cpicker);
-			break;
-
-		/* user default */
-		case USER_CP_CIRCLE_HSV:
-		case USER_CP_CIRCLE_HSL:
-		default:
-			ui_colorpicker_circle(block, ptr, prop, cpicker);
-			break;
-	}
-	
-	/* mode */
-	yco = -1.5f * UI_UNIT_Y;
-	UI_block_align_begin(block);
-	bt = uiDefButS(block, UI_BTYPE_ROW, 0, IFACE_("RGB"), 0, yco, width / 3, UI_UNIT_Y, &colormode, 0.0, 0.0, 0, 0, "");
-	UI_but_func_set(bt, ui_colorpicker_create_mode_cb, bt, NULL);
-	bt->custom_data = cpicker;
-	if (U.color_picker_type == USER_CP_CIRCLE_HSL)
-		bt = uiDefButS(block, UI_BTYPE_ROW, 0, IFACE_("HSL"), width / 3, yco, width / 3, UI_UNIT_Y, &colormode, 0.0, 1.0, 0, 0, "");
-	else
-		bt = uiDefButS(block, UI_BTYPE_ROW, 0, IFACE_("HSV"), width / 3, yco, width / 3, UI_UNIT_Y, &colormode, 0.0, 1.0, 0, 0, "");
-	UI_but_func_set(bt, ui_colorpicker_create_mode_cb, bt, NULL);
-	bt->custom_data = cpicker;
-	bt = uiDefButS(block, UI_BTYPE_ROW, 0, IFACE_("Hex"), 2 * width / 3, yco, width / 3, UI_UNIT_Y, &colormode, 0.0, 2.0, 0, 0, "");
-	UI_but_func_set(bt, ui_colorpicker_create_mode_cb, bt, NULL);
-	bt->custom_data = cpicker;
-	UI_block_align_end(block);
-
-	yco = -3.0f * UI_UNIT_Y;
-	if (show_picker) {
-		bt = uiDefIconButO(block, UI_BTYPE_BUT, "UI_OT_eyedropper_color", WM_OP_INVOKE_DEFAULT, ICON_EYEDROPPER, butwidth + 10, yco, UI_UNIT_X, UI_UNIT_Y, NULL);
-		UI_but_func_set(bt, ui_popup_close_cb, bt, NULL);
-		bt->custom_data = cpicker;
-	}
-	
-	/* RGB values */
-	UI_block_align_begin(block);
-	bt = uiDefButR_prop(block, UI_BTYPE_NUM_SLIDER, 0, IFACE_("R:"),  0, yco, butwidth, UI_UNIT_Y, ptr, prop, 0, 0.0, 0.0, 0, 3, TIP_("Red"));
-	UI_but_func_set(bt, ui_colorpicker_rna_cb, bt, NULL);
-	bt->custom_data = cpicker;
-	bt = uiDefButR_prop(block, UI_BTYPE_NUM_SLIDER, 0, IFACE_("G:"),  0, yco -= UI_UNIT_Y, butwidth, UI_UNIT_Y, ptr, prop, 1, 0.0, 0.0, 0, 3, TIP_("Green"));
-	UI_but_func_set(bt, ui_colorpicker_rna_cb, bt, NULL);
-	bt->custom_data = cpicker;
-	bt = uiDefButR_prop(block, UI_BTYPE_NUM_SLIDER, 0, IFACE_("B:"),  0, yco -= UI_UNIT_Y, butwidth, UI_UNIT_Y, ptr, prop, 2, 0.0, 0.0, 0, 3, TIP_("Blue"));
-	UI_but_func_set(bt, ui_colorpicker_rna_cb, bt, NULL);
-	bt->custom_data = cpicker;
-
-	/* could use uiItemFullR(col, ptr, prop, -1, 0, UI_ITEM_R_EXPAND|UI_ITEM_R_SLIDER, "", ICON_NONE);
-	 * but need to use UI_but_func_set for updating other fake buttons */
-	
-	/* HSV values */
-	yco = -3.0f * UI_UNIT_Y;
-	UI_block_align_begin(block);
-	bt = uiDefButF(block, UI_BTYPE_NUM_SLIDER, 0, IFACE_("H:"),   0, yco, butwidth, UI_UNIT_Y, hsv, 0.0, 1.0, 10, 3, TIP_("Hue"));
-	UI_but_func_set(bt, ui_color_wheel_rna_cb, bt, hsv);
-	bt->custom_data = cpicker;
-	bt = uiDefButF(block, UI_BTYPE_NUM_SLIDER, 0, IFACE_("S:"),   0, yco -= UI_UNIT_Y, butwidth, UI_UNIT_Y, hsv + 1, 0.0, 1.0, 10, 3, TIP_("Saturation"));
-	UI_but_func_set(bt, ui_color_wheel_rna_cb, bt, hsv);
-	bt->custom_data = cpicker;
-	if (U.color_picker_type == USER_CP_CIRCLE_HSL)
-		bt = uiDefButF(block, UI_BTYPE_NUM_SLIDER, 0, IFACE_("L:"),   0, yco -= UI_UNIT_Y, butwidth, UI_UNIT_Y, hsv + 2, 0.0, 1.0, 10, 3, TIP_("Lightness"));
-	else
-		bt = uiDefButF(block, UI_BTYPE_NUM_SLIDER, 0, IFACE_("V:"),   0, yco -= UI_UNIT_Y, butwidth, UI_UNIT_Y, hsv + 2, 0.0, softmax, 10, 3, TIP_("Value"));
-
-	bt->hardmax = hardmax;  /* not common but rgb  may be over 1.0 */
-	UI_but_func_set(bt, ui_color_wheel_rna_cb, bt, hsv);
-	bt->custom_data = cpicker;
-
-	UI_block_align_end(block);
-
-	if (rgba[3] != FLT_MAX) {
-		bt = uiDefButR_prop(block, UI_BTYPE_NUM_SLIDER, 0, IFACE_("A: "),  0, yco -= UI_UNIT_Y, butwidth, UI_UNIT_Y, ptr, prop, 3, 0.0, 0.0, 0, 3, TIP_("Alpha"));
-		UI_but_func_set(bt, ui_colorpicker_rna_cb, bt, NULL);
-		bt->custom_data = cpicker;
-	}
-	else {
-		rgba[3] = 1.0f;
-	}
-
-	rgb_float_to_uchar(rgb_gamma_uchar, rgb_gamma);
-	BLI_snprintf(hexcol, sizeof(hexcol), "%02X%02X%02X", UNPACK3_EX((unsigned int), rgb_gamma_uchar, ));
-
-	yco = -3.0f * UI_UNIT_Y;
-	bt = uiDefBut(block, UI_BTYPE_TEXT, 0, IFACE_("Hex: "), 0, yco, butwidth, UI_UNIT_Y, hexcol, 0, 8, 0, 0, TIP_("Hex triplet for color (#RRGGBB)"));
-	UI_but_func_set(bt, ui_colorpicker_hex_rna_cb, bt, hexcol);
-	bt->custom_data = cpicker;
-	uiDefBut(block, UI_BTYPE_LABEL, 0, IFACE_("(Gamma Corrected)"), 0, yco - UI_UNIT_Y, butwidth, UI_UNIT_Y, NULL, 0.0, 0.0, 0, 0, "");
-
-	ui_rgb_to_color_picker_v(rgb_gamma, hsv);
-
-	ui_colorpicker_hide_reveal(block, colormode);
-}
-
-
-static int ui_colorpicker_small_wheel_cb(const bContext *UNUSED(C), uiBlock *block, const wmEvent *event)
-{
-	float add = 0.0f;
-	
-	if (event->type == WHEELUPMOUSE)
-		add = 0.05f;
-	else if (event->type == WHEELDOWNMOUSE)
-		add = -0.05f;
-	
-	if (add != 0.0f) {
-		uiBut *but;
-		
-		for (but = block->buttons.first; but; but = but->next) {
-			if (but->type == UI_BTYPE_HSVCUBE && but->active == NULL) {
-				uiPopupBlockHandle *popup = block->handle;
-				float rgb[3];
-				ColorPicker *cpicker = but->custom_data;
-				float *hsv = cpicker->color_data;
-				bool use_display_colorspace = ui_but_is_colorpicker_display_space(but);
-				
-				ui_but_v3_get(but, rgb);
-
-				if (use_display_colorspace)
-					ui_block_cm_to_display_space_v3(block, rgb);
-
-				ui_rgb_to_color_picker_compat_v(rgb, hsv);
-
-				hsv[2] = CLAMPIS(hsv[2] + add, 0.0f, 1.0f);
-				ui_color_picker_to_rgb_v(hsv, rgb);
-
-				if (use_display_colorspace)
-					ui_block_cm_to_scene_linear_v3(block, rgb);
-
-				ui_but_v3_set(but, rgb);
-				
-				ui_update_color_picker_buts_rgb(block, cpicker, rgb, !use_display_colorspace);
-				if (popup)
-					popup->menuretval = UI_RETURN_UPDATE;
-				
-				return 1;
-			}
-		}
-	}
-	return 0;
-}
-
-uiBlock *ui_block_func_COLOR(bContext *C, uiPopupBlockHandle *handle, void *arg_but)
-{
-	uiBut *but = arg_but;
-	uiBlock *block;
-	bool show_picker = true;
-	
-	block = UI_block_begin(C, handle->region, __func__, UI_EMBOSS);
-	
-	if (RNA_property_subtype(but->rnaprop) == PROP_COLOR_GAMMA) {
-		block->color_profile = false;
-	}
-
-	if (but->block) {
-		/* if color block is invoked from a popup we wouldn't be able to set color properly
-		 * this is because color picker will close popups first and then will try to figure
-		 * out active button RNA, and of course it'll fail
-		 */
-		show_picker = (but->block->flag & UI_BLOCK_POPUP) == 0;
-	}
-	
-	copy_v3_v3(handle->retvec, but->editvec);
-	
-	ui_block_colorpicker(block, handle->retvec, &but->rnapoin, but->rnaprop, show_picker);
-	
-	block->flag = UI_BLOCK_LOOP | UI_BLOCK_KEEP_OPEN | UI_BLOCK_OUT_1 | UI_BLOCK_MOVEMOUSE_QUIT;
-	UI_block_bounds_set_normal(block, 0.5 * UI_UNIT_X);
-	
-	block->block_event_func = ui_colorpicker_small_wheel_cb;
-	
-	/* and lets go */
-	block->direction = UI_DIR_UP;
-	
-	return block;
-}
-
-/************************ Popup Menu Memory ****************************/
-
-static unsigned int ui_popup_string_hash(const char *str)
-{
-	/* sometimes button contains hotkey, sometimes not, strip for proper compare */
-	int hash;
-	const char *delimit = strrchr(str, UI_SEP_CHAR);
-
-	if (delimit) {
-		hash = BLI_ghashutil_strhash_n(str, delimit - str);
-	}
-	else {
-		hash = BLI_ghashutil_strhash(str);
-	}
-
-	return hash;
-}
-
-static unsigned int ui_popup_menu_hash(const char *str)
-{
-	return BLI_ghashutil_strhash(str);
-}
-
-/* but == NULL read, otherwise set */
-static uiBut *ui_popup_menu_memory__internal(uiBlock *block, uiBut *but)
-{
-	static unsigned int mem[256];
-	static bool first = true;
-
-	const unsigned int hash = block->puphash;
-	const unsigned int hash_mod = hash & 255;
-	
-	if (first) {
-		/* init */
-		memset(mem, -1, sizeof(mem));
-		first = 0;
-	}
-
-	if (but) {
-		/* set */
-		mem[hash_mod] = ui_popup_string_hash(but->str);
-		return NULL;
-	}
-	else {
-		/* get */
-		for (but = block->buttons.first; but; but = but->next)
-			if (ui_popup_string_hash(but->str) == mem[hash_mod])
-				return but;
-
-		return NULL;
-	}
-}
-
-uiBut *ui_popup_menu_memory_get(uiBlock *block)
-{
-	return ui_popup_menu_memory__internal(block, NULL);
-}
-
-void ui_popup_menu_memory_set(uiBlock *block, uiBut *but)
-{
-	ui_popup_menu_memory__internal(block, but);
-}
-
-/**
- * Translate any popup regions (so we can drag them).
- */
-void ui_popup_translate(bContext *C, ARegion *ar, const int mdiff[2])
-{
-	uiBlock *block;
-
-	BLI_rcti_translate(&ar->winrct, UNPACK2(mdiff));
-
-	ED_region_update_rect(C, ar);
-
-	ED_region_tag_redraw(ar);
-
-	/* update blocks */
-	for (block = ar->uiblocks.first; block; block = block->next) {
-		uiSafetyRct *saferct;
-		for (saferct = block->saferct.first; saferct; saferct = saferct->next) {
-			BLI_rctf_translate(&saferct->parent, UNPACK2(mdiff));
-			BLI_rctf_translate(&saferct->safety, UNPACK2(mdiff));
-		}
-	}
-}
-
-/******************** Popup Menu with callback or string **********************/
-
-struct uiPopupMenu {
-	uiBlock *block;
-	uiLayout *layout;
-	uiBut *but;
-
-	int mx, my;
-	bool popup, slideout;
-
-	uiMenuCreateFunc menu_func;
-	void *menu_arg;
-};
-
-struct uiPieMenu {
-	uiBlock *block_radial; /* radial block of the pie menu (more could be added later) */
-	uiLayout *layout;
-	int mx, my;
-};
-
-static uiBlock *ui_block_func_POPUP(bContext *C, uiPopupBlockHandle *handle, void *arg_pup)
-{
-	uiBlock *block;
-	uiBut *bt;
-	uiPopupMenu *pup = arg_pup;
-	int offset[2], minwidth, width, height;
-	char direction;
-	bool flip;
-
-	if (pup->menu_func) {
-		pup->block->handle = handle;
-		pup->menu_func(C, pup->layout, pup->menu_arg);
-		pup->block->handle = NULL;
-	}
-
-	if (pup->but) {
-		/* minimum width to enforece */
-		minwidth = BLI_rctf_size_x(&pup->but->rect);
-
-		/* settings (typically rna-enum-popups) show above the button,
-		 * menu's like file-menu, show below */
-		if (pup->block->direction != 0) {
-			/* allow overriding the direction from menu_func */
-			direction = pup->block->direction;
-		}
-		else if ((pup->but->type == UI_BTYPE_PULLDOWN) ||
-		         (UI_but_menutype_get(pup->but) != NULL))
-		{
-			direction = UI_DIR_DOWN;
-		}
-		else {
-			direction = UI_DIR_UP;
-		}
-	}
-	else {
-		minwidth = 50;
-		direction = UI_DIR_DOWN;
-	}
-
-	flip = (direction == UI_DIR_DOWN);
-
-	block = pup->block;
-	
-	/* in some cases we create the block before the region,
-	 * so we set it delayed here if necessary */
-	if (BLI_findindex(&handle->region->uiblocks, block) == -1)
-		UI_block_region_set(block, handle->region);
-
-	block->direction = direction;
-
-	UI_block_layout_resolve(block, &width, &height);
-
-	UI_block_flag_enable(block, UI_BLOCK_MOVEMOUSE_QUIT);
-	
-	if (pup->popup) {
-		uiBut *but_activate = NULL;
-		UI_block_flag_enable(block, UI_BLOCK_LOOP | UI_BLOCK_NUMSELECT);
-		UI_block_direction_set(block, direction);
-
-		/* offset the mouse position, possibly based on earlier selection */
-		if ((block->flag & UI_BLOCK_POPUP_MEMORY) &&
-		    (bt = ui_popup_menu_memory_get(block)))
-		{
-			/* position mouse on last clicked item, at 0.8*width of the
-			 * button, so it doesn't overlap the text too much, also note
-			 * the offset is negative because we are inverse moving the
-			 * block to be under the mouse */
-			offset[0] = -(bt->rect.xmin + 0.8f * BLI_rctf_size_x(&bt->rect));
-			offset[1] = -(bt->rect.ymin + 0.5f * UI_UNIT_Y);
-
-			if (ui_but_is_editable(bt)) {
-				but_activate = bt;
-			}
-		}
-		else {
-			/* position mouse at 0.8*width of the button and below the tile
-			 * on the first item */
-			offset[0] = 0;
-			for (bt = block->buttons.first; bt; bt = bt->next)
-				offset[0] = min_ii(offset[0], -(bt->rect.xmin + 0.8f * BLI_rctf_size_x(&bt->rect)));
-
-			offset[1] = 2.1 * UI_UNIT_Y;
-
-			for (bt = block->buttons.first; bt; bt = bt->next) {
-				if (ui_but_is_editable(bt)) {
-					but_activate = bt;
-					break;
-				}
-			}
-		}
-
-		/* in rare cases this is needed since moving the popup
-		 * to be within the window bounds may move it away from the mouse,
-		 * This ensures we set an item to be active. */
-		if (but_activate) {
-			ui_but_activate_over(C, handle->region, but_activate);
-		}
-
-		block->minbounds = minwidth;
-		UI_block_bounds_set_menu(block, 1, offset[0], offset[1]);
-	}
-	else {
-		/* for a header menu we set the direction automatic */
-		if (!pup->slideout && flip) {
-			ScrArea *sa = CTX_wm_area(C);
-			if (sa && sa->headertype == HEADERDOWN) {
-				ARegion *ar = CTX_wm_region(C);
-				if (ar && ar->regiontype == RGN_TYPE_HEADER) {
-					UI_block_direction_set(block, UI_DIR_UP);
-					UI_block_order_flip(block);
-				}
-			}
-		}
-
-		block->minbounds = minwidth;
-		UI_block_bounds_set_text(block, 3.0f * UI_UNIT_X);
-	}
-
-	/* if menu slides out of other menu, override direction */
-	if (pup->slideout)
-		UI_block_direction_set(block, UI_DIR_RIGHT);
-
-	return pup->block;
-}
-
-uiPopupBlockHandle *ui_popup_menu_create(
-        bContext *C, ARegion *butregion, uiBut *but,
-        uiMenuCreateFunc menu_func, void *arg)
-{
-	wmWindow *window = CTX_wm_window(C);
-	uiStyle *style = UI_style_get_dpi();
-	uiPopupBlockHandle *handle;
-	uiPopupMenu *pup;
-
-	pup = MEM_callocN(sizeof(uiPopupMenu), __func__);
-	pup->block = UI_block_begin(C, NULL, __func__, UI_EMBOSS_PULLDOWN);
-	pup->block->flag |= UI_BLOCK_NUMSELECT;  /* default menus to numselect */
-	pup->layout = UI_block_layout(pup->block, UI_LAYOUT_VERTICAL, UI_LAYOUT_MENU, 0, 0, 200, 0, MENU_PADDING, style);
-	pup->slideout = but ? ui_block_is_menu(but->block) : false;
-	pup->but = but;
-	uiLayoutSetOperatorContext(pup->layout, WM_OP_INVOKE_REGION_WIN);
-
-	if (!but) {
-		/* no button to start from, means we are a popup */
-		pup->mx = window->eventstate->x;
-		pup->my = window->eventstate->y;
-		pup->popup = true;
-		pup->block->flag |= UI_BLOCK_NO_FLIP;
-	}
-	/* some enums reversing is strange, currently we have no good way to
-	 * reverse some enum's but not others, so reverse all so the first menu
-	 * items are always close to the mouse cursor */
-	else {
-#if 0
-		/* if this is an rna button then we can assume its an enum
-		 * flipping enums is generally not good since the order can be
-		 * important [#28786] */
-		if (but->rnaprop && RNA_property_type(but->rnaprop) == PROP_ENUM) {
-			pup->block->flag |= UI_BLOCK_NO_FLIP;
-		}
-#endif
-		if (but->context)
-			uiLayoutContextCopy(pup->layout, but->context);
-	}
-
-	/* menu is created from a callback */
-	pup->menu_func = menu_func;
-	pup->menu_arg = arg;
-	
-	handle = ui_popup_block_create(C, butregion, but, NULL, ui_block_func_POPUP, pup);
-
-	if (!but) {
-		handle->popup = true;
-
-		UI_popup_handlers_add(C, &window->modalhandlers, handle, 0);
-		WM_event_add_mousemove(C);
-	}
-	
-	handle->can_refresh = false;
-	MEM_freeN(pup);
-
-	return handle;
-}
-
-/******************** Popup Menu API with begin and end ***********************/
-
-/**
- * Only return handler, and set optional title.
- * \param block_name: Assigned to uiBlock.name (useful info for debugging).
- */
-uiPopupMenu *UI_popup_menu_begin_ex(bContext *C, const char *title, const char *block_name, int icon)
-{
-	uiStyle *style = UI_style_get_dpi();
-	uiPopupMenu *pup = MEM_callocN(sizeof(uiPopupMenu), "popup menu");
-	uiBut *but;
-
-	pup->block = UI_block_begin(C, NULL, block_name, UI_EMBOSS_PULLDOWN);
-	pup->block->flag |= UI_BLOCK_POPUP_MEMORY | UI_BLOCK_IS_FLIP;
-	pup->block->puphash = ui_popup_menu_hash(title);
-	pup->layout = UI_block_layout(pup->block, UI_LAYOUT_VERTICAL, UI_LAYOUT_MENU, 0, 0, 200, 0, MENU_PADDING, style);
-
-	/* note, this intentionally differs from the menu & submenu default because many operators
-	 * use popups like this to select one of their options - where having invoke doesn't make sense */
-	uiLayoutSetOperatorContext(pup->layout, WM_OP_EXEC_REGION_WIN);
-
-	/* create in advance so we can let buttons point to retval already */
-	pup->block->handle = MEM_callocN(sizeof(uiPopupBlockHandle), "uiPopupBlockHandle");
-	
-	/* create title button */
-	if (title[0]) {
-		char titlestr[256];
-		
-		if (icon) {
-			BLI_snprintf(titlestr, sizeof(titlestr), " %s", title);
-			uiDefIconTextBut(pup->block, UI_BTYPE_LABEL, 0, icon, titlestr, 0, 0, 200, UI_UNIT_Y, NULL, 0.0, 0.0, 0, 0, "");
-		}
-		else {
-			but = uiDefBut(pup->block, UI_BTYPE_LABEL, 0, title, 0, 0, 200, UI_UNIT_Y, NULL, 0.0, 0.0, 0, 0, "");
-			but->drawflag = UI_BUT_TEXT_LEFT;
-		}
-
-		uiItemS(pup->layout);
-	}
-
-	return pup;
-}
-
-uiPopupMenu *UI_popup_menu_begin(bContext *C, const char *title, int icon)
-{
-	return UI_popup_menu_begin_ex(C, title, __func__, icon);
-}
-
-/* set the whole structure to work */
-void UI_popup_menu_end(bContext *C, uiPopupMenu *pup)
-{
-	wmWindow *window = CTX_wm_window(C);
-	uiPopupBlockHandle *menu;
-	
-	pup->popup = true;
-	pup->mx = window->eventstate->x;
-	pup->my = window->eventstate->y;
-	
-	menu = ui_popup_block_create(C, NULL, NULL, NULL, ui_block_func_POPUP, pup);
-	menu->popup = true;
-	
-	UI_popup_handlers_add(C, &window->modalhandlers, menu, 0);
-	WM_event_add_mousemove(C);
-
-	menu->can_refresh = false;
-	MEM_freeN(pup);
-}
-
-uiLayout *UI_popup_menu_layout(uiPopupMenu *pup)
-{
-	return pup->layout;
-}
-
-/*************************** Pie Menus ***************************************/
-
-static uiBlock *ui_block_func_PIE(bContext *UNUSED(C), uiPopupBlockHandle *handle, void *arg_pie)
-{
-	uiBlock *block;
-	uiPieMenu *pie = arg_pie;
-	int minwidth, width, height;
-
-	minwidth = 50;
-	block = pie->block_radial;
-
-	/* in some cases we create the block before the region,
-	 * so we set it delayed here if necessary */
-	if (BLI_findindex(&handle->region->uiblocks, block) == -1)
-		UI_block_region_set(block, handle->region);
-
-	UI_block_layout_resolve(block, &width, &height);
-
-	UI_block_flag_enable(block, UI_BLOCK_LOOP | UI_BLOCK_NUMSELECT);
-
-	block->minbounds = minwidth;
-	block->bounds = 1;
-	block->mx = 0;
-	block->my = 0;
-	block->bounds_type = UI_BLOCK_BOUNDS_PIE_CENTER;
-
-	block->pie_data.pie_center_spawned[0] = pie->mx;
-	block->pie_data.pie_center_spawned[1] = pie->my;
-
-	return pie->block_radial;
-}
-
-static float ui_pie_menu_title_width(const char *name, int icon)
-{
-	const uiFontStyle *fstyle = UI_FSTYLE_WIDGET;
-	return (UI_fontstyle_string_width(fstyle, name) +
-	         (UI_UNIT_X * (1.50f + (icon ? 0.25f : 0.0f))));
-}
-
-uiPieMenu *UI_pie_menu_begin(struct bContext *C, const char *title, int icon, const wmEvent *event)
-{
-	uiStyle *style;
-	uiPieMenu *pie;
-	short event_type;
-
-	wmWindow *win = CTX_wm_window(C);
-
-	style = UI_style_get_dpi();
-	pie = MEM_callocN(sizeof(uiPopupMenu), "pie menu");
-
-	pie->block_radial = UI_block_begin(C, NULL, __func__, UI_EMBOSS);
-	/* may be useful later to allow spawning pies
-	 * from old positions */
-	/* pie->block_radial->flag |= UI_BLOCK_POPUP_MEMORY; */
-	pie->block_radial->puphash = ui_popup_menu_hash(title);
-	pie->block_radial->flag |= UI_BLOCK_RADIAL;
-
-	/* if pie is spawned by a left click, release or click event, it is always assumed to be click style */
-	if (event->type == LEFTMOUSE || ELEM(event->val, KM_RELEASE, KM_CLICK)) {
-		pie->block_radial->pie_data.flags |= UI_PIE_CLICK_STYLE;
-		pie->block_radial->pie_data.event = EVENT_NONE;
-		win->lock_pie_event = EVENT_NONE;
-	}
-	else {
-		if (win->last_pie_event != EVENT_NONE) {
-			/* original pie key has been released, so don't propagate the event */
-			if (win->lock_pie_event == EVENT_NONE) {
-				event_type = EVENT_NONE;
-				pie->block_radial->pie_data.flags |= UI_PIE_CLICK_STYLE;
-			}
-			else
-				event_type = win->last_pie_event;
-		}
-		else {
-			event_type = event->type;
-		}
-
-		pie->block_radial->pie_data.event = event_type;
-		win->lock_pie_event = event_type;
-	}
-
-	pie->layout = UI_block_layout(pie->block_radial, UI_LAYOUT_VERTICAL, UI_LAYOUT_PIEMENU, 0, 0, 200, 0, 0, style);
-	pie->mx = event->x;
-	pie->my = event->y;
-
-	/* create title button */
-	if (title[0]) {
-		uiBut *but;
-		char titlestr[256];
-		int w;
-		if (icon) {
-			BLI_snprintf(titlestr, sizeof(titlestr), " %s", title);
-			w = ui_pie_menu_title_width(titlestr, icon);
-			but = uiDefIconTextBut(pie->block_radial, UI_BTYPE_LABEL, 0, icon, titlestr, 0, 0, w, UI_UNIT_Y, NULL, 0.0, 0.0, 0, 0, "");
-		}
-		else {
-			w = ui_pie_menu_title_width(title, 0);
-			but = uiDefBut(pie->block_radial, UI_BTYPE_LABEL, 0, title, 0, 0, w, UI_UNIT_Y, NULL, 0.0, 0.0, 0, 0, "");
-		}
-		/* do not align left */
-		but->drawflag &= ~UI_BUT_TEXT_LEFT;
-		pie->block_radial->pie_data.title = but->str;
-		pie->block_radial->pie_data.icon = icon;
-	}
-
-	return pie;
-}
-
-void UI_pie_menu_end(bContext *C, uiPieMenu *pie)
-{
-	wmWindow *window = CTX_wm_window(C);
-	uiPopupBlockHandle *menu;
-
-	menu = ui_popup_block_create(C, NULL, NULL, NULL, ui_block_func_PIE, pie);
-	menu->popup = true;
-	menu->towardstime = PIL_check_seconds_timer();
-
-	UI_popup_handlers_add(
-	        C, &window->modalhandlers,
-	        menu, WM_HANDLER_ACCEPT_DBL_CLICK);
-	WM_event_add_mousemove(C);
-
-	menu->can_refresh = false;
-	MEM_freeN(pie);
-}
-
-uiLayout *UI_pie_menu_layout(uiPieMenu *pie)
-{
-	return pie->layout;
-}
-
-int UI_pie_menu_invoke(struct bContext *C, const char *idname, const wmEvent *event)
-{
-	uiPieMenu *pie;
-	uiLayout *layout;
-	Menu menu;
-	MenuType *mt = WM_menutype_find(idname, true);
-
-	if (mt == NULL) {
-		printf("%s: named menu \"%s\" not found\n", __func__, idname);
-		return OPERATOR_CANCELLED;
-	}
-
-	if (mt->poll && mt->poll(C, mt) == 0)
-		/* cancel but allow event to pass through, just like operators do */
-		return (OPERATOR_CANCELLED | OPERATOR_PASS_THROUGH);
-
-	pie = UI_pie_menu_begin(C, IFACE_(mt->label), ICON_NONE, event);
-	layout = UI_pie_menu_layout(pie);
-
-	menu.layout = layout;
-	menu.type = mt;
-
-	if (G.debug & G_DEBUG_WM) {
-		printf("%s: opening menu \"%s\"\n", __func__, idname);
-	}
-
-	mt->draw(C, &menu);
-
-	UI_pie_menu_end(C, pie);
-
-	return OPERATOR_INTERFACE;
-}
-
-int UI_pie_menu_invoke_from_operator_enum(
-        struct bContext *C, const char *title, const char *opname,
-        const char *propname, const wmEvent *event)
-{
-	uiPieMenu *pie;
-	uiLayout *layout;
-
-	pie = UI_pie_menu_begin(C, IFACE_(title), ICON_NONE, event);
-	layout = UI_pie_menu_layout(pie);
-
-	layout = uiLayoutRadial(layout);
-	uiItemsEnumO(layout, opname, propname);
-
-	UI_pie_menu_end(C, pie);
-
-	return OPERATOR_INTERFACE;
-}
-
-int UI_pie_menu_invoke_from_rna_enum(
-        struct bContext *C, const char *title, const char *path,
-        const wmEvent *event)
-{
-	PointerRNA ctx_ptr;
-	PointerRNA r_ptr;
-	PropertyRNA *r_prop;
-	uiPieMenu *pie;
-	uiLayout *layout;
-
-	RNA_pointer_create(NULL, &RNA_Context, C, &ctx_ptr);
-
-	if (!RNA_path_resolve(&ctx_ptr, path, &r_ptr, &r_prop)) {
-		return OPERATOR_CANCELLED;
-	}
-
-	/* invalid property, only accept enums */
-	if (RNA_property_type(r_prop) != PROP_ENUM) {
-		BLI_assert(0);
-		return OPERATOR_CANCELLED;
-	}
-
-	pie = UI_pie_menu_begin(C, IFACE_(title), ICON_NONE, event);
-
-	layout = UI_pie_menu_layout(pie);
-
-	layout = uiLayoutRadial(layout);
-	uiItemFullR(layout, &r_ptr, r_prop, RNA_NO_INDEX, 0, UI_ITEM_R_EXPAND, NULL, 0);
-
-	UI_pie_menu_end(C, pie);
-
-	return OPERATOR_INTERFACE;
-}
-
-/**
- * \name Pie Menu Levels
- *
- * Pie menus can't contain more than 8 items (yet). When using #uiItemsFullEnumO, a "More" button is created that calls
- * a new pie menu if the enum has too many items. We call this a new "level".
- * Indirect recursion is used, so that a theoretically unlimited number of items is supported.
- *
- * This is a implementation specifically for operator enums, needed since the object mode pie now has more than 8
- * items. Ideally we'd have some way of handling this for all kinds of pie items, but that's tricky.
- *
- * - Julian (Feb 2016)
- *
- * \{ */
-
-typedef struct PieMenuLevelData {
-	char title[UI_MAX_NAME_STR]; /* parent pie title, copied for level */
-	int icon; /* parent pie icon, copied for level */
-	int totitem; /* total count of *remaining* items */
-
-	/* needed for calling uiItemsFullEnumO_array again for new level */
-	wmOperatorType *ot;
-	const char *propname;
-	IDProperty *properties;
-	int context, flag;
-} PieMenuLevelData;
-
-/**
- * Invokes a new pie menu for a new level.
- */
-static void ui_pie_menu_level_invoke(bContext *C, void *argN, void *arg2)
-{
-	EnumPropertyItem *item_array = (EnumPropertyItem *)argN;
-	PieMenuLevelData *lvl = (PieMenuLevelData *)arg2;
-	wmWindow *win = CTX_wm_window(C);
-
-	uiPieMenu *pie = UI_pie_menu_begin(C, IFACE_(lvl->title), lvl->icon, win->eventstate);
-	uiLayout *layout = UI_pie_menu_layout(pie);
-
-	layout = uiLayoutRadial(layout);
-
-	PointerRNA ptr;
-
-	WM_operator_properties_create_ptr(&ptr, lvl->ot);
-	/* so the context is passed to itemf functions (some need it) */
-	WM_operator_properties_sanitize(&ptr, false);
-	PropertyRNA *prop = RNA_struct_find_property(&ptr, lvl->propname);
-
-	if (prop) {
-		uiItemsFullEnumO_items(
-		        layout, lvl->ot, ptr, prop, lvl->properties, lvl->context, lvl->flag,
-		        item_array, lvl->totitem);
-	}
-	else {
-		RNA_warning("%s.%s not found", RNA_struct_identifier(ptr.type), lvl->propname);
-	}
-
-	UI_pie_menu_end(C, pie);
-}
-
-/**
- * Set up data for defining a new pie menu level and add button that invokes it.
- */
-void ui_pie_menu_level_create(
-        uiBlock *block, wmOperatorType *ot, const char *propname, IDProperty *properties,
-        const EnumPropertyItem *items, int totitem, int context, int flag)
-{
-	const int totitem_parent = PIE_MAX_ITEMS - 1;
-	const int totitem_remain = totitem - totitem_parent;
-	size_t array_size = sizeof(EnumPropertyItem) * totitem_remain;
-
-	/* used as but->func_argN so freeing is handled elsewhere */
-	EnumPropertyItem *remaining = MEM_mallocN(array_size + sizeof(EnumPropertyItem), "pie_level_item_array");
-	memcpy(remaining, items + totitem_parent, array_size);
-	/* a NULL terminating sentinal element is required */
-	memset(&remaining[totitem_remain], 0, sizeof(EnumPropertyItem));
-
-
-	/* yuk, static... issue is we can't reliably free this without doing dangerous changes */
-	static PieMenuLevelData lvl;
-	BLI_strncpy(lvl.title, block->pie_data.title, UI_MAX_NAME_STR);
-	lvl.totitem    = totitem_remain;
-	lvl.ot         = ot;
-	lvl.propname   = propname;
-	lvl.properties = properties;
-	lvl.context    = context;
-	lvl.flag       = flag;
-
-	/* add a 'more' menu entry */
-	uiBut *but = uiDefIconTextBut(block, UI_BTYPE_BUT, 0, ICON_PLUS, "More", 0, 0, UI_UNIT_X * 3, UI_UNIT_Y, NULL,
-	                              0.0f, 0.0f, 0.0f, 0.0f, "Show more items of this menu");
-	UI_but_funcN_set(but, ui_pie_menu_level_invoke, remaining, &lvl);
-}
-
-/** \} */ /* Pie Menu Levels */
-
-
-/*************************** Standard Popup Menus ****************************/
-
-void UI_popup_menu_reports(bContext *C, ReportList *reports)
-{
-	Report *report;
-
-	uiPopupMenu *pup = NULL;
-	uiLayout *layout;
-
-	if (!CTX_wm_window(C))
-		return;
-
-	for (report = reports->list.first; report; report = report->next) {
-		int icon;
-		const char *msg, *msg_next;
-
-		if (report->type < reports->printlevel) {
-			continue;
-		}
-
-		if (pup == NULL) {
-			char title[UI_MAX_DRAW_STR];
-			BLI_snprintf(title, sizeof(title), "%s: %s", IFACE_("Report"), report->typestr);
-			/* popup_menu stuff does just what we need (but pass meaningful block name) */
-			pup = UI_popup_menu_begin_ex(C, title, __func__, ICON_NONE);
-			layout = UI_popup_menu_layout(pup);
-		}
-		else {
-			uiItemS(layout);
-		}
-
-		/* split each newline into a label */
-		msg = report->message;
-		icon = UI_icon_from_report_type(report->type);
-		do {
-			char buf[UI_MAX_DRAW_STR];
-			msg_next = strchr(msg, '\n');
-			if (msg_next) {
-				msg_next++;
-				BLI_strncpy(buf, msg, MIN2(sizeof(buf), msg_next - msg));
-				msg = buf;
-			}
-			uiItemL(layout, msg, icon);
-			icon = ICON_NONE;
-		} while ((msg = msg_next) && *msg);
-	}
-
-	if (pup) {
-		UI_popup_menu_end(C, pup);
-	}
-}
-
-int UI_popup_menu_invoke(bContext *C, const char *idname, ReportList *reports)
-{
-	uiPopupMenu *pup;
-	uiLayout *layout;
-	Menu menu;
-	MenuType *mt = WM_menutype_find(idname, true);
-
-	if (mt == NULL) {
-		BKE_reportf(reports, RPT_ERROR, "Menu \"%s\" not found", idname);
-		return OPERATOR_CANCELLED;
-	}
-
-	if (mt->poll && mt->poll(C, mt) == 0)
-		/* cancel but allow event to pass through, just like operators do */
-		return (OPERATOR_CANCELLED | OPERATOR_PASS_THROUGH);
-
-	pup = UI_popup_menu_begin(C, IFACE_(mt->label), ICON_NONE);
-	layout = UI_popup_menu_layout(pup);
-
-	menu.layout = layout;
-	menu.type = mt;
-
-	if (G.debug & G_DEBUG_WM) {
-		printf("%s: opening menu \"%s\"\n", __func__, idname);
-	}
-
-	mt->draw(C, &menu);
-
-	UI_popup_menu_end(C, pup);
-
-	return OPERATOR_INTERFACE;
-}
-
-
-/*************************** Popup Block API **************************/
-
-void UI_popup_block_invoke_ex(bContext *C, uiBlockCreateFunc func, void *arg, const char *opname, int opcontext)
-{
-	wmWindow *window = CTX_wm_window(C);
-	uiPopupBlockHandle *handle;
-	
-	handle = ui_popup_block_create(C, NULL, NULL, func, NULL, arg);
-	handle->popup = true;
-	handle->optype = (opname) ? WM_operatortype_find(opname, 0) : NULL;
-	handle->opcontext = opcontext;
-	
-	UI_popup_handlers_add(C, &window->modalhandlers, handle, 0);
-	WM_event_add_mousemove(C);
-}
-
-void UI_popup_block_invoke(bContext *C, uiBlockCreateFunc func, void *arg)
-{
-	UI_popup_block_invoke_ex(C, func, arg, NULL, WM_OP_INVOKE_DEFAULT);
-}
-
-void UI_popup_block_ex(bContext *C, uiBlockCreateFunc func, uiBlockHandleFunc popup_func, uiBlockCancelFunc cancel_func, void *arg, wmOperator *op)
-{
-	wmWindow *window = CTX_wm_window(C);
-	uiPopupBlockHandle *handle;
-	
-	handle = ui_popup_block_create(C, NULL, NULL, func, NULL, arg);
-	handle->popup = true;
-	handle->retvalue = 1;
-
-	handle->popup_op = op;
-	handle->popup_arg = arg;
-	handle->popup_func = popup_func;
-	handle->cancel_func = cancel_func;
-	// handle->opcontext = opcontext;
-	
-	UI_popup_handlers_add(C, &window->modalhandlers, handle, 0);
-	WM_event_add_mousemove(C);
-}
-
-#if 0 /* UNUSED */
-void uiPupBlockOperator(bContext *C, uiBlockCreateFunc func, wmOperator *op, int opcontext)
-{
-	wmWindow *window = CTX_wm_window(C);
-	uiPopupBlockHandle *handle;
-	
-	handle = ui_popup_block_create(C, NULL, NULL, func, NULL, op);
-	handle->popup = 1;
-	handle->retvalue = 1;
-
-	handle->popup_arg = op;
-	handle->popup_func = operator_cb;
-	handle->cancel_func = confirm_cancel_operator;
-	handle->opcontext = opcontext;
-	
-	UI_popup_handlers_add(C, &window->modalhandlers, handle, 0);
-	WM_event_add_mousemove(C);
-}
-#endif
-
-void UI_popup_block_close(bContext *C, wmWindow *win, uiBlock *block)
-{
-	/* if loading new .blend while popup is open, window will be NULL */
-	if (block->handle) {
-		if (win) {
-			UI_popup_handlers_remove(&win->modalhandlers, block->handle);
-			ui_popup_block_free(C, block->handle);
-
-			/* In the case we have nested popups, closing one may need to redraw another, see: T48874 */
-			for (ARegion *ar = win->screen->regionbase.first; ar; ar = ar->next) {
-				ED_region_tag_refresh_ui(ar);
-			}
-		}
-	}
-}
-
-ColorPicker *ui_block_colorpicker_create(struct uiBlock *block)
-{
-	ColorPicker *cpicker = MEM_callocN(sizeof(ColorPicker), "color_picker");
-	BLI_addhead(&block->color_pickers.list, cpicker);
-
-	return cpicker;
-}
-
-void ui_rgb_to_color_picker_compat_v(const float rgb[3], float r_cp[3])
-{
-	switch (U.color_picker_type) {
-		case USER_CP_CIRCLE_HSL:
-			rgb_to_hsl_compat_v(rgb, r_cp);
-			break;
-		default:
-			rgb_to_hsv_compat_v(rgb, r_cp);
-			break;
-	}
-}
-
-void ui_rgb_to_color_picker_v(const float rgb[3], float r_cp[3])
-{
-	switch (U.color_picker_type) {
-		case USER_CP_CIRCLE_HSL:
-			rgb_to_hsl_v(rgb, r_cp);
-			break;
-		default:
-			rgb_to_hsv_v(rgb, r_cp);
-			break;
-	}
-}
-
-void ui_color_picker_to_rgb_v(const float r_cp[3], float rgb[3])
-{
-	switch (U.color_picker_type) {
-		case USER_CP_CIRCLE_HSL:
-			hsl_to_rgb_v(r_cp, rgb);
-			break;
-		default:
-			hsv_to_rgb_v(r_cp, rgb);
-			break;
-	}
-}
-
-void ui_color_picker_to_rgb(float r_cp0, float r_cp1, float r_cp2, float *r, float *g, float *b)
-{
-	switch (U.color_picker_type) {
-		case USER_CP_CIRCLE_HSL:
-			hsl_to_rgb(r_cp0, r_cp1, r_cp2, r, g, b);
-			break;
-		default:
-			hsv_to_rgb(r_cp0, r_cp1, r_cp2, r, g, b);
-			break;
-	}
-=======
->>>>>>> 0dce80ad
 }