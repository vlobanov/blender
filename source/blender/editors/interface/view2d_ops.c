/*
 * ***** BEGIN GPL LICENSE BLOCK *****
 *
 * This program is free software; you can redistribute it and/or
 * modify it under the terms of the GNU General Public License
 * as published by the Free Software Foundation; either version 2
 * of the License, or (at your option) any later version.
 *
 * This program is distributed in the hope that it will be useful,
 * but WITHOUT ANY WARRANTY; without even the implied warranty of
 * MERCHANTABILITY or FITNESS FOR A PARTICULAR PURPOSE.  See the
 * GNU General Public License for more details.
 *
 * You should have received a copy of the GNU General Public License
 * along with this program; if not, write to the Free Software Foundation,
 * Inc., 51 Franklin Street, Fifth Floor, Boston, MA 02110-1301, USA.
 *
 * The Original Code is Copyright (C) 2008 Blender Foundation.
 * All rights reserved.
 *
 * Contributor(s): Blender Foundation, Joshua Leung
 *
 * ***** END GPL LICENSE BLOCK *****
 */

/** \file blender/editors/interface/view2d_ops.c
 *  \ingroup edinterface
 */


#include <math.h>

#include "MEM_guardedalloc.h"

#include "DNA_userdef_types.h"

#include "BLI_blenlib.h"
#include "BLI_utildefines.h"
#include "BLI_math_base.h"

#include "BKE_context.h"

#include "RNA_access.h"
#include "RNA_define.h"

#include "WM_api.h"
#include "WM_types.h"

#include "ED_screen.h"

#include "UI_view2d.h"
#include "UI_interface.h"

#include "PIL_time.h" /* USER_ZOOM_CONT */

static int view2d_poll(bContext *C)
{
	ARegion *ar = CTX_wm_region(C);

	return (ar != NULL) && (ar->v2d.flag & V2D_IS_INITIALISED);
}

/* ********************************************************* */
/* VIEW PANNING OPERATOR								 */

/**
 * This group of operators come in several forms:
 * -# Modal 'dragging' with MMB - where movement of mouse dictates amount to pan view by
 * -# Scrollwheel 'steps' - rolling mousewheel by one step moves view by predefined amount
 *
 * In order to make sure this works, each operator must define the following RNA-Operator Props:
 * - `deltax, deltay` - define how much to move view by (relative to zoom-correction factor)
 */

/* ------------------ Shared 'core' stuff ---------------------- */

/* temp customdata for operator */
typedef struct v2dViewPanData {
	bScreen *sc;            /* screen where view pan was initiated */
	ScrArea *sa;            /* area where view pan was initiated */
	ARegion *ar;            /* region where view pan was initiated */
	View2D *v2d;            /* view2d we're operating in */

	float facx, facy;       /* amount to move view relative to zoom */

	/* options for version 1 */
	int startx, starty;     /* mouse x/y values in window when operator was initiated */
	int lastx, lasty;       /* previous x/y values of mouse in window */
	int invoke_event;       /* event starting pan, for modal exit */

	short in_scroller;      /* for MMB in scrollers (old feature in past, but now not that useful) */
} v2dViewPanData;

/* initialize panning customdata */
static int view_pan_init(bContext *C, wmOperator *op)
{
	ARegion *ar = CTX_wm_region(C);
	v2dViewPanData *vpd;
	View2D *v2d;
	float winx, winy;

	/* regions now have v2d-data by default, so check for region */
	if (ar == NULL)
		return 0;

	/* check if panning is allowed at all */
	v2d = &ar->v2d;
	if ((v2d->keepofs & V2D_LOCKOFS_X) && (v2d->keepofs & V2D_LOCKOFS_Y))
		return 0;

	/* set custom-data for operator */
	vpd = MEM_callocN(sizeof(v2dViewPanData), "v2dViewPanData");
	op->customdata = vpd;

	/* set pointers to owners */
	vpd->sc = CTX_wm_screen(C);
	vpd->sa = CTX_wm_area(C);
	vpd->v2d = v2d;
	vpd->ar = ar;

	/* calculate translation factor - based on size of view */
	winx = (float)(BLI_rcti_size_x(&ar->winrct) + 1);
	winy = (float)(BLI_rcti_size_y(&ar->winrct) + 1);
	vpd->facx = (BLI_rctf_size_x(&v2d->cur)) / winx;
	vpd->facy = (BLI_rctf_size_y(&v2d->cur)) / winy;

	return 1;
}

#ifdef WITH_INPUT_NDOF
static int view_pan_poll(bContext *C)
{
	ARegion *ar = CTX_wm_region(C);
	View2D *v2d;

	/* check if there's a region in context to work with */
	if (ar == NULL)
		return 0;
	v2d = &ar->v2d;

	/* check that 2d-view can pan */
	if ((v2d->keepofs & V2D_LOCKOFS_X) && (v2d->keepofs & V2D_LOCKOFS_Y))
		return 0;

	/* view can pan */
	return 1;
}
#endif

/* apply transform to view (i.e. adjust 'cur' rect) */
static void view_pan_apply_ex(bContext *C, v2dViewPanData *vpd, float dx, float dy)
{
	View2D *v2d = vpd->v2d;

	/* calculate amount to move view by */
	dx *= vpd->facx;
	dy *= vpd->facy;

	/* only move view on an axis if change is allowed */
	if ((v2d->keepofs & V2D_LOCKOFS_X) == 0) {
		v2d->cur.xmin += dx;
		v2d->cur.xmax += dx;
	}
	if ((v2d->keepofs & V2D_LOCKOFS_Y) == 0) {
		v2d->cur.ymin += dy;
		v2d->cur.ymax += dy;
	}

	/* validate that view is in valid configuration after this operation */
	UI_view2d_curRect_validate(v2d);
<<<<<<< HEAD
	
	/* don't rebuild full tree in outliner, since we're just changing our view */
	ED_region_tag_redraw_no_rebuild(vpd->ar);
=======
>>>>>>> d886e322

	/* request updates to be done... */
	WM_event_add_mousemove(C);

	UI_view2d_sync(vpd->sc, vpd->sa, v2d, V2D_LOCK_COPY);
<<<<<<< HEAD
=======

	/* exceptions */
	if (vpd->sa->spacetype == SPACE_OUTLINER) {
		/* don't rebuild full tree, since we're just changing our view */
		SpaceOops *soops = vpd->sa->spacedata.first;
		soops->storeflag |= SO_TREESTORE_REDRAW;
	}
>>>>>>> d886e322
}

static void view_pan_apply(bContext *C, wmOperator *op)
{
	v2dViewPanData *vpd = op->customdata;

	view_pan_apply_ex(C, vpd,
	                  RNA_int_get(op->ptr, "deltax"),
	                  RNA_int_get(op->ptr, "deltay"));

}

/* cleanup temp customdata  */
static void view_pan_exit(wmOperator *op)
{
	if (op->customdata) {
		MEM_freeN(op->customdata);
		op->customdata = NULL;
	}
}

/* ------------------ Modal Drag Version (1) ---------------------- */

/* for 'redo' only, with no user input */
static int view_pan_exec(bContext *C, wmOperator *op)
{
	if (!view_pan_init(C, op))
		return OPERATOR_CANCELLED;

	view_pan_apply(C, op);
	view_pan_exit(op);
	return OPERATOR_FINISHED;
}

/* set up modal operator and relevant settings */
static int view_pan_invoke(bContext *C, wmOperator *op, const wmEvent *event)
{
	wmWindow *window = CTX_wm_window(C);
	v2dViewPanData *vpd;
	View2D *v2d;

	/* set up customdata */
	if (!view_pan_init(C, op))
		return OPERATOR_PASS_THROUGH;

	vpd = op->customdata;
	v2d = vpd->v2d;

	/* set initial settings */
	vpd->startx = vpd->lastx = event->x;
	vpd->starty = vpd->lasty = event->y;
	vpd->invoke_event = event->type;

	if (event->type == MOUSEPAN) {
		RNA_int_set(op->ptr, "deltax", event->prevx - event->x);
		RNA_int_set(op->ptr, "deltay", event->prevy - event->y);

		view_pan_apply(C, op);
		view_pan_exit(op);
		return OPERATOR_FINISHED;
	}

	RNA_int_set(op->ptr, "deltax", 0);
	RNA_int_set(op->ptr, "deltay", 0);

	if (v2d->keepofs & V2D_LOCKOFS_X)
		WM_cursor_modal_set(window, BC_NS_SCROLLCURSOR);
	else if (v2d->keepofs & V2D_LOCKOFS_Y)
		WM_cursor_modal_set(window, BC_EW_SCROLLCURSOR);
	else
		WM_cursor_modal_set(window, BC_NSEW_SCROLLCURSOR);

	/* add temp handler */
	WM_event_add_modal_handler(C, op);

	return OPERATOR_RUNNING_MODAL;
}

/* handle user input - calculations of mouse-movement need to be done here, not in the apply callback! */
static int view_pan_modal(bContext *C, wmOperator *op, const wmEvent *event)
{
	v2dViewPanData *vpd = op->customdata;

	/* execute the events */
	switch (event->type) {
		case MOUSEMOVE:
		{
			/* calculate new delta transform, then store mouse-coordinates for next-time */
			RNA_int_set(op->ptr, "deltax", (vpd->lastx - event->x));
			RNA_int_set(op->ptr, "deltay", (vpd->lasty - event->y));

			vpd->lastx = event->x;
			vpd->lasty = event->y;

			view_pan_apply(C, op);
			break;
		}
		/* XXX - Mode switching isn't implemented. See comments in 36818.
		 * switch to zoom */
#if 0
		case LEFTMOUSE:
			if (event->val == KM_PRESS) {
				/* calculate overall delta mouse-movement for redo */
				RNA_int_set(op->ptr, "deltax", (vpd->startx - vpd->lastx));
				RNA_int_set(op->ptr, "deltay", (vpd->starty - vpd->lasty));

				view_pan_exit(op);
				WM_cursor_modal_restore(CTX_wm_window(C));
				WM_operator_name_call(C, "VIEW2D_OT_zoom", WM_OP_INVOKE_DEFAULT, NULL);
				return OPERATOR_FINISHED;
			}
#endif
		default:
			if (event->type == vpd->invoke_event || event->type == ESCKEY) {
				if (event->val == KM_RELEASE) {
					/* calculate overall delta mouse-movement for redo */
					RNA_int_set(op->ptr, "deltax", (vpd->startx - vpd->lastx));
					RNA_int_set(op->ptr, "deltay", (vpd->starty - vpd->lasty));

					view_pan_exit(op);
					WM_cursor_modal_restore(CTX_wm_window(C));

					return OPERATOR_FINISHED;
				}
			}
			break;
	}

	return OPERATOR_RUNNING_MODAL;
}

static void view_pan_cancel(bContext *UNUSED(C), wmOperator *op)
{
	view_pan_exit(op);
}

static void VIEW2D_OT_pan(wmOperatorType *ot)
{
	/* identifiers */
	ot->name = "Pan View";
	ot->description = "Pan the view";
	ot->idname = "VIEW2D_OT_pan";

	/* api callbacks */
	ot->exec = view_pan_exec;
	ot->invoke = view_pan_invoke;
	ot->modal = view_pan_modal;
	ot->cancel = view_pan_cancel;

	/* operator is modal */
	ot->flag = OPTYPE_BLOCKING | OPTYPE_GRAB_CURSOR;

	/* rna - must keep these in sync with the other operators */
	RNA_def_int(ot->srna, "deltax", 0, INT_MIN, INT_MAX, "Delta X", "", INT_MIN, INT_MAX);
	RNA_def_int(ot->srna, "deltay", 0, INT_MIN, INT_MAX, "Delta Y", "", INT_MIN, INT_MAX);
}

/* ------------------ Scrollwheel Versions (2) ---------------------- */

/* this operator only needs this single callback, where it calls the view_pan_*() methods */
static int view_scrollright_exec(bContext *C, wmOperator *op)
{
	v2dViewPanData *vpd;

	/* initialize default settings (and validate if ok to run) */
	if (!view_pan_init(C, op))
		return OPERATOR_PASS_THROUGH;

	/* also, check if can pan in horizontal axis */
	vpd = op->customdata;
	if (vpd->v2d->keepofs & V2D_LOCKOFS_X) {
		view_pan_exit(op);
		return OPERATOR_PASS_THROUGH;
	}

	/* set RNA-Props - only movement in positive x-direction */
	RNA_int_set(op->ptr, "deltax", 20);
	RNA_int_set(op->ptr, "deltay", 0);

	/* apply movement, then we're done */
	view_pan_apply(C, op);
	view_pan_exit(op);

	return OPERATOR_FINISHED;
}

static void VIEW2D_OT_scroll_right(wmOperatorType *ot)
{
	/* identifiers */
	ot->name = "Scroll Right";
	ot->description = "Scroll the view right";
	ot->idname = "VIEW2D_OT_scroll_right";

	/* api callbacks */
	ot->exec = view_scrollright_exec;

	/* rna - must keep these in sync with the other operators */
	RNA_def_int(ot->srna, "deltax", 0, INT_MIN, INT_MAX, "Delta X", "", INT_MIN, INT_MAX);
	RNA_def_int(ot->srna, "deltay", 0, INT_MIN, INT_MAX, "Delta Y", "", INT_MIN, INT_MAX);
}



/* this operator only needs this single callback, where it calls the view_pan_*() methods */
static int view_scrollleft_exec(bContext *C, wmOperator *op)
{
	v2dViewPanData *vpd;

	/* initialize default settings (and validate if ok to run) */
	if (!view_pan_init(C, op))
		return OPERATOR_PASS_THROUGH;

	/* also, check if can pan in horizontal axis */
	vpd = op->customdata;
	if (vpd->v2d->keepofs & V2D_LOCKOFS_X) {
		view_pan_exit(op);
		return OPERATOR_PASS_THROUGH;
	}

	/* set RNA-Props - only movement in negative x-direction */
	RNA_int_set(op->ptr, "deltax", -20);
	RNA_int_set(op->ptr, "deltay", 0);

	/* apply movement, then we're done */
	view_pan_apply(C, op);
	view_pan_exit(op);

	return OPERATOR_FINISHED;
}

static void VIEW2D_OT_scroll_left(wmOperatorType *ot)
{
	/* identifiers */
	ot->name = "Scroll Left";
	ot->description = "Scroll the view left";
	ot->idname = "VIEW2D_OT_scroll_left";

	/* api callbacks */
	ot->exec = view_scrollleft_exec;

	/* rna - must keep these in sync with the other operators */
	RNA_def_int(ot->srna, "deltax", 0, INT_MIN, INT_MAX, "Delta X", "", INT_MIN, INT_MAX);
	RNA_def_int(ot->srna, "deltay", 0, INT_MIN, INT_MAX, "Delta Y", "", INT_MIN, INT_MAX);
}


/* this operator only needs this single callback, where it calls the view_pan_*() methods */
static int view_scrolldown_exec(bContext *C, wmOperator *op)
{
	v2dViewPanData *vpd;

	/* initialize default settings (and validate if ok to run) */
	if (!view_pan_init(C, op))
		return OPERATOR_PASS_THROUGH;

	/* also, check if can pan in vertical axis */
	vpd = op->customdata;
	if (vpd->v2d->keepofs & V2D_LOCKOFS_Y) {
		view_pan_exit(op);
		return OPERATOR_PASS_THROUGH;
	}

	/* set RNA-Props */
	RNA_int_set(op->ptr, "deltax", 0);
	RNA_int_set(op->ptr, "deltay", -40);

	PropertyRNA *prop = RNA_struct_find_property(op->ptr, "page");
	if (RNA_property_is_set(op->ptr, prop) && RNA_property_boolean_get(op->ptr, prop)) {
		ARegion *ar = CTX_wm_region(C);
		RNA_int_set(op->ptr, "deltay", ar->v2d.mask.ymin - ar->v2d.mask.ymax);
	}

	/* apply movement, then we're done */
	view_pan_apply(C, op);
	view_pan_exit(op);

	return OPERATOR_FINISHED;
}

static void VIEW2D_OT_scroll_down(wmOperatorType *ot)
{
	/* identifiers */
	ot->name = "Scroll Down";
	ot->description = "Scroll the view down";
	ot->idname = "VIEW2D_OT_scroll_down";

	/* api callbacks */
	ot->exec = view_scrolldown_exec;

	/* rna - must keep these in sync with the other operators */
	RNA_def_int(ot->srna, "deltax", 0, INT_MIN, INT_MAX, "Delta X", "", INT_MIN, INT_MAX);
	RNA_def_int(ot->srna, "deltay", 0, INT_MIN, INT_MAX, "Delta Y", "", INT_MIN, INT_MAX);
	RNA_def_boolean(ot->srna, "page", 0, "Page", "Scroll down one page");
}



/* this operator only needs this single callback, where it calls the view_pan_*() methods */
static int view_scrollup_exec(bContext *C, wmOperator *op)
{
	v2dViewPanData *vpd;

	/* initialize default settings (and validate if ok to run) */
	if (!view_pan_init(C, op))
		return OPERATOR_PASS_THROUGH;

	/* also, check if can pan in vertical axis */
	vpd = op->customdata;
	if (vpd->v2d->keepofs & V2D_LOCKOFS_Y) {
		view_pan_exit(op);
		return OPERATOR_PASS_THROUGH;
	}

	/* set RNA-Props */
	RNA_int_set(op->ptr, "deltax", 0);
	RNA_int_set(op->ptr, "deltay", 40);

	PropertyRNA *prop = RNA_struct_find_property(op->ptr, "page");
	if (RNA_property_is_set(op->ptr, prop) && RNA_property_boolean_get(op->ptr, prop)) {
		ARegion *ar = CTX_wm_region(C);
		RNA_int_set(op->ptr, "deltay", BLI_rcti_size_y(&ar->v2d.mask));
	}

	/* apply movement, then we're done */
	view_pan_apply(C, op);
	view_pan_exit(op);

	return OPERATOR_FINISHED;
}

static void VIEW2D_OT_scroll_up(wmOperatorType *ot)
{
	/* identifiers */
	ot->name = "Scroll Up";
	ot->description = "Scroll the view up";
	ot->idname = "VIEW2D_OT_scroll_up";

	/* api callbacks */
	ot->exec = view_scrollup_exec;

	/* rna - must keep these in sync with the other operators */
	RNA_def_int(ot->srna, "deltax", 0, INT_MIN, INT_MAX, "Delta X", "", INT_MIN, INT_MAX);
	RNA_def_int(ot->srna, "deltay", 0, INT_MIN, INT_MAX, "Delta Y", "", INT_MIN, INT_MAX);
	RNA_def_boolean(ot->srna, "page", 0, "Page", "Scroll up one page");
}

/* ********************************************************* */
/* SINGLE-STEP VIEW ZOOMING OPERATOR						 */

/**
 * This group of operators come in several forms:
 * -# Scrollwheel 'steps' - rolling mousewheel by one step zooms view by predefined amount.
 * -# Scrollwheel 'steps' + alt + ctrl/shift - zooms view on one axis only (ctrl=x, shift=y).
 *    XXX this could be implemented...
 * -# Pad +/- Keys - pressing each key moves the zooms the view by a predefined amount.
 *
 * In order to make sure this works, each operator must define the following RNA-Operator Props:
 *
 * - zoomfacx, zoomfacy - These two zoom factors allow for non-uniform scaling.
 *   It is safe to scale by 0, as these factors are used to determine.
 *   amount to enlarge 'cur' by.
 */

/* ------------------ 'Shared' stuff ------------------------ */

/* temp customdata for operator */
typedef struct v2dViewZoomData {
	View2D *v2d;            /* view2d we're operating in */
	ARegion *ar;

	/* needed for continuous zoom */
	wmTimer *timer;
	double timer_lastdraw;

	int lastx, lasty;       /* previous x/y values of mouse in window */
	int invoke_event;       /* event type that invoked, for modal exits */
	float dx, dy;           /* running tally of previous delta values (for obtaining final zoom) */
	float mx_2d, my_2d;     /* initial mouse location in v2d coords */
} v2dViewZoomData;

/**
 * Clamp by convention rather then locking flags,
 * for ndof and +/- keys
 */
static void view_zoom_axis_lock_defaults(bContext *C, bool r_do_zoom_xy[2])
{
	ScrArea *sa = CTX_wm_area(C);

	r_do_zoom_xy[0] = true;
	r_do_zoom_xy[1] = true;

	/* default not to zoom the sequencer vertically */
	if (sa && sa->spacetype == SPACE_SEQ) {
		ARegion *ar = CTX_wm_region(C);

		if (ar && ar->regiontype == RGN_TYPE_WINDOW)
			r_do_zoom_xy[1] = false;
	}
}

/* initialize panning customdata */
static int view_zoomdrag_init(bContext *C, wmOperator *op)
{
	ARegion *ar = CTX_wm_region(C);
	v2dViewZoomData *vzd;
	View2D *v2d;

	/* regions now have v2d-data by default, so check for region */
	if (ar == NULL)
		return 0;
	v2d = &ar->v2d;

	/* check that 2d-view is zoomable */
	if ((v2d->keepzoom & V2D_LOCKZOOM_X) && (v2d->keepzoom & V2D_LOCKZOOM_Y))
		return 0;

	/* set custom-data for operator */
	vzd = MEM_callocN(sizeof(v2dViewZoomData), "v2dViewZoomData");
	op->customdata = vzd;

	/* set pointers to owners */
	vzd->v2d = v2d;
	vzd->ar = ar;

	return 1;
}

/* check if step-zoom can be applied */
static int view_zoom_poll(bContext *C)
{
	ARegion *ar = CTX_wm_region(C);
	View2D *v2d;

	/* check if there's a region in context to work with */
	if (ar == NULL)
		return false;

	/* Do not show that in 3DView context. */
	if (CTX_wm_region_view3d(C))
		return false;

	v2d = &ar->v2d;

	/* check that 2d-view is zoomable */
	if ((v2d->keepzoom & V2D_LOCKZOOM_X) && (v2d->keepzoom & V2D_LOCKZOOM_Y))
		return false;

	/* view is zoomable */
	return true;
}

/* apply transform to view (i.e. adjust 'cur' rect) */
static void view_zoomstep_apply_ex(
        bContext *C, v2dViewZoomData *vzd, const bool use_mousepos,
        const float facx, const float facy)
{
	ARegion *ar = CTX_wm_region(C);
	View2D *v2d = &ar->v2d;
	const rctf cur_old = v2d->cur;
	float dx, dy;
	const int snap_test = ED_region_snap_size_test(ar);

	/* calculate amount to move view by, ensuring symmetry so the
	 * old zoom level is restored after zooming back the same amount
	 */
	if (facx >= 0.0f) {
		dx = BLI_rctf_size_x(&v2d->cur) * facx;
		dy = BLI_rctf_size_y(&v2d->cur) * facy;
	}
	else {
		dx = (BLI_rctf_size_x(&v2d->cur) / (1.0f + 2.0f * facx)) * facx;
		dy = (BLI_rctf_size_y(&v2d->cur) / (1.0f + 2.0f * facy)) * facy;
	}

	/* only resize view on an axis if change is allowed */
	if ((v2d->keepzoom & V2D_LOCKZOOM_X) == 0) {
		if (v2d->keepofs & V2D_LOCKOFS_X) {
			v2d->cur.xmax -= 2 * dx;
		}
		else if (v2d->keepofs & V2D_KEEPOFS_X) {
			if (v2d->align & V2D_ALIGN_NO_POS_X)
				v2d->cur.xmin += 2 * dx;
			else
				v2d->cur.xmax -= 2 * dx;
		}
		else {

			v2d->cur.xmin += dx;
			v2d->cur.xmax -= dx;

			if (use_mousepos && (U.uiflag & USER_ZOOM_TO_MOUSEPOS)) {
				/* get zoom fac the same way as in ui_view2d_curRect_validate_resize - better keep in sync! */
				const float zoomx = (float)(BLI_rcti_size_x(&v2d->mask) + 1) / BLI_rctf_size_x(&v2d->cur);

				/* only move view to mouse if zoom fac is inside minzoom/maxzoom */
				if (((v2d->keepzoom & V2D_LIMITZOOM) == 0) ||
				    IN_RANGE_INCL(zoomx, v2d->minzoom, v2d->maxzoom))
				{
					float mval_fac = (vzd->mx_2d - cur_old.xmin) / BLI_rctf_size_x(&cur_old);
					float mval_faci = 1.0f - mval_fac;
					float ofs = (mval_fac * dx) - (mval_faci * dx);

					v2d->cur.xmin += ofs;
					v2d->cur.xmax += ofs;
				}
			}
		}
	}
	if ((v2d->keepzoom & V2D_LOCKZOOM_Y) == 0) {
		if (v2d->keepofs & V2D_LOCKOFS_Y) {
			v2d->cur.ymax -= 2 * dy;
		}
		else if (v2d->keepofs & V2D_KEEPOFS_Y) {
			if (v2d->align & V2D_ALIGN_NO_POS_Y)
				v2d->cur.ymin += 2 * dy;
			else
				v2d->cur.ymax -= 2 * dy;
		}
		else {

			v2d->cur.ymin += dy;
			v2d->cur.ymax -= dy;

			if (use_mousepos && (U.uiflag & USER_ZOOM_TO_MOUSEPOS)) {
				/* get zoom fac the same way as in ui_view2d_curRect_validate_resize - better keep in sync! */
				const float zoomy = (float)(BLI_rcti_size_y(&v2d->mask) + 1) / BLI_rctf_size_y(&v2d->cur);

				/* only move view to mouse if zoom fac is inside minzoom/maxzoom */
				if (((v2d->keepzoom & V2D_LIMITZOOM) == 0) ||
				    IN_RANGE_INCL(zoomy, v2d->minzoom, v2d->maxzoom))
				{
					float mval_fac = (vzd->my_2d - cur_old.ymin) / BLI_rctf_size_y(&cur_old);
					float mval_faci = 1.0f - mval_fac;
					float ofs = (mval_fac * dy) - (mval_faci * dy);

					v2d->cur.ymin += ofs;
					v2d->cur.ymax += ofs;
				}
			}
		}
	}

	/* validate that view is in valid configuration after this operation */
	UI_view2d_curRect_validate(v2d);

	if (ED_region_snap_size_apply(ar, snap_test)) {
		ScrArea *sa = CTX_wm_area(C);
		ED_area_tag_redraw(sa);
		WM_event_add_notifier(C, NC_SCREEN | NA_EDITED, NULL);
	}

	/* request updates to be done... */
	ED_region_tag_redraw_no_rebuild(vzd->ar);
	UI_view2d_sync(CTX_wm_screen(C), CTX_wm_area(C), v2d, V2D_LOCK_COPY);
}

static void view_zoomstep_apply(bContext *C, wmOperator *op)
{
	v2dViewZoomData *vzd = op->customdata;
	view_zoomstep_apply_ex(C, vzd, true,
	                       RNA_float_get(op->ptr, "zoomfacx"),
	                       RNA_float_get(op->ptr, "zoomfacy"));
}

/* --------------- Individual Operators ------------------- */

/* cleanup temp customdata  */
static void view_zoomstep_exit(wmOperator *op)
{
	UI_view2d_zoom_cache_reset();

	if (op->customdata) {
		MEM_freeN(op->customdata);
		op->customdata = NULL;
	}
}

/* this operator only needs this single callback, where it calls the view_zoom_*() methods */
static int view_zoomin_exec(bContext *C, wmOperator *op)
{
	bool do_zoom_xy[2];

	/* check that there's an active region, as View2D data resides there */
	if (!view_zoom_poll(C))
		return OPERATOR_PASS_THROUGH;


	view_zoom_axis_lock_defaults(C, do_zoom_xy);

	/* set RNA-Props - zooming in by uniform factor */
	RNA_float_set(op->ptr, "zoomfacx", do_zoom_xy[0] ? 0.0375f : 0.0f);
	RNA_float_set(op->ptr, "zoomfacy", do_zoom_xy[1] ? 0.0375f : 0.0f);

	/* apply movement, then we're done */
	view_zoomstep_apply(C, op);

	view_zoomstep_exit(op);

	return OPERATOR_FINISHED;
}

static int view_zoomin_invoke(bContext *C, wmOperator *op, const wmEvent *event)
{
	v2dViewZoomData *vzd;

	if (!view_zoomdrag_init(C, op))
		return OPERATOR_PASS_THROUGH;

	vzd = op->customdata;

	if (U.uiflag & USER_ZOOM_TO_MOUSEPOS) {
		ARegion *ar = CTX_wm_region(C);

		/* store initial mouse position (in view space) */
		UI_view2d_region_to_view(&ar->v2d,
		                         event->mval[0], event->mval[1],
		                         &vzd->mx_2d, &vzd->my_2d);
	}

	return view_zoomin_exec(C, op);
}

static void VIEW2D_OT_zoom_in(wmOperatorType *ot)
{
	PropertyRNA *prop;

	/* identifiers */
	ot->name = "Zoom In";
	ot->description = "Zoom in the view";
	ot->idname = "VIEW2D_OT_zoom_in";

	/* api callbacks */
	ot->invoke = view_zoomin_invoke;
	ot->exec = view_zoomin_exec;  // XXX, needs view_zoomdrag_init called first.
	ot->poll = view_zoom_poll;

	/* rna - must keep these in sync with the other operators */
	prop = RNA_def_float(ot->srna, "zoomfacx", 0, -FLT_MAX, FLT_MAX, "Zoom Factor X", "", -FLT_MAX, FLT_MAX);
	RNA_def_property_flag(prop, PROP_HIDDEN);
	prop = RNA_def_float(ot->srna, "zoomfacy", 0, -FLT_MAX, FLT_MAX, "Zoom Factor Y", "", -FLT_MAX, FLT_MAX);
	RNA_def_property_flag(prop, PROP_HIDDEN);
}

/* this operator only needs this single callback, where it calls the view_zoom_*() methods */
static int view_zoomout_exec(bContext *C, wmOperator *op)
{
	bool do_zoom_xy[2];

	/* check that there's an active region, as View2D data resides there */
	if (!view_zoom_poll(C))
		return OPERATOR_PASS_THROUGH;

	view_zoom_axis_lock_defaults(C, do_zoom_xy);

	/* set RNA-Props - zooming in by uniform factor */
	RNA_float_set(op->ptr, "zoomfacx", do_zoom_xy[0] ? -0.0375f : 0.0f);
	RNA_float_set(op->ptr, "zoomfacy", do_zoom_xy[1] ? -0.0375f : 0.0f);

	/* apply movement, then we're done */
	view_zoomstep_apply(C, op);

	view_zoomstep_exit(op);

	return OPERATOR_FINISHED;
}

static int view_zoomout_invoke(bContext *C, wmOperator *op, const wmEvent *event)
{
	v2dViewZoomData *vzd;

	if (!view_zoomdrag_init(C, op))
		return OPERATOR_PASS_THROUGH;

	vzd = op->customdata;

	if (U.uiflag & USER_ZOOM_TO_MOUSEPOS) {
		ARegion *ar = CTX_wm_region(C);

		/* store initial mouse position (in view space) */
		UI_view2d_region_to_view(&ar->v2d,
		                         event->mval[0], event->mval[1],
		                         &vzd->mx_2d, &vzd->my_2d);
	}

	return view_zoomout_exec(C, op);
}

static void VIEW2D_OT_zoom_out(wmOperatorType *ot)
{
	PropertyRNA *prop;

	/* identifiers */
	ot->name = "Zoom Out";
	ot->description = "Zoom out the view";
	ot->idname = "VIEW2D_OT_zoom_out";

	/* api callbacks */
	ot->invoke = view_zoomout_invoke;
//	ot->exec = view_zoomout_exec; // XXX, needs view_zoomdrag_init called first.
	ot->poll = view_zoom_poll;

	/* rna - must keep these in sync with the other operators */
	prop = RNA_def_float(ot->srna, "zoomfacx", 0, -FLT_MAX, FLT_MAX, "Zoom Factor X", "", -FLT_MAX, FLT_MAX);
	RNA_def_property_flag(prop, PROP_HIDDEN);
	prop = RNA_def_float(ot->srna, "zoomfacy", 0, -FLT_MAX, FLT_MAX, "Zoom Factor Y", "", -FLT_MAX, FLT_MAX);
	RNA_def_property_flag(prop, PROP_HIDDEN);
}

/* ********************************************************* */
/* DRAG-ZOOM OPERATOR									 */

/**
 * MMB Drag - allows non-uniform scaling by dragging mouse
 *
 * In order to make sure this works, each operator must define the following RNA-Operator Props:
 * - `deltax, deltay` - amounts to add to each side of the 'cur' rect
 */

/* apply transform to view (i.e. adjust 'cur' rect) */
static void view_zoomdrag_apply(bContext *C, wmOperator *op)
{
	v2dViewZoomData *vzd = op->customdata;
	View2D *v2d = vzd->v2d;
	float dx, dy;
<<<<<<< HEAD
	const int snap_test = ED_region_snap_size_test(vzd->ar);
=======
>>>>>>> d886e322

	/* get amount to move view by */
	dx = RNA_float_get(op->ptr, "deltax");
	dy = RNA_float_get(op->ptr, "deltay");

	if (U.uiflag & USER_ZOOM_INVERT) {
		dx *= -1;
		dy *= -1;
	}

	/* continuous zoom shouldn't move that fast... */
	if (U.viewzoom == USER_ZOOM_CONT) { // XXX store this setting as RNA prop?
		double time = PIL_check_seconds_timer();
		float time_step = (float)(time - vzd->timer_lastdraw);

		dx *= time_step * 0.5f;
		dy *= time_step * 0.5f;

		vzd->timer_lastdraw = time;
	}

	/* only move view on an axis if change is allowed */
	if ((v2d->keepzoom & V2D_LOCKZOOM_X) == 0) {
		if (v2d->keepofs & V2D_LOCKOFS_X) {
			v2d->cur.xmax -= 2 * dx;
		}
		else {
			if (U.uiflag & USER_ZOOM_TO_MOUSEPOS) {
				float mval_fac = (vzd->mx_2d - v2d->cur.xmin) / BLI_rctf_size_x(&v2d->cur);
				float mval_faci = 1.0f - mval_fac;
				float ofs = (mval_fac * dx) - (mval_faci * dx);

				v2d->cur.xmin += ofs + dx;
				v2d->cur.xmax += ofs - dx;
			}
			else {
				v2d->cur.xmin += dx;
				v2d->cur.xmax -= dx;
			}
		}
	}
	if ((v2d->keepzoom & V2D_LOCKZOOM_Y) == 0) {
		if (v2d->keepofs & V2D_LOCKOFS_Y) {
			v2d->cur.ymax -= 2 * dy;
		}
		else {
			if (U.uiflag & USER_ZOOM_TO_MOUSEPOS) {
				float mval_fac = (vzd->my_2d - v2d->cur.ymin) / BLI_rctf_size_y(&v2d->cur);
				float mval_faci = 1.0f - mval_fac;
				float ofs = (mval_fac * dy) - (mval_faci * dy);

				v2d->cur.ymin += ofs + dy;
				v2d->cur.ymax += ofs - dy;
			}
			else {
				v2d->cur.ymin += dy;
				v2d->cur.ymax -= dy;
			}
		}
	}

	/* validate that view is in valid configuration after this operation */
	UI_view2d_curRect_validate(v2d);

<<<<<<< HEAD
	if (ED_region_snap_size_apply(vzd->ar, snap_test)) {
		ScrArea *sa = CTX_wm_area(C);
		ED_area_tag_redraw(sa);
		WM_event_add_notifier(C, NC_SCREEN | NA_EDITED, NULL);
	}

=======
>>>>>>> d886e322
	/* request updates to be done... */
	ED_region_tag_redraw_no_rebuild(vzd->ar);
	UI_view2d_sync(CTX_wm_screen(C), CTX_wm_area(C), v2d, V2D_LOCK_COPY);
}

/* cleanup temp customdata  */
static void view_zoomdrag_exit(bContext *C, wmOperator *op)
{
	UI_view2d_zoom_cache_reset();

	if (op->customdata) {
		v2dViewZoomData *vzd = op->customdata;

		if (vzd->timer)
			WM_event_remove_timer(CTX_wm_manager(C), CTX_wm_window(C), vzd->timer);

		MEM_freeN(op->customdata);
		op->customdata = NULL;
	}
}

static void view_zoomdrag_cancel(bContext *C, wmOperator *op)
{
	view_zoomdrag_exit(C, op);
}

/* for 'redo' only, with no user input */
static int view_zoomdrag_exec(bContext *C, wmOperator *op)
{
	if (!view_zoomdrag_init(C, op))
		return OPERATOR_PASS_THROUGH;

	view_zoomdrag_apply(C, op);
	view_zoomdrag_exit(C, op);
	return OPERATOR_FINISHED;
}

/* set up modal operator and relevant settings */
static int view_zoomdrag_invoke(bContext *C, wmOperator *op, const wmEvent *event)
{
	wmWindow *window = CTX_wm_window(C);
	v2dViewZoomData *vzd;
	View2D *v2d;

	/* set up customdata */
	if (!view_zoomdrag_init(C, op))
		return OPERATOR_PASS_THROUGH;

	vzd = op->customdata;
	v2d = vzd->v2d;

	if (event->type == MOUSEZOOM || event->type == MOUSEPAN) {
		float dx, dy, fac;

		vzd->lastx = event->prevx;
		vzd->lasty = event->prevy;

		/* As we have only 1D information (magnify value), feed both axes
		 * with magnify information that is stored in x axis
		 */
		fac = 0.01f * (event->prevx - event->x);
		dx = fac * BLI_rctf_size_x(&v2d->cur) / 10.0f;
		if (event->type == MOUSEPAN)
			fac = 0.01f * (event->prevy - event->y);
		dy = fac * BLI_rctf_size_y(&v2d->cur) / 10.0f;

		/* support trackpad zoom to always zoom entirely - the v2d code uses portrait or landscape exceptions */
		if (v2d->keepzoom & V2D_KEEPASPECT) {
			if (fabsf(dx) > fabsf(dy))
				dy = dx;
			else
				dx = dy;
		}
		RNA_float_set(op->ptr, "deltax", dx);
		RNA_float_set(op->ptr, "deltay", dy);

		view_zoomdrag_apply(C, op);
		view_zoomdrag_exit(C, op);
		return OPERATOR_FINISHED;
	}

	/* set initial settings */
	vzd->lastx = event->x;
	vzd->lasty = event->y;
	RNA_float_set(op->ptr, "deltax", 0);
	RNA_float_set(op->ptr, "deltay", 0);

	/* for modal exit test */
	vzd->invoke_event = event->type;

	if (U.uiflag & USER_ZOOM_TO_MOUSEPOS) {
		ARegion *ar = CTX_wm_region(C);

		/* store initial mouse position (in view space) */
		UI_view2d_region_to_view(&ar->v2d,
		                         event->mval[0], event->mval[1],
		                         &vzd->mx_2d, &vzd->my_2d);
	}

	if (v2d->keepofs & V2D_LOCKOFS_X)
		WM_cursor_modal_set(window, BC_NS_SCROLLCURSOR);
	else if (v2d->keepofs & V2D_LOCKOFS_Y)
		WM_cursor_modal_set(window, BC_EW_SCROLLCURSOR);
	else
		WM_cursor_modal_set(window, BC_NSEW_SCROLLCURSOR);

	/* add temp handler */
	WM_event_add_modal_handler(C, op);

	if (U.viewzoom == USER_ZOOM_CONT) {
		/* needs a timer to continue redrawing */
		vzd->timer = WM_event_add_timer(CTX_wm_manager(C), window, TIMER, 0.01f);
		vzd->timer_lastdraw = PIL_check_seconds_timer();
	}

	return OPERATOR_RUNNING_MODAL;
}

/* handle user input - calculations of mouse-movement need to be done here, not in the apply callback! */
static int view_zoomdrag_modal(bContext *C, wmOperator *op, const wmEvent *event)
{
	v2dViewZoomData *vzd = op->customdata;
	View2D *v2d = vzd->v2d;

	/* execute the events */
	if (event->type == TIMER && event->customdata == vzd->timer) {
		view_zoomdrag_apply(C, op);
	}
	else if (event->type == MOUSEMOVE) {
		float dx, dy;

		/* calculate new delta transform, based on zooming mode */
		if (U.viewzoom == USER_ZOOM_SCALE) {
			/* 'scale' zooming */
			float dist;

			/* x-axis transform */
			dist = BLI_rcti_size_x(&v2d->mask) / 2.0f;
			dx = 1.0f - (fabsf(vzd->lastx - vzd->ar->winrct.xmin - dist) + 2.0f) / (fabsf(event->mval[0] - dist) + 2.0f);
			dx *= 0.5f * BLI_rctf_size_x(&v2d->cur);

			/* y-axis transform */
			dist = BLI_rcti_size_y(&v2d->mask) / 2.0f;
			dy = 1.0f - (fabsf(vzd->lasty - vzd->ar->winrct.ymin - dist) + 2.0f) / (fabsf(event->mval[1] - dist) + 2.0f);
			dy *= 0.5f * BLI_rctf_size_y(&v2d->cur);
		}
		else {
			/* 'continuous' or 'dolly' */
			float fac, zoomfac = 0.01f;

			/* some view2d's (graph) don't have min/max zoom, or extreme ones */
			if (v2d->maxzoom > 0.0f)
				zoomfac = CLAMPIS(0.001f * v2d->maxzoom, 0.001f, 0.01f);

			/* x-axis transform */
			fac = zoomfac * (event->x - vzd->lastx);
			dx = fac * BLI_rctf_size_x(&v2d->cur);

			/* y-axis transform */
			fac = zoomfac * (event->y - vzd->lasty);
			dy = fac * BLI_rctf_size_y(&v2d->cur);

		}

		/* support zoom to always zoom entirely - the v2d code uses portrait or landscape exceptions */
		if (v2d->keepzoom & V2D_KEEPASPECT) {
			if (fabsf(dx) > fabsf(dy))
				dy = dx;
			else
				dx = dy;
		}

		/* set transform amount, and add current deltas to stored total delta (for redo) */
		RNA_float_set(op->ptr, "deltax", dx);
		RNA_float_set(op->ptr, "deltay", dy);

		vzd->dx += dx;
		vzd->dy += dy;

		/* store mouse coordinates for next time, if not doing continuous zoom
		 *	- continuous zoom only depends on distance of mouse to starting point to determine rate of change
		 */
		if (U.viewzoom != USER_ZOOM_CONT) { // XXX store this setting as RNA prop?
			vzd->lastx = event->x;
			vzd->lasty = event->y;
		}

		/* apply zooming */
		view_zoomdrag_apply(C, op);
	}
	else if (event->type == vzd->invoke_event || event->type == ESCKEY) {
		if (event->val == KM_RELEASE) {

			/* for redo, store the overall deltas - need to respect zoom-locks here... */
			if ((v2d->keepzoom & V2D_LOCKZOOM_X) == 0)
				RNA_float_set(op->ptr, "deltax", vzd->dx);
			else
				RNA_float_set(op->ptr, "deltax", 0);

			if ((v2d->keepzoom & V2D_LOCKZOOM_Y) == 0)
				RNA_float_set(op->ptr, "deltay", vzd->dy);
			else
				RNA_float_set(op->ptr, "deltay", 0);

			/* free customdata */
			view_zoomdrag_exit(C, op);
			WM_cursor_modal_restore(CTX_wm_window(C));

			return OPERATOR_FINISHED;
		}
	}

	return OPERATOR_RUNNING_MODAL;
}

static void VIEW2D_OT_zoom(wmOperatorType *ot)
{
	PropertyRNA *prop;
	/* identifiers */
	ot->name = "Zoom 2D View";
	ot->description = "Zoom in/out the view";
	ot->idname = "VIEW2D_OT_zoom";

	/* api callbacks */
	ot->exec = view_zoomdrag_exec;
	ot->invoke = view_zoomdrag_invoke;
	ot->modal = view_zoomdrag_modal;
	ot->cancel = view_zoomdrag_cancel;

	ot->poll = view_zoom_poll;

	/* operator is repeatable */
	ot->flag = OPTYPE_BLOCKING | OPTYPE_GRAB_CURSOR;

	/* rna - must keep these in sync with the other operators */
	prop = RNA_def_float(ot->srna, "deltax", 0, -FLT_MAX, FLT_MAX, "Delta X", "", -FLT_MAX, FLT_MAX);
	RNA_def_property_flag(prop, PROP_HIDDEN);
	prop = RNA_def_float(ot->srna, "deltay", 0, -FLT_MAX, FLT_MAX, "Delta Y", "", -FLT_MAX, FLT_MAX);
	RNA_def_property_flag(prop, PROP_HIDDEN);
}

/* ********************************************************* */
/* BORDER-ZOOM */

/**
 * The user defines a rect using standard borderselect tools, and we use this rect to
 * define the new zoom-level of the view in the following ways:
 *
 * -# LEFTMOUSE - zoom in to view
 * -# RIGHTMOUSE - zoom out of view
 *
 * Currently, these key mappings are hardcoded, but it shouldn't be too important to
 * have custom keymappings for this...
 */

static int view_borderzoom_exec(bContext *C, wmOperator *op)
{
	ARegion *ar = CTX_wm_region(C);
	View2D *v2d = &ar->v2d;
	rctf rect;
	rctf cur_new = v2d->cur;
	const int smooth_viewtx = WM_operator_smooth_viewtx_get(op);

	/* convert coordinates of rect to 'tot' rect coordinates */
	WM_operator_properties_border_to_rctf(op, &rect);
	UI_view2d_region_to_view_rctf(v2d, &rect, &rect);

	/* check if zooming in/out view */
	const bool zoom_in = !RNA_boolean_get(op->ptr, "zoom_out");

	if (zoom_in) {
		/* zoom in:
		 *	- 'cur' rect will be defined by the coordinates of the border region
		 *	- just set the 'cur' rect to have the same coordinates as the border region
		 *	  if zoom is allowed to be changed
		 */
		if ((v2d->keepzoom & V2D_LOCKZOOM_X) == 0) {
			cur_new.xmin = rect.xmin;
			cur_new.xmax = rect.xmax;
		}
		if ((v2d->keepzoom & V2D_LOCKZOOM_Y) == 0) {
			cur_new.ymin = rect.ymin;
			cur_new.ymax = rect.ymax;
		}
	}
	else {
		/* zoom out:
		 *	- the current 'cur' rect coordinates are going to end up where the 'rect' ones are,
		 *	  but the 'cur' rect coordinates will need to be adjusted to take in more of the view
		 *	- calculate zoom factor, and adjust using center-point
		 */
		float zoom, center, size;

		/* TODO: is this zoom factor calculation valid? It seems to produce same results every time... */
		if ((v2d->keepzoom & V2D_LOCKZOOM_X) == 0) {
			size = BLI_rctf_size_x(&cur_new);
			zoom = size / BLI_rctf_size_x(&rect);
			center = BLI_rctf_cent_x(&cur_new);

			cur_new.xmin = center - (size * zoom);
			cur_new.xmax = center + (size * zoom);
		}
		if ((v2d->keepzoom & V2D_LOCKZOOM_Y) == 0) {
			size = BLI_rctf_size_y(&cur_new);
			zoom = size / BLI_rctf_size_y(&rect);
			center = BLI_rctf_cent_y(&cur_new);

			cur_new.ymin = center - (size * zoom);
			cur_new.ymax = center + (size * zoom);
		}
	}

	UI_view2d_smooth_view(C, ar, &cur_new, smooth_viewtx);

	return OPERATOR_FINISHED;
}

static void VIEW2D_OT_zoom_border(wmOperatorType *ot)
{
	/* identifiers */
	ot->name = "Zoom to Border";
	ot->description = "Zoom in the view to the nearest item contained in the border";
	ot->idname = "VIEW2D_OT_zoom_border";

	/* api callbacks */
	ot->invoke = WM_gesture_border_invoke;
	ot->exec = view_borderzoom_exec;
	ot->modal = WM_gesture_border_modal;
	ot->cancel = WM_gesture_border_cancel;

	ot->poll = view_zoom_poll;

	/* rna */
	WM_operator_properties_gesture_border_zoom(ot);
}

#ifdef WITH_INPUT_NDOF
static int view2d_ndof_invoke(bContext *C, wmOperator *op, const wmEvent *event)
{
	if (event->type != NDOF_MOTION) {
		return OPERATOR_CANCELLED;
	}
	else {
		const wmNDOFMotionData *ndof = event->customdata;

		/* tune these until it feels right */
		const float zoom_sensitivity = 0.5f;
		const float speed = 10.0f;  /* match view3d ortho */
		const bool has_translate = (ndof->tvec[0] && ndof->tvec[1]) && view_pan_poll(C);
		const bool has_zoom = (ndof->tvec[2] != 0.0f) && view_zoom_poll(C);

		if (has_translate) {
			if (view_pan_init(C, op)) {
				v2dViewPanData *vpd;
				float pan_vec[3];

				WM_event_ndof_pan_get(ndof, pan_vec, false);

				pan_vec[0] *= speed;
				pan_vec[1] *= speed;

				vpd = op->customdata;

				view_pan_apply_ex(C, vpd, pan_vec[0], pan_vec[1]);

				view_pan_exit(op);
			}
		}

		if (has_zoom) {
			if (view_zoomdrag_init(C, op)) {
				v2dViewZoomData *vzd;
				float zoom_factor = zoom_sensitivity * ndof->dt * -ndof->tvec[2];

				bool do_zoom_xy[2];

				if (U.ndof_flag & NDOF_ZOOM_INVERT)
					zoom_factor = -zoom_factor;

				view_zoom_axis_lock_defaults(C, do_zoom_xy);

				vzd = op->customdata;

				view_zoomstep_apply_ex(C, vzd, false,
				                       do_zoom_xy[0] ? zoom_factor : 0.0f,
				                       do_zoom_xy[1] ? zoom_factor : 0.0f);

				view_zoomstep_exit(op);
			}
		}

		return OPERATOR_FINISHED;
	}
}

static void VIEW2D_OT_ndof(wmOperatorType *ot)
{
	/* identifiers */
	ot->name = "NDOF Pan/Zoom";
	ot->idname = "VIEW2D_OT_ndof";
	ot->description = "Use a 3D mouse device to pan/zoom the view";

	/* api callbacks */
	ot->invoke = view2d_ndof_invoke;
	ot->poll = view2d_poll;

	/* flags */
	ot->flag = OPTYPE_LOCK_BYPASS;
}
#endif /* WITH_INPUT_NDOF */

/* ********************************************************* */
/* SMOOTH VIEW */

struct SmoothView2DStore {
	rctf orig_cur, new_cur;

	double time_allowed;
};

/**
 * function to get a factor out of a rectangle
 *
 * note: this doesn't always work as well as it might because the target size
 *       may not be reached because of clamping the desired rect, we _could_
 *       attempt to clamp the rect before working out the zoom factor but its
 *       not really worthwhile for the few cases this happens.
 */
static float smooth_view_rect_to_fac(const rctf *rect_a, const rctf *rect_b)
{
	const float size_a[2] = {BLI_rctf_size_x(rect_a),
	                         BLI_rctf_size_y(rect_a)};
	const float size_b[2] = {BLI_rctf_size_x(rect_b),
	                         BLI_rctf_size_y(rect_b)};
	const float cent_a[2] = {BLI_rctf_cent_x(rect_a),
	                         BLI_rctf_cent_y(rect_a)};
	const float cent_b[2] = {BLI_rctf_cent_x(rect_b),
	                         BLI_rctf_cent_y(rect_b)};

	float fac_max = 0.0f;
	float tfac;

	int i;

	for (i = 0; i < 2; i++) {
		/* axis translation normalized to scale */
		tfac = fabsf(cent_a[i] - cent_b[i]) / min_ff(size_a[i], size_b[i]);
		fac_max = max_ff(fac_max, tfac);
		if (fac_max >= 1.0f) break;

		/* axis scale difference, x2 so doubling or half gives 1.0f */
		tfac = (1.0f - (min_ff(size_a[i], size_b[i]) / max_ff(size_a[i], size_b[i]))) * 2.0f;
		fac_max = max_ff(fac_max, tfac);
		if (fac_max >= 1.0f) break;
	}
	return min_ff(fac_max, 1.0f);
}

/* will start timer if appropriate */
/* the arguments are the desired situation */
void UI_view2d_smooth_view(
        bContext *C, ARegion *ar,
        const rctf *cur, const int smooth_viewtx)
{
	wmWindowManager *wm = CTX_wm_manager(C);
	wmWindow *win = CTX_wm_window(C);

	View2D *v2d = &ar->v2d;
	struct SmoothView2DStore sms = {{0}};
	bool ok = false;
	float fac = 1.0f;

	/* initialize sms */
	sms.new_cur = v2d->cur;

	/* store the options we want to end with */
	if (cur) sms.new_cur = *cur;

	if (cur) {
		fac = smooth_view_rect_to_fac(&v2d->cur, cur);
	}

	if (smooth_viewtx && fac > FLT_EPSILON) {
		bool changed = false;

		if (BLI_rctf_compare(&sms.new_cur, &v2d->cur, FLT_EPSILON) == false)
			changed = true;

		/* The new view is different from the old one
		 * so animate the view */
		if (changed) {
			sms.orig_cur = v2d->cur;

			sms.time_allowed = (double)smooth_viewtx / 1000.0;

			/* scale the time allowed the change in view */
			sms.time_allowed *= (double)fac;

			/* keep track of running timer! */
			if (v2d->sms == NULL)
				v2d->sms = MEM_mallocN(sizeof(struct SmoothView2DStore), "smoothview v2d");
			*v2d->sms = sms;
			if (v2d->smooth_timer)
				WM_event_remove_timer(wm, win, v2d->smooth_timer);
			/* TIMER1 is hardcoded in keymap */
			v2d->smooth_timer = WM_event_add_timer(wm, win, TIMER1, 1.0 / 100.0); /* max 30 frs/sec */

			ok = true;
		}
	}

	/* if we get here nothing happens */
	if (ok == false) {
		v2d->cur = sms.new_cur;

		UI_view2d_curRect_validate(v2d);
		ED_region_tag_redraw_no_rebuild(ar);
		UI_view2d_sync(CTX_wm_screen(C), CTX_wm_area(C), v2d, V2D_LOCK_COPY);
	}
}

/* only meant for timer usage */
static int view2d_smoothview_invoke(bContext *C, wmOperator *UNUSED(op), const wmEvent *event)
{
	ARegion *ar = CTX_wm_region(C);
	View2D *v2d = &ar->v2d;
	struct SmoothView2DStore *sms = v2d->sms;
	float step;

	/* escape if not our timer */
	if (v2d->smooth_timer == NULL || v2d->smooth_timer != event->customdata)
		return OPERATOR_PASS_THROUGH;

	if (sms->time_allowed != 0.0)
		step = (float)((v2d->smooth_timer->duration) / sms->time_allowed);
	else
		step = 1.0f;

	/* end timer */
	if (step >= 1.0f) {
		v2d->cur = sms->new_cur;

		MEM_freeN(v2d->sms);
		v2d->sms = NULL;

		WM_event_remove_timer(CTX_wm_manager(C), CTX_wm_window(C), v2d->smooth_timer);
		v2d->smooth_timer = NULL;

		/* Event handling won't know if a UI item has been moved under the pointer. */
		WM_event_add_mousemove(C);
	}
	else {
		/* ease in/out */
		step = (3.0f * step * step - 2.0f * step * step * step);

		BLI_rctf_interp(&v2d->cur, &sms->orig_cur, &sms->new_cur, step);
	}

	UI_view2d_curRect_validate(v2d);
	UI_view2d_sync(CTX_wm_screen(C), CTX_wm_area(C), v2d, V2D_LOCK_COPY);
	ED_region_tag_redraw_no_rebuild(ar);

	if (v2d->sms == NULL) {
		UI_view2d_zoom_cache_reset();
	}

	return OPERATOR_FINISHED;
}

static void VIEW2D_OT_smoothview(wmOperatorType *ot)
{
	/* identifiers */
	ot->name = "Smooth View 2D";
	ot->description = "";
	ot->idname = "VIEW2D_OT_smoothview";

	/* api callbacks */
	ot->invoke = view2d_smoothview_invoke;
	ot->poll = view2d_poll;

	/* flags */
	ot->flag = OPTYPE_INTERNAL;

	/* rna */
	WM_operator_properties_gesture_border(ot);
}

/* ********************************************************* */
/* SCROLLERS */

/**
 * Scrollers should behave in the following ways, when clicked on with LMB (and dragged):
 * -# 'Handles' on end of 'bubble' - when the axis that the scroller represents is zoomable,
 *    enlarge 'cur' rect on the relevant side.
 * -# 'Bubble'/'bar' - just drag, and bar should move with mouse (view pans opposite).
 *
 * In order to make sure this works, each operator must define the following RNA-Operator Props:
 * - `deltax, deltay` - define how much to move view by (relative to zoom-correction factor)
 */

/* customdata for scroller-invoke data */
typedef struct v2dScrollerMove {
	View2D *v2d;            /* View2D data that this operation affects */
	ARegion *ar;            /* region that the scroller is in */

	short scroller;         /* scroller that mouse is in ('h' or 'v') */
	short zone; /* -1 is min zoomer, 0 is bar, 1 is max zoomer */             // XXX find some way to provide visual feedback of this (active color?)

	float fac;              /* view adjustment factor, based on size of region */
	float fac_round;        /* for pixel rounding (avoid visible UI jitter) */
	float delta;            /* amount moved by mouse on axis of interest */

	float scrollbarwidth;   /* width of the scrollbar itself, used for page up/down clicks */
	int scrollbar_orig;      /* initial location of scrollbar x/y, mouse relative */

	int lastx, lasty;       /* previous mouse coordinates (in screen coordinates) for determining movement */
} v2dScrollerMove;


/**
 * #View2DScrollers is typedef'd in UI_view2d.h
 * This is a CUT DOWN VERSION of the 'real' version, which is defined in view2d.c, as we only need focus bubble info
 *
 * \warning: The start of this struct must not change, so that it stays in sync with the 'real' version
 * For now, we don't need to have a separate (internal) header for structs like this...
 */
struct View2DScrollers {
	/* focus bubbles */
	int vert_min, vert_max; /* vertical scrollbar */
	int hor_min, hor_max;   /* horizontal scrollbar */
};

/* quick enum for vsm->zone (scroller handles) */
enum {
	SCROLLHANDLE_MIN = -1,
	SCROLLHANDLE_BAR,
	SCROLLHANDLE_MAX,
	SCROLLHANDLE_MIN_OUTSIDE,
	SCROLLHANDLE_MAX_OUTSIDE
} /*eV2DScrollerHandle_Zone*/;

/* ------------------------ */

/**
 * Check if mouse is within scroller handle.
 *
 * \param mouse: relevant mouse coordinate in region space.
 * \param sc_min, sc_max: extents of scroller 'groove' (potential available space for scroller).
 * \param sh_min, sh_max: positions of scrollbar handles.
 */
static short mouse_in_scroller_handle(int mouse, int sc_min, int sc_max, int sh_min, int sh_max)
{
	bool in_min, in_max, in_bar, out_min, out_max, in_view = 1;

	/* firstly, check if
	 *	- 'bubble' fills entire scroller
	 *	- 'bubble' completely out of view on either side
	 */
	if ((sh_min <= sc_min) && (sh_max >= sc_max)) in_view = 0;
	if (sh_min == sh_max) {
		if (sh_min <= sc_min) in_view = 0;
		if (sh_max >= sc_max) in_view = 0;
	}
	else {
		if (sh_max <= sc_min) in_view = 0;
		if (sh_min >= sc_max) in_view = 0;
	}


	if (in_view == 0) {
		return SCROLLHANDLE_BAR;
	}

	/* check if mouse is in or past either handle */
	/* TODO: check if these extents are still valid or not */
	in_max = ((mouse >= (sh_max - V2D_SCROLLER_HANDLE_SIZE)) && (mouse <= (sh_max + V2D_SCROLLER_HANDLE_SIZE)));
	in_min = ((mouse <= (sh_min + V2D_SCROLLER_HANDLE_SIZE)) && (mouse >= (sh_min - V2D_SCROLLER_HANDLE_SIZE)));
	in_bar = ((mouse < (sh_max - V2D_SCROLLER_HANDLE_SIZE)) && (mouse > (sh_min + V2D_SCROLLER_HANDLE_SIZE)));
	out_min = mouse < (sh_min - V2D_SCROLLER_HANDLE_SIZE);
	out_max = mouse > (sh_max + V2D_SCROLLER_HANDLE_SIZE);

	if (in_bar)
		return SCROLLHANDLE_BAR;
	else if (in_max)
		return SCROLLHANDLE_MAX;
	else if (in_min)
		return SCROLLHANDLE_MIN;
	else if (out_min)
		return SCROLLHANDLE_MIN_OUTSIDE;
	else if (out_max)
		return SCROLLHANDLE_MAX_OUTSIDE;

	/* unlikely to happen, though we just cover it in case */
	return SCROLLHANDLE_BAR;
}

/* initialize customdata for scroller manipulation operator */
static void scroller_activate_init(bContext *C, wmOperator *op, const wmEvent *event, short in_scroller)
{
	v2dScrollerMove *vsm;
	View2DScrollers *scrollers;
	ARegion *ar = CTX_wm_region(C);
	View2D *v2d = &ar->v2d;
	rctf tot_cur_union;
	float mask_size;

	/* set custom-data for operator */
	vsm = MEM_callocN(sizeof(v2dScrollerMove), "v2dScrollerMove");
	op->customdata = vsm;

	/* set general data */
	vsm->v2d = v2d;
	vsm->ar = ar;
	vsm->scroller = in_scroller;

	/* store mouse-coordinates, and convert mouse/screen coordinates to region coordinates */
	vsm->lastx = event->x;
	vsm->lasty = event->y;
	/* 'zone' depends on where mouse is relative to bubble
	 *	- zooming must be allowed on this axis, otherwise, default to pan
	 */
	scrollers = UI_view2d_scrollers_calc(C, v2d, V2D_ARG_DUMMY, V2D_ARG_DUMMY, V2D_ARG_DUMMY, V2D_ARG_DUMMY);

	/* use a union of 'cur' & 'tot' incase the current view is far outside 'tot'.
	 * In this cases moving the scroll bars has far too little effect and the view can get stuck [#31476] */
	tot_cur_union = v2d->tot;
	BLI_rctf_union(&tot_cur_union, &v2d->cur);

	if (in_scroller == 'h') {
		/* horizontal scroller - calculate adjustment factor first */
		mask_size = (float)BLI_rcti_size_x(&v2d->hor);
		vsm->fac = BLI_rctf_size_x(&tot_cur_union) / mask_size;

		/* pixel rounding */
		vsm->fac_round = (BLI_rctf_size_x(&v2d->cur)) / (float)(BLI_rcti_size_x(&ar->winrct) + 1);

		/* get 'zone' (i.e. which part of scroller is activated) */
		vsm->zone = mouse_in_scroller_handle(event->mval[0],
		                                     v2d->hor.xmin, v2d->hor.xmax,
		                                     scrollers->hor_min, scrollers->hor_max);

		if ((v2d->keepzoom & V2D_LOCKZOOM_X) && ELEM(vsm->zone, SCROLLHANDLE_MIN, SCROLLHANDLE_MAX)) {
			/* default to scroll, as handles not usable */
			vsm->zone = SCROLLHANDLE_BAR;
		}

		vsm->scrollbarwidth = scrollers->hor_max - scrollers->hor_min;
		vsm->scrollbar_orig = ((scrollers->hor_max + scrollers->hor_min) / 2) + ar->winrct.xmin;
	}
	else {
		/* vertical scroller - calculate adjustment factor first */
		mask_size = (float)BLI_rcti_size_y(&v2d->vert);
		vsm->fac = BLI_rctf_size_y(&tot_cur_union) / mask_size;

		/* pixel rounding */
		vsm->fac_round = (BLI_rctf_size_y(&v2d->cur)) / (float)(BLI_rcti_size_y(&ar->winrct) + 1);

		/* get 'zone' (i.e. which part of scroller is activated) */
		vsm->zone = mouse_in_scroller_handle(event->mval[1],
		                                     v2d->vert.ymin, v2d->vert.ymax,
		                                     scrollers->vert_min, scrollers->vert_max);

		if ((v2d->keepzoom & V2D_LOCKZOOM_Y) && ELEM(vsm->zone, SCROLLHANDLE_MIN, SCROLLHANDLE_MAX)) {
			/* default to scroll, as handles not usable */
			vsm->zone = SCROLLHANDLE_BAR;
		}

		vsm->scrollbarwidth = scrollers->vert_max - scrollers->vert_min;
		vsm->scrollbar_orig = ((scrollers->vert_max + scrollers->vert_min) / 2) + ar->winrct.ymin;
	}

	UI_view2d_scrollers_free(scrollers);
	ED_region_tag_redraw_no_rebuild(ar);
}

/* cleanup temp customdata  */
static void scroller_activate_exit(bContext *C, wmOperator *op)
{
	if (op->customdata) {
		v2dScrollerMove *vsm = op->customdata;

		vsm->v2d->scroll_ui &= ~(V2D_SCROLL_H_ACTIVE | V2D_SCROLL_V_ACTIVE);

		MEM_freeN(op->customdata);
		op->customdata = NULL;
<<<<<<< HEAD
		
		ED_region_tag_redraw_no_rebuild(CTX_wm_region(C));
=======

		ED_region_tag_redraw(CTX_wm_region(C));
>>>>>>> d886e322
	}
}

static void scroller_activate_cancel(bContext *C, wmOperator *op)
{
	scroller_activate_exit(C, op);
}

/* apply transform to view (i.e. adjust 'cur' rect) */
static void scroller_activate_apply(bContext *C, wmOperator *op)
{
	v2dScrollerMove *vsm = op->customdata;
	View2D *v2d = vsm->v2d;
	float temp;

	/* calculate amount to move view by */
	temp = vsm->fac * vsm->delta;

	/* round to pixel */
	temp = roundf(temp / vsm->fac_round) * vsm->fac_round;

	/* type of movement */
	switch (vsm->zone) {
		case SCROLLHANDLE_MIN:
			/* only expand view on axis if zoom is allowed */
			if ((vsm->scroller == 'h') && !(v2d->keepzoom & V2D_LOCKZOOM_X))
				v2d->cur.xmin -= temp;
			if ((vsm->scroller == 'v') && !(v2d->keepzoom & V2D_LOCKZOOM_Y))
				v2d->cur.ymin -= temp;
			break;

		case SCROLLHANDLE_MAX:

			/* only expand view on axis if zoom is allowed */
			if ((vsm->scroller == 'h') && !(v2d->keepzoom & V2D_LOCKZOOM_X))
				v2d->cur.xmax += temp;
			if ((vsm->scroller == 'v') && !(v2d->keepzoom & V2D_LOCKZOOM_Y))
				v2d->cur.ymax += temp;
			break;

		case SCROLLHANDLE_MIN_OUTSIDE:
		case SCROLLHANDLE_MAX_OUTSIDE:
		case SCROLLHANDLE_BAR:
		default:
			/* only move view on an axis if panning is allowed */
			if ((vsm->scroller == 'h') && !(v2d->keepofs & V2D_LOCKOFS_X)) {
				v2d->cur.xmin += temp;
				v2d->cur.xmax += temp;
			}
			if ((vsm->scroller == 'v') && !(v2d->keepofs & V2D_LOCKOFS_Y)) {
				v2d->cur.ymin += temp;
				v2d->cur.ymax += temp;
			}
			break;

	}

	/* validate that view is in valid configuration after this operation */
	UI_view2d_curRect_validate(v2d);

	/* request updates to be done... */
	ED_region_tag_redraw_no_rebuild(vsm->ar);
	UI_view2d_sync(CTX_wm_screen(C), CTX_wm_area(C), v2d, V2D_LOCK_COPY);
}

/**
 * Handle user input for scrollers - calculations of mouse-movement need to be done here,
 * not in the apply callback!
 */
static int scroller_activate_modal(bContext *C, wmOperator *op, const wmEvent *event)
{
	v2dScrollerMove *vsm = op->customdata;

	/* execute the events */
	switch (event->type) {
		case MOUSEMOVE:
		{
			/* calculate new delta transform, then store mouse-coordinates for next-time */
			if (ELEM(vsm->zone, SCROLLHANDLE_BAR, SCROLLHANDLE_MAX)) {
				/* if using bar (i.e. 'panning') or 'max' zoom widget */
				switch (vsm->scroller) {
					case 'h': /* horizontal scroller - so only horizontal movement ('cur' moves opposite to mouse) */
						vsm->delta = (float)(event->x - vsm->lastx);
						break;
					case 'v': /* vertical scroller - so only vertical movement ('cur' moves opposite to mouse) */
						vsm->delta = (float)(event->y - vsm->lasty);
						break;
				}
			}
			else if (vsm->zone == SCROLLHANDLE_MIN) {
				/* using 'min' zoom widget */
				switch (vsm->scroller) {
					case 'h': /* horizontal scroller - so only horizontal movement ('cur' moves with mouse) */
						vsm->delta = (float)(vsm->lastx - event->x);
						break;
					case 'v': /* vertical scroller - so only vertical movement ('cur' moves with to mouse) */
						vsm->delta = (float)(vsm->lasty - event->y);
						break;
				}
			}

			/* store previous coordinates */
			vsm->lastx = event->x;
			vsm->lasty = event->y;

			scroller_activate_apply(C, op);
			break;
		}
		case LEFTMOUSE:
		case MIDDLEMOUSE:
			if (event->val == KM_RELEASE) {
				/* single-click was in empty space outside bubble, so scroll by 1 'page' */
				if (ELEM(vsm->zone, SCROLLHANDLE_MIN_OUTSIDE, SCROLLHANDLE_MAX_OUTSIDE)) {
					if (vsm->zone == SCROLLHANDLE_MIN_OUTSIDE)
						vsm->delta = -vsm->scrollbarwidth * 0.8f;
					else if (vsm->zone == SCROLLHANDLE_MAX_OUTSIDE)
						vsm->delta = vsm->scrollbarwidth * 0.8f;

					scroller_activate_apply(C, op);
					scroller_activate_exit(C, op);
					return OPERATOR_FINISHED;
				}

				/* otherwise, end the drag action  */
				if (vsm->lastx || vsm->lasty) {
					scroller_activate_exit(C, op);
					return OPERATOR_FINISHED;
				}
			}
			break;

	}

	return OPERATOR_RUNNING_MODAL;
}


/* a click (or click drag in progress) should have occurred, so check if it happened in scrollbar */
static int scroller_activate_invoke(bContext *C, wmOperator *op, const wmEvent *event)
{
	ARegion *ar = CTX_wm_region(C);
	View2D *v2d = &ar->v2d;
	short in_scroller = 0;

	/* check if mouse in scrollbars, if they're enabled */
<<<<<<< HEAD
	in_scroller = UI_view2d_mouse_in_scrollers(ar, v2d, event->x, event->y);
	
=======
	in_scroller = UI_view2d_mouse_in_scrollers(C, v2d, event->x, event->y);

>>>>>>> d886e322
	/* if in a scroller, init customdata then set modal handler which will catch mousedown to start doing useful stuff */
	if (in_scroller) {
		v2dScrollerMove *vsm;

		/* initialize customdata */
		scroller_activate_init(C, op, event, in_scroller);
		vsm = (v2dScrollerMove *)op->customdata;

		/* support for quick jump to location - gtk and qt do this on linux */
		if (event->type == MIDDLEMOUSE) {
			switch (vsm->scroller) {
				case 'h': /* horizontal scroller - so only horizontal movement ('cur' moves opposite to mouse) */
					vsm->delta = (float)(event->x - vsm->scrollbar_orig);
					break;
				case 'v': /* vertical scroller - so only vertical movement ('cur' moves opposite to mouse) */
					vsm->delta = (float)(event->y - vsm->scrollbar_orig);
					break;
			}
			scroller_activate_apply(C, op);

			vsm->zone = SCROLLHANDLE_BAR;
		}

		/* check if zoom zones are inappropriate (i.e. zoom widgets not shown), so cannot continue
		 * NOTE: see view2d.c for latest conditions, and keep this in sync with that
		 */
		if (ELEM(vsm->zone, SCROLLHANDLE_MIN, SCROLLHANDLE_MAX)) {
			if (((vsm->scroller == 'h') && (v2d->scroll & V2D_SCROLL_SCALE_HORIZONTAL) == 0) ||
			    ((vsm->scroller == 'v') && (v2d->scroll & V2D_SCROLL_SCALE_VERTICAL) == 0))
			{
				/* switch to bar (i.e. no scaling gets handled) */
				vsm->zone = SCROLLHANDLE_BAR;
			}
		}

		/* check if zone is inappropriate (i.e. 'bar' but panning is banned), so cannot continue */
		if (vsm->zone == SCROLLHANDLE_BAR) {
			if (((vsm->scroller == 'h') && (v2d->keepofs & V2D_LOCKOFS_X)) ||
			    ((vsm->scroller == 'v') && (v2d->keepofs & V2D_LOCKOFS_Y)))
			{
				/* free customdata initialized */
				scroller_activate_exit(C, op);

				/* can't catch this event for ourselves, so let it go to someone else? */
				return OPERATOR_PASS_THROUGH;
			}
		}

		/* zone is also inappropriate if scroller is not visible... */
		if (((vsm->scroller == 'h') && (v2d->scroll & (V2D_SCROLL_HORIZONTAL_FULLR))) ||
		    ((vsm->scroller == 'v') && (v2d->scroll & (V2D_SCROLL_VERTICAL_FULLR))) )
		{
			/* free customdata initialized */
			scroller_activate_exit(C, op);

			/* can't catch this event for ourselves, so let it go to someone else? */
			/* XXX note: if handlers use mask rect to clip input, input will fail for this case */
			return OPERATOR_PASS_THROUGH;
		}

		/* activate the scroller */
		if (vsm->scroller == 'h')
			v2d->scroll_ui |= V2D_SCROLL_H_ACTIVE;
		else
			v2d->scroll_ui |= V2D_SCROLL_V_ACTIVE;

		/* still ok, so can add */
		WM_event_add_modal_handler(C, op);
		return OPERATOR_RUNNING_MODAL;
	}
	else {
		/* not in scroller, so nothing happened... (pass through let's something else catch event) */
		return OPERATOR_PASS_THROUGH;
	}
}

/* LMB-Drag in Scrollers - not repeatable operator! */
static void VIEW2D_OT_scroller_activate(wmOperatorType *ot)
{
	/* identifiers */
	ot->name = "Scroller Activate";
	ot->description = "Scroll view by mouse click and drag";
	ot->idname = "VIEW2D_OT_scroller_activate";

	/* flags */
	ot->flag = OPTYPE_BLOCKING;

	/* api callbacks */
	ot->invoke = scroller_activate_invoke;
	ot->modal = scroller_activate_modal;
	ot->cancel = scroller_activate_cancel;

	ot->poll = view2d_poll;
}

/* ********************************************************* */
/* RESET */

static int reset_exec(bContext *C, wmOperator *UNUSED(op))
{
	uiStyle *style = UI_style_get();
	ARegion *ar = CTX_wm_region(C);
	View2D *v2d = &ar->v2d;
	int winx, winy;
	const int snap_test = ED_region_snap_size_test(ar);

	/* zoom 1.0 */
	winx = (float)(BLI_rcti_size_x(&v2d->mask) + 1);
	winy = (float)(BLI_rcti_size_y(&v2d->mask) + 1);

	v2d->cur.xmax = v2d->cur.xmin + winx;
	v2d->cur.ymax = v2d->cur.ymin + winy;

	/* align */
	if (v2d->align) {
		/* posx and negx flags are mutually exclusive, so watch out */
		if ((v2d->align & V2D_ALIGN_NO_POS_X) && !(v2d->align & V2D_ALIGN_NO_NEG_X)) {
			v2d->cur.xmax = 0.0f;
			v2d->cur.xmin = -winx * style->panelzoom;
		}
		else if ((v2d->align & V2D_ALIGN_NO_NEG_X) && !(v2d->align & V2D_ALIGN_NO_POS_X)) {
			v2d->cur.xmax = winx * style->panelzoom;
			v2d->cur.xmin = 0.0f;
		}

		/* - posx and negx flags are mutually exclusive, so watch out */
		if ((v2d->align & V2D_ALIGN_NO_POS_Y) && !(v2d->align & V2D_ALIGN_NO_NEG_Y)) {
			v2d->cur.ymax = 0.0f;
			v2d->cur.ymin = -winy * style->panelzoom;
		}
		else if ((v2d->align & V2D_ALIGN_NO_NEG_Y) && !(v2d->align & V2D_ALIGN_NO_POS_Y)) {
			v2d->cur.ymax = winy * style->panelzoom;
			v2d->cur.ymin = 0.0f;
		}
	}

	/* validate that view is in valid configuration after this operation */
	UI_view2d_curRect_validate(v2d);

<<<<<<< HEAD
	if (ED_region_snap_size_apply(ar, snap_test)) {
		ScrArea *sa = CTX_wm_area(C);
		ED_area_tag_redraw(sa);
		WM_event_add_notifier(C, NC_SCREEN | NA_EDITED, NULL);
	}

=======
>>>>>>> d886e322
	/* request updates to be done... */
	ED_region_tag_redraw(ar);
	UI_view2d_sync(CTX_wm_screen(C), CTX_wm_area(C), v2d, V2D_LOCK_COPY);

	UI_view2d_zoom_cache_reset();

	return OPERATOR_FINISHED;
}

static void VIEW2D_OT_reset(wmOperatorType *ot)
{
	/* identifiers */
	ot->name = "Reset View";
	ot->description = "Reset the view";
	ot->idname = "VIEW2D_OT_reset";

	/* api callbacks */
	ot->exec = reset_exec;
	ot->poll = view2d_poll;
}

/* ********************************************************* */
/* Registration */

void ED_operatortypes_view2d(void)
{
	WM_operatortype_append(VIEW2D_OT_pan);

	WM_operatortype_append(VIEW2D_OT_scroll_left);
	WM_operatortype_append(VIEW2D_OT_scroll_right);
	WM_operatortype_append(VIEW2D_OT_scroll_up);
	WM_operatortype_append(VIEW2D_OT_scroll_down);

	WM_operatortype_append(VIEW2D_OT_zoom_in);
	WM_operatortype_append(VIEW2D_OT_zoom_out);

	WM_operatortype_append(VIEW2D_OT_zoom);
	WM_operatortype_append(VIEW2D_OT_zoom_border);

#ifdef WITH_INPUT_NDOF
	WM_operatortype_append(VIEW2D_OT_ndof);
#endif

	WM_operatortype_append(VIEW2D_OT_smoothview);

	WM_operatortype_append(VIEW2D_OT_scroller_activate);

	WM_operatortype_append(VIEW2D_OT_reset);
}

void ED_keymap_view2d(wmKeyConfig *keyconf)
{
	wmKeyMap *keymap = WM_keymap_find(keyconf, "View2D", 0, 0);
	wmKeyMapItem *kmi;

	/* scrollers */
	WM_keymap_add_item(keymap, "VIEW2D_OT_scroller_activate", LEFTMOUSE, KM_PRESS, 0, 0);
	WM_keymap_add_item(keymap, "VIEW2D_OT_scroller_activate", MIDDLEMOUSE, KM_PRESS, 0, 0);

	/* pan/scroll */
	WM_keymap_add_item(keymap, "VIEW2D_OT_pan", MIDDLEMOUSE, KM_PRESS, 0, 0);
	WM_keymap_add_item(keymap, "VIEW2D_OT_pan", MIDDLEMOUSE, KM_PRESS, KM_SHIFT, 0);

	WM_keymap_add_item(keymap, "VIEW2D_OT_pan", MOUSEPAN, 0, 0, 0);

	WM_keymap_add_item(keymap, "VIEW2D_OT_scroll_right", WHEELDOWNMOUSE, KM_PRESS, KM_CTRL, 0);
	WM_keymap_add_item(keymap, "VIEW2D_OT_scroll_left", WHEELUPMOUSE, KM_PRESS, KM_CTRL, 0);

	WM_keymap_add_item(keymap, "VIEW2D_OT_scroll_down", WHEELDOWNMOUSE, KM_PRESS, KM_SHIFT, 0);
	WM_keymap_add_item(keymap, "VIEW2D_OT_scroll_up", WHEELUPMOUSE, KM_PRESS, KM_SHIFT, 0);

#ifdef WITH_INPUT_NDOF
	WM_keymap_add_item(keymap, "VIEW2D_OT_ndof", NDOF_MOTION, 0, 0, 0);
#endif

	/* zoom - single step */
	WM_keymap_add_item(keymap, "VIEW2D_OT_zoom_out", WHEELOUTMOUSE, KM_PRESS, 0, 0);
	WM_keymap_add_item(keymap, "VIEW2D_OT_zoom_in", WHEELINMOUSE, KM_PRESS, 0, 0);
	WM_keymap_add_item(keymap, "VIEW2D_OT_zoom_out", PADMINUS, KM_PRESS, 0, 0);
	WM_keymap_add_item(keymap, "VIEW2D_OT_zoom_in", PADPLUSKEY, KM_PRESS, 0, 0);
	WM_keymap_add_item(keymap, "VIEW2D_OT_zoom", MOUSEPAN, 0, KM_CTRL, 0);

	WM_keymap_verify_item(keymap, "VIEW2D_OT_smoothview", TIMER1, KM_ANY, KM_ANY, 0);

	/* scroll up/down - no modifiers, only when zoom fails */
	/* these may fail if zoom is disallowed, in which case they should pass on event */
	WM_keymap_add_item(keymap, "VIEW2D_OT_scroll_down", WHEELDOWNMOUSE, KM_PRESS, 0, 0);
	WM_keymap_add_item(keymap, "VIEW2D_OT_scroll_up", WHEELUPMOUSE, KM_PRESS, 0, 0);
	/* these may be necessary if vertical scroll is disallowed */
	WM_keymap_add_item(keymap, "VIEW2D_OT_scroll_right", WHEELDOWNMOUSE, KM_PRESS, 0, 0);
	WM_keymap_add_item(keymap, "VIEW2D_OT_scroll_left", WHEELUPMOUSE, KM_PRESS, 0, 0);

	/* alternatives for page up/down to scroll */
#if 0 // XXX disabled, since this causes conflicts with hotkeys in animation editors
	/* scroll up/down may fall through to left/right */
	WM_keymap_add_item(keymap, "VIEW2D_OT_scroll_down", PAGEDOWNKEY, KM_PRESS, 0, 0);
	WM_keymap_add_item(keymap, "VIEW2D_OT_scroll_up", PAGEUPKEY, KM_PRESS, 0, 0);
	WM_keymap_add_item(keymap, "VIEW2D_OT_scroll_right", PAGEDOWNKEY, KM_PRESS, 0, 0);
	WM_keymap_add_item(keymap, "VIEW2D_OT_scroll_left", PAGEUPKEY, KM_PRESS, 0, 0);
	/* shift for moving view left/right with page up/down */
	WM_keymap_add_item(keymap, "VIEW2D_OT_scroll_right", PAGEDOWNKEY, KM_PRESS, KM_SHIFT, 0);
	WM_keymap_add_item(keymap, "VIEW2D_OT_scroll_left", PAGEUPKEY, KM_PRESS, KM_SHIFT, 0);
#endif

	/* zoom - drag */
	WM_keymap_add_item(keymap, "VIEW2D_OT_zoom", MIDDLEMOUSE, KM_PRESS, KM_CTRL, 0);
	WM_keymap_add_item(keymap, "VIEW2D_OT_zoom", MOUSEZOOM, 0, 0, 0);

	/* borderzoom - drag */
	WM_keymap_add_item(keymap, "VIEW2D_OT_zoom_border", BKEY, KM_PRESS, KM_SHIFT, 0);

	/* Alternative keymap for buttons listview */
	keymap = WM_keymap_find(keyconf, "View2D Buttons List", 0, 0);

	WM_keymap_add_item(keymap, "VIEW2D_OT_scroller_activate", LEFTMOUSE, KM_PRESS, 0, 0);
	WM_keymap_add_item(keymap, "VIEW2D_OT_scroller_activate", MIDDLEMOUSE, KM_PRESS, 0, 0);

	WM_keymap_add_item(keymap, "VIEW2D_OT_pan", MIDDLEMOUSE, KM_PRESS, 0, 0);
	WM_keymap_add_item(keymap, "VIEW2D_OT_pan", MOUSEPAN, 0, 0, 0);
	WM_keymap_add_item(keymap, "VIEW2D_OT_scroll_down", WHEELDOWNMOUSE, KM_PRESS, 0, 0);
	WM_keymap_add_item(keymap, "VIEW2D_OT_scroll_up", WHEELUPMOUSE, KM_PRESS, 0, 0);

	kmi = WM_keymap_add_item(keymap, "VIEW2D_OT_scroll_down", PAGEDOWNKEY, KM_PRESS, 0, 0);
	RNA_boolean_set(kmi->ptr, "page", true);
	kmi = WM_keymap_add_item(keymap, "VIEW2D_OT_scroll_up", PAGEUPKEY, KM_PRESS, 0, 0);
	RNA_boolean_set(kmi->ptr, "page", true);

	WM_keymap_add_item(keymap, "VIEW2D_OT_zoom", MIDDLEMOUSE, KM_PRESS, KM_CTRL, 0);
	WM_keymap_add_item(keymap, "VIEW2D_OT_zoom", MOUSEZOOM, 0, 0, 0);
	WM_keymap_add_item(keymap, "VIEW2D_OT_zoom", MOUSEPAN, 0, KM_CTRL, 0);
	WM_keymap_add_item(keymap, "VIEW2D_OT_zoom_out", PADMINUS, KM_PRESS, 0, 0);
	WM_keymap_add_item(keymap, "VIEW2D_OT_zoom_in", PADPLUSKEY, KM_PRESS, 0, 0);
	WM_keymap_add_item(keymap, "VIEW2D_OT_reset", HOMEKEY, KM_PRESS, 0, 0);
}
<|MERGE_RESOLUTION|>--- conflicted
+++ resolved
@@ -168,27 +168,14 @@
 
 	/* validate that view is in valid configuration after this operation */
 	UI_view2d_curRect_validate(v2d);
-<<<<<<< HEAD
-	
+
 	/* don't rebuild full tree in outliner, since we're just changing our view */
 	ED_region_tag_redraw_no_rebuild(vpd->ar);
-=======
->>>>>>> d886e322
 
 	/* request updates to be done... */
 	WM_event_add_mousemove(C);
 
 	UI_view2d_sync(vpd->sc, vpd->sa, v2d, V2D_LOCK_COPY);
-<<<<<<< HEAD
-=======
-
-	/* exceptions */
-	if (vpd->sa->spacetype == SPACE_OUTLINER) {
-		/* don't rebuild full tree, since we're just changing our view */
-		SpaceOops *soops = vpd->sa->spacedata.first;
-		soops->storeflag |= SO_TREESTORE_REDRAW;
-	}
->>>>>>> d886e322
 }
 
 static void view_pan_apply(bContext *C, wmOperator *op)
@@ -913,10 +900,7 @@
 	v2dViewZoomData *vzd = op->customdata;
 	View2D *v2d = vzd->v2d;
 	float dx, dy;
-<<<<<<< HEAD
 	const int snap_test = ED_region_snap_size_test(vzd->ar);
-=======
->>>>>>> d886e322
 
 	/* get amount to move view by */
 	dx = RNA_float_get(op->ptr, "deltax");
@@ -981,15 +965,12 @@
 	/* validate that view is in valid configuration after this operation */
 	UI_view2d_curRect_validate(v2d);
 
-<<<<<<< HEAD
 	if (ED_region_snap_size_apply(vzd->ar, snap_test)) {
 		ScrArea *sa = CTX_wm_area(C);
 		ED_area_tag_redraw(sa);
 		WM_event_add_notifier(C, NC_SCREEN | NA_EDITED, NULL);
 	}
 
-=======
->>>>>>> d886e322
 	/* request updates to be done... */
 	ED_region_tag_redraw_no_rebuild(vzd->ar);
 	UI_view2d_sync(CTX_wm_screen(C), CTX_wm_area(C), v2d, V2D_LOCK_COPY);
@@ -1775,13 +1756,8 @@
 
 		MEM_freeN(op->customdata);
 		op->customdata = NULL;
-<<<<<<< HEAD
-		
+
 		ED_region_tag_redraw_no_rebuild(CTX_wm_region(C));
-=======
-
-		ED_region_tag_redraw(CTX_wm_region(C));
->>>>>>> d886e322
 	}
 }
 
@@ -1927,13 +1903,8 @@
 	short in_scroller = 0;
 
 	/* check if mouse in scrollbars, if they're enabled */
-<<<<<<< HEAD
 	in_scroller = UI_view2d_mouse_in_scrollers(ar, v2d, event->x, event->y);
-	
-=======
-	in_scroller = UI_view2d_mouse_in_scrollers(C, v2d, event->x, event->y);
-
->>>>>>> d886e322
+
 	/* if in a scroller, init customdata then set modal handler which will catch mousedown to start doing useful stuff */
 	if (in_scroller) {
 		v2dScrollerMove *vsm;
@@ -2073,15 +2044,12 @@
 	/* validate that view is in valid configuration after this operation */
 	UI_view2d_curRect_validate(v2d);
 
-<<<<<<< HEAD
 	if (ED_region_snap_size_apply(ar, snap_test)) {
 		ScrArea *sa = CTX_wm_area(C);
 		ED_area_tag_redraw(sa);
 		WM_event_add_notifier(C, NC_SCREEN | NA_EDITED, NULL);
 	}
 
-=======
->>>>>>> d886e322
 	/* request updates to be done... */
 	ED_region_tag_redraw(ar);
 	UI_view2d_sync(CTX_wm_screen(C), CTX_wm_area(C), v2d, V2D_LOCK_COPY);
