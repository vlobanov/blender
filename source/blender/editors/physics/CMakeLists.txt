# ***** BEGIN GPL LICENSE BLOCK *****
#
# This program is free software; you can redistribute it and/or
# modify it under the terms of the GNU General Public License
# as published by the Free Software Foundation; either version 2
# of the License, or (at your option) any later version.
#
# This program is distributed in the hope that it will be useful,
# but WITHOUT ANY WARRANTY; without even the implied warranty of
# MERCHANTABILITY or FITNESS FOR A PARTICULAR PURPOSE.  See the
# GNU General Public License for more details.
#
# You should have received a copy of the GNU General Public License
# along with this program; if not, write to the Free Software Foundation,
# Inc., 51 Franklin Street, Fifth Floor, Boston, MA 02110-1301, USA.
# ***** END GPL LICENSE BLOCK *****

set(INC
  ../include
  ../../blenkernel
  ../../blenlib
  ../../blentranslation
  ../../depsgraph
  ../../gpu
  ../../makesdna
  ../../makesrna
  ../../windowmanager
  ../../../../intern/glew-mx
<<<<<<< HEAD
  ../../../../intern/mantaflow/extern
=======
  ../../../../intern/guardedalloc
>>>>>>> b52a0c78
)

set(INC_SYS
  ${GLEW_INCLUDE_PATH}
)

set(SRC
  dynamicpaint_ops.c
  particle_boids.c
  particle_edit.c
  particle_edit_undo.c
  particle_object.c
  physics_fluid.c
  physics_manta.c
  physics_ops.c
  physics_pointcache.c
  rigidbody_constraint.c
  rigidbody_object.c
  rigidbody_world.c

  particle_edit_utildefines.h
  physics_intern.h
)

set(LIB
  bf_blenkernel
  bf_blenlib
)

if(WITH_MOD_FLUID)
  list(APPEND INC
    ../../../../intern/elbeem/extern
  )
  list(APPEND LIB
    bf_intern_elbeem
  )
  add_definitions(-DWITH_MOD_FLUID)
endif()

if(WITH_MOD_MANTA)
  list(APPEND LIB
    bf_intern_mantaflow
  )
endif()

if(WITH_INTERNATIONAL)
  add_definitions(-DWITH_INTERNATIONAL)
endif()

if(WITH_BULLET)
  list(APPEND INC
    ../../../../intern/rigidbody
  )
  add_definitions(-DWITH_BULLET)
endif()

add_definitions(${GL_DEFINITIONS})

blender_add_lib(bf_editor_physics "${SRC}" "${INC}" "${INC_SYS}" "${LIB}")<|MERGE_RESOLUTION|>--- conflicted
+++ resolved
@@ -26,11 +26,8 @@
   ../../makesrna
   ../../windowmanager
   ../../../../intern/glew-mx
-<<<<<<< HEAD
+  ../../../../intern/guardedalloc
   ../../../../intern/mantaflow/extern
-=======
-  ../../../../intern/guardedalloc
->>>>>>> b52a0c78
 )
 
 set(INC_SYS
