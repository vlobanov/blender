/**
 * $Id$
 *
 * ***** BEGIN GPL LICENSE BLOCK *****
 *
 * This program is free software; you can redistribute it and/or
 * modify it under the terms of the GNU General Public License
 * as published by the Free Software Foundation; either version 2
 * of the License, or (at your option) any later version. 
 *
 * This program is distributed in the hope that it will be useful,
 * but WITHOUT ANY WARRANTY; without even the implied warranty of
 * MERCHANTABILITY or FITNESS FOR A PARTICULAR PURPOSE.  See the
 * GNU General Public License for more details.
 *
 * You should have received a copy of the GNU General Public License
 * along with this program; if not, write to the Free Software Foundation,
 * Inc., 51 Franklin Street, Fifth Floor, Boston, MA 02110-1301, USA.
 *
 * The Original Code is Copyright (C) 2009 Blender Foundation.
 * All rights reserved.
 *
 * Contributor(s): Blender Foundation
 *
 * ***** END GPL LICENSE BLOCK *****
 */

#include <stdlib.h>
#include <string.h>

#include "MEM_guardedalloc.h"

<<<<<<< HEAD
=======
#include "DNA_userdef_types.h"

#include "BLI_fileops.h"
#include "BLI_path_util.h"
#include "BLI_storage.h"
#include "BLI_string.h"
>>>>>>> f48f8d3b

#include "BKE_context.h"
#include "BKE_global.h"
#include "BKE_main.h"

#include "WM_api.h"
#include "WM_types.h"

#include "ED_screen.h"

#include "RNA_access.h"

#include "UI_interface.h"

#include "buttons_intern.h"	// own include

/********************** toolbox operator *********************/

static int toolbox_invoke(bContext *C, wmOperator *UNUSED(op), wmEvent *UNUSED(event))
{
	bScreen *sc= CTX_wm_screen(C);
	SpaceButs *sbuts= CTX_wm_space_buts(C);
	PointerRNA ptr;
	uiPopupMenu *pup;
	uiLayout *layout;

	RNA_pointer_create(&sc->id, &RNA_SpaceProperties, sbuts, &ptr);

	pup= uiPupMenuBegin(C, "Align", 0);
	layout= uiPupMenuLayout(pup);
	uiItemsEnumR(layout, &ptr, "align");
	uiPupMenuEnd(C, pup);

	return OPERATOR_CANCELLED;
}

void BUTTONS_OT_toolbox(wmOperatorType *ot)
{
	/* identifiers */
	ot->name= "Toolbox";
	ot->description="Display button panel toolbox";
	ot->idname= "BUTTONS_OT_toolbox";
	
	/* api callbacks */
	ot->invoke= toolbox_invoke;
	ot->poll= ED_operator_buttons_active;
}

/********************** filebrowse operator *********************/

typedef struct FileBrowseOp {
	PointerRNA ptr;
	PropertyRNA *prop;
} FileBrowseOp;

static int file_browse_exec(bContext *C, wmOperator *op)
{
	FileBrowseOp *fbo= op->customdata;
	ID *id;
	char *base, *str, path[FILE_MAX];
	
	if (RNA_property_is_set(op->ptr, "filepath")==0 || fbo==NULL)
		return OPERATOR_CANCELLED;
	
	str= RNA_string_get_alloc(op->ptr, "filepath", 0, 0);

	/* add slash for directories, important for some properties */
	if(RNA_property_subtype(fbo->prop) == PROP_DIRPATH) {
		id = fbo->ptr.id.data;
		base = (id && id->lib)? id->lib->filepath: G.main->name;

		BLI_strncpy(path, str, FILE_MAX);
		BLI_path_abs(path, base);

		if(BLI_is_dir(path)) {
			str = MEM_reallocN(str, strlen(str)+2);
			BLI_add_slash(str);
		}
	}

	RNA_property_string_set(&fbo->ptr, fbo->prop, str);
	RNA_property_update(C, &fbo->ptr, fbo->prop);
	MEM_freeN(str);

	MEM_freeN(op->customdata);
	return OPERATOR_FINISHED;
}

static int file_browse_cancel(bContext *UNUSED(C), wmOperator *op)
{
	MEM_freeN(op->customdata);
	op->customdata= NULL;

	return OPERATOR_CANCELLED;
}

static int file_browse_invoke(bContext *C, wmOperator *op, wmEvent *event)
{
	PointerRNA ptr;
	PropertyRNA *prop;
	FileBrowseOp *fbo;
	char *str;

	uiFileBrowseContextProperty(C, &ptr, &prop);

	if(!prop)
		return OPERATOR_CANCELLED;
	
	fbo= MEM_callocN(sizeof(FileBrowseOp), "FileBrowseOp");
	fbo->ptr= ptr;
	fbo->prop= prop;
	op->customdata= fbo;

	str= RNA_property_string_get_alloc(&ptr, prop, 0, 0);
	RNA_string_set(op->ptr, "filepath", str);
	MEM_freeN(str);

<<<<<<< HEAD
	WM_event_add_fileselect(C, op); 
	
	return OPERATOR_RUNNING_MODAL;
=======
	/* useful yet irritating feature, Shift+Click to open the file
	 * Alt+Click to browse a folder in the OS's browser */
	if(event->shift || event->alt) {
		PointerRNA props_ptr;

		if(event->alt) {
			char *lslash= BLI_last_slash(str);
			if(lslash)
				*lslash= '\0';
		}


		WM_operator_properties_create(&props_ptr, "WM_OT_path_open");
		RNA_string_set(&props_ptr, "filepath", str);
		WM_operator_name_call(C, "WM_OT_path_open", WM_OP_EXEC_DEFAULT, &props_ptr);
		WM_operator_properties_free(&props_ptr);

		MEM_freeN(str);
		return OPERATOR_CANCELLED;
	}
	else {
		fbo= MEM_callocN(sizeof(FileBrowseOp), "FileBrowseOp");
		fbo->ptr= ptr;
		fbo->prop= prop;
		op->customdata= fbo;

		RNA_string_set(op->ptr, "filepath", str);
		MEM_freeN(str);

		if(RNA_struct_find_property(op->ptr, "relative_path")) {
			if(!RNA_property_is_set(op->ptr, "relative_path")) {
				/* annoying exception!, if were dealign with the user prefs, default relative to be off */
				RNA_boolean_set(op->ptr, "relative_path", U.flag & USER_RELPATHS && (ptr.data != &U));
			}
		}
		WM_event_add_fileselect(C, op);

		return OPERATOR_RUNNING_MODAL;
	}
>>>>>>> f48f8d3b
}

void BUTTONS_OT_file_browse(wmOperatorType *ot)
{
	/* identifiers */
	ot->name= "Accept";
	ot->description="Open a file browser";
	ot->idname= "BUTTONS_OT_file_browse";
	
	/* api callbacks */
	ot->invoke= file_browse_invoke;
	ot->exec= file_browse_exec;
	ot->cancel= file_browse_cancel;

	/* properties */
	WM_operator_properties_filesel(ot, 0, FILE_SPECIAL, FILE_OPENFILE, 0);
}
<|MERGE_RESOLUTION|>--- conflicted
+++ resolved
@@ -30,19 +30,15 @@
 
 #include "MEM_guardedalloc.h"
 
-<<<<<<< HEAD
-=======
 #include "DNA_userdef_types.h"
 
 #include "BLI_fileops.h"
 #include "BLI_path_util.h"
 #include "BLI_storage.h"
 #include "BLI_string.h"
->>>>>>> f48f8d3b
 
 #include "BKE_context.h"
 #include "BKE_global.h"
-#include "BKE_main.h"
 
 #include "WM_api.h"
 #include "WM_types.h"
@@ -108,7 +104,7 @@
 	/* add slash for directories, important for some properties */
 	if(RNA_property_subtype(fbo->prop) == PROP_DIRPATH) {
 		id = fbo->ptr.id.data;
-		base = (id && id->lib)? id->lib->filepath: G.main->name;
+		base = (id && id->lib)? id->lib->filepath: G.sce;
 
 		BLI_strncpy(path, str, FILE_MAX);
 		BLI_path_abs(path, base);
@@ -156,51 +152,9 @@
 	RNA_string_set(op->ptr, "filepath", str);
 	MEM_freeN(str);
 
-<<<<<<< HEAD
 	WM_event_add_fileselect(C, op); 
 	
 	return OPERATOR_RUNNING_MODAL;
-=======
-	/* useful yet irritating feature, Shift+Click to open the file
-	 * Alt+Click to browse a folder in the OS's browser */
-	if(event->shift || event->alt) {
-		PointerRNA props_ptr;
-
-		if(event->alt) {
-			char *lslash= BLI_last_slash(str);
-			if(lslash)
-				*lslash= '\0';
-		}
-
-
-		WM_operator_properties_create(&props_ptr, "WM_OT_path_open");
-		RNA_string_set(&props_ptr, "filepath", str);
-		WM_operator_name_call(C, "WM_OT_path_open", WM_OP_EXEC_DEFAULT, &props_ptr);
-		WM_operator_properties_free(&props_ptr);
-
-		MEM_freeN(str);
-		return OPERATOR_CANCELLED;
-	}
-	else {
-		fbo= MEM_callocN(sizeof(FileBrowseOp), "FileBrowseOp");
-		fbo->ptr= ptr;
-		fbo->prop= prop;
-		op->customdata= fbo;
-
-		RNA_string_set(op->ptr, "filepath", str);
-		MEM_freeN(str);
-
-		if(RNA_struct_find_property(op->ptr, "relative_path")) {
-			if(!RNA_property_is_set(op->ptr, "relative_path")) {
-				/* annoying exception!, if were dealign with the user prefs, default relative to be off */
-				RNA_boolean_set(op->ptr, "relative_path", U.flag & USER_RELPATHS && (ptr.data != &U));
-			}
-		}
-		WM_event_add_fileselect(C, op);
-
-		return OPERATOR_RUNNING_MODAL;
-	}
->>>>>>> f48f8d3b
 }
 
 void BUTTONS_OT_file_browse(wmOperatorType *ot)
