--- conflicted
+++ resolved
@@ -1055,7 +1055,6 @@
 			return 1;
 		}
 	}
-<<<<<<< HEAD
 	else if (CTX_data_equals(member, "fracture")) {
 		PointerRNA *ptr = get_pointer_type(path, &RNA_Object);
 
@@ -1065,11 +1064,9 @@
 			CTX_data_pointer_set(result, &ob->id, &RNA_FractureModifier, md);
 			return 1;
 		}
-=======
 	else if (CTX_data_equals(member, "line_style")) {
 		set_pointer_type(path, result, &RNA_FreestyleLineStyle);
 		return 1;
->>>>>>> ef2ba65b
 	}
 	else {
 		return 0; /* not found */
