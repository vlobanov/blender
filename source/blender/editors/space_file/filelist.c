/*
 * ***** BEGIN GPL LICENSE BLOCK *****
 *
 * This program is free software; you can redistribute it and/or
 * modify it under the terms of the GNU General Public License
 * as published by the Free Software Foundation; either version 2
 * of the License, or (at your option) any later version. 
 *
 * This program is distributed in the hope that it will be useful,
 * but WITHOUT ANY WARRANTY; without even the implied warranty of
 * MERCHANTABILITY or FITNESS FOR A PARTICULAR PURPOSE.  See the
 * GNU General Public License for more details.
 *
 * You should have received a copy of the GNU General Public License
 * along with this program; if not, write to the Free Software Foundation,
 * Inc., 51 Franklin Street, Fifth Floor, Boston, MA 02110-1301, USA.
 *
 * The Original Code is Copyright (C) 2007 Blender Foundation.
 * All rights reserved.
 *
 * The Original Code is: all of this file.
 *
 * Contributor(s): none yet.
 *
 * ***** END GPL LICENSE BLOCK *****
 */

/** \file blender/editors/space_file/filelist.c
 *  \ingroup spfile
 */


/* global includes */

#include <stdlib.h>
#include <math.h>
#include <string.h>

#ifndef WIN32
#include <unistd.h>
#else
#include <io.h>
#include <direct.h>
#endif   
#include "MEM_guardedalloc.h"

#include "BLI_blenlib.h"
#include "BLI_fileops_types.h"
#include "BLI_fnmatch.h"
#include "BLI_linklist.h"
#include "BLI_math.h"
#include "BLI_threads.h"
#include "BLI_utildefines.h"
#include "BLI_fileops_types.h"

#ifdef WIN32
#  include "BLI_winstuff.h"
#endif

#include "BKE_context.h"
#include "BKE_global.h"
#include "BKE_library.h"
#include "BKE_icons.h"
#include "BKE_main.h"
#include "BKE_report.h"
#include "BLO_readfile.h"
#include "BKE_idcode.h"

#include "DNA_space_types.h"

#include "ED_datafiles.h"
#include "ED_fileselect.h"
#include "ED_screen.h"

#include "IMB_imbuf.h"
#include "IMB_imbuf_types.h"
#include "IMB_thumbs.h"

#include "PIL_time.h"

#include "WM_api.h"
#include "WM_types.h"

#include "UI_resources.h"
#include "UI_interface_icons.h"

#include "filelist.h"


/* ----------------- FOLDERLIST (previous/next) -------------- */

typedef struct FolderList {
	struct FolderList *next, *prev;
	char *foldername;
} FolderList;

ListBase *folderlist_new(void)
{
	ListBase *p = MEM_callocN(sizeof(ListBase), "folderlist");
	return p;
}

void folderlist_popdir(struct ListBase *folderlist, char *dir)
{
	const char *prev_dir;
	struct FolderList *folder;
	folder = folderlist->last;

	if (folder) {
		/* remove the current directory */
		MEM_freeN(folder->foldername);
		BLI_freelinkN(folderlist, folder);

		folder = folderlist->last;
		if (folder) {
			prev_dir = folder->foldername;
			BLI_strncpy(dir, prev_dir, FILE_MAXDIR);
		}
	}
	/* delete the folder next or use setdir directly before PREVIOUS OP */
}

void folderlist_pushdir(ListBase *folderlist, const char *dir)
{
	struct FolderList *folder, *previous_folder;
	previous_folder = folderlist->last;

	/* check if already exists */
	if (previous_folder && previous_folder->foldername) {
		if (BLI_path_cmp(previous_folder->foldername, dir) == 0) {
			return;
		}
	}

	/* create next folder element */
	folder = (FolderList *)MEM_mallocN(sizeof(FolderList), "FolderList");
	folder->foldername = BLI_strdup(dir);

	/* add it to the end of the list */
	BLI_addtail(folderlist, folder);
}

const char *folderlist_peeklastdir(ListBase *folderlist)
{
	struct FolderList *folder;

	if (!folderlist->last)
		return NULL;

	folder = folderlist->last;
	return folder->foldername;
}

int folderlist_clear_next(struct SpaceFile *sfile)
{
	struct FolderList *folder;

	/* if there is no folder_next there is nothing we can clear */
	if (!sfile->folders_next)
		return 0;

	/* if previous_folder, next_folder or refresh_folder operators are executed it doesn't clear folder_next */
	folder = sfile->folders_prev->last;
	if ((!folder) || (BLI_path_cmp(folder->foldername, sfile->params->dir) == 0))
		return 0;

	/* eventually clear flist->folders_next */
	return 1;
}

/* not listbase itself */
void folderlist_free(ListBase *folderlist)
{
	if (folderlist) {
		FolderList *folder;
		for (folder = folderlist->first; folder; folder = folder->next)
			MEM_freeN(folder->foldername);
		BLI_freelistN(folderlist);
	}
}

ListBase *folderlist_duplicate(ListBase *folderlist)
{
	
	if (folderlist) {
		ListBase *folderlistn = MEM_callocN(sizeof(ListBase), "copy folderlist");
		FolderList *folder;
		
		BLI_duplicatelist(folderlistn, folderlist);
		
		for (folder = folderlistn->first; folder; folder = folder->next) {
			folder->foldername = MEM_dupallocN(folder->foldername);
		}
		return folderlistn;
	}
	return NULL;
}


/* ------------------FILELIST------------------------ */

struct FileList;

typedef struct FileImage {
	struct FileImage *next, *prev;
	char path[FILE_MAX];
	char relname[FILE_MAX];
	unsigned int flags;
	unsigned int type;
	int index;
	short done;
	ImBuf *img;
	ImBuf *org_img;
	ImBuf *icon;
} FileImage;

typedef struct FileListFilter {
	bool hide_dot;
	bool hide_parent;
	unsigned int filter;
	unsigned int filter_id;
	char filter_glob[64];
	char filter_search[66];  /* + 2 for heading/trailing implicit '*' wildcards. */
} FileListFilter;

typedef struct FileList {
	struct direntry *filelist;
	int numfiles;
	char dir[FILE_MAX];
	short prv_w;
	short prv_h;

	bool force_reset;
	bool force_refresh;
	bool filelist_ready;
	bool filelist_pending;

	short sort;
	bool need_sorting;

	FileListFilter filter_data;
	int *fidx;  /* Also used to detect when we need to filter! */
	int numfiltered;

	bool need_thumbnails;

	bool use_recursion;
	short recursion_level;

	struct BlendHandle *libfiledata;

	/* Set given path as root directory, may change given string in place to a valid value. */
	void (*checkdirf)(struct FileList *, char *);

	/* Fill filelist (to be called by read job). */
	void (*read_jobf)(struct FileList *, const char *, short *, short *, float *, ThreadMutex *);

	/* Filter current filelist. */
	bool (*filterf)(struct direntry *, const char *, FileListFilter *);
} FileList;

#define FILELIST_MAX_RECURSION 3

#define FILENAME_IS_BREADCRUMBS(_n) \
	((_n)[0] == '.' && ((_n)[1] == '\0' || ((_n)[1] == '.' && (_n)[2] == '\0')))

#define SPECIAL_IMG_SIZE 48
#define SPECIAL_IMG_ROWS 4
#define SPECIAL_IMG_COLS 4

enum {
	SPECIAL_IMG_FOLDER      = 0,
	SPECIAL_IMG_PARENT      = 1,
	SPECIAL_IMG_REFRESH     = 2,
	SPECIAL_IMG_BLENDFILE   = 3,
	SPECIAL_IMG_SOUNDFILE   = 4,
	SPECIAL_IMG_MOVIEFILE   = 5,
	SPECIAL_IMG_PYTHONFILE  = 6,
	SPECIAL_IMG_TEXTFILE    = 7,
	SPECIAL_IMG_FONTFILE    = 8,
	SPECIAL_IMG_UNKNOWNFILE = 9,
	SPECIAL_IMG_LOADING     = 10,
	SPECIAL_IMG_BACKUP      = 11,
	SPECIAL_IMG_MAX
};

static ImBuf *gSpecialFileImages[SPECIAL_IMG_MAX];


static void filelist_readjob_main(struct FileList *, const char *, short *, short *, float *, ThreadMutex *);
static void filelist_readjob_lib(struct FileList *, const char *, short *, short *, float *, ThreadMutex *);
static void filelist_readjob_dir(struct FileList *, const char *, short *, short *, float *, ThreadMutex *);

/* helper, could probably go in BKE actually? */
static int groupname_to_code(const char *group);
static unsigned int groupname_to_filter_id(const char *group);

static void filelist_filter_clear(FileList *filelist);

/* ********** Sort helpers ********** */

static bool compare_is_directory(const struct direntry *entry)
{
	/* for library browse .blend files may be treated as directories, but
	 * for sorting purposes they should be considered regular files */
	if (S_ISDIR(entry->type))
		return !(entry->flags & (FILE_TYPE_BLENDER | FILE_TYPE_BLENDER_BACKUP));
	
	return false;
}

static int compare_direntry_generic(const struct direntry *entry1, const struct direntry *entry2)
{
<<<<<<< HEAD
	const struct direntry *entry1 = a1, *entry2 = a2;
	char dir1[FILE_MAX_LIBEXTRA], dir2[FILE_MAX_LIBEXTRA];
	char *name1, *name2;

=======
>>>>>>> 3f057973
	/* type is equal to stat.st_mode */

	if (compare_is_directory(entry1)) {
		if (compare_is_directory(entry2) == 0) return (-1);
	}
	else {
		if (compare_is_directory(entry2)) return (1);
	}
	if (S_ISREG(entry1->type)) {
		if (S_ISREG(entry2->type) == 0) return (-1);
	}
	else {
		if (S_ISREG(entry2->type)) return (1);
	}
	if ((entry1->type & S_IFMT) < (entry2->type & S_IFMT)) return (-1);
	if ((entry1->type & S_IFMT) > (entry2->type & S_IFMT)) return (1);
	
	/* make sure "." and ".." are always first */
	if (strcmp(entry1->relname, ".") == 0) return (-1);
	if (strcmp(entry2->relname, ".") == 0) return (1);
	if (strcmp(entry1->relname, "..") == 0) return (-1);
	if (strcmp(entry2->relname, "..") == 0) return (1);
<<<<<<< HEAD

	name1 = fileentry_uiname(entry1, dir1);
	name2 = fileentry_uiname(entry2, dir2);

	return BLI_natstrcmp(name1, name2);
=======
	
	return 0;
}

static int compare_name(const void *a1, const void *a2)
{
	const struct direntry *entry1 = a1, *entry2 = a2;
	int ret;

	if ((ret = compare_direntry_generic(entry1, entry2))) {
		return ret;
	}

	return (BLI_natstrcmp(entry1->relname, entry2->relname));
>>>>>>> 3f057973
}

static int compare_date(const void *a1, const void *a2)	
{
	const struct direntry *entry1 = a1, *entry2 = a2;
<<<<<<< HEAD
	char dir1[FILE_MAX_LIBEXTRA], dir2[FILE_MAX_LIBEXTRA];
	char *name1, *name2;

	/* type is equal to stat.st_mode */

	if (compare_is_directory(entry1)) {
		if (compare_is_directory(entry2) == 0) return (-1);
	}
	else {
		if (compare_is_directory(entry2)) return (1);
	}
	if (S_ISREG(entry1->type)) {
		if (S_ISREG(entry2->type) == 0) return (-1);
	}
	else {
		if (S_ISREG(entry2->type)) return (1);
=======
	int ret;
	
	if ((ret = compare_direntry_generic(entry1, entry2))) {
		return ret;
>>>>>>> 3f057973
	}
	
	if (entry1->s.st_mtime < entry2->s.st_mtime) return 1;
	if (entry1->s.st_mtime > entry2->s.st_mtime) return -1;

	name1 = fileentry_uiname(entry1, dir1);
	name2 = fileentry_uiname(entry2, dir2);

	return BLI_natstrcmp(name1, name2);
}

static int compare_size(const void *a1, const void *a2)	
{
	const struct direntry *entry1 = a1, *entry2 = a2;
<<<<<<< HEAD
	char dir1[FILE_MAX_LIBEXTRA], dir2[FILE_MAX_LIBEXTRA];
	char *name1, *name2;
=======
	int ret;
>>>>>>> 3f057973

	if ((ret = compare_direntry_generic(entry1, entry2))) {
		return ret;
	}
	
	if (entry1->s.st_size < entry2->s.st_size) return 1;
	if (entry1->s.st_size > entry2->s.st_size) return -1;

	name1 = fileentry_uiname(entry1, dir1);
	name2 = fileentry_uiname(entry2, dir2);

	return BLI_natstrcmp(name1, name2);
}

static int compare_extension(const void *a1, const void *a2)
{
	const struct direntry *entry1 = a1, *entry2 = a2;
	const char *sufix1, *sufix2;
	const char *nil = "";
	int ret;

	if ((ret = compare_direntry_generic(entry1, entry2))) {
		return ret;
	}

	if (!(sufix1 = strstr(entry1->relname, ".blend.gz")))
		sufix1 = strrchr(entry1->relname, '.');
	if (!(sufix2 = strstr(entry2->relname, ".blend.gz")))
		sufix2 = strrchr(entry2->relname, '.');
	if (!sufix1) sufix1 = nil;
	if (!sufix2) sufix2 = nil;

<<<<<<< HEAD
	/* type is equal to stat.st_mode */

	if (compare_is_directory(entry1)) {
		if (compare_is_directory(entry2) == 0) return (-1);
	}
	else {
		if (compare_is_directory(entry2)) return (1);
	}

	if (S_ISREG(entry1->type)) {
		if (S_ISREG(entry2->type) == 0) return (-1);
	}
	else {
		if (S_ISREG(entry2->type)) return (1);
	}
	if ((entry1->type & S_IFMT) < (entry2->type & S_IFMT)) return (-1);
	if ((entry1->type & S_IFMT) > (entry2->type & S_IFMT)) return (1);

	/* make sure "." and ".." are always first */
	if (strcmp(entry1->relname, ".") == 0) return (-1);
	if (strcmp(entry2->relname, ".") == 0) return (1);
	if (strcmp(entry1->relname, "..") == 0) return (-1);
	if (strcmp(entry2->relname, "..") == 0) return (1);

	if ((entry1->flags & FILE_TYPE_BLENDERLIB) && !(entry2->flags & FILE_TYPE_BLENDERLIB)) return -1;
	if (!(entry1->flags & FILE_TYPE_BLENDERLIB) && (entry2->flags & FILE_TYPE_BLENDERLIB)) return 1;
	if ((entry1->flags & FILE_TYPE_BLENDERLIB) && (entry2->flags & FILE_TYPE_BLENDERLIB)) {
		char lib1[FILE_MAX_LIBEXTRA], lib2[FILE_MAX_LIBEXTRA];
		char *group1, *group2, *name1, *name2;
		int grp_comp;

		BLO_library_path_explode(entry1->path, lib1, &group1, &name1);
		BLO_library_path_explode(entry2->path, lib2, &group2, &name2);

		BLI_assert(group1);
		BLI_assert(group2);

		grp_comp = strcmp(group1, group2);
		if (grp_comp != 0 || (!name1 && !name2)) {
			return grp_comp;
		}

		if (!name1) {
			return -1;
		}
		if (!name2) {
			return 1;
		}
		return BLI_strcasecmp(name1, name2);
	}

	return BLI_strcasecmp(sufix1, sufix2);
=======
	return (BLI_strcasecmp(sufix1, sufix2));
>>>>>>> 3f057973
}

bool filelist_need_sorting(struct FileList *filelist)
{
	return filelist->need_sorting && (filelist->sort != FILE_SORT_NONE);
}

void filelist_sort(struct FileList *filelist)
{
	if (filelist_need_sorting(filelist)) {
		filelist->need_sorting = false;

		switch (filelist->sort) {
			case FILE_SORT_ALPHA:
				qsort(filelist->filelist, filelist->numfiles, sizeof(struct direntry), compare_name);
				break;
			case FILE_SORT_TIME:
				qsort(filelist->filelist, filelist->numfiles, sizeof(struct direntry), compare_date);
				break;
			case FILE_SORT_SIZE:
				qsort(filelist->filelist, filelist->numfiles, sizeof(struct direntry), compare_size);
				break;
			case FILE_SORT_EXTENSION:
				qsort(filelist->filelist, filelist->numfiles, sizeof(struct direntry), compare_extension);
				break;
			case FILE_SORT_NONE:  /* Should never reach this point! */
			default:
				BLI_assert(0);
				return;
		}

		filelist_filter_clear(filelist);
	}
}

void filelist_setsorting(struct FileList *filelist, const short sort)
{
	if (filelist->sort != sort) {
		filelist->sort = sort;
		filelist->need_sorting = true;
	}
}

/* ********** Filter helpers ********** */

static bool is_hidden_file(const char *filename, FileListFilter *filter)
{
	char *sep = (char *)BLI_last_slash(filename);
	bool is_hidden = false;

	if (filter->hide_dot) {
		if (filename[0] == '.' && filename[1] != '.' && filename[1] != '\0') {
			is_hidden = true; /* ignore .file */
		}
		else {
			int len = strlen(filename);
			if ((len > 0) && (filename[len - 1] == '~')) {
				is_hidden = true;  /* ignore file~ */
			}
		}
	}
	if (!is_hidden && filter->hide_parent) {
		if (filename[0] == '.' && filename[1] == '.' && filename[2] == '\0') {
			is_hidden = true; /* ignore .. */
		}
	}
	if (!is_hidden && ((filename[0] == '.') && (filename[1] == '\0'))) {
		is_hidden = true; /* ignore . */
	}
	/* filename might actually be a piece of path, in which case we have to check all its parts. */
	if (!is_hidden && sep) {
		char tmp_filename[FILE_MAX_LIBEXTRA];

		BLI_strncpy(tmp_filename, filename, sizeof(tmp_filename));
		sep = tmp_filename + (sep - filename);
		while (sep) {
			BLI_assert(sep[1] != '\0');
			if (is_hidden_file(sep + 1, filter)) {
				is_hidden = true;
				break;
			}
			*sep = '\0';
			sep = (char *)BLI_last_slash(tmp_filename);
		}
	}
	return is_hidden;
}

static bool is_filtered_file(struct direntry *file, const char *UNUSED(root), FileListFilter *filter)
{
	bool is_filtered = !is_hidden_file(file->relname, filter);

	if (is_filtered && filter->filter && !FILENAME_IS_BREADCRUMBS(file->relname)) {
		if ((file->type & S_IFDIR) && !(filter->filter & FILE_TYPE_FOLDER)) {
			is_filtered = false;
		}
		if (!(file->type & S_IFDIR) && !(file->flags & filter->filter)) {
			is_filtered = false;
		}
		if (is_filtered && (filter->filter_search[0] != '\0')) {
			if (fnmatch(filter->filter_search, file->relname, FNM_CASEFOLD) != 0) {
				is_filtered = false;
			}
		}
	}

	return is_filtered;
}

static bool is_filtered_lib(struct direntry *file, const char *root, FileListFilter *filter)
{
	bool is_filtered;
	char path[FILE_MAX_LIBEXTRA], dir[FILE_MAXDIR], *group;

	BLI_join_dirfile(path, sizeof(path), root, file->relname);

	if (BLO_library_path_explode(path, dir, &group, NULL)) {
		is_filtered = !is_hidden_file(file->relname, filter);
		if (is_filtered && filter->filter && !FILENAME_IS_BREADCRUMBS(file->relname)) {
			if ((file->type & S_IFDIR) && !(filter->filter & FILE_TYPE_FOLDER)) {
				is_filtered = false;
			}
			if (is_filtered && (filter->filter_search[0] != '\0')) {
				if (fnmatch(filter->filter_search, file->relname, FNM_CASEFOLD) != 0) {
					is_filtered = false;
				}
			}
			if (is_filtered && group) {
				unsigned int filter_id = groupname_to_filter_id(group);
				if (!(filter_id & filter->filter_id)) {
					is_filtered = false;
				}
			}
		}
	}
	else {
		is_filtered = is_filtered_file(file, root, filter);
	}

	return is_filtered;
}

static bool is_filtered_main(struct direntry *file, const char *UNUSED(dir), FileListFilter *filter)
{
	return !is_hidden_file(file->relname, filter);
}

static void filelist_filter_clear(FileList *filelist)
{
	MEM_SAFE_FREE(filelist->fidx);
	filelist->numfiltered = 0;
}

void filelist_filter(FileList *filelist)
{
	int num_filtered = 0;
	int *fidx_tmp;
	int i;

	if (!filelist->filelist) {
		return;
	}

	if (filelist->fidx) {
		/* Assume it has already been filtered, nothing else to do! */
		return;
	}

	fidx_tmp = MEM_mallocN(sizeof(*fidx_tmp) * (size_t)filelist->numfiles, __func__);

	/* Filter remap & count how many files are left after filter in a single loop. */
	for (i = 0; i < filelist->numfiles; ++i) {
		struct direntry *file = &filelist->filelist[i];

		if (filelist->filterf(file, filelist->dir, &filelist->filter_data)) {
			fidx_tmp[num_filtered++] = i;
		}
	}

	/* Note: maybe we could even accept filelist->fidx to be filelist->numfiles -len allocated? */
	filelist->fidx = (int *)MEM_mallocN(sizeof(*filelist->fidx) * (size_t)num_filtered, __func__);
	memcpy(filelist->fidx, fidx_tmp, sizeof(*filelist->fidx) * (size_t)num_filtered);
	filelist->numfiltered = num_filtered;

	MEM_freeN(fidx_tmp);
}

void filelist_setfilter_options(FileList *filelist, const bool hide_dot, const bool hide_parent,
                                const unsigned int filter, const unsigned int filter_id,
                                const char *filter_glob, const char *filter_search)
{
	if ((filelist->filter_data.hide_dot != hide_dot) ||
	    (filelist->filter_data.hide_parent != hide_parent) ||
	    (filelist->filter_data.filter != filter) ||
	    (filelist->filter_data.filter_id != filter_id) ||
	    !STREQ(filelist->filter_data.filter_glob, filter_glob) ||
	    (BLI_strcmp_ignore_pad(filelist->filter_data.filter_search, filter_search, '*') != 0))
	{
		filelist->filter_data.hide_dot = hide_dot;
		filelist->filter_data.hide_parent = hide_parent;

		filelist->filter_data.filter = filter;
		filelist->filter_data.filter_id = filter_id;
		BLI_strncpy(filelist->filter_data.filter_glob, filter_glob, sizeof(filelist->filter_data.filter_glob));
		BLI_strncpy_ensure_pad(filelist->filter_data.filter_search, filter_search, '*',
		                       sizeof(filelist->filter_data.filter_search));

		/* And now, free filtered data so that we now we have to filter again. */
		filelist_filter_clear(filelist);
	}
}

/* ********** Icon/image helpers ********** */

void filelist_init_icons(void)
{
	short x, y, k;
	ImBuf *bbuf;
	ImBuf *ibuf;

	BLI_assert(G.background == false);

#ifdef WITH_HEADLESS
	bbuf = NULL;
#else
	bbuf = IMB_ibImageFromMemory((unsigned char *)datatoc_prvicons_png, datatoc_prvicons_png_size, IB_rect, NULL, "<splash>");
#endif
	if (bbuf) {
		for (y = 0; y < SPECIAL_IMG_ROWS; y++) {
			for (x = 0; x < SPECIAL_IMG_COLS; x++) {
				int tile = SPECIAL_IMG_COLS * y + x;
				if (tile < SPECIAL_IMG_MAX) {
					ibuf = IMB_allocImBuf(SPECIAL_IMG_SIZE, SPECIAL_IMG_SIZE, 32, IB_rect);
					for (k = 0; k < SPECIAL_IMG_SIZE; k++) {
						memcpy(&ibuf->rect[k * SPECIAL_IMG_SIZE], &bbuf->rect[(k + y * SPECIAL_IMG_SIZE) * SPECIAL_IMG_SIZE * SPECIAL_IMG_COLS + x * SPECIAL_IMG_SIZE], SPECIAL_IMG_SIZE * sizeof(int));
					}
					gSpecialFileImages[tile] = ibuf;
				}
			}
		}
		IMB_freeImBuf(bbuf);
	}
}

void filelist_free_icons(void)
{
	int i;

	BLI_assert(G.background == false);

	for (i = 0; i < SPECIAL_IMG_MAX; ++i) {
		IMB_freeImBuf(gSpecialFileImages[i]);
		gSpecialFileImages[i] = NULL;
	}
}

void filelist_imgsize(struct FileList *filelist, short w, short h)
{
	filelist->prv_w = w;
	filelist->prv_h = h;
}

<<<<<<< HEAD
static struct direntry *filelist_geticon_get_file(struct FileList *filelist, const int index)
=======
ImBuf *filelist_getimage(struct FileList *filelist, const int index)
>>>>>>> 3f057973
{
	BLI_assert(G.background == false);

	return filelist_file(filelist, index);
}

ImBuf *filelist_getimage(struct FileList *filelist, const int index)
{
	struct direntry *file = filelist_geticon_get_file(filelist, index);

	return file->image;
}

<<<<<<< HEAD
static ImBuf *filelist_geticon_image_ex(const unsigned int type, const unsigned int flags, const char *relname)
=======
ImBuf *filelist_geticon(struct FileList *filelist, const int index)
>>>>>>> 3f057973
{
	ImBuf *ibuf = NULL;

	if (type & S_IFDIR) {
		if (strcmp(relname, "..") == 0) {
			ibuf = gSpecialFileImages[SPECIAL_IMG_PARENT];
		}
		else if (strcmp(relname, ".") == 0) {
			ibuf = gSpecialFileImages[SPECIAL_IMG_REFRESH];
		}
		else {
			ibuf = gSpecialFileImages[SPECIAL_IMG_FOLDER];
		}
	}
	else if (flags & (FILE_TYPE_BLENDER)) {
		ibuf = gSpecialFileImages[SPECIAL_IMG_BLENDFILE];
	}
	else if (flags & (FILE_TYPE_BLENDERLIB)) {
		ibuf = gSpecialFileImages[SPECIAL_IMG_UNKNOWNFILE];
	}
	else if (flags & (FILE_TYPE_MOVIE | FILE_TYPE_MOVIE_ICON)) {
		ibuf = gSpecialFileImages[SPECIAL_IMG_MOVIEFILE];
	}
	else if (flags & FILE_TYPE_SOUND) {
		ibuf = gSpecialFileImages[SPECIAL_IMG_SOUNDFILE];
	}
	else if (flags & FILE_TYPE_PYSCRIPT) {
		ibuf = gSpecialFileImages[SPECIAL_IMG_PYTHONFILE];
	}
	else if (flags & FILE_TYPE_FTFONT) {
		ibuf = gSpecialFileImages[SPECIAL_IMG_FONTFILE];
	}
	else if (flags & FILE_TYPE_TEXT) {
		ibuf = gSpecialFileImages[SPECIAL_IMG_TEXTFILE];
	}
	else if (flags & FILE_TYPE_IMAGE) {
		ibuf = gSpecialFileImages[SPECIAL_IMG_LOADING];
	}
	else if (flags & FILE_TYPE_BLENDER_BACKUP) {
		ibuf = gSpecialFileImages[SPECIAL_IMG_BACKUP];
	}
	else {
		ibuf = gSpecialFileImages[SPECIAL_IMG_UNKNOWNFILE];
	}

	return ibuf;
}

ImBuf *filelist_geticon_image(struct FileList *filelist, const int index)
{
	struct direntry *file = filelist_geticon_get_file(filelist, index);

	return filelist_geticon_image_ex(file->type, file->flags, file->relname);
}

static int filelist_geticon_ex(const unsigned int type, const unsigned int flags, const char *path, const char *relname, const bool ignore_libdir)
{
	if (type & S_IFDIR && !(ignore_libdir && (flags & (FILE_TYPE_BLENDERLIB | FILE_TYPE_BLENDER)))) {
		if (strcmp(relname, "..") == 0) {
			return ICON_FILE_PARENT;
		}
		if (flags & FILE_TYPE_APPLICATIONBUNDLE) {
			return ICON_UGLYPACKAGE;
		}
		if (flags & FILE_TYPE_BLENDER) {
			return ICON_FILE_BLEND;
		}
		return ICON_FILE_FOLDER;
	}
	else if (flags & FILE_TYPE_BLENDER)
		return ICON_FILE_BLEND;
	else if (flags & FILE_TYPE_BLENDER_BACKUP)
		return ICON_FILE_BACKUP;
	else if (flags & FILE_TYPE_IMAGE)
		return ICON_FILE_IMAGE;
	else if (flags & FILE_TYPE_MOVIE)
		return ICON_FILE_MOVIE;
	else if (flags & FILE_TYPE_PYSCRIPT)
		return ICON_FILE_SCRIPT;
	else if (flags & FILE_TYPE_SOUND)
		return ICON_FILE_SOUND;
	else if (flags & FILE_TYPE_FTFONT)
		return ICON_FILE_FONT;
	else if (flags & FILE_TYPE_BTX)
		return ICON_FILE_BLANK;
	else if (flags & FILE_TYPE_COLLADA)
		return ICON_FILE_BLANK;
	else if (flags & FILE_TYPE_TEXT)
		return ICON_FILE_TEXT;
	else if (flags & FILE_TYPE_BLENDERLIB) {
		char lib[FILE_MAXDIR], *group;

		if (BLO_library_path_explode(path, lib, &group, NULL) && group) {
			int idcode = groupname_to_code(group);

			/* TODO: this should most likely be completed and moved to UI_interface_icons.h ? unless it already exists somewhere... */
			switch (idcode) {
				case ID_AC:
					return ICON_ANIM_DATA;
				case ID_AR:
					return ICON_ARMATURE_DATA;
				case ID_BR:
					return ICON_BRUSH_DATA;
				case ID_CA:
					return ICON_CAMERA_DATA;
				case ID_CU:
					return ICON_CURVE_DATA;
				case ID_GD:
					return ICON_GREASEPENCIL;
				case ID_GR:
					return ICON_GROUP;
				case ID_IM:
					return ICON_IMAGE_DATA;
				case ID_LA:
					return ICON_LAMP_DATA;
				case ID_LS:
					return ICON_LINE_DATA;
				case ID_LT:
					return ICON_LATTICE_DATA;
				case ID_MA:
					return ICON_MATERIAL_DATA;
				case ID_MB:
					return ICON_META_DATA;
				case ID_MC:
					return ICON_CLIP;
				case ID_ME:
					return ICON_MESH_DATA;
				case ID_MSK:
					return ICON_MOD_MASK;  /* TODO! this would need its own icon! */
				case ID_NT:
					return ICON_NODETREE;
				case ID_OB:
					return ICON_OBJECT_DATA;
				case ID_PAL:
					return ICON_COLOR;  /* TODO! this would need its own icon! */
				case ID_PC:
					return ICON_CURVE_BEZCURVE;  /* TODO! this would need its own icon! */
				case ID_SCE:
					return ICON_SCENE_DATA;
				case ID_SPK:
					return ICON_SPEAKER;
				case ID_SO:
					return ICON_SOUND;
				case ID_TE:
					return ICON_TEXTURE_DATA;
				case ID_TXT:
					return ICON_TEXT;
				case ID_VF:
					return ICON_FONT_DATA;
				case ID_WO:
					return ICON_WORLD_DATA;
			}
		}
	}
	return ICON_FILE_BLANK;
}

int filelist_geticon(struct FileList *filelist, const int index)
{
	struct direntry *file = filelist_geticon_get_file(filelist, index);

	return filelist_geticon_ex(file->type, file->flags, file->path, file->relname, false);
}

/* ********** Main ********** */

static void filelist_checkdir_dir(struct FileList *UNUSED(filelist), char *r_dir)
{
	BLI_make_exist(r_dir);
}

static void filelist_checkdir_lib(struct FileList *UNUSED(filelist), char *r_dir)
{
	char dir[FILE_MAXDIR];
	if (!BLO_library_path_explode(r_dir, dir, NULL, NULL)) {
		/* if not a valid library, we need it to be a valid directory! */
		BLI_make_exist(r_dir);
	}
}

static void filelist_checkdir_main(struct FileList *filelist, char *r_dir)
{
	/* TODO */
	filelist_checkdir_lib(filelist, r_dir);
}

FileList *filelist_new(short type)
{
	FileList *p = MEM_callocN(sizeof(FileList), "filelist");

	switch (type) {
		case FILE_MAIN:
			p->checkdirf = filelist_checkdir_main;
			p->read_jobf = filelist_readjob_main;
			p->filterf = is_filtered_main;
			break;
		case FILE_LOADLIB:
			p->checkdirf = filelist_checkdir_lib;
			p->read_jobf = filelist_readjob_lib;
			p->filterf = is_filtered_lib;
			break;
		default:
			p->checkdirf = filelist_checkdir_dir;
			p->read_jobf = filelist_readjob_dir;
			p->filterf = is_filtered_file;
			break;
	}
	return p;
}

void filelist_clear(struct FileList *filelist)
{
	if (!filelist) {
		return;
	}

	if (filelist->fidx) {
		MEM_freeN(filelist->fidx);
		filelist->fidx = NULL;
	}

	BLI_filelist_free(filelist->filelist, filelist->numfiles, NULL);
	filelist->numfiles = 0;
	filelist->filelist = NULL;
	filelist->numfiltered = 0;
}

void filelist_free(struct FileList *filelist)
{
	if (!filelist) {
		printf("Attempting to delete empty filelist.\n");
		return;
	}
	
	MEM_SAFE_FREE(filelist->fidx);
	filelist->numfiltered = 0;
	memset(&filelist->filter_data, 0, sizeof(filelist->filter_data));

	filelist->need_sorting = false;
	filelist->sort = FILE_SORT_NONE;

	filelist->need_thumbnails = false;

	BLI_filelist_free(filelist->filelist, filelist->numfiles, NULL);
	filelist->numfiles = 0;
	filelist->filelist = NULL;
}

void filelist_freelib(struct FileList *filelist)
{
	if (filelist->libfiledata)
		BLO_blendhandle_close(filelist->libfiledata);
	filelist->libfiledata = NULL;
}

BlendHandle *filelist_lib(struct FileList *filelist)
{
	return filelist->libfiledata;
}

int filelist_numfiles(struct FileList *filelist)
{
	return filelist->numfiltered;
}

char *fileentry_uiname(const struct direntry *entry, char *dir)
{
	char *name;

	if (entry->path && entry->flags & FILE_TYPE_BLENDERLIB) {
		char *group;
		BLO_library_path_explode(entry->path, dir, &group, &name);
		if (!name) {
			name = group;
		}
	}
	else if (entry->type & S_IFDIR) {
		name = entry->relname;
	}
	else {
		name = (char *)BLI_path_basename(entry->relname);
	}
	BLI_assert(name);

	return name;
}

const char *filelist_dir(struct FileList *filelist)
{
	return filelist->dir;
}

/**
 * May modifies in place given r_dir, which is expected to be FILE_MAX_LIBEXTRA length.
 */
void filelist_setdir(struct FileList *filelist, char *r_dir)
{
#ifndef NDEBUG
	size_t len = strlen(r_dir);
	BLI_assert((len < FILE_MAX_LIBEXTRA - 1) || r_dir[len - 1] == '/');
#endif

	BLI_cleanup_dir(G.main->name, r_dir);
	BLI_add_slash(r_dir);
	filelist->checkdirf(filelist, r_dir);

	if (!STREQ(filelist->dir, r_dir)) {
		BLI_strncpy(filelist->dir, r_dir, sizeof(filelist->dir));
		filelist->force_reset = true;
	}
}

void filelist_setrecursive(struct FileList *filelist, const bool use_recursion)
{
	if (filelist->use_recursion != use_recursion) {
		filelist->use_recursion = use_recursion;
		filelist->force_reset = true;
	}
}

bool filelist_force_reset(struct FileList *filelist)
{
	return filelist->force_reset;
}

bool filelist_is_ready(struct FileList *filelist)
{
	return filelist->filelist_ready;
}

bool filelist_pending(struct FileList *filelist)
{
	return filelist->filelist_pending;
}

bool filelist_need_refresh(struct FileList *filelist)
{
	return (!filelist->filelist || !filelist->fidx || filelist->force_reset || filelist->force_refresh || filelist->need_sorting);
}

void filelist_clear_refresh(struct FileList *filelist)
{
	filelist->force_refresh = false;
}

struct direntry *filelist_file(struct FileList *filelist, int index)
{
	int fidx = 0;
	
	if ((index < 0) || (index >= filelist->numfiltered)) {
		return NULL;
	}
	fidx = filelist->fidx[index];

	return &filelist->filelist[fidx];
}

int filelist_find(struct FileList *filelist, const char *filename)
{
	int index = -1;
	int i;
	int fidx = -1;
	
	if (!filelist->fidx) 
		return fidx;

	
	for (i = 0; i < filelist->numfiles; ++i) {
		if (strcmp(filelist->filelist[i].relname, filename) == 0) {  /* not dealing with user input so don't need BLI_path_cmp */
			index = i;
			break;
		}
	}

	for (i = 0; i < filelist->numfiltered; ++i) {
		if (filelist->fidx[i] == index) {
			fidx = i;
			break;
		}
	}
	return fidx;
}

/* would recognize .blend as well */
static bool file_is_blend_backup(const char *str)
{
	const size_t a = strlen(str);
	size_t b = 7;
	bool retval = 0;

	if (a == 0 || b >= a) {
		/* pass */
	}
	else {
		const char *loc;
		
		if (a > b + 1)
			b++;
		
		/* allow .blend1 .blend2 .blend32 */
		loc = BLI_strcasestr(str + a - b, ".blend");
		
		if (loc)
			retval = 1;
	}
	
	return (retval);
}

static int path_extension_type(const char *path)
{
	if (BLO_has_bfile_extension(path)) {
		return FILE_TYPE_BLENDER;
	}
	else if (file_is_blend_backup(path)) {
		return FILE_TYPE_BLENDER_BACKUP;
	}
	else if (BLI_testextensie(path, ".app")) {
		return FILE_TYPE_APPLICATIONBUNDLE;
	}
	else if (BLI_testextensie(path, ".py")) {
		return FILE_TYPE_PYSCRIPT;
	}
	else if (BLI_testextensie_n(path, ".txt", ".glsl", ".osl", ".data", NULL)) {
		return FILE_TYPE_TEXT;
	}
	else if (BLI_testextensie_n(path, ".ttf", ".ttc", ".pfb", ".otf", ".otc", NULL)) {
		return FILE_TYPE_FTFONT;
	}
	else if (BLI_testextensie(path, ".btx")) {
		return FILE_TYPE_BTX;
	}
	else if (BLI_testextensie(path, ".dae")) {
		return FILE_TYPE_COLLADA;
	}
	else if (BLI_testextensie_array(path, imb_ext_image) ||
	         (G.have_quicktime && BLI_testextensie_array(path, imb_ext_image_qt)))
	{
		return FILE_TYPE_IMAGE;
	}
	else if (BLI_testextensie(path, ".ogg")) {
		if (IMB_isanim(path)) {
			return FILE_TYPE_MOVIE;
		}
		else {
			return FILE_TYPE_SOUND;
		}
	}
	else if (BLI_testextensie_array(path, imb_ext_movie)) {
		return FILE_TYPE_MOVIE;
	}
	else if (BLI_testextensie_array(path, imb_ext_audio)) {
		return FILE_TYPE_SOUND;
	}
	return 0;
}

static int file_extension_type(const char *dir, const char *relname)
{
	char path[FILE_MAX];
	BLI_join_dirfile(path, sizeof(path), dir, relname);
	return path_extension_type(path);
}

int ED_file_extension_icon(const char *path)
{
	int type = path_extension_type(path);
	
	if (type == FILE_TYPE_BLENDER)
		return ICON_FILE_BLEND;
	else if (type == FILE_TYPE_BLENDER_BACKUP)
		return ICON_FILE_BACKUP;
	else if (type == FILE_TYPE_IMAGE)
		return ICON_FILE_IMAGE;
	else if (type == FILE_TYPE_MOVIE)
		return ICON_FILE_MOVIE;
	else if (type == FILE_TYPE_PYSCRIPT)
		return ICON_FILE_SCRIPT;
	else if (type == FILE_TYPE_SOUND)
		return ICON_FILE_SOUND;
	else if (type == FILE_TYPE_FTFONT)
		return ICON_FILE_FONT;
	else if (type == FILE_TYPE_BTX)
		return ICON_FILE_BLANK;
	else if (type == FILE_TYPE_COLLADA)
		return ICON_FILE_BLANK;
	else if (type == FILE_TYPE_TEXT)
		return ICON_FILE_TEXT;
	
	return ICON_FILE_BLANK;
}

static void filelist_setfiletypes(const char *root, struct direntry *files, const int numfiles, const char *filter_glob)
{
	struct direntry *file;
	int num;

	for (num = 0, file = files; num < numfiles; num++, file++) {
		if (file->flags & FILE_TYPE_BLENDERLIB) {
			continue;
		}
		file->type = file->s.st_mode;  /* restore the mess below */
#ifndef __APPLE__
		/* Don't check extensions for directories, allow in OSX cause bundles have extensions*/
		if (file->type & S_IFDIR) {
			continue;
		}
#endif
		file->flags = file_extension_type(root, file->relname);

		if (filter_glob[0] && BLI_testextensie_glob(file->relname, filter_glob)) {
			file->flags = FILE_TYPE_OPERATOR;
		}
	}
}

int filelist_empty(struct FileList *filelist)
{
	return filelist->filelist == NULL;
}

void filelist_select_file(struct FileList *filelist, int index, FileSelType select, unsigned int flag, FileCheckType check)
{
	struct direntry *file = filelist_file(filelist, index);
	if (file != NULL) {
		int check_ok = 0; 
		switch (check) {
			case CHECK_DIRS:
				check_ok = S_ISDIR(file->type);
				break;
			case CHECK_ALL:
				check_ok = 1;
				break;
			case CHECK_FILES:
			default:
				check_ok = !S_ISDIR(file->type);
				break;
		}
		if (check_ok) {
			switch (select) {
				case FILE_SEL_REMOVE:
					file->selflag &= ~flag;
					break;
				case FILE_SEL_ADD:
					file->selflag |= flag;
					break;
				case FILE_SEL_TOGGLE:
					file->selflag ^= flag;
					break;
			}
		}
	}
}

void filelist_select(struct FileList *filelist, FileSelection *sel, FileSelType select, unsigned int flag, FileCheckType check)
{
	/* select all valid files between first and last indicated */
	if ((sel->first >= 0) && (sel->first < filelist->numfiltered) && (sel->last >= 0) && (sel->last < filelist->numfiltered)) {
		int current_file;
		for (current_file = sel->first; current_file <= sel->last; current_file++) {
			filelist_select_file(filelist, current_file, select, flag, check);
		}
	}
}

bool filelist_is_selected(struct FileList *filelist, int index, FileCheckType check)
{
	struct direntry *file = filelist_file(filelist, index);
	if (!file) {
		return 0;
	}
	switch (check) {
		case CHECK_DIRS:
			return S_ISDIR(file->type) && (file->selflag & FILE_SEL_SELECTED);
		case CHECK_FILES:
			return S_ISREG(file->type) && (file->selflag & FILE_SEL_SELECTED);
		case CHECK_ALL:
		default:
			return (file->selflag & FILE_SEL_SELECTED) != 0;
	}
}


bool filelist_islibrary(struct FileList *filelist, char *dir, char **group)
{
	return BLO_library_path_explode(filelist->dir, dir, group, NULL);
}

static int groupname_to_code(const char *group)
{
	char buf[BLO_GROUP_MAX];
	char *lslash;

	BLI_assert(group);

	BLI_strncpy(buf, group, sizeof(buf));
	lslash = (char *)BLI_last_slash(buf);
	if (lslash)
		lslash[0] = '\0';

	return buf[0] ? BKE_idcode_from_name(buf) : 0;
}

static unsigned int groupname_to_filter_id(const char *group)
{
	int id_code = groupname_to_code(group);

	switch (id_code) {
		case ID_AC:
			return FILTER_ID_AC;
		case ID_AR:
			return FILTER_ID_AR;
		case ID_BR:
			return FILTER_ID_BR;
		case ID_CA:
			return FILTER_ID_CA;
		case ID_CU:
			return FILTER_ID_CU;
		case ID_GD:
			return FILTER_ID_GD;
		case ID_GR:
			return FILTER_ID_GR;
		case ID_IM:
			return FILTER_ID_IM;
		case ID_LA:
			return FILTER_ID_LA;
		case ID_LS:
			return FILTER_ID_LS;
		case ID_LT:
			return FILTER_ID_LT;
		case ID_MA:
			return FILTER_ID_MA;
		case ID_MB:
			return FILTER_ID_MB;
		case ID_MC:
			return FILTER_ID_MC;
		case ID_ME:
			return FILTER_ID_ME;
		case ID_MSK:
			return FILTER_ID_MSK;
		case ID_NT:
			return FILTER_ID_NT;
		case ID_OB:
			return FILTER_ID_OB;
		case ID_PAL:
			return FILTER_ID_PAL;
		case ID_PC:
			return FILTER_ID_PC;
		case ID_SCE:
			return FILTER_ID_SCE;
		case ID_SPK:
			return FILTER_ID_SPK;
		case ID_SO:
			return FILTER_ID_SO;
		case ID_TE:
			return FILTER_ID_TE;
		case ID_TXT:
			return FILTER_ID_TXT;
		case ID_VF:
			return FILTER_ID_VF;
		case ID_WO:
			return FILTER_ID_WO;
		default:
			return 0;
	}
}

/*
 * From here, we are in 'Job Context', i.e. have to be careful about sharing stuff between bacground working thread
 * and main one (used by UI among other things).
 */

/* This helper is highly specialized for our needs, it 'transfers' most data (strings/pointers) from subfiles to
 * filelist_buff. Only dirname->relname is actually duplicated.
 */
static void filelist_readjob_merge_sublist(
        struct direntry **filelist_buff, int *filelist_buff_size, int *filelist_used_size,
        const char *root, const char *subdir, struct direntry *subfiles, const int num_subfiles,
        const bool ignore_breadcrumbs)
{
	if (num_subfiles) {
		struct direntry *f;
		int new_numfiles = num_subfiles + *filelist_used_size;
		char dir[FILE_MAX];
		int i, j;

		if (new_numfiles > *filelist_buff_size) {
			struct direntry *new_filelist;

			*filelist_buff_size = new_numfiles * 2;
			new_filelist = malloc(sizeof(*new_filelist) * (size_t)*filelist_buff_size);
			if (*filelist_buff && *filelist_used_size) {
				memcpy(new_filelist, *filelist_buff, sizeof(*new_filelist) * (size_t)*filelist_used_size);
				free(*filelist_buff);
			}
			*filelist_buff = new_filelist;
		}
		for (i = *filelist_used_size, j = 0, f = subfiles; j < num_subfiles; j++, f++) {
			if (ignore_breadcrumbs && FILENAME_IS_BREADCRUMBS(f->relname)) {
				/* Ignore 'inner' breadcrumbs! */
				new_numfiles--;
				continue;
			}
			BLI_join_dirfile(dir, sizeof(dir), subdir, f->relname);
			BLI_cleanup_file(root, dir);
			BLI_path_rel(dir, root);
			(*filelist_buff)[i] = *f;
			(*filelist_buff)[i].relname = BLI_strdup(dir + 2);  /* + 2 to remove '//' added by BLI_path_rel */
			/* those pointers are given to new_filelist... */
			f->path = NULL;
			f->poin = NULL;
			f->image = NULL;
			i++;
		}

		*filelist_used_size = new_numfiles;
	}
}

static void filelist_readjob_list_lib(const char *root, struct direntry **files, int *num_files)
{
	LinkNode *l, *names, *previews;
	struct ImBuf *ima;
	int ok, i, nprevs, nnames, idcode = 0;
	char dir[FILE_MAX], *group;

	struct BlendHandle *libfiledata = NULL;

	/* name test */
	ok = BLO_library_path_explode(root, dir, &group, NULL);
	if (!ok) {
		return;
	}

	/* there we go */
	libfiledata = BLO_blendhandle_from_file(dir, NULL);
	if (libfiledata == NULL) {
		return;
	}

	/* memory for strings is passed into filelist[i].relname and freed in freefilelist */
	if (group) {
		idcode = groupname_to_code(group);
		previews = BLO_blendhandle_get_previews(libfiledata, idcode, &nprevs);
		names = BLO_blendhandle_get_datablock_names(libfiledata, idcode, &nnames);
	}
	else {
		previews = NULL;
		nprevs = 0;
		names = BLO_blendhandle_get_linkable_groups(libfiledata);
		nnames = BLI_linklist_length(names);
	}

	BLO_blendhandle_close(libfiledata);

	*num_files = nnames + 1;
	*files = malloc(*num_files * sizeof(**files));
	memset(*files, 0, *num_files * sizeof(**files));

	(*files)[nnames].relname = BLI_strdup("..");
	(*files)[nnames].type |= S_IFDIR;
	(*files)[nnames].flags |= FILE_TYPE_BLENDERLIB;

	for (i = 0, l = names; i < nnames; i++, l = l->next) {
		const char *blockname = l->link;
		struct direntry *file = &(*files)[i];

		file->relname = BLI_strdup(blockname);
		file->path = BLI_strdupcat(root, blockname);
		file->flags |= FILE_TYPE_BLENDERLIB;
		if (group && idcode) {
			file->type |= S_IFREG;
		}
		else {
			file->type |= S_IFDIR;
		}
	}

	if (previews && (nnames != nprevs)) {
		printf("filelist_from_library: error, found %d items, %d previews\n", nnames, nprevs);
	}
	else if (previews) {
		for (i = 0, l = previews; i < nnames; i++, l = l->next) {
			PreviewImage *img = l->link;
			struct direntry *file = &(*files)[i];

			if (img) {
				unsigned int w = img->w[ICON_SIZE_PREVIEW];
				unsigned int h = img->h[ICON_SIZE_PREVIEW];
				unsigned int *rect = img->rect[ICON_SIZE_PREVIEW];

				/* first allocate imbuf for copying preview into it */
				if (w > 0 && h > 0 && rect) {
					ima = IMB_allocImBuf(w, h, 32, IB_rect);
					memcpy(ima->rect, rect, w * h * sizeof(unsigned int));
					file->image = ima;
				}
			}
		}
	}

	BLI_linklist_free(names, free);
	if (previews) {
		BLI_linklist_free(previews, BKE_previewimg_freefunc);
	}
}

#if 0
/* Kept for reference here, in case we want to add back that feature later. We do not need it currently. */
/* Code ***NOT*** updated for job stuff! */
static void filelist_readjob_main_rec(struct FileList *filelist)
{
	ID *id;
	struct direntry *files, *firstlib = NULL;
	ListBase *lb;
	int a, fake, idcode, ok, totlib, totbl;
	
	// filelist->type = FILE_MAIN; // XXXXX TODO: add modes to filebrowser

	if (filelist->dir[0] == '/') filelist->dir[0] = 0;
	
	if (filelist->dir[0]) {
		idcode = groupname_to_code(filelist->dir);
		if (idcode == 0) filelist->dir[0] = 0;
	}
	
	if (filelist->dir[0] == 0) {
		
		/* make directories */
#ifdef WITH_FREESTYLE
		filelist->numfiles = 24;
#else
		filelist->numfiles = 23;
#endif
		filelist->filelist = (struct direntry *)malloc(filelist->numfiles * sizeof(struct direntry));
		
		for (a = 0; a < filelist->numfiles; a++) {
			memset(&(filelist->filelist[a]), 0, sizeof(struct direntry));
			filelist->filelist[a].type |= S_IFDIR;
		}
		
		filelist->filelist[0].relname = BLI_strdup("..");
		filelist->filelist[1].relname = BLI_strdup("Scene");
		filelist->filelist[2].relname = BLI_strdup("Object");
		filelist->filelist[3].relname = BLI_strdup("Mesh");
		filelist->filelist[4].relname = BLI_strdup("Curve");
		filelist->filelist[5].relname = BLI_strdup("Metaball");
		filelist->filelist[6].relname = BLI_strdup("Material");
		filelist->filelist[7].relname = BLI_strdup("Texture");
		filelist->filelist[8].relname = BLI_strdup("Image");
		filelist->filelist[9].relname = BLI_strdup("Ika");
		filelist->filelist[10].relname = BLI_strdup("Wave");
		filelist->filelist[11].relname = BLI_strdup("Lattice");
		filelist->filelist[12].relname = BLI_strdup("Lamp");
		filelist->filelist[13].relname = BLI_strdup("Camera");
		filelist->filelist[14].relname = BLI_strdup("Ipo");
		filelist->filelist[15].relname = BLI_strdup("World");
		filelist->filelist[16].relname = BLI_strdup("Screen");
		filelist->filelist[17].relname = BLI_strdup("VFont");
		filelist->filelist[18].relname = BLI_strdup("Text");
		filelist->filelist[19].relname = BLI_strdup("Armature");
		filelist->filelist[20].relname = BLI_strdup("Action");
		filelist->filelist[21].relname = BLI_strdup("NodeTree");
		filelist->filelist[22].relname = BLI_strdup("Speaker");
#ifdef WITH_FREESTYLE
		filelist->filelist[23].relname = BLI_strdup("FreestyleLineStyle");
#endif
	}
	else {

		/* make files */
		idcode = groupname_to_code(filelist->dir);
		
		lb = which_libbase(G.main, idcode);
		if (lb == NULL) return;
		
		id = lb->first;
		filelist->numfiles = 0;
		while (id) {
			if (!filelist->filter_data.hide_dot || id->name[2] != '.') {
				filelist->numfiles++;
			}
			
			id = id->next;
		}
		
		/* XXXXX TODO: if databrowse F4 or append/link filelist->hide_parent has to be set */
		if (!filelist->filter_data.hide_parent) filelist->numfiles += 1;
		filelist->filelist = filelist->numfiles > 0 ? (struct direntry *)malloc(filelist->numfiles * sizeof(struct direntry)) : NULL;

		files = filelist->filelist;
		
		if (!filelist->filter_data.hide_parent) {
			memset(&(filelist->filelist[0]), 0, sizeof(struct direntry));
			filelist->filelist[0].relname = BLI_strdup("..");
			filelist->filelist[0].type |= S_IFDIR;
		
			files++;
		}
		
		id = lb->first;
		totlib = totbl = 0;
		
		while (id) {
			ok = 1;
			if (ok) {
				if (!filelist->filter_data.hide_dot || id->name[2] != '.') {
					memset(files, 0, sizeof(struct direntry));
					if (id->lib == NULL) {
						files->relname = BLI_strdup(id->name + 2);
					}
					else {
						files->relname = MEM_mallocN(FILE_MAX + (MAX_ID_NAME - 2),     "filename for lib");
						BLI_snprintf(files->relname, FILE_MAX + (MAX_ID_NAME - 2) + 3, "%s | %s", id->lib->name, id->name + 2);
					}
					files->type |= S_IFREG;
#if 0               /* XXXXX TODO show the selection status of the objects */
					if (!filelist->has_func) { /* F4 DATA BROWSE */
						if (idcode == ID_OB) {
							if ( ((Object *)id)->flag & SELECT) files->selflag |= FILE_SEL_SELECTED;
						}
						else if (idcode == ID_SCE) {
							if ( ((Scene *)id)->r.scemode & R_BG_RENDER) files->selflag |= FILE_SEL_SELECTED;
						}
					}
#endif
					files->nr = totbl + 1;
					files->poin = id;
					fake = id->flag & LIB_FAKEUSER;
					if (idcode == ID_MA || idcode == ID_TE || idcode == ID_LA || idcode == ID_WO || idcode == ID_IM) {
						files->flags |= FILE_TYPE_IMAGE;
					}
					if      (id->lib && fake) BLI_snprintf(files->extra, sizeof(files->extra), "LF %d",    id->us);
					else if (id->lib)         BLI_snprintf(files->extra, sizeof(files->extra), "L    %d",  id->us);
					else if (fake)            BLI_snprintf(files->extra, sizeof(files->extra), "F    %d",  id->us);
					else                      BLI_snprintf(files->extra, sizeof(files->extra), "      %d", id->us);
					
					if (id->lib) {
						if (totlib == 0) firstlib = files;
						totlib++;
					}
					
					files++;
				}
				totbl++;
			}
			
			id = id->next;
		}
		
		/* only qsort of library blocks */
		if (totlib > 1) {
			qsort(firstlib, totlib, sizeof(struct direntry), compare_name);
		}
	}
}
#endif

static void filelist_readjob_dir_lib_rec(
        const bool do_lib, const char *main_name,
        FileList *filelist, int *filelist_buffsize, const char *dir, const char *filter_glob, const int recursion_level,
        short *stop, short *do_update, float *progress, int *done_files, ThreadMutex *lock)
{
	/* only used if recursing, will contain all non-immediate children then. */
	struct direntry *file, *files = NULL;
	bool is_lib = do_lib;
	int num_files = 0;
	int i;

	if (!filelist) {
		return;
	}

	if (do_lib) {
		filelist_readjob_list_lib(dir, &files, &num_files);

		if (!files) {
			is_lib = false;
			num_files = BLI_filelist_dir_contents(dir, &files);
		}
	}
	else {
		num_files = BLI_filelist_dir_contents(dir, &files);
	}

	if (!files) {
		return;
	}

	/* We only set filtypes for our own level, sub ones will be set by subcalls. */
	filelist_setfiletypes(dir, files, num_files, filter_glob);

	if (do_lib) {
		/* Promote blend files from mere file status to prestigious directory one! */
		for (i = 0, file = files; i < num_files; i++, file++) {
			if (BLO_has_bfile_extension(file->relname)) {
				char name[FILE_MAX];

				BLI_join_dirfile(name, sizeof(name), dir, file->relname);

				/* prevent current file being used as acceptable dir */
				if (BLI_path_cmp(main_name, name) != 0) {
					file->type &= ~S_IFMT;
					file->type |= S_IFDIR;
				}
			}
		}
	}

	BLI_mutex_lock(lock);

	filelist_readjob_merge_sublist(&filelist->filelist, filelist_buffsize, &filelist->numfiles, filelist->dir,
	                               dir, files, num_files, recursion_level != 0);

	(*done_files)++;
	*progress = (float)(*done_files) / filelist->numfiles;

	//~ printf("%f (%d / %d)\n", *progress, *done_files, filelist->numfiles);

	BLI_mutex_unlock(lock);

	*do_update = true;

	/* in case it's a lib we don't care anymore about max recursion level... */
	if (!*stop && filelist->use_recursion && ((do_lib && is_lib) || (recursion_level < FILELIST_MAX_RECURSION))) {
		for (i = 0, file = files; i < num_files && !*stop; i++, file++) {
			char subdir[FILE_MAX];

			if (FILENAME_IS_BREADCRUMBS(file->relname)) {
				/* do not increase done_files here, we completly ignore those. */
				continue;
			}
			else if ((file->type & S_IFDIR) == 0) {
				(*done_files)++;
				continue;
			}

			BLI_join_dirfile(subdir, sizeof(subdir), dir, file->relname);
			BLI_cleanup_dir(main_name, subdir);
			filelist_readjob_dir_lib_rec(do_lib, main_name,
			                             filelist, filelist_buffsize, subdir, filter_glob, recursion_level + 1,
			                             stop, do_update, progress, done_files, lock);
		}
	}
	BLI_filelist_free(files, num_files, NULL);
}

static void filelist_readjob_dir(
        FileList *filelist, const char *main_name, short *stop, short *do_update, float *progress, ThreadMutex *lock)
{
	char dir[FILE_MAX];
	char filter_glob[64];  /* TODO should be define! */
	int filelist_buffsize = 0;
	int done_files = 0;

	BLI_assert(filelist->fidx == NULL);
	BLI_assert(filelist->filelist == NULL);

	BLI_mutex_lock(lock);

	BLI_strncpy(dir, filelist->dir, sizeof(dir));
	BLI_strncpy(filter_glob, filelist->filter_data.filter_glob, sizeof(filter_glob));

	BLI_mutex_unlock(lock);

	filelist_readjob_dir_lib_rec(false, main_name, filelist, &filelist_buffsize, dir, filter_glob, 0,
	                             stop, do_update, progress, &done_files, lock);
}

static void filelist_readjob_lib(
        FileList *filelist, const char *main_name, short *stop, short *do_update, float *progress, ThreadMutex *lock)
{
	char dir[FILE_MAX];
	char filter_glob[64];  /* TODO should be define! */
	int filelist_buffsize = 0;
	int done_files = 0;

	BLI_assert(filelist->fidx == NULL);
	BLI_assert(filelist->filelist == NULL);

	BLI_mutex_lock(lock);

	BLI_strncpy(dir, filelist->dir, sizeof(dir));
	BLI_strncpy(filter_glob, filelist->filter_data.filter_glob, sizeof(filter_glob));

	BLI_mutex_unlock(lock);

	BLI_cleanup_dir(main_name, dir);

	filelist_readjob_dir_lib_rec(true, main_name, filelist, &filelist_buffsize, dir, filter_glob, 0,
	                             stop, do_update, progress, &done_files, lock);
}

static void filelist_readjob_main(
        FileList *filelist, const char *main_name, short *stop, short *do_update, float *progress, ThreadMutex *lock)
{
	BLI_mutex_lock(lock);

	/* TODO! */
	filelist_readjob_dir(filelist, main_name, stop, do_update, progress, lock);

	BLI_mutex_unlock(lock);
}


typedef struct FileListReadJob {
	ThreadMutex lock;
	char main_name[FILE_MAX];
	struct FileList *filelist;
	struct FileList *tmp_filelist;
	//~ ReportList reports;
} FileListReadJob;

static void filelist_readjob_startjob(void *flrjv, short *stop, short *do_update, float *progress)
{
	FileListReadJob *flrj = flrjv;

	printf("START filelist reading (%d files, main thread: %d)\n", flrj->filelist->numfiles, BLI_thread_is_main());

	BLI_mutex_lock(&flrj->lock);

	BLI_assert((flrj->tmp_filelist == NULL) && flrj->filelist);

	flrj->tmp_filelist = MEM_dupallocN(flrj->filelist);

	BLI_mutex_unlock(&flrj->lock);

	flrj->tmp_filelist->filelist = NULL;
	flrj->tmp_filelist->fidx = NULL;
	flrj->tmp_filelist->numfiles = 0;
	flrj->tmp_filelist->fidx = 0;
	flrj->tmp_filelist->libfiledata = NULL;

	flrj->tmp_filelist->read_jobf(flrj->tmp_filelist, flrj->main_name, stop, do_update, progress, &flrj->lock);

	printf("END filelist reading (%d files, STOPPED: %d, DO_UPDATE: %d)\n", flrj->filelist->numfiles, *stop, *do_update);
}

static void filelist_readjob_update(void *flrjv)
{
	FileListReadJob *flrj = flrjv;
	struct direntry *new_entries = NULL;
	int num_new_entries = 0;

	BLI_mutex_lock(&flrj->lock);

	if (flrj->tmp_filelist->numfiles != flrj->filelist->numfiles) {
		num_new_entries = flrj->tmp_filelist->numfiles;
		/* This way we are sure we won't share any mem with background job! */
		/* Note direntry->poin is not handled here, should not matter though currently. */
		BLI_filelist_duplicate(&new_entries, flrj->tmp_filelist->filelist, num_new_entries, NULL);
	}

	BLI_mutex_unlock(&flrj->lock);

	if (new_entries) {
		if (flrj->filelist->filelist) {
			BLI_filelist_free(flrj->filelist->filelist, flrj->filelist->numfiles, NULL);
		}
		flrj->filelist->filelist = new_entries;
		flrj->filelist->numfiles = num_new_entries;
		if (flrj->filelist->fidx) {
			MEM_freeN(flrj->filelist->fidx);
			flrj->filelist->fidx = NULL;
			flrj->filelist->numfiltered = 0;
		}

		flrj->filelist->need_sorting = true;
		flrj->filelist->force_refresh = true;
		/* Better be explicit here, since we overwrite filelist->filelist on each run of this update func,
		 * it would be stupid to start thumbnail job! */
		flrj->filelist->need_thumbnails = false;
	}
}

static void filelist_readjob_endjob(void *flrjv)
{
	FileListReadJob *flrj = flrjv;

	flrj->filelist->filelist_pending = false;
	flrj->filelist->filelist_ready = true;
	/* Now we can update thumbnails! */
	flrj->filelist->need_thumbnails = true;
}

static void filelist_readjob_free(void *flrjv)
{
	FileListReadJob *flrj = flrjv;

	if (flrj->tmp_filelist) {
		/* tmp_filelist shall never ever be filtered! */
		BLI_assert(flrj->tmp_filelist->fidx == NULL);

		filelist_freelib(flrj->tmp_filelist);
		filelist_free(flrj->tmp_filelist);
		MEM_freeN(flrj->tmp_filelist);
	}

	BLI_mutex_end(&flrj->lock);

	MEM_freeN(flrj);
}

void filelist_readjob_start(FileList *filelist, const bContext *C)
{
	wmJob *wm_job;
	FileListReadJob *flrj;

	/* prepare job data */
	flrj = MEM_callocN(sizeof(FileListReadJob), __func__);
	flrj->filelist = filelist;
	BLI_strncpy(flrj->main_name, G.main->name, sizeof(flrj->main_name));

	filelist->force_reset = false;
	filelist->filelist_ready = false;
	filelist->filelist_pending = true;

	BLI_mutex_init(&flrj->lock);

	//~ BKE_reports_init(&tj->reports, RPT_PRINT);

	/* setup job */
	wm_job = WM_jobs_get(CTX_wm_manager(C), CTX_wm_window(C), CTX_wm_area(C), "Listing Dirs...",
	                     WM_JOB_PROGRESS, WM_JOB_TYPE_FILESEL_READDIR);
	WM_jobs_customdata_set(wm_job, flrj, filelist_readjob_free);
	WM_jobs_timer(wm_job, 0.01, NC_SPACE | ND_SPACE_FILE_LIST, NC_SPACE | ND_SPACE_FILE_LIST);
	WM_jobs_callbacks(wm_job, filelist_readjob_startjob, NULL, filelist_readjob_update, filelist_readjob_endjob);

	/* start the job */
	WM_jobs_start(CTX_wm_manager(C), wm_job);
}

void filelist_readjob_stop(wmWindowManager *wm, FileList *filelist)
{
	WM_jobs_kill_type(wm, filelist, WM_JOB_TYPE_FILESEL_READDIR);
}

int filelist_readjob_running(wmWindowManager *wm, FileList *filelist)
{
	return WM_jobs_test(wm, filelist, WM_JOB_TYPE_FILESEL_READDIR);
}

/* ********** Thumbnails job ********** */

typedef struct ThumbnailJob {
	ListBase loadimages;
	ImBuf *static_icons_buffers[BIFICONID_LAST];
	const short *stop;
	const short *do_update;
	struct FileList *filelist;
	ReportList reports;
} ThumbnailJob;

bool filelist_need_thumbnails(FileList *filelist)
{
	return filelist->need_thumbnails;
}

static void thumbnail_joblist_free(ThumbnailJob *tj)
{
	FileImage *limg = tj->loadimages.first;
	
	/* free the images not yet copied to the filelist -> these will get freed with the filelist */
	for (; limg; limg = limg->next) {
		if ((limg->img) && (!limg->done)) {
			IMB_freeImBuf(limg->img);
		}
		if (limg->icon) {
			IMB_freeImBuf(limg->icon);
		}
	}
	BLI_freelistN(&tj->loadimages);
}

static void thumbnails_startjob(void *tjv, short *stop, short *do_update, float *UNUSED(progress))
{
	ThumbnailJob *tj = tjv;
	FileImage *limg = tj->loadimages.first;

	tj->stop = stop;
	tj->do_update = do_update;

	while ((*stop == 0) && (limg)) {
		ImBuf *img = limg->org_img;
		if (limg->flags & FILE_TYPE_IMAGE) {
			img = IMB_thumb_manage(limg->path, THB_NORMAL, THB_SOURCE_IMAGE);
		}
		else if (limg->flags & (FILE_TYPE_BLENDER | FILE_TYPE_BLENDER_BACKUP)) {
			img = IMB_thumb_manage(limg->path, THB_NORMAL, THB_SOURCE_BLEND);
		}
		else if (limg->flags & FILE_TYPE_BLENDERLIB) {
			if (!img) {
				img = IMB_dupImBuf(filelist_geticon_image_ex(limg->type, limg->flags, limg->relname));
			}
		}
		else if (limg->flags & FILE_TYPE_MOVIE) {
			limg->img = IMB_thumb_manage(limg->path, THB_NORMAL, THB_SOURCE_MOVIE);
			if (!limg->img) {
				/* remember that file can't be loaded via IMB_open_anim */
				limg->flags &= ~FILE_TYPE_MOVIE;
				limg->flags |= FILE_TYPE_MOVIE_ICON;
			}
		}
		if (img && limg->icon) {
			/* When we overlay an icon over an image, we want that image to be always the same size,
			 * otherwise icon will be scaled up or down in UI, which is ugly! */
			if (!ELEM(PREVIEW_RENDER_DEFAULT_HEIGHT, img->x, img->y)) {
				unsigned int newx, newy;

				/* Only scale down... */
				if ((img->x > img->y) && (img->x > PREVIEW_RENDER_DEFAULT_HEIGHT)) {
					newx = (unsigned int)((float)img->y / (float)img->x * (float)PREVIEW_RENDER_DEFAULT_HEIGHT);
					newy = PREVIEW_RENDER_DEFAULT_HEIGHT;
					IMB_scaleImBuf(img, newx, newy);
				}
				else if ((img->y > img->x) && (img->y > PREVIEW_RENDER_DEFAULT_HEIGHT)) {
					newx = PREVIEW_RENDER_DEFAULT_HEIGHT;
					newy = (unsigned int)((float)img->x / (float)img->y * (float)PREVIEW_RENDER_DEFAULT_HEIGHT);
					IMB_scaleImBuf(img, newx, newy);
				}
				/* Else, center in new picture with the right dimension. */
				else {
					ImBuf *timg = IMB_allocImBuf(PREVIEW_RENDER_DEFAULT_HEIGHT, PREVIEW_RENDER_DEFAULT_HEIGHT, 4, IB_rect);
					IMB_rectcpy(timg, img, (timg->x - img->x) / 2, (timg->y - img->y) / 2, 0, 0, img->x, img->y);
					IMB_freeImBuf(img);
					img = timg;
				}
			}
			IMB_rectblend(img, img, limg->icon, NULL, NULL, NULL, 0.0f,
			              img->x - limg->icon->x, img->y - limg->icon->y, 0, 0, 0, 0,
			              limg->icon->x, limg->icon->y, IMB_BLEND_MIX, false);
		}
		limg->img = img;
		*do_update = true;
		PIL_sleep_ms(1);
		limg = limg->next;
	}
}

static void thumbnails_update(void *tjv)
{
	ThumbnailJob *tj = tjv;

	if (tj->filelist && tj->filelist->filelist) {
		FileImage *limg = tj->loadimages.first;
		while (limg) {
			if (!limg->done && limg->img) {
				tj->filelist->filelist[limg->index].image = IMB_dupImBuf(limg->img);
				/* update flag for movie files where thumbnail can't be created */
				if (limg->flags & FILE_TYPE_MOVIE_ICON) {
					tj->filelist->filelist[limg->index].flags &= ~FILE_TYPE_MOVIE;
					tj->filelist->filelist[limg->index].flags |= FILE_TYPE_MOVIE_ICON;
				}
				limg->done = true;
				IMB_freeImBuf(limg->img);
				limg->img = NULL;
			}
			limg = limg->next;
		}
	}
}

static void thumbnails_endjob(void *tjv)
{
	ThumbnailJob *tj = tjv;

	if (!*tj->stop) {
		tj->filelist->need_thumbnails = false;
	}
}

static void thumbnails_free(void *tjv)
{
	ThumbnailJob *tj = tjv;
	thumbnail_joblist_free(tj);
	MEM_freeN(tj);
}


void thumbnails_start(FileList *filelist, const bContext *C)
{
	wmJob *wm_job;
	ThumbnailJob *tj;
	int idx;

	/* prepare job data */
	tj = MEM_callocN(sizeof(ThumbnailJob), "thumbnails\n");
	tj->filelist = filelist;
	for (idx = 0; idx < filelist->numfiles; idx++) {
		if (!filelist->filelist[idx].path) {
			continue;
		}
		/* for blenlib items we overlay the ID type's icon... */
		if (!filelist->filelist[idx].image || (filelist->filelist[idx].flags & FILE_TYPE_BLENDERLIB)) {
			if ((filelist->filelist[idx].flags & (FILE_TYPE_IMAGE | FILE_TYPE_MOVIE | FILE_TYPE_BLENDER | FILE_TYPE_BLENDER_BACKUP | FILE_TYPE_BLENDERLIB))) {
				FileImage *limg = MEM_callocN(sizeof(FileImage), "loadimage");
				BLI_strncpy(limg->path, filelist->filelist[idx].path, sizeof(limg->path));
				BLI_strncpy(limg->relname, filelist->filelist[idx].relname, sizeof(limg->relname));
				if (filelist->filelist[idx].image) {
					limg->org_img = IMB_dupImBuf(filelist->filelist[idx].image);
				}
				limg->index = idx;
				limg->flags = filelist->filelist[idx].flags;
				limg->type = filelist->filelist[idx].type;
				if (filelist->filelist[idx].flags & FILE_TYPE_BLENDERLIB) {
					/* XXX We have to do this here, this is not threadsafe. */
					int icon_id = filelist_geticon_ex(limg->type, limg->flags, limg->path, limg->relname, true);

					/* We cache static icons! */
					if (icon_id < BIFICONID_LAST) {
						if (!tj->static_icons_buffers[icon_id]) {
							tj->static_icons_buffers[icon_id] = UI_icon_to_imbuf(icon_id);
						}
						else {
							/* increment refcount! */
							IMB_refImBuf(tj->static_icons_buffers[icon_id]);
						}
						limg->icon = tj->static_icons_buffers[icon_id];
					}
					else {
						limg->icon = UI_icon_to_imbuf(icon_id);
					}
				}
				else {
					limg->icon = NULL;
				}
				BLI_addtail(&tj->loadimages, limg);
			}
		}
	}

	BKE_reports_init(&tj->reports, RPT_PRINT);

	/* setup job */
	wm_job = WM_jobs_get(CTX_wm_manager(C), CTX_wm_window(C), filelist, "Thumbnails",
	                     0, WM_JOB_TYPE_FILESEL_THUMBNAIL);
	WM_jobs_customdata_set(wm_job, tj, thumbnails_free);
	WM_jobs_timer(wm_job, 0.5, NC_WINDOW, NC_WINDOW);
	WM_jobs_callbacks(wm_job, thumbnails_startjob, NULL, thumbnails_update, thumbnails_endjob);

	/* start the job */
	WM_jobs_start(CTX_wm_manager(C), wm_job);
}

void thumbnails_stop(wmWindowManager *wm, FileList *filelist)
{
	WM_jobs_kill_type(wm, filelist, WM_JOB_TYPE_FILESEL_THUMBNAIL);
}

int thumbnails_running(wmWindowManager *wm, FileList *filelist)
{
	return WM_jobs_test(wm, filelist, WM_JOB_TYPE_FILESEL_THUMBNAIL);
}<|MERGE_RESOLUTION|>--- conflicted
+++ resolved
@@ -311,13 +311,6 @@
 
 static int compare_direntry_generic(const struct direntry *entry1, const struct direntry *entry2)
 {
-<<<<<<< HEAD
-	const struct direntry *entry1 = a1, *entry2 = a2;
-	char dir1[FILE_MAX_LIBEXTRA], dir2[FILE_MAX_LIBEXTRA];
-	char *name1, *name2;
-
-=======
->>>>>>> 3f057973
 	/* type is equal to stat.st_mode */
 
 	if (compare_is_directory(entry1)) {
@@ -340,56 +333,36 @@
 	if (strcmp(entry2->relname, ".") == 0) return (1);
 	if (strcmp(entry1->relname, "..") == 0) return (-1);
 	if (strcmp(entry2->relname, "..") == 0) return (1);
-<<<<<<< HEAD
+	
+	return 0;
+}
+
+static int compare_name(const void *a1, const void *a2)
+{
+	const struct direntry *entry1 = a1, *entry2 = a2;
+	char dir1[FILE_MAX_LIBEXTRA], dir2[FILE_MAX_LIBEXTRA];
+	char *name1, *name2;
+	int ret;
+
+	if ((ret = compare_direntry_generic(entry1, entry2))) {
+		return ret;
+	}
 
 	name1 = fileentry_uiname(entry1, dir1);
 	name2 = fileentry_uiname(entry2, dir2);
 
 	return BLI_natstrcmp(name1, name2);
-=======
-	
-	return 0;
-}
-
-static int compare_name(const void *a1, const void *a2)
+}
+
+static int compare_date(const void *a1, const void *a2)	
 {
 	const struct direntry *entry1 = a1, *entry2 = a2;
+	char dir1[FILE_MAX_LIBEXTRA], dir2[FILE_MAX_LIBEXTRA];
+	char *name1, *name2;
 	int ret;
 
 	if ((ret = compare_direntry_generic(entry1, entry2))) {
 		return ret;
-	}
-
-	return (BLI_natstrcmp(entry1->relname, entry2->relname));
->>>>>>> 3f057973
-}
-
-static int compare_date(const void *a1, const void *a2)	
-{
-	const struct direntry *entry1 = a1, *entry2 = a2;
-<<<<<<< HEAD
-	char dir1[FILE_MAX_LIBEXTRA], dir2[FILE_MAX_LIBEXTRA];
-	char *name1, *name2;
-
-	/* type is equal to stat.st_mode */
-
-	if (compare_is_directory(entry1)) {
-		if (compare_is_directory(entry2) == 0) return (-1);
-	}
-	else {
-		if (compare_is_directory(entry2)) return (1);
-	}
-	if (S_ISREG(entry1->type)) {
-		if (S_ISREG(entry2->type) == 0) return (-1);
-	}
-	else {
-		if (S_ISREG(entry2->type)) return (1);
-=======
-	int ret;
-	
-	if ((ret = compare_direntry_generic(entry1, entry2))) {
-		return ret;
->>>>>>> 3f057973
 	}
 	
 	if (entry1->s.st_mtime < entry2->s.st_mtime) return 1;
@@ -404,12 +377,9 @@
 static int compare_size(const void *a1, const void *a2)	
 {
 	const struct direntry *entry1 = a1, *entry2 = a2;
-<<<<<<< HEAD
 	char dir1[FILE_MAX_LIBEXTRA], dir2[FILE_MAX_LIBEXTRA];
 	char *name1, *name2;
-=======
 	int ret;
->>>>>>> 3f057973
 
 	if ((ret = compare_direntry_generic(entry1, entry2))) {
 		return ret;
@@ -442,31 +412,6 @@
 	if (!sufix1) sufix1 = nil;
 	if (!sufix2) sufix2 = nil;
 
-<<<<<<< HEAD
-	/* type is equal to stat.st_mode */
-
-	if (compare_is_directory(entry1)) {
-		if (compare_is_directory(entry2) == 0) return (-1);
-	}
-	else {
-		if (compare_is_directory(entry2)) return (1);
-	}
-
-	if (S_ISREG(entry1->type)) {
-		if (S_ISREG(entry2->type) == 0) return (-1);
-	}
-	else {
-		if (S_ISREG(entry2->type)) return (1);
-	}
-	if ((entry1->type & S_IFMT) < (entry2->type & S_IFMT)) return (-1);
-	if ((entry1->type & S_IFMT) > (entry2->type & S_IFMT)) return (1);
-
-	/* make sure "." and ".." are always first */
-	if (strcmp(entry1->relname, ".") == 0) return (-1);
-	if (strcmp(entry2->relname, ".") == 0) return (1);
-	if (strcmp(entry1->relname, "..") == 0) return (-1);
-	if (strcmp(entry2->relname, "..") == 0) return (1);
-
 	if ((entry1->flags & FILE_TYPE_BLENDERLIB) && !(entry2->flags & FILE_TYPE_BLENDERLIB)) return -1;
 	if (!(entry1->flags & FILE_TYPE_BLENDERLIB) && (entry2->flags & FILE_TYPE_BLENDERLIB)) return 1;
 	if ((entry1->flags & FILE_TYPE_BLENDERLIB) && (entry2->flags & FILE_TYPE_BLENDERLIB)) {
@@ -495,9 +440,6 @@
 	}
 
 	return BLI_strcasecmp(sufix1, sufix2);
-=======
-	return (BLI_strcasecmp(sufix1, sufix2));
->>>>>>> 3f057973
 }
 
 bool filelist_need_sorting(struct FileList *filelist)
@@ -760,29 +702,21 @@
 	filelist->prv_h = h;
 }
 
-<<<<<<< HEAD
 static struct direntry *filelist_geticon_get_file(struct FileList *filelist, const int index)
-=======
+{
+	BLI_assert(G.background == false);
+
+	return filelist_file(filelist, index);
+}
+
 ImBuf *filelist_getimage(struct FileList *filelist, const int index)
->>>>>>> 3f057973
-{
-	BLI_assert(G.background == false);
-
-	return filelist_file(filelist, index);
-}
-
-ImBuf *filelist_getimage(struct FileList *filelist, const int index)
 {
 	struct direntry *file = filelist_geticon_get_file(filelist, index);
 
 	return file->image;
 }
 
-<<<<<<< HEAD
 static ImBuf *filelist_geticon_image_ex(const unsigned int type, const unsigned int flags, const char *relname)
-=======
-ImBuf *filelist_geticon(struct FileList *filelist, const int index)
->>>>>>> 3f057973
 {
 	ImBuf *ibuf = NULL;
 
