/*
 * ***** BEGIN GPL LICENSE BLOCK *****
 *
 * This program is free software; you can redistribute it and/or
 * modify it under the terms of the GNU General Public License
 * as published by the Free Software Foundation; either version 2
 * of the License, or (at your option) any later version. 
 *
 * This program is distributed in the hope that it will be useful,
 * but WITHOUT ANY WARRANTY; without even the implied warranty of
 * MERCHANTABILITY or FITNESS FOR A PARTICULAR PURPOSE.  See the
 * GNU General Public License for more details.
 *
 * You should have received a copy of the GNU General Public License
 * along with this program; if not, write to the Free Software Foundation,
 * Inc., 51 Franklin Street, Fifth Floor, Boston, MA 02110-1301, USA.
 *
 * The Original Code is Copyright (C) 2008 Blender Foundation.
 * All rights reserved.
 *
 * 
 * Contributor(s): Blender Foundation
 *
 * ***** END GPL LICENSE BLOCK *****
 */

/** \file blender/editors/space_file/file_draw.c
 *  \ingroup spfile
 */


#include <math.h>
#include <string.h>
#include <errno.h>

#include "BLI_blenlib.h"
#include "BLI_utildefines.h"
#include "BLI_fileops_types.h"
#include "BLI_math.h"

#ifdef WIN32
#  include "BLI_winstuff.h"
#endif

#include "BIF_gl.h"
#include "BIF_glutil.h"

#include "BKE_context.h"
#include "BKE_global.h"
#include "BKE_main.h"

#include "BLO_readfile.h"

#include "BLT_translation.h"

#include "IMB_imbuf_types.h"

#include "DNA_userdef_types.h"
#include "DNA_windowmanager_types.h"

#include "RNA_access.h"

#include "ED_fileselect.h"
#include "ED_screen.h"

#include "UI_interface.h"
#include "UI_interface_icons.h"
#include "UI_resources.h"
#include "UI_view2d.h"

#include "WM_api.h"
#include "WM_types.h"

#include "filelist.h"

#include "file_intern.h"    // own include

<<<<<<< HEAD
#include "GPU_immediate.h"

=======
/* Dummy helper - we need dynamic tooltips here. */
static char *file_draw_tooltip_func(bContext *UNUSED(C), void *argN, const char *UNUSED(tip))
{
	char *dyn_tooltip = argN;
	return BLI_strdup(dyn_tooltip);
}
>>>>>>> 7da189b4

/* Note: This function uses pixelspace (0, 0, winx, winy), not view2d. 
 * The controls are laid out as follows:
 *
 * -------------------------------------------
 * | Directory input               | execute |
 * -------------------------------------------
 * | Filename input        | + | - | cancel  |
 * -------------------------------------------
 *
 * The input widgets will stretch to fill any excess space.
 * When there isn't enough space for all controls to be shown, they are
 * hidden in this order: x/-, execute/cancel, input widgets.
 */
void file_draw_buttons(const bContext *C, ARegion *ar)
{
	/* Button layout. */
	const int max_x      = ar->winx - 10;
	const int line1_y    = ar->winy - (IMASEL_BUTTONS_HEIGHT / 2 + IMASEL_BUTTONS_MARGIN);
	const int line2_y    = line1_y - (IMASEL_BUTTONS_HEIGHT / 2 + IMASEL_BUTTONS_MARGIN);
	const int input_minw = 20;
	const int btn_h      = UI_UNIT_Y;
	const int btn_fn_w   = UI_UNIT_X;
	const int btn_minw   = 80;
	const int btn_margin = 20;
	const int separator  = 4;

	/* Additional locals. */
	char uiblockstr[32];
	int loadbutton;
	int fnumbuttons;
	int min_x       = 10;
	int chan_offs   = 0;
	int available_w = max_x - min_x;
	int line1_w     = available_w;
	int line2_w     = available_w;
	
	uiBut *but;
	uiBlock *block;
	SpaceFile *sfile  = CTX_wm_space_file(C);
	FileSelectParams *params = ED_fileselect_get_params(sfile);
	ARegion *artmp;
	const bool is_browse_only = (sfile->op == NULL);
	
	/* Initialize UI block. */
	BLI_snprintf(uiblockstr, sizeof(uiblockstr), "win %p", (void *)ar);
	block = UI_block_begin(C, ar, uiblockstr, UI_EMBOSS);

	/* exception to make space for collapsed region icon */
	for (artmp = CTX_wm_area(C)->regionbase.first; artmp; artmp = artmp->next) {
		if (artmp->regiontype == RGN_TYPE_TOOLS && artmp->flag & RGN_FLAG_HIDDEN) {
			chan_offs = 16;
			min_x += chan_offs;
			available_w -= chan_offs;
		}
	}

	/* Is there enough space for the execute / cancel buttons? */


	if (is_browse_only) {
		loadbutton = 0;
	}
	else {
		const uiFontStyle *fstyle = UI_FSTYLE_WIDGET;
		loadbutton = UI_fontstyle_string_width(fstyle, params->title) + btn_margin;
		CLAMP_MIN(loadbutton, btn_minw);
		if (available_w <= loadbutton + separator + input_minw) {
			loadbutton = 0;
		}
	}

	if (loadbutton) {
		line1_w -= (loadbutton + separator);
		line2_w  = line1_w;
	}

	/* Is there enough space for file number increment/decrement buttons? */
	fnumbuttons = 2 * btn_fn_w;
	if (!loadbutton || line2_w <= fnumbuttons + separator + input_minw) {
		fnumbuttons = 0;
	}
	else {
		line2_w -= (fnumbuttons + separator);
	}

	/* Text input fields for directory and file. */
	if (available_w > 0) {
		const struct FileDirEntry *file = sfile->files ? filelist_file(sfile->files, params->active_file) : NULL;
		int overwrite_alert = file_draw_check_exists(sfile);
		const bool is_active_dir = file && (file->typeflag & FILE_TYPE_FOLDER);

		/* callbacks for operator check functions */
		UI_block_func_set(block, file_draw_check_cb, NULL, NULL);

		but = uiDefBut(block, UI_BTYPE_TEXT, -1, "",
		               min_x, line1_y, line1_w - chan_offs, btn_h,
		               params->dir, 0.0, (float)FILE_MAX, 0, 0,
		               TIP_("File path"));
		UI_but_func_complete_set(but, autocomplete_directory, NULL);
		UI_but_flag_enable(but, UI_BUT_NO_UTF8);
		UI_but_flag_disable(but, UI_BUT_UNDO);
		UI_but_funcN_set(but, file_directory_enter_handle, NULL, but);

		/* TODO, directory editing is non-functional while a library is loaded
		 * until this is properly supported just disable it. */
		if (sfile->files && filelist_lib(sfile->files))
			UI_but_flag_enable(but, UI_BUT_DISABLED);

		if ((params->flag & FILE_DIRSEL_ONLY) == 0) {
			but = uiDefBut(block, UI_BTYPE_TEXT, -1, "",
			               min_x, line2_y, line2_w - chan_offs, btn_h,
			               is_active_dir ? (char *)"" : params->file,
			               0.0, (float)FILE_MAXFILE, 0, 0,
			               TIP_(overwrite_alert ? N_("File name, overwrite existing") : N_("File name")));
			UI_but_func_complete_set(but, autocomplete_file, NULL);
			UI_but_flag_enable(but, UI_BUT_NO_UTF8);
			UI_but_flag_disable(but, UI_BUT_UNDO);
			/* silly workaround calling NFunc to ensure this does not get called
			 * immediate ui_apply_but_func but only after button deactivates */
			UI_but_funcN_set(but, file_filename_enter_handle, NULL, but);

			/* check if this overrides a file and if the operator option is used */
			if (overwrite_alert) {
				UI_but_flag_enable(but, UI_BUT_REDALERT);
			}
		}
		
		/* clear func */
		UI_block_func_set(block, NULL, NULL, NULL);
	}
	
	/* Filename number increment / decrement buttons. */
	if (fnumbuttons && (params->flag & FILE_DIRSEL_ONLY) == 0) {
		UI_block_align_begin(block);
		but = uiDefIconButO(block, UI_BTYPE_BUT, "FILE_OT_filenum", 0, ICON_ZOOMOUT,
		                    min_x + line2_w + separator - chan_offs, line2_y,
		                    btn_fn_w, btn_h,
		                    TIP_("Decrement the filename number"));
		RNA_int_set(UI_but_operator_ptr_get(but), "increment", -1);

		but = uiDefIconButO(block, UI_BTYPE_BUT, "FILE_OT_filenum", 0, ICON_ZOOMIN,
		                    min_x + line2_w + separator + btn_fn_w - chan_offs, line2_y,
		                    btn_fn_w, btn_h,
		                    TIP_("Increment the filename number"));
		RNA_int_set(UI_but_operator_ptr_get(but), "increment", 1);
		UI_block_align_end(block);
	}
	
	/* Execute / cancel buttons. */
	if (loadbutton) {
		const struct FileDirEntry *file = sfile->files ? filelist_file(sfile->files, params->active_file) : NULL;
		char const *str_exec;

		if (file && FILENAME_IS_PARENT(file->relpath)) {
			str_exec = IFACE_("Parent Directory");
		}
		else if (file && file->typeflag & FILE_TYPE_DIR) {
			str_exec = IFACE_("Open Directory");
		}
		else {
			str_exec = params->title;  /* params->title is already translated! */
		}

		uiDefButO(block, UI_BTYPE_BUT, "FILE_OT_execute", WM_OP_EXEC_REGION_WIN, str_exec,
		          max_x - loadbutton, line1_y, loadbutton, btn_h, "");
		uiDefButO(block, UI_BTYPE_BUT, "FILE_OT_cancel", WM_OP_EXEC_REGION_WIN, IFACE_("Cancel"),
		          max_x - loadbutton, line2_y, loadbutton, btn_h, "");
	}
	
	UI_block_end(C, block);
	UI_block_draw(C, block);
}


static void draw_tile(int sx, int sy, int width, int height, int colorid, int shade)
{
	UI_ThemeColorShade(colorid, shade);
	UI_draw_roundbox_corner_set(UI_CNR_ALL);
	UI_draw_roundbox((float)sx, (float)(sy - height), (float)(sx + width), (float)sy, 5.0f);
}


static void file_draw_icon(uiBlock *block, const char *path, int sx, int sy, int icon, int width, int height, bool drag)
{
	uiBut *but;
	int x, y;
	// float alpha = 1.0f;
	
	x = sx;
	y = sy - height;
	
	/*if (icon == ICON_FILE_BLANK) alpha = 0.375f;*/

	but = uiDefIconBut(block, UI_BTYPE_LABEL, 0, icon, x, y, width, height, NULL, 0.0f, 0.0f, 0.0f, 0.0f, NULL);
	UI_but_func_tooltip_set(but, file_draw_tooltip_func, BLI_strdup(path));

	if (drag) {
		/* path is no more static, cannot give it directly to but... */
		UI_but_drag_set_path(but, BLI_strdup(path), true);
	}
}


static void file_draw_string(int sx, int sy, const char *string, float width, int height, short align)
{
	uiStyle *style;
	uiFontStyle fs;
	rcti rect;
	char fname[FILE_MAXFILE];

	if (string[0] == '\0') {
		return;
	}

	style = UI_style_get();
	fs = style->widgetlabel;

	fs.align = align;

	BLI_strncpy(fname, string, FILE_MAXFILE);
	UI_text_clip_middle_ex(&fs, fname, width, UI_DPI_ICON_SIZE, sizeof(fname), '\0');

	/* no text clipping needed, UI_fontstyle_draw does it but is a bit too strict (for buttons it works) */
	rect.xmin = sx;
	rect.xmax = (int)(sx + ceil(width + 5.0f / UI_DPI_FAC));
	rect.ymin = sy - height;
	rect.ymax = sy;

	UI_fontstyle_draw(&fs, &rect, fname);
}

void file_calc_previews(const bContext *C, ARegion *ar)
{
	SpaceFile *sfile = CTX_wm_space_file(C);
	View2D *v2d = &ar->v2d;
	
	ED_fileselect_init_layout(sfile, ar);
	UI_view2d_totRect_set(v2d, sfile->layout->width, sfile->layout->height);
}

static void file_draw_preview(
        uiBlock *block, const char *path, int sx, int sy, const float icon_aspect,
        ImBuf *imb, const int icon, FileLayout *layout, const bool is_icon, const int typeflags, const bool drag)
{
	uiBut *but;
	float fx, fy;
	float dx, dy;
	int xco, yco;
	float ui_imbx, ui_imby;
	float scaledx, scaledy;
	float scale;
	int ex, ey;
	bool use_dropshadow = !is_icon && (typeflags & FILE_TYPE_IMAGE);

	BLI_assert(imb != NULL);

	ui_imbx = imb->x * UI_DPI_FAC;
	ui_imby = imb->y * UI_DPI_FAC;
	/* Unlike thumbnails, icons are not scaled up. */
	if (((ui_imbx > layout->prv_w) || (ui_imby > layout->prv_h)) ||
	    (!is_icon && ((ui_imbx < layout->prv_w) || (ui_imby < layout->prv_h))))
	{
		if (imb->x > imb->y) {
			scaledx = (float)layout->prv_w;
			scaledy = ((float)imb->y / (float)imb->x) * layout->prv_w;
			scale = scaledx / imb->x;
		}
		else {
			scaledy = (float)layout->prv_h;
			scaledx = ((float)imb->x / (float)imb->y) * layout->prv_h;
			scale = scaledy / imb->y;
		}
	}
	else {
		scaledx = ui_imbx;
		scaledy = ui_imby;
		scale = UI_DPI_FAC;
	}

	ex = (int)scaledx;
	ey = (int)scaledy;
	fx = ((float)layout->prv_w - (float)ex) / 2.0f;
	fy = ((float)layout->prv_h - (float)ey) / 2.0f;
	dx = (fx + 0.5f + layout->prv_border_x);
	dy = (fy + 0.5f - layout->prv_border_y);
	xco = sx + (int)dx;
	yco = sy - layout->prv_h + (int)dy;

	glBlendFunc(GL_SRC_ALPHA,  GL_ONE_MINUS_SRC_ALPHA);

	/* shadow */
	if (use_dropshadow) {
		UI_draw_box_shadow(220, (float)xco, (float)yco, (float)(xco + ex), (float)(yco + ey));
	}

	glEnable(GL_BLEND);

	/* the image */
	if (!is_icon && typeflags & FILE_TYPE_FTFONT) {
		UI_ThemeColor(TH_TEXT);
	}
	else {
		glColor4f(1.0, 1.0, 1.0, 1.0);
	}
	glaDrawPixelsTexScaled((float)xco, (float)yco, imb->x, imb->y, GL_RGBA, GL_UNSIGNED_BYTE, GL_NEAREST, imb->rect, scale, scale);

	if (icon) {
		UI_icon_draw_aspect((float)xco, (float)yco, icon, icon_aspect, 1.0f);
	}

	/* border */
	if (use_dropshadow) {
		glColor4f(0.0f, 0.0f, 0.0f, 0.4f);
		fdrawbox((float)xco, (float)yco, (float)(xco + ex), (float)(yco + ey));
	}

	but = uiDefBut(block, UI_BTYPE_LABEL, 0, "", xco, yco, ex, ey, NULL, 0.0, 0.0, 0, 0, NULL);
	UI_but_func_tooltip_set(but, file_draw_tooltip_func, BLI_strdup(path));

	/* dragregion */
	if (drag) {
		/* path is no more static, cannot give it directly to but... */
		UI_but_drag_set_image(but, BLI_strdup(path), icon, imb, scale, true);
	}

	glDisable(GL_BLEND);
}

static void renamebutton_cb(bContext *C, void *UNUSED(arg1), char *oldname)
{
	char newname[FILE_MAX + 12];
	char orgname[FILE_MAX + 12];
	char filename[FILE_MAX + 12];
	wmWindowManager *wm = CTX_wm_manager(C);
	SpaceFile *sfile = (SpaceFile *)CTX_wm_space_data(C);
	ScrArea *sa = CTX_wm_area(C);
	ARegion *ar = CTX_wm_region(C);

	BLI_make_file_string(G.main->name, orgname, sfile->params->dir, oldname);
	BLI_strncpy(filename, sfile->params->renameedit, sizeof(filename));
	BLI_filename_make_safe(filename);
	BLI_make_file_string(G.main->name, newname, sfile->params->dir, filename);

	if (!STREQ(orgname, newname)) {
		if (!BLI_exists(newname)) {
			errno = 0;
			if ((BLI_rename(orgname, newname) != 0) ||
			    !BLI_exists(newname))
			{
				WM_reportf(RPT_ERROR,
				           "Could not rename: %s",
				           errno ? strerror(errno) : "unknown error");
				WM_report_banner_show();
			}

			/* to make sure we show what is on disk */
			ED_fileselect_clear(wm, sa, sfile);
		}

		ED_region_tag_redraw(ar);
	}
}


static void draw_background(FileLayout *layout, View2D *v2d)
{
	int i;
	int sy;

	UI_ThemeColorShade(TH_BACK, -7);

	/* alternating flat shade background */
	for (i = 0; (i <= layout->rows); i += 2) {
		sy = (int)v2d->cur.ymax - i * (layout->tile_h + 2 * layout->tile_border_y) - layout->tile_border_y;

		GPURectf(v2d->cur.xmin, (float)sy, v2d->cur.xmax, (float)(sy + layout->tile_h + 2 * layout->tile_border_y));
		
	}
}

static void draw_dividers(FileLayout *layout, View2D *v2d)
{
	const int step = (layout->tile_w + 2 * layout->tile_border_x);
	int v1[2], v2[2];
	int sx;
	unsigned char col_hi[3], col_lo[3];

	UI_GetThemeColorShade3ubv(TH_BACK,  30, col_hi);
	UI_GetThemeColorShade3ubv(TH_BACK, -30, col_lo);

	v1[1] = v2d->cur.ymax - layout->tile_border_y;
	v2[1] = v2d->cur.ymin;

	GPUBegin(GL_LINES);

	/* vertical column dividers */
	sx = (int)v2d->tot.xmin;
	while (sx < v2d->cur.xmax) {
		sx += step;

		glColor3ubv(col_lo);
		v1[0] = v2[0] = sx;
		glVertex2iv(v1);
		glVertex2iv(v2);

		glColor3ubv(col_hi);
		v1[0] = v2[0] = sx + 1;
		glVertex2iv(v1);
		glVertex2iv(v2);
	}

	glEnd();
}

void file_draw_list(const bContext *C, ARegion *ar)
{
	SpaceFile *sfile = CTX_wm_space_file(C);
	FileSelectParams *params = ED_fileselect_get_params(sfile);
	FileLayout *layout = ED_fileselect_get_layout(sfile, ar);
	View2D *v2d = &ar->v2d;
	struct FileList *files = sfile->files;
	struct FileDirEntry *file;
	const char *root = filelist_dir(files);
	ImBuf *imb;
	uiBlock *block = UI_block_begin(C, ar, __func__, UI_EMBOSS);
	int numfiles;
	int numfiles_layout;
	int sx, sy;
	int offset;
	int textwidth, textheight;
	int i;
	bool is_icon;
	short align;
	bool do_drag;
	int column_space = 0.6f * UI_UNIT_X;
	const bool small_size = SMALL_SIZE_CHECK(params->thumbnail_size);
	const bool update_stat_strings = small_size != SMALL_SIZE_CHECK(layout->curr_size);
	const float thumb_icon_aspect = sqrtf(64.0f / (float)(params->thumbnail_size));

	numfiles = filelist_files_ensure(files);
	
	if (params->display != FILE_IMGDISPLAY) {

		draw_background(layout, v2d);
	
		draw_dividers(layout, v2d);
	}

	offset = ED_fileselect_layout_offset(layout, (int)ar->v2d.cur.xmin, (int)-ar->v2d.cur.ymax);
	if (offset < 0) offset = 0;

	numfiles_layout = ED_fileselect_layout_numfiles(layout, ar);

	/* adjust, so the next row is already drawn when scrolling */
	if (layout->flag & FILE_LAYOUT_HOR) {
		numfiles_layout += layout->rows;
	}
	else {
		numfiles_layout += layout->columns;
	}

	filelist_file_cache_slidingwindow_set(files, numfiles_layout);

	textwidth = (FILE_IMGDISPLAY == params->display) ? layout->tile_w : (int)layout->column_widths[COLUMN_NAME];
	textheight = (int)(layout->textheight * 3.0 / 2.0 + 0.5);

	align = (FILE_IMGDISPLAY == params->display) ? UI_STYLE_TEXT_CENTER : UI_STYLE_TEXT_LEFT;

	if (numfiles > 0) {
		const bool success = filelist_file_cache_block(files, min_ii(offset + (numfiles_layout / 2), numfiles - 1));
		BLI_assert(success);
		UNUSED_VARS_NDEBUG(success);

		filelist_cache_previews_update(files);

		/* Handle preview timer here, since it's filelist_file_cache_block() and filelist_cache_previews_update()
		 * which controlls previews task. */
		{
			const bool previews_running = filelist_cache_previews_running(files);
//			printf("%s: preview task: %d\n", __func__, previews_running);
			if (previews_running && !sfile->previews_timer) {
				sfile->previews_timer = WM_event_add_timer_notifier(CTX_wm_manager(C), CTX_wm_window(C),
				                                                    NC_SPACE | ND_SPACE_FILE_PREVIEW, 0.01);
			}
			if (!previews_running && sfile->previews_timer) {
				/* Preview is not running, no need to keep generating update events! */
//				printf("%s: Inactive preview task, sleeping!\n", __func__);
				WM_event_remove_timer_notifier(CTX_wm_manager(C), CTX_wm_window(C), sfile->previews_timer);
				sfile->previews_timer = NULL;
			}
		}
	}

	for (i = offset; (i < numfiles) && (i < offset + numfiles_layout); i++) {
		unsigned int file_selflag;
		char path[FILE_MAX_LIBEXTRA];
		ED_fileselect_layout_tilepos(layout, i, &sx, &sy);
		sx += (int)(v2d->tot.xmin + 0.1f * UI_UNIT_X);
		sy = (int)(v2d->tot.ymax - sy);

		file = filelist_file(files, i);
		file_selflag = filelist_entry_select_get(sfile->files, file, CHECK_ALL);

		BLI_join_dirfile(path, sizeof(path), root, file->relpath);

		UI_ThemeColor4(TH_TEXT);


		if (!(file_selflag & FILE_SEL_EDITING)) {
			if ((params->highlight_file == i) || (file_selflag & FILE_SEL_HIGHLIGHTED) ||
			    (file_selflag & FILE_SEL_SELECTED))
			{
				int colorid = (file_selflag & FILE_SEL_SELECTED) ? TH_HILITE : TH_BACK;
				int shade = (params->highlight_file == i) || (file_selflag & FILE_SEL_HIGHLIGHTED) ? 35 : 0;

				BLI_assert(i > 0 || FILENAME_IS_CURRPAR(file->relpath));

				draw_tile(sx, sy - 1, layout->tile_w + 4, sfile->layout->tile_h + layout->tile_border_y, colorid, shade);
			}
		}
		UI_draw_roundbox_corner_set(UI_CNR_NONE);

		/* don't drag parent or refresh items */
		do_drag = !(FILENAME_IS_CURRPAR(file->relpath));

		if (FILE_IMGDISPLAY == params->display) {
			const int icon = filelist_geticon(files, i, false);
			is_icon = 0;
			imb = filelist_getimage(files, i);
			if (!imb) {
				imb = filelist_geticon_image(files, i);
				is_icon = 1;
			}

			file_draw_preview(block, path, sx, sy, thumb_icon_aspect,
			                  imb, icon, layout, is_icon, file->typeflag, do_drag);
		}
		else {
			file_draw_icon(block, path, sx, sy - (UI_UNIT_Y / 6), filelist_geticon(files, i, true),
			               ICON_DEFAULT_WIDTH_SCALE, ICON_DEFAULT_HEIGHT_SCALE, do_drag);
			sx += ICON_DEFAULT_WIDTH_SCALE + 0.2f * UI_UNIT_X;
		}

		UI_ThemeColor4(TH_TEXT);

		if (file_selflag & FILE_SEL_EDITING) {
			uiBut *but;
			short width;

			if (params->display == FILE_SHORTDISPLAY) {
				width = layout->tile_w - (ICON_DEFAULT_WIDTH_SCALE + 0.2f * UI_UNIT_X);
			}
			else if (params->display == FILE_LONGDISPLAY) {
				width = layout->column_widths[COLUMN_NAME] + (column_space * 3.5f);
			}
			else {
				BLI_assert(params->display == FILE_IMGDISPLAY);
				width = textwidth;
			}

			but = uiDefBut(block, UI_BTYPE_TEXT, 1, "", sx, sy - layout->tile_h - 0.15f * UI_UNIT_X,
			               width, textheight, sfile->params->renameedit, 1.0f,
			               (float)sizeof(sfile->params->renameedit), 0, 0, "");
			UI_but_func_rename_set(but, renamebutton_cb, file);
			UI_but_flag_enable(but, UI_BUT_NO_UTF8); /* allow non utf8 names */
			UI_but_flag_disable(but, UI_BUT_UNDO);
			if (false == UI_but_active_only(C, ar, block, but)) {
				file_selflag = filelist_entry_select_set(
				                   sfile->files, file, FILE_SEL_REMOVE, FILE_SEL_EDITING, CHECK_ALL);
			}
		}

		if (!(file_selflag& FILE_SEL_EDITING)) {
			int tpos = (FILE_IMGDISPLAY == params->display) ? sy - layout->tile_h + layout->textheight : sy;
			file_draw_string(sx + 1, tpos, file->name, (float)textwidth, textheight, align);
		}

		sx += (int)layout->column_widths[COLUMN_NAME] + column_space;
		if (params->display == FILE_SHORTDISPLAY) {
			if ((file->typeflag & (FILE_TYPE_BLENDER | FILE_TYPE_BLENDER_BACKUP)) ||
			    !(file->typeflag & (FILE_TYPE_DIR | FILE_TYPE_BLENDERLIB)))
			{
				if ((file->entry->size_str[0] == '\0') || update_stat_strings) {
					BLI_filelist_entry_size_to_string(NULL, file->entry->size, small_size, file->entry->size_str);
				}
				file_draw_string(
				            sx, sy, file->entry->size_str, layout->column_widths[COLUMN_SIZE], layout->tile_h, align);
			}
			sx += (int)layout->column_widths[COLUMN_SIZE] + column_space;
		}
		else if (params->display == FILE_LONGDISPLAY) {
			if (!(file->typeflag & FILE_TYPE_BLENDERLIB) && !FILENAME_IS_CURRPAR(file->relpath)) {
				if ((file->entry->date_str[0] == '\0') || update_stat_strings) {
					BLI_filelist_entry_datetime_to_string(
					            NULL, file->entry->time, small_size, file->entry->time_str, file->entry->date_str);
				}
				file_draw_string(
				            sx, sy, file->entry->date_str, layout->column_widths[COLUMN_DATE], layout->tile_h, align);
				sx += (int)layout->column_widths[COLUMN_DATE] + column_space;
				file_draw_string(
				            sx, sy, file->entry->time_str, layout->column_widths[COLUMN_TIME], layout->tile_h, align);
				sx += (int)layout->column_widths[COLUMN_TIME] + column_space;
			}
			else {
				sx += (int)layout->column_widths[COLUMN_DATE] + column_space;
				sx += (int)layout->column_widths[COLUMN_TIME] + column_space;
			}

			if ((file->typeflag & (FILE_TYPE_BLENDER | FILE_TYPE_BLENDER_BACKUP)) ||
			    !(file->typeflag & (FILE_TYPE_DIR | FILE_TYPE_BLENDERLIB)))
			{
				if ((file->entry->size_str[0] == '\0') || update_stat_strings) {
					BLI_filelist_entry_size_to_string(NULL, file->entry->size, small_size, file->entry->size_str);
				}
				file_draw_string(
				            sx, sy, file->entry->size_str, layout->column_widths[COLUMN_SIZE], layout->tile_h, align);
			}
			sx += (int)layout->column_widths[COLUMN_SIZE] + column_space;
		}
	}

	UI_block_end(C, block);
	UI_block_draw(C, block);

	layout->curr_size = params->thumbnail_size;
}<|MERGE_RESOLUTION|>--- conflicted
+++ resolved
@@ -75,17 +75,14 @@
 
 #include "file_intern.h"    // own include
 
-<<<<<<< HEAD
 #include "GPU_immediate.h"
 
-=======
 /* Dummy helper - we need dynamic tooltips here. */
 static char *file_draw_tooltip_func(bContext *UNUSED(C), void *argN, const char *UNUSED(tip))
 {
 	char *dyn_tooltip = argN;
 	return BLI_strdup(dyn_tooltip);
 }
->>>>>>> 7da189b4
 
 /* Note: This function uses pixelspace (0, 0, winx, winy), not view2d. 
  * The controls are laid out as follows:
