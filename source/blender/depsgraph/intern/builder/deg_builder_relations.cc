/*
 * ***** BEGIN GPL LICENSE BLOCK *****
 *
 * This program is free software; you can redistribute it and/or
 * modify it under the terms of the GNU General Public License
 * as published by the Free Software Foundation; either version 2
 * of the License, or (at your option) any later version.
 *
 * This program is distributed in the hope that it will be useful,
 * but WITHOUT ANY WARRANTY; without even the implied warranty of
 * MERCHANTABILITY or FITNESS FOR A PARTICULAR PURPOSE.  See the
 * GNU General Public License for more details.
 *
 * You should have received a copy of the GNU General Public License
 * along with this program; if not, write to the Free Software Foundation,
 * Inc., 51 Franklin Street, Fifth Floor, Boston, MA 02110-1301, USA.
 *
 * The Original Code is Copyright (C) 2013 Blender Foundation.
 * All rights reserved.
 *
 * Original Author: Joshua Leung
 * Contributor(s): Based on original depsgraph.c code - Blender Foundation (2005-2013)
 *
 * ***** END GPL LICENSE BLOCK *****
 */

/** \file blender/depsgraph/intern/builder/deg_builder_relations.cc
 *  \ingroup depsgraph
 *
 * Methods for constructing depsgraph
 */

#include "intern/builder/deg_builder_relations.h"

#include <stdio.h>
#include <stdlib.h>
#include <cstring>  /* required for STREQ later on. */

#include "MEM_guardedalloc.h"

#include "BLI_utildefines.h"
#include "BLI_blenlib.h"

extern "C" {
#include "DNA_action_types.h"
#include "DNA_anim_types.h"
#include "DNA_armature_types.h"
#include "DNA_camera_types.h"
#include "DNA_cachefile_types.h"
#include "DNA_constraint_types.h"
#include "DNA_curve_types.h"
#include "DNA_effect_types.h"
#include "DNA_gpencil_types.h"
#include "DNA_group_types.h"
#include "DNA_key_types.h"
#include "DNA_lamp_types.h"
#include "DNA_material_types.h"
#include "DNA_mask_types.h"
#include "DNA_mesh_types.h"
#include "DNA_meta_types.h"
#include "DNA_movieclip_types.h"
#include "DNA_node_types.h"
#include "DNA_particle_types.h"
#include "DNA_lightprobe_types.h"
#include "DNA_object_types.h"
#include "DNA_rigidbody_types.h"
#include "DNA_scene_types.h"
#include "DNA_texture_types.h"
#include "DNA_world_types.h"
#include "DNA_object_force.h"

#include "BKE_action.h"
#include "BKE_armature.h"
#include "BKE_animsys.h"
#include "BKE_constraint.h"
#include "BKE_curve.h"
#include "BKE_effect.h"
#include "BKE_collision.h"
#include "BKE_fcurve.h"
#include "BKE_group.h"
#include "BKE_key.h"
#include "BKE_library.h"
#include "BKE_main.h"
#include "BKE_material.h"
#include "BKE_mball.h"
#include "BKE_modifier.h"
#include "BKE_node.h"
#include "BKE_object.h"
#include "BKE_particle.h"
#include "BKE_rigidbody.h"
#include "BKE_sound.h"
#include "BKE_texture.h"
#include "BKE_tracking.h"
#include "BKE_world.h"

#include "RNA_access.h"
#include "RNA_types.h"
} /* extern "C" */

#include "DEG_depsgraph.h"
#include "DEG_depsgraph_build.h"

#include "intern/builder/deg_builder.h"
#include "intern/builder/deg_builder_pchanmap.h"

#include "intern/nodes/deg_node.h"
#include "intern/nodes/deg_node_component.h"
#include "intern/nodes/deg_node_operation.h"

#include "intern/depsgraph_intern.h"
#include "intern/depsgraph_types.h"

#include "util/deg_util_foreach.h"

namespace DEG {

namespace {

struct BuilderWalkUserData {
	DepsgraphRelationBuilder *builder;
};

static void modifier_walk(void *user_data,
                          struct Object * /*object*/,
                          struct Object **obpoin,
                          int /*cb_flag*/)
{
	BuilderWalkUserData *data = (BuilderWalkUserData *)user_data;
	if (*obpoin) {
		data->builder->build_object(*obpoin);
	}
}

void constraint_walk(bConstraint * /*con*/,
                     ID **idpoin,
                     bool /*is_reference*/,
                     void *user_data)
{
	BuilderWalkUserData *data = (BuilderWalkUserData *)user_data;
	if (*idpoin) {
		ID *id = *idpoin;
		if (GS(id->name) == ID_OB) {
			data->builder->build_object((Object *)id);
		}
	}
}

}  /* namespace */

/* ***************** */
/* Relations Builder */

/* TODO(sergey): This is somewhat weak, but we don't want neither false-positive
 * time dependencies nor special exceptions in the depsgraph evaluation.
 */
static bool python_driver_depends_on_time(ChannelDriver *driver)
{
	if (driver->expression[0] == '\0') {
		/* Empty expression depends on nothing. */
		return false;
	}
	if (strchr(driver->expression, '(') != NULL) {
		/* Function calls are considered dependent on a time. */
		return true;
	}
	if (strstr(driver->expression, "frame") != NULL) {
		/* Variable `frame` depends on time. */
		/* TODO(sergey): This is a bit weak, but not sure about better way of
		 * handling this.
		 */
		return true;
	}
	/* Possible indirect time relation s should be handled via variable
	 * targets.
	 */
	return false;
}

static bool particle_system_depends_on_time(ParticleSystem *psys)
{
	ParticleSettings *part = psys->part;
	/* Non-hair particles we always consider dependent on time. */
	if (part->type != PART_HAIR) {
		return true;
	}
	/* Dynamics always depends on time. */
	if (psys->flag & PSYS_HAIR_DYNAMICS) {
		return true;
	}
	/* TODO(sergey): Check what else makes hair dependent on time. */
	return false;
}

static bool object_particles_depends_on_time(Object *object)
{
	LINKLIST_FOREACH (ParticleSystem *, psys, &object->particlesystem) {
		if (particle_system_depends_on_time(psys)) {
			return true;
		}
	}
	return false;
}

/* **** General purpose functions ****  */

RNAPathKey::RNAPathKey(ID *id, const char *path) :
    id(id)
{
	/* create ID pointer for root of path lookup */
	PointerRNA id_ptr;
	RNA_id_pointer_create(id, &id_ptr);
	/* try to resolve path... */
	int index;
	if (!RNA_path_resolve_full(&id_ptr, path, &this->ptr, &this->prop, &index)) {
		this->ptr = PointerRNA_NULL;
		this->prop = NULL;
	}
}

DepsgraphRelationBuilder::DepsgraphRelationBuilder(Main *bmain,
                                                   Depsgraph *graph)
    : bmain_(bmain),
      graph_(graph),
      scene_(NULL)
{
}

TimeSourceDepsNode *DepsgraphRelationBuilder::find_node(
        const TimeSourceKey &key) const
{
	if (key.id) {
		/* XXX TODO */
		return NULL;
	}
	else {
		return graph_->time_source;
	}
}

ComponentDepsNode *DepsgraphRelationBuilder::find_node(
        const ComponentKey &key) const
{
	IDDepsNode *id_node = graph_->find_id_node(key.id);
	if (!id_node) {
		fprintf(stderr, "find_node component: Could not find ID %s\n",
		        (key.id != NULL) ? key.id->name : "<null>");
		return NULL;
	}

	ComponentDepsNode *node = id_node->find_component(key.type, key.name);
	return node;
}

OperationDepsNode *DepsgraphRelationBuilder::find_node(
        const OperationKey &key) const
{
	IDDepsNode *id_node = graph_->find_id_node(key.id);
	if (!id_node) {
		fprintf(stderr, "find_node operation: Could not find ID\n");
		return NULL;
	}

	ComponentDepsNode *comp_node = id_node->find_component(key.component_type,
	                                                       key.component_name);
	if (!comp_node) {
		fprintf(stderr, "find_node operation: Could not find component\n");
		return NULL;
	}

	OperationDepsNode *op_node = comp_node->find_operation(key.opcode,
	                                                       key.name,
	                                                       key.name_tag);
	if (!op_node) {
		fprintf(stderr, "find_node_operation: Failed for (%s, '%s')\n",
		        DEG_OPNAMES[key.opcode], key.name);
	}
	return op_node;
}

DepsNode *DepsgraphRelationBuilder::find_node(const RNAPathKey &key) const
{
	return graph_->find_node_from_pointer(&key.ptr, key.prop);
}

OperationDepsNode *DepsgraphRelationBuilder::has_node(
        const OperationKey &key) const
{
	IDDepsNode *id_node = graph_->find_id_node(key.id);
	if (!id_node) {
		return NULL;
	}
	ComponentDepsNode *comp_node = id_node->find_component(key.component_type,
	                                                       key.component_name);
	if (!comp_node) {
		return NULL;
	}
	return comp_node->has_operation(key.opcode, key.name, key.name_tag);
}

void DepsgraphRelationBuilder::add_time_relation(TimeSourceDepsNode *timesrc,
                                                 DepsNode *node_to,
                                                 const char *description)
{
	if (timesrc && node_to) {
		graph_->add_new_relation(timesrc, node_to, description);
	}
	else {
		DEG_DEBUG_PRINTF("add_time_relation(%p = %s, %p = %s, %s) Failed\n",
		                 timesrc,   (timesrc) ? timesrc->identifier().c_str() : "<None>",
		                 node_to,   (node_to) ? node_to->identifier().c_str() : "<None>",
		                 description);
	}
}

void DepsgraphRelationBuilder::add_operation_relation(
        OperationDepsNode *node_from,
        OperationDepsNode *node_to,
        const char *description)
{
	if (node_from && node_to) {
		graph_->add_new_relation(node_from, node_to, description);
	}
	else {
		DEG_DEBUG_PRINTF("add_operation_relation(%p = %s, %p = %s, %s) Failed\n",
		                 node_from, (node_from) ? node_from->identifier().c_str() : "<None>",
		                 node_to,   (node_to)   ? node_to->identifier().c_str() : "<None>",
		                 description);
	}
}

void DepsgraphRelationBuilder::add_collision_relations(const OperationKey &key, Scene *scene, Object *object, Group *group, bool dupli, const char *name)
{
	unsigned int numcollobj;
	Object **collobjs = get_collisionobjects_ext(scene, object, group, &numcollobj, eModifierType_Collision, dupli);

	for (unsigned int i = 0; i < numcollobj; i++)
	{
		Object *ob1 = collobjs[i];

		ComponentKey trf_key(&ob1->id, DEG_NODE_TYPE_TRANSFORM);
		add_relation(trf_key, key, name);

		ComponentKey coll_key(&ob1->id, DEG_NODE_TYPE_GEOMETRY);
		add_relation(coll_key, key, name);
	}

	if (collobjs)
		MEM_freeN(collobjs);
}

void DepsgraphRelationBuilder::add_forcefield_relations(const OperationKey &key, Scene *scene, Object *object, ParticleSystem *psys, EffectorWeights *eff, bool add_absorption, const char *name)
{
	ListBase *effectors = pdInitEffectors(NULL, scene, object, psys, eff, false);

	if (effectors) {
		for (EffectorCache *eff = (EffectorCache *)effectors->first; eff; eff = eff->next) {
			if (eff->ob != object) {
				ComponentKey eff_key(&eff->ob->id, DEG_NODE_TYPE_TRANSFORM);
				add_relation(eff_key, key, name);
			}

			if (eff->psys) {
				if (eff->ob != object) {
					ComponentKey eff_key(&eff->ob->id, DEG_NODE_TYPE_EVAL_PARTICLES);
					add_relation(eff_key, key, name);

					/* TODO: remove this when/if EVAL_PARTICLES is sufficient for up to date particles */
					ComponentKey mod_key(&eff->ob->id, DEG_NODE_TYPE_GEOMETRY);
					add_relation(mod_key, key, name);
				}
				else if (eff->psys != psys) {
					OperationKey eff_key(&eff->ob->id, DEG_NODE_TYPE_EVAL_PARTICLES, DEG_OPCODE_PARTICLE_SYSTEM_EVAL, eff->psys->name);
					add_relation(eff_key, key, name);
				}
			}

			if (eff->pd->forcefield == PFIELD_SMOKEFLOW && eff->pd->f_source) {
				ComponentKey trf_key(&eff->pd->f_source->id, DEG_NODE_TYPE_TRANSFORM);
				add_relation(trf_key, key, "Smoke Force Domain");

				ComponentKey eff_key(&eff->pd->f_source->id, DEG_NODE_TYPE_GEOMETRY);
				add_relation(eff_key, key, "Smoke Force Domain");
			}

			if (add_absorption && (eff->pd->flag & PFIELD_VISIBILITY)) {
				add_collision_relations(key, scene, object, NULL, true, "Force Absorption");
			}
		}
	}

	pdEndEffectors(&effectors);
}

Depsgraph *DepsgraphRelationBuilder::getGraph()
{
	return graph_;
}

/* **** Functions to build relations between entities  **** */

void DepsgraphRelationBuilder::begin_build()
{
	/* LIB_TAG_DOIT is used to indicate whether node for given ID was already
	 * created or not.
	 */
	BKE_main_id_tag_all(bmain_, LIB_TAG_DOIT, false);
	/* XXX nested node trees are notr included in tag-clearing above,
	 * so we need to do this manually.
	 */
	FOREACH_NODETREE(bmain_, nodetree, id)
	{
		if (id != (ID *)nodetree) {
			nodetree->id.tag &= ~LIB_TAG_DOIT;
		}
	}
	FOREACH_NODETREE_END
}

void DepsgraphRelationBuilder::build_group(Object *object, Group *group)
{
	ID *group_id = &group->id;
	bool group_done = (group_id->tag & LIB_TAG_DOIT) != 0;
	OperationKey object_local_transform_key(&object->id,
	                                        DEG_NODE_TYPE_TRANSFORM,
	                                        DEG_OPCODE_TRANSFORM_LOCAL);
	LINKLIST_FOREACH (GroupObject *, go, &group->gobject) {
		if (!group_done) {
			build_object(go->ob);
		}
		ComponentKey dupli_transform_key(&go->ob->id, DEG_NODE_TYPE_TRANSFORM);
		add_relation(dupli_transform_key, object_local_transform_key, "Dupligroup");
	}
	group_id->tag |= LIB_TAG_DOIT;
}

void DepsgraphRelationBuilder::build_object(Object *object)
{
	if (object->id.tag & LIB_TAG_DOIT) {
		return;
	}
	object->id.tag |= LIB_TAG_DOIT;
	/* Object Transforms */
	eDepsOperation_Code base_op = (object->parent) ? DEG_OPCODE_TRANSFORM_PARENT
	                                               : DEG_OPCODE_TRANSFORM_LOCAL;
	OperationKey base_op_key(&object->id, DEG_NODE_TYPE_TRANSFORM, base_op);
	OperationKey local_transform_key(&object->id,
	                                 DEG_NODE_TYPE_TRANSFORM,
	                                 DEG_OPCODE_TRANSFORM_LOCAL);
	OperationKey parent_transform_key(&object->id,
	                                  DEG_NODE_TYPE_TRANSFORM,
	                                  DEG_OPCODE_TRANSFORM_PARENT);
	OperationKey final_transform_key(&object->id,
	                                 DEG_NODE_TYPE_TRANSFORM,
	                                 DEG_OPCODE_TRANSFORM_FINAL);
	OperationKey ob_ubereval_key(&object->id,
	                             DEG_NODE_TYPE_TRANSFORM,
	                             DEG_OPCODE_TRANSFORM_OBJECT_UBEREVAL);
	/* Parenting. */
	if (object->parent != NULL) {
		/* Parent relationship. */
		build_object_parent(object);
		/* Local -> parent. */
		add_relation(local_transform_key,
		             parent_transform_key,
		             "[ObLocal -> ObParent]");
	}
	/* Modifiers. */
	if (object->modifiers.first != NULL) {
		BuilderWalkUserData data;
		data.builder = this;
		modifiers_foreachObjectLink(object, modifier_walk, &data);
	}
	/* Constraints. */
	if (object->constraints.first != NULL) {
		BuilderWalkUserData data;
		data.builder = this;
		BKE_constraints_id_loop(&object->constraints, constraint_walk, &data);
	}
	/* Object constraints. */
	if (object->constraints.first != NULL) {
		OperationKey constraint_key(&object->id,
		                            DEG_NODE_TYPE_TRANSFORM,
		                            DEG_OPCODE_TRANSFORM_CONSTRAINTS);
		/* Constraint relations. */
		build_constraints(&object->id,
		                  DEG_NODE_TYPE_TRANSFORM,
		                  "",
		                  &object->constraints,
		                  NULL);
		/* operation order */
		add_relation(base_op_key, constraint_key, "[ObBase-> Constraint Stack]");
		add_relation(constraint_key, final_transform_key, "[ObConstraints -> Done]");
		// XXX
		add_relation(constraint_key, ob_ubereval_key, "Temp Ubereval");
		add_relation(ob_ubereval_key, final_transform_key, "Temp Ubereval");
	}
	else {
		/* NOTE: Keep an eye here, we skip some relations here to "streamline"
		 * dependencies and avoid transitive relations which causes overhead.
		 * But once we get rid of uber eval node this will need reconsideration.
		 */
		if (object->rigidbody_object == NULL) {
			/* Rigid body will hook up another node inbetween, so skip
			 * relation here to avoid transitive relation.
			 */
			add_relation(base_op_key, ob_ubereval_key, "Temp Ubereval");
		}
		add_relation(ob_ubereval_key, final_transform_key, "Temp Ubereval");
	}
	/* Animation data */
	build_animdata(&object->id);
	// XXX: This should be hooked up by the build_animdata code
	if (needs_animdata_node(&object->id)) {
		ComponentKey adt_key(&object->id, DEG_NODE_TYPE_ANIMATION);
		add_relation(adt_key, local_transform_key, "Object Animation");
	}
<<<<<<< HEAD

	/* object data */
	if (object->data) {
		ID *obdata_id = (ID *)object->data;

		/* object data animation */
		build_animdata(obdata_id);

		/* type-specific data... */
		switch (object->type) {
			case OB_MESH:     /* Geometry */
			case OB_CURVE:
			case OB_FONT:
			case OB_SURF:
			case OB_MBALL:
			case OB_LATTICE:
			{
				build_obdata_geom(object);
				break;
			}

			case OB_ARMATURE: /* Pose */
				if (ID_IS_LINKED(object) && object->proxy_from != NULL) {
					build_proxy_rig(object);
				}
				else {
					build_rig(object);
				}
				break;

			case OB_LAMP:   /* Lamp */
				build_lamp(object);
				break;

			case OB_CAMERA: /* Camera */
				build_camera(object);
				break;

			case OB_LIGHTPROBE:
				build_lightprobe(object);
				break;
		}

		Key *key = BKE_key_from_object(object);
		if (key != NULL) {
			ComponentKey geometry_key((ID *)object->data, DEG_NODE_TYPE_GEOMETRY);
			ComponentKey key_key(&key->id, DEG_NODE_TYPE_GEOMETRY);
			add_relation(key_key, geometry_key, "Shapekeys");
		}
	}

=======
	/* Object data. */
	build_object_data(object);
>>>>>>> f2842ac6
	/* Particle systems. */
	if (object->particlesystem.first != NULL) {
		build_particles(object);
	}
	/* Grease pencil. */
	if (object->gpd != NULL) {
		build_gpencil(object->gpd);
	}
	/* Object that this is a proxy for. */
	if (object->proxy != NULL) {
		object->proxy->proxy_from = object;
		build_object(object->proxy);
		/* TODO(sergey): This is an inverted relation, matches old depsgraph
		 * behavior and need to be investigated if it still need to be inverted.
		 */
		ComponentKey ob_pose_key(&object->id, DEG_NODE_TYPE_EVAL_POSE);
		ComponentKey proxy_pose_key(&object->proxy->id, DEG_NODE_TYPE_EVAL_POSE);
		add_relation(ob_pose_key, proxy_pose_key, "Proxy");
	}
	/* Object dupligroup. */
	if (object->dup_group != NULL) {
		build_group(object, object->dup_group);
	}
}

void DepsgraphRelationBuilder::build_object_data(Object *object)
{
	if (object->data == NULL) {
		return;
	}
	ID *obdata_id = (ID *)object->data;
	/* Object data animation. */
	build_animdata(obdata_id);
	/* type-specific data. */
	switch (object->type) {
		case OB_MESH:
		case OB_CURVE:
		case OB_FONT:
		case OB_SURF:
		case OB_MBALL:
		case OB_LATTICE:
		{
			build_obdata_geom(object);
			break;
		}
		case OB_ARMATURE:
			if (ID_IS_LINKED(object) && object->proxy_from != NULL) {
				build_proxy_rig(object);
			}
			else {
				build_rig(object);
			}
			break;
		case OB_LAMP:
			build_lamp(object);
			break;
		case OB_CAMERA:
			build_camera(object);
			break;
	}
	Key *key = BKE_key_from_object(object);
	if (key != NULL) {
		ComponentKey geometry_key((ID *)object->data, DEG_NODE_TYPE_GEOMETRY);
		ComponentKey key_key(&key->id, DEG_NODE_TYPE_GEOMETRY);
		add_relation(key_key, geometry_key, "Shapekeys");
	}
}

void DepsgraphRelationBuilder::build_object_parent(Object *object)
{
	/* XXX: for now, need to use the component key (not just direct to the parent op),
	 * or else the matrix doesn't get reset/
	 */
	// XXX: @sergey - it would be good if we got that backwards flushing working
	// when tagging for updates.
	//OperationKey ob_key(&object->id, DEG_NODE_TYPE_TRANSFORM, DEG_OPCODE_TRANSFORM_PARENT);
	ComponentKey ob_key(&object->id, DEG_NODE_TYPE_TRANSFORM);

	/* type-specific links */
	switch (object->partype) {
		case PARSKEL:  /* Armature Deform (Virtual Modifier) */
		{
			ComponentKey parent_key(&object->parent->id, DEG_NODE_TYPE_TRANSFORM);
			add_relation(parent_key, ob_key, "Armature Deform Parent");
			break;
		}

		case PARVERT1: /* Vertex Parent */
		case PARVERT3:
		{
			ComponentKey parent_key(&object->parent->id, DEG_NODE_TYPE_GEOMETRY);
			add_relation(parent_key, ob_key, "Vertex Parent");

			/* XXX not sure what this is for or how you could be done properly - lukas */
			OperationDepsNode *parent_node = find_operation_node(parent_key);
			if (parent_node != NULL) {
				parent_node->customdata_mask |= CD_MASK_ORIGINDEX;
			}

			ComponentKey transform_key(&object->parent->id, DEG_NODE_TYPE_TRANSFORM);
			add_relation(transform_key, ob_key, "Vertex Parent TFM");
			break;
		}

		case PARBONE: /* Bone Parent */
		{
			ComponentKey parent_bone_key(&object->parent->id,
			                             DEG_NODE_TYPE_BONE,
			                             object->parsubstr);
			OperationKey parent_transform_key(&object->parent->id,
			                                  DEG_NODE_TYPE_TRANSFORM,
			                                  DEG_OPCODE_TRANSFORM_FINAL);
			add_relation(parent_bone_key, ob_key, "Bone Parent");
			add_relation(parent_transform_key, ob_key, "Armature Parent");
			break;
		}

		default:
		{
			if (object->parent->type == OB_LATTICE) {
				/* Lattice Deform Parent - Virtual Modifier */
				// XXX: no virtual modifiers should be left!
				ComponentKey parent_key(&object->parent->id, DEG_NODE_TYPE_TRANSFORM);
				ComponentKey geom_key(&object->parent->id, DEG_NODE_TYPE_GEOMETRY);

				add_relation(parent_key, ob_key, "Lattice Deform Parent");
				add_relation(geom_key, ob_key, "Lattice Deform Parent Geom");
			}
			else if (object->parent->type == OB_CURVE) {
				Curve *cu = (Curve *)object->parent->data;

				if (cu->flag & CU_PATH) {
					/* Follow Path */
					ComponentKey parent_key(&object->parent->id, DEG_NODE_TYPE_GEOMETRY);
					add_relation(parent_key, ob_key, "Curve Follow Parent");

					ComponentKey transform_key(&object->parent->id, DEG_NODE_TYPE_TRANSFORM);
					add_relation(transform_key, ob_key, "Curve Follow TFM");
				}
				else {
					/* Standard Parent */
					ComponentKey parent_key(&object->parent->id, DEG_NODE_TYPE_TRANSFORM);
					add_relation(parent_key, ob_key, "Curve Parent");
				}
			}
			else {
				/* Standard Parent */
				ComponentKey parent_key(&object->parent->id, DEG_NODE_TYPE_TRANSFORM);
				add_relation(parent_key, ob_key, "Parent");
			}
			break;
		}
	}

	/* exception case: parent is duplivert */
	if ((object->type == OB_MBALL) && (object->parent->transflag & OB_DUPLIVERTS)) {
		//dag_add_relation(dag, node2, node, DAG_RL_DATA_DATA | DAG_RL_OB_OB, "Duplivert");
	}
}

void DepsgraphRelationBuilder::build_constraints(ID *id,
                                                 eDepsNode_Type component_type,
                                                 const char *component_subdata,
                                                 ListBase *constraints,
                                                 RootPChanMap *root_map)
{
	OperationKey constraint_op_key(
	        id,
	        component_type,
	        component_subdata,
	        (component_type == DEG_NODE_TYPE_BONE)
	                ? DEG_OPCODE_BONE_CONSTRAINTS
	                : DEG_OPCODE_TRANSFORM_CONSTRAINTS);
	/* Add dependencies for each constraint in turn. */
	for (bConstraint *con = (bConstraint *)constraints->first; con; con = con->next) {
		const bConstraintTypeInfo *cti = BKE_constraint_typeinfo_get(con);
		/* Invalid constraint type. */
		if (cti == NULL) {
			continue;
		}
		/* Special case for camera tracking -- it doesn't use targets to
		 * define relations.
		 */
		/* TODO: we can now represent dependencies in a much richer manner,
		 * so review how this is done.
		 */
		if (ELEM(cti->type,
		         CONSTRAINT_TYPE_FOLLOWTRACK,
		         CONSTRAINT_TYPE_CAMERASOLVER,
		         CONSTRAINT_TYPE_OBJECTSOLVER))
		{
			bool depends_on_camera = false;
			if (cti->type == CONSTRAINT_TYPE_FOLLOWTRACK) {
				bFollowTrackConstraint *data = (bFollowTrackConstraint *)con->data;
				if (((data->clip) ||
				     (data->flag & FOLLOWTRACK_ACTIVECLIP)) && data->track[0])
				{
					depends_on_camera = true;
				}
				if (data->depth_ob) {
					ComponentKey depth_transform_key(&data->depth_ob->id,
					                                 DEG_NODE_TYPE_TRANSFORM);
					ComponentKey depth_geometry_key(&data->depth_ob->id,
					                                DEG_NODE_TYPE_GEOMETRY);
					add_relation(depth_transform_key, constraint_op_key, cti->name);
					add_relation(depth_geometry_key, constraint_op_key, cti->name);
				}
			}
			else if (cti->type == CONSTRAINT_TYPE_OBJECTSOLVER) {
				depends_on_camera = true;
			}
			if (depends_on_camera && scene_->camera != NULL) {
				ComponentKey camera_key(&scene_->camera->id, DEG_NODE_TYPE_TRANSFORM);
				add_relation(camera_key, constraint_op_key, cti->name);
			}
			/* TODO(sergey): This is more a TimeSource -> MovieClip ->
			 * Constraint dependency chain.
			 */
			TimeSourceKey time_src_key;
			add_relation(time_src_key, constraint_op_key, "[TimeSrc -> Animation]");
		}
		else if (cti->type == CONSTRAINT_TYPE_TRANSFORM_CACHE) {
			/* TODO(kevin): This is more a TimeSource -> CacheFile -> Constraint
			 * dependency chain.
			 */
			TimeSourceKey time_src_key;
			add_relation(time_src_key, constraint_op_key, "[TimeSrc -> Animation]");
			bTransformCacheConstraint *data = (bTransformCacheConstraint *)con->data;
			if (data->cache_file) {
				ComponentKey cache_key(&data->cache_file->id, DEG_NODE_TYPE_CACHE);
				add_relation(cache_key, constraint_op_key, cti->name);
			}
		}
		else if (cti->get_constraint_targets) {
			ListBase targets = {NULL, NULL};
			cti->get_constraint_targets(con, &targets);
			LINKLIST_FOREACH (bConstraintTarget *, ct, &targets) {
				if (ct->tar == NULL) {
					continue;
				}
				if (ELEM(con->type,
				         CONSTRAINT_TYPE_KINEMATIC,
				         CONSTRAINT_TYPE_SPLINEIK))
				{
					/* Ignore IK constraints - these are handled separately
					 * (on pose level).
					 */
				}
				else if (ELEM(con->type,
				              CONSTRAINT_TYPE_FOLLOWPATH,
				              CONSTRAINT_TYPE_CLAMPTO))
				{
					/* These constraints require path geometry data. */
					ComponentKey target_key(&ct->tar->id, DEG_NODE_TYPE_GEOMETRY);
					add_relation(target_key, constraint_op_key, cti->name);
					ComponentKey target_transform_key(&ct->tar->id,
					                                  DEG_NODE_TYPE_TRANSFORM);
					add_relation(target_transform_key, constraint_op_key, cti->name);
				}
				else if ((ct->tar->type == OB_ARMATURE) && (ct->subtarget[0])) {
					/* bone */
					if (&ct->tar->id == id) {
						/* same armature  */
						eDepsOperation_Code target_key_opcode;
						/* Using "done" here breaks in-chain deps, while using
						 * "ready" here breaks most production rigs instead.
						 * So, we do a compromise here, and only do this when an
						 * IK chain conflict may occur.
						 */
						if (root_map->has_common_root(component_subdata,
						                              ct->subtarget))
						{
							target_key_opcode = DEG_OPCODE_BONE_READY;
						}
						else {
							target_key_opcode = DEG_OPCODE_BONE_DONE;
						}
						OperationKey target_key(&ct->tar->id,
						                        DEG_NODE_TYPE_BONE,
						                        ct->subtarget,
						                        target_key_opcode);
						add_relation(target_key, constraint_op_key, cti->name);
					}
					else {
						/* Different armature - we can safely use the result
						 * of that.
						 */
						OperationKey target_key(&ct->tar->id,
						                        DEG_NODE_TYPE_BONE,
						                        ct->subtarget,
						                        DEG_OPCODE_BONE_DONE);
						add_relation(target_key, constraint_op_key, cti->name);
					}
				}
				else if (ELEM(ct->tar->type, OB_MESH, OB_LATTICE) &&
				         (ct->subtarget[0]))
				{
					/* Vertex group. */
					/* NOTE: for now, we don't need to represent vertex groups
					 * separately.
					 */
					ComponentKey target_key(&ct->tar->id, DEG_NODE_TYPE_GEOMETRY);
					add_relation(target_key, constraint_op_key, cti->name);
					if (ct->tar->type == OB_MESH) {
						OperationDepsNode *node2 = find_operation_node(target_key);
						if (node2 != NULL) {
							node2->customdata_mask |= CD_MASK_MDEFORMVERT;
						}
					}
				}
				else if (con->type == CONSTRAINT_TYPE_SHRINKWRAP) {
					/* Constraints which requires the target object surface. */
					ComponentKey target_key(&ct->tar->id, DEG_NODE_TYPE_GEOMETRY);
					add_relation(target_key, constraint_op_key, cti->name);
					/* NOTE: obdata eval now doesn't necessarily depend on the
					 * object's transform.
					 */
					ComponentKey target_transform_key(&ct->tar->id,
					                                  DEG_NODE_TYPE_TRANSFORM);
					add_relation(target_transform_key, constraint_op_key, cti->name);
				}
				else {
					/* Standard object relation. */
					// TODO: loc vs rot vs scale?
					if (&ct->tar->id == id) {
						/* Constraint targetting own object:
						 * - This case is fine IFF we're dealing with a bone
						 *   constraint pointing to its own armature. In that
						 *   case, it's just transform -> bone.
						 * - If however it is a real self targetting case, just
						 *   make it depend on the previous constraint (or the
						 *   pre-constraint state).
						 */
						if ((ct->tar->type == OB_ARMATURE) &&
						    (component_type == DEG_NODE_TYPE_BONE))
						{
							OperationKey target_key(&ct->tar->id,
							                        DEG_NODE_TYPE_TRANSFORM,
							                        DEG_OPCODE_TRANSFORM_FINAL);
							add_relation(target_key, constraint_op_key, cti->name);
						}
						else {
							OperationKey target_key(&ct->tar->id,
							                        DEG_NODE_TYPE_TRANSFORM,
							                        DEG_OPCODE_TRANSFORM_LOCAL);
							add_relation(target_key, constraint_op_key, cti->name);
						}
					}
					else {
						/* Normal object dependency. */
						OperationKey target_key(&ct->tar->id,
						                        DEG_NODE_TYPE_TRANSFORM,
						                        DEG_OPCODE_TRANSFORM_FINAL);
						add_relation(target_key, constraint_op_key, cti->name);
					}
				}
				/* Constraints which needs world's matrix for transform.
				 * TODO(sergey): More constraints here?
				 */
				if (ELEM(con->type,
				         CONSTRAINT_TYPE_ROTLIKE,
				         CONSTRAINT_TYPE_SIZELIKE,
				         CONSTRAINT_TYPE_LOCLIKE,
				         CONSTRAINT_TYPE_TRANSLIKE))
				{
					/* TODO(sergey): Add used space check. */
					ComponentKey target_transform_key(&ct->tar->id,
					                                  DEG_NODE_TYPE_TRANSFORM);
					add_relation(target_transform_key, constraint_op_key, cti->name);
				}
			}
			if (cti->flush_constraint_targets) {
				cti->flush_constraint_targets(con, &targets, 1);
			}
		}
	}
}

void DepsgraphRelationBuilder::build_animdata(ID *id)
{
	AnimData *adt = BKE_animdata_from_id(id);

	if (adt == NULL)
		return;

	ComponentKey adt_key(id, DEG_NODE_TYPE_ANIMATION);

	/* animation */
	if (adt->action || adt->nla_tracks.first) {
		/* wire up dependency to time source */
		TimeSourceKey time_src_key;
		add_relation(time_src_key, adt_key, "[TimeSrc -> Animation]");

		// XXX: Hook up specific update callbacks for special properties which may need it...

		// XXX: animdata "hierarchy" - top-level overrides need to go after lower-down
	}

	/* drivers */
	LINKLIST_FOREACH (FCurve *, fcu, &adt->drivers) {
		OperationKey driver_key(id,
		                        DEG_NODE_TYPE_PARAMETERS,
		                        DEG_OPCODE_DRIVER,
		                        fcu->rna_path ? fcu->rna_path : "",
		                        fcu->array_index);

		/* create the driver's relations to targets */
		build_driver(id, fcu);

		/* Special case for array drivers: we can not multithread them because
		 * of the way how they work internally: animation system will write the
		 * whole array back to RNA even when changing individual array value.
		 *
		 * Some tricky things here:
		 * - array_index is -1 for single channel drivers, meaning we only have
		 *   to do some magic when array_index is not -1.
		 * - We do relation from next array index to a previous one, so we don't
		 *   have to deal with array index 0.
		 *
		 * TODO(sergey): Avoid liner lookup somehow.
		 */
		if (fcu->array_index > 0) {
			FCurve *fcu_prev = NULL;
			LINKLIST_FOREACH (FCurve *, fcu_candidate, &adt->drivers) {
				/* Writing to different RNA paths is  */
				const char *rna_path = fcu->rna_path ? fcu->rna_path : "";
				if (!STREQ(fcu_candidate->rna_path, rna_path)) {
					continue;
				}
				/* We only do relation from previous fcurve to previous one. */
				if (fcu_candidate->array_index >= fcu->array_index) {
					continue;
				}
				/* Choose fcurve with highest possible array index. */
				if (fcu_prev == NULL ||
				    fcu_candidate->array_index > fcu_prev->array_index)
				{
					fcu_prev = fcu_candidate;
				}
			}
			if (fcu_prev != NULL) {
				OperationKey prev_driver_key(id,
				                             DEG_NODE_TYPE_PARAMETERS,
				                             DEG_OPCODE_DRIVER,
				                             fcu_prev->rna_path ? fcu_prev->rna_path : "",
				                             fcu_prev->array_index);
				OperationKey driver_key(id,
				                        DEG_NODE_TYPE_PARAMETERS,
				                        DEG_OPCODE_DRIVER,
				                        fcu->rna_path ? fcu->rna_path : "",
				                        fcu->array_index);
				add_relation(prev_driver_key, driver_key, "[Driver Order]");
			}
		}

		/* prevent driver from occurring before own animation... */
		if (adt->action || adt->nla_tracks.first) {
			add_relation(adt_key, driver_key, "[AnimData Before Drivers]");
		}
	}
}

void DepsgraphRelationBuilder::build_driver(ID *id, FCurve *fcu)
{
	ChannelDriver *driver = fcu->driver;
	OperationKey driver_key(id,
	                        DEG_NODE_TYPE_PARAMETERS,
	                        DEG_OPCODE_DRIVER,
	                        fcu->rna_path ? fcu->rna_path : "",
	                        fcu->array_index);
	bPoseChannel *pchan = NULL;
	const char *rna_path = fcu->rna_path ? fcu->rna_path : "";
	const ID_Type id_type = GS(id->name);

	/* Create dependency between driver and data affected by it. */
	/* - direct property relationship... */
	//RNAPathKey affected_key(id, fcu->rna_path);
	//add_relation(driver_key, affected_key, "[Driver -> Data] DepsRel");

	/* Driver -> data components (for interleaved evaluation
	 * bones/constraints/modifiers).
	 */
	// XXX: this probably should probably be moved out into a separate function.
	if (strstr(rna_path, "pose.bones[") != NULL) {
		/* interleaved drivers during bone eval */
		/* TODO: ideally, if this is for a constraint, it goes to said
		 * constraint.
		 */
		Object *object = (Object *)id;
		char *bone_name = BLI_str_quoted_substrN(rna_path, "pose.bones[");
		pchan = BKE_pose_channel_find_name(object->pose, bone_name);
		if (bone_name != NULL) {
			MEM_freeN(bone_name);
			bone_name = NULL;
		}
		if (pchan != NULL) {
			OperationKey bone_key(id,
			                      DEG_NODE_TYPE_BONE,
			                      pchan->name,
			                      DEG_OPCODE_BONE_LOCAL);
			add_relation(driver_key, bone_key, "[Driver -> Bone]");
		}
		else {
			fprintf(stderr,
			        "Couldn't find bone name for driver path - '%s'\n",
			        rna_path);
		}
	}
	else if (id_type == ID_AR && strstr(rna_path, "bones[")) {
		/* Drivers on armature-level bone settings (i.e. bbone stuff),
		 * which will affect the evaluation of corresponding pose bones.
		 */
		IDDepsNode *arm_node = graph_->find_id_node(id);
		char *bone_name = BLI_str_quoted_substrN(rna_path, "bones[");
		if (arm_node != NULL && bone_name != NULL) {
			/* Find objects which use this, and make their eval callbacks
			 * depend on this.
			 */
			foreach (DepsRelation *rel, arm_node->outlinks) {
				IDDepsNode *to_node = (IDDepsNode *)rel->to;
				/* We only care about objects with pose data which use this. */
				if (GS(to_node->id_orig->name) == ID_OB) {
					Object *object = (Object *)to_node->id_orig;
					// NOTE: object->pose may be NULL
					bPoseChannel *pchan = BKE_pose_channel_find_name(object->pose,
					                                                 bone_name);
					if (pchan != NULL) {
						OperationKey bone_key(&object->id,
						                      DEG_NODE_TYPE_BONE,
						                      pchan->name,
						                      DEG_OPCODE_BONE_LOCAL);
						add_relation(driver_key,
						             bone_key,
						             "[Arm Bone -> Driver -> Bone]");
					}
				}
			}
			/* Free temp data. */
			MEM_freeN(bone_name);
			bone_name = NULL;
		}
		else {
			fprintf(stderr,
			        "Couldn't find armature bone name for driver path - '%s'\n",
			        rna_path);
		}
	}
	else if (id_type == ID_OB && strstr(rna_path, "modifiers[")) {
		OperationKey modifier_key(id,
		                          DEG_NODE_TYPE_GEOMETRY,
		                          DEG_OPCODE_GEOMETRY_UBEREVAL);
		if (has_node(modifier_key)) {
			add_relation(driver_key, modifier_key, "[Driver -> Modifier]");
		}
		else {
			printf("Unexisting driver RNA path: %s\n", rna_path);
		}
	}
	else if (id_type == ID_KE && strstr(rna_path, "key_blocks[")) {
		/* Shape key driver - hook into the base geometry operation. */
		// XXX: double check where this points
		Key *shape_key = (Key *)id;
		ComponentKey geometry_key(shape_key->from, DEG_NODE_TYPE_GEOMETRY);
		add_relation(driver_key, geometry_key, "[Driver -> ShapeKey Geom]");
	}
	else if (strstr(rna_path, "key_blocks[")) {
		ComponentKey geometry_key(id, DEG_NODE_TYPE_GEOMETRY);
		add_relation(driver_key, geometry_key, "[Driver -> ShapeKey Geom]");
	}
	else {
		switch (id_type) {
			case ID_OB:
			{
				/* Assume that driver affects a transform. */
				OperationKey local_transform_key(id,
				                                 DEG_NODE_TYPE_TRANSFORM,
				                                 DEG_OPCODE_TRANSFORM_LOCAL);
				add_relation(driver_key,
				             local_transform_key,
				             "[Driver -> Transform]");
				break;
			}
			case ID_KE:
			{
				ComponentKey geometry_key(id, DEG_NODE_TYPE_GEOMETRY);
				add_relation(driver_key,
				             geometry_key,
				             "[Driver -> Shapekey Geometry]");
				break;
			}
			case ID_NT:
			{
				ComponentKey ntree_key(id, DEG_NODE_TYPE_SHADING);
				add_relation(driver_key,
				             ntree_key,
				             "[Driver -> NTree Shading Update]");
				break;
			}
			default:
				break;
		}
	}
	/* Ensure that affected prop's update callbacks will be triggered once
	 * done.
	 */
	/* TODO: Implement this once the functionality to add these links exists
	 * RNA.
	 */
	/* XXX: the data itself could also set this, if it were to be truly
	 * initialised later?
	 */
	/* Loop over variables to get the target relationships. */
	LINKLIST_FOREACH (DriverVar *, dvar, &driver->variables) {
		/* Only used targets. */
		DRIVER_TARGETS_USED_LOOPER(dvar)
		{
			if (dtar->id == NULL) {
				continue;
			}
			/* Special handling for directly-named bones. */
			if ((dtar->flag & DTAR_FLAG_STRUCT_REF) && (dtar->pchan_name[0])) {
				Object *object = (Object *)dtar->id;
				bPoseChannel *target_pchan =
				        BKE_pose_channel_find_name(object->pose, dtar->pchan_name);
				if (target_pchan != NULL) {
					/* Get node associated with bone. */
					// XXX: watch the space!
					/* Some cases can't use final bone transform, for example:
					 * - Driving the bone with itself (addressed here)
					 * - Relations inside an IK chain (TODO?)
					 */
					if (dtar->id == id &&
					    pchan != NULL &&
					    STREQ(pchan->name, target_pchan->name))
					{
						continue;
					}
					OperationKey target_key(dtar->id,
					                        DEG_NODE_TYPE_BONE,
					                        target_pchan->name,
					                        DEG_OPCODE_BONE_DONE);
					add_relation(target_key,
					             driver_key,
					             "[Bone Target -> Driver]");
				}
			}
			else if (dtar->flag & DTAR_FLAG_STRUCT_REF) {
				/* Get node associated with the object's transforms. */
				if (dtar->id == id) {
					/* Ignore input dependency if we're driving properties of
					 * the same ID, otherwise we'll be ending up in a cyclic
					 * dependency here.
					 */
					continue;
				}
				OperationKey target_key(dtar->id,
				                        DEG_NODE_TYPE_TRANSFORM,
				                        DEG_OPCODE_TRANSFORM_FINAL);
				add_relation(target_key, driver_key, "[Target -> Driver]");
			}
			else if (dtar->rna_path && strstr(dtar->rna_path, "pose.bones[")) {
				/* Workaround for ensuring that local bone transforms don't end
				 * up having to wait for pose eval to finish (to prevent cycles).
				 */
				Object *object = (Object *)dtar->id;
				char *bone_name = BLI_str_quoted_substrN(dtar->rna_path,
				                                         "pose.bones[");
				bPoseChannel *target_pchan =
				        BKE_pose_channel_find_name(object->pose, bone_name);
				if (bone_name != NULL) {
					MEM_freeN(bone_name);
					bone_name = NULL;
				}
				if (target_pchan != NULL) {
					if (dtar->id == id &&
					    pchan != NULL &&
					    STREQ(pchan->name, target_pchan->name))
					{
						continue;
					}
					OperationKey bone_key(dtar->id,
					                      DEG_NODE_TYPE_BONE,
					                      target_pchan->name,
					                      DEG_OPCODE_BONE_LOCAL);
					add_relation(bone_key, driver_key, "[RNA Bone -> Driver]");
				}
			}
			else {
				if (dtar->id == id) {
					/* Ignore input dependency if we're driving properties of
					 * the same ID, otherwise we'll be ending up in a cyclic
					 * dependency here.
					 */
					continue;
				}
				/* Resolve path to get node. */
				RNAPathKey target_key(dtar->id,
				                      dtar->rna_path ? dtar->rna_path : "");
				add_relation(target_key, driver_key, "[RNA Target -> Driver]");
			}
		}
		DRIVER_TARGETS_LOOPER_END
	}
	/* It's quite tricky to detect if the driver actually depends on time or
	 * not, so for now we'll be quite conservative here about optimization and
	 * consider all python drivers to be depending on time.
	 */
	if ((driver->type == DRIVER_TYPE_PYTHON) &&
	    python_driver_depends_on_time(driver))
	{
		TimeSourceKey time_src_key;
		add_relation(time_src_key, driver_key, "[TimeSrc -> Driver]");
	}
}

void DepsgraphRelationBuilder::build_world(World *world)
{
	ID *world_id = &world->id;
	if (world_id->tag & LIB_TAG_DOIT) {
		return;
	}
	world_id->tag |= LIB_TAG_DOIT;

	build_animdata(world_id);

	/* TODO: other settings? */

	/* textures */
	build_texture_stack(world->mtex);

	/* world's nodetree */
	if (world->nodetree != NULL) {
		build_nodetree(world->nodetree);
		ComponentKey ntree_key(&world->nodetree->id, DEG_NODE_TYPE_SHADING);
		ComponentKey world_key(world_id, DEG_NODE_TYPE_SHADING);
		add_relation(ntree_key, world_key, "NTree->World Shading Update");
	}
}

void DepsgraphRelationBuilder::build_rigidbody(Scene *scene)
{
	RigidBodyWorld *rbw = scene->rigidbody_world;

	OperationKey init_key(&scene->id, DEG_NODE_TYPE_TRANSFORM, DEG_OPCODE_RIGIDBODY_REBUILD);
	OperationKey sim_key(&scene->id, DEG_NODE_TYPE_TRANSFORM, DEG_OPCODE_RIGIDBODY_SIM);

	/* rel between the two sim-nodes */
	add_relation(init_key, sim_key, "Rigidbody [Init -> SimStep]");

	/* set up dependencies between these operations and other builtin nodes --------------- */

	/* time dependency */
	TimeSourceKey time_src_key;
	add_relation(time_src_key, init_key, "TimeSrc -> Rigidbody Reset/Rebuild (Optional)");

	/* objects - simulation participants */
	if (rbw->group) {
		LINKLIST_FOREACH (GroupObject *, go, &rbw->group->gobject) {
			Object *object = go->ob;
			if (object == NULL || object->type != OB_MESH) {
				continue;
			}

			/* hook up evaluation order...
			 * 1) flushing rigidbody results follows base transforms being applied
			 * 2) rigidbody flushing can only be performed after simulation has been run
			 *
			 * 3) simulation needs to know base transforms to figure out what to do
			 *    XXX: there's probably a difference between passive and active
			 *         - passive don't change, so may need to know full transform...
			 */
			OperationKey rbo_key(&object->id, DEG_NODE_TYPE_TRANSFORM, DEG_OPCODE_RIGIDBODY_TRANSFORM_COPY);

			eDepsOperation_Code trans_opcode = object->parent ? DEG_OPCODE_TRANSFORM_PARENT : DEG_OPCODE_TRANSFORM_LOCAL;
			OperationKey trans_op(&object->id, DEG_NODE_TYPE_TRANSFORM, trans_opcode);

			add_relation(sim_key, rbo_key, "Rigidbody Sim Eval -> RBO Sync");

			/* if constraints exist, those depend on the result of the rigidbody sim
			 * - This allows constraints to modify the result of the sim (i.e. clamping)
			 *   while still allowing the sim to depend on some changes to the objects.
			 *   Also, since constraints are hooked up to the final nodes, this link
			 *   means that we can also fit in there too...
			 * - Later, it might be good to include a constraint in the stack allowing us
			 *   to control whether rigidbody eval gets interleaved into the constraint stack
			 */
			if (object->constraints.first) {
				OperationKey constraint_key(&object->id,
				                            DEG_NODE_TYPE_TRANSFORM,
				                            DEG_OPCODE_TRANSFORM_CONSTRAINTS);
				add_relation(rbo_key, constraint_key, "RBO Sync -> Ob Constraints");
			}
			else {
				/* Final object transform depends on rigidbody.
				 *
				 * NOTE: Currently we consider final here an ubereval node.
				 * If it is gone we'll need to reconsider relation here.
				 */
				OperationKey uber_key(&object->id,
				                      DEG_NODE_TYPE_TRANSFORM,
				                      DEG_OPCODE_TRANSFORM_OBJECT_UBEREVAL);
				add_relation(rbo_key, uber_key, "RBO Sync -> Uber (Temp)");
			}

			/* Needed to get correct base values. */
			add_relation(trans_op, sim_key, "Base Ob Transform -> Rigidbody Sim Eval");
		}
	}

	/* constraints */
	if (rbw->constraints) {
		LINKLIST_FOREACH (GroupObject *, go, &rbw->constraints->gobject) {
			Object *object = go->ob;
			if (object == NULL || !object->rigidbody_constraint) {
				continue;
			}

			RigidBodyCon *rbc = object->rigidbody_constraint;

			/* final result of the constraint object's transform controls how the
			 * constraint affects the physics sim for these objects
			 */
			ComponentKey trans_key(&object->id, DEG_NODE_TYPE_TRANSFORM);
			OperationKey ob1_key(&rbc->ob1->id, DEG_NODE_TYPE_TRANSFORM, DEG_OPCODE_RIGIDBODY_TRANSFORM_COPY);
			OperationKey ob2_key(&rbc->ob2->id, DEG_NODE_TYPE_TRANSFORM, DEG_OPCODE_RIGIDBODY_TRANSFORM_COPY);

			/* - constrained-objects sync depends on the constraint-holder */
			add_relation(trans_key, ob1_key, "RigidBodyConstraint -> RBC.Object_1");
			add_relation(trans_key, ob2_key, "RigidBodyConstraint -> RBC.Object_2");

			/* - ensure that sim depends on this constraint's transform */
			add_relation(trans_key, sim_key, "RigidBodyConstraint Transform -> RB Simulation");
		}
	}
}

void DepsgraphRelationBuilder::build_particles(Object *object)
{
	TimeSourceKey time_src_key;
	OperationKey obdata_ubereval_key(&object->id,
	                                 DEG_NODE_TYPE_GEOMETRY,
	                                 DEG_OPCODE_GEOMETRY_UBEREVAL);
	OperationKey eval_init_key(&object->id,
	                           DEG_NODE_TYPE_EVAL_PARTICLES,
	                           DEG_OPCODE_PARTICLE_SYSTEM_EVAL_INIT);
	if (object_particles_depends_on_time(object)) {
		add_relation(time_src_key, eval_init_key, "TimeSrc -> PSys");
	}

	/* particle systems */
	LINKLIST_FOREACH (ParticleSystem *, psys, &object->particlesystem) {
		ParticleSettings *part = psys->part;

		/* Build particle settings relations.
		 *
		 * NOTE: The call itself ensures settings are only build once.
		 */
		build_particle_settings(part);

		/* This particle system. */
		OperationKey psys_key(&object->id,
		                      DEG_NODE_TYPE_EVAL_PARTICLES,
		                      DEG_OPCODE_PARTICLE_SYSTEM_EVAL,
		                      psys->name);

		/* Update particle system when settings changes. */
		OperationKey particle_settings_key(&part->id,
		                                   DEG_NODE_TYPE_PARAMETERS,
		                                   DEG_OPCODE_PARTICLE_SETTINGS_EVAL);
		OperationKey particle_settings_recalc_clear_key(
		        &part->id,
		        DEG_NODE_TYPE_PARAMETERS,
		        DEG_OPCODE_PARTICLE_SETTINGS_RECALC_CLEAR);
		OperationKey psys_settings_key(&object->id,
		                               DEG_NODE_TYPE_EVAL_PARTICLES,
		                               DEG_OPCODE_PARTICLE_SETTINGS_EVAL,
		                               psys->name);
		add_relation(particle_settings_key, psys_settings_key, "Particle Settings Change");
		add_relation(psys_settings_key, psys_key, "Particle Settings Update");
		add_relation(psys_key,
		             particle_settings_recalc_clear_key,
		             "Particle Settings Recalc Clear");

		/* XXX: if particle system is later re-enabled, we must do full rebuild? */
		if (!psys_check_enabled(object, psys, G.is_rendering))
			continue;

		add_relation(eval_init_key, psys_key, "Init -> PSys");

		/* TODO(sergey): Currently particle update is just a placeholder,
		 * hook it to the ubereval node so particle system is getting updated
		 * on playback.
		 */
		add_relation(psys_key, obdata_ubereval_key, "PSys -> UberEval");

		/* collisions */
		if (part->type != PART_HAIR) {
			add_collision_relations(psys_key,
			                        scene_,
			                        object,
			                        part->collision_group,
			                        true,
			                        "Particle Collision");
		}
		else if ((psys->flag & PSYS_HAIR_DYNAMICS) &&
		         psys->clmd != NULL &&
		         psys->clmd->coll_parms != NULL)
		{
			add_collision_relations(psys_key,
			                        scene_,
			                        object,
			                        psys->clmd->coll_parms->group,
			                        true,
			                        "Hair Collision");
		}

		/* effectors */
		add_forcefield_relations(psys_key,
		                         scene_,
		                         object,
		                         psys,
		                         part->effector_weights,
		                         part->type == PART_HAIR,
		                         "Particle Field");

		/* boids */
		if (part->boids) {
			LINKLIST_FOREACH (BoidState *, state, &part->boids->states) {
				LINKLIST_FOREACH (BoidRule *, rule, &state->rules) {
					Object *ruleob = NULL;
					if (rule->type == eBoidRuleType_Avoid)
						ruleob = ((BoidRuleGoalAvoid *)rule)->ob;
					else if (rule->type == eBoidRuleType_FollowLeader)
						ruleob = ((BoidRuleFollowLeader *)rule)->ob;

					if (ruleob) {
						ComponentKey ruleob_key(&ruleob->id, DEG_NODE_TYPE_TRANSFORM);
						add_relation(ruleob_key, psys_key, "Boid Rule");
					}
				}
			}
		}

		if (part->ren_as == PART_DRAW_OB && part->dup_ob) {
			ComponentKey dup_ob_key(&part->dup_ob->id, DEG_NODE_TYPE_TRANSFORM);
			add_relation(dup_ob_key, psys_key, "Particle Object Visualization");
		}
	}

	/* Particle depends on the object transform, so that channel is to be ready
	 * first.
	 *
	 * TODO(sergey): This relation should be altered once real granular update
	 * is implemented.
	 */
	ComponentKey transform_key(&object->id, DEG_NODE_TYPE_TRANSFORM);
	add_relation(transform_key, obdata_ubereval_key, "Partcile Eval");

	/* TODO(sergey): Do we need a point cache operations here? */
}

void DepsgraphRelationBuilder::build_particle_settings(ParticleSettings *part)
{
	ID *part_id = &part->id;
	if (part_id->tag & LIB_TAG_DOIT) {
		return;
	}
	part_id->tag |= LIB_TAG_DOIT;

	/* Animation data relations. */
	build_animdata(&part->id);

	OperationKey eval_key(part_id,
	                      DEG_NODE_TYPE_PARAMETERS,
	                      DEG_OPCODE_PARTICLE_SETTINGS_EVAL);
	OperationKey recalc_clear_key(part_id,
	                             DEG_NODE_TYPE_PARAMETERS,
	                             DEG_OPCODE_PARTICLE_SETTINGS_RECALC_CLEAR);
	add_relation(eval_key, recalc_clear_key, "Particle Settings Clear Recalc");
}

void DepsgraphRelationBuilder::build_cloth(Object *object,
                                           ModifierData * /*md*/)
{
	OperationKey cache_key(&object->id,
	                       DEG_NODE_TYPE_CACHE,
	                       DEG_OPCODE_GEOMETRY_CLOTH_MODIFIER);
	/* Cache component affects on modifier. */
	OperationKey modifier_key(&object->id,
	                          DEG_NODE_TYPE_GEOMETRY,
	                          DEG_OPCODE_GEOMETRY_UBEREVAL);
	add_relation(cache_key, modifier_key, "Cloth Cache -> Cloth");
}

/* Shapekeys */
void DepsgraphRelationBuilder::build_shapekeys(ID *obdata, Key *key)
{
	ComponentKey obdata_key(obdata, DEG_NODE_TYPE_GEOMETRY);

	/* attach animdata to geometry */
	build_animdata(&key->id);

	if (key->adt) {
		// TODO: this should really be handled in build_animdata, since many of these cases will need it
		if (key->adt->action || key->adt->nla_tracks.first) {
			ComponentKey adt_key(&key->id, DEG_NODE_TYPE_ANIMATION);
			add_relation(adt_key, obdata_key, "Animation");
		}

		/* NOTE: individual shapekey drivers are handled above already */
	}

	/* attach to geometry */
	// XXX: aren't shapekeys now done as a pseudo-modifier on object?
	//ComponentKey key_key(&key->id, DEG_NODE_TYPE_GEOMETRY); // FIXME: this doesn't exist
	//add_relation(key_key, obdata_key, "Shapekeys");
}

/**
 * ObData Geometry Evaluation
 * ==========================
 *
 * The evaluation of geometry on objects is as follows:
 * - The actual evaluated of the derived geometry (e.g. DerivedMesh, DispList, etc.)
 *   occurs in the Geometry component of the object which references this. This includes
 *   modifiers, and the temporary "ubereval" for geometry.
 * - Therefore, each user of a piece of shared geometry data ends up evaluating its own
 *   version of the stuff, complete with whatever modifiers it may use.
 *
 * - The datablocks for the geometry data - "obdata" (e.g. ID_ME, ID_CU, ID_LT, etc.) are used for
 *     1) calculating the bounding boxes of the geometry data,
 *     2) aggregating inward links from other objects (e.g. for text on curve, etc.)
 *        and also for the links coming from the shapekey datablocks
 * - Animation/Drivers affecting the parameters of the geometry are made to trigger
 *   updates on the obdata geometry component, which then trigger downstream
 *   re-evaluation of the individual instances of this geometry.
 */
// TODO: Materials and lighting should probably get their own component, instead of being lumped under geometry?
void DepsgraphRelationBuilder::build_obdata_geom(Object *object)
{
	ID *obdata = (ID *)object->data;

	/* Init operation of object-level geometry evaluation. */
	OperationKey geom_init_key(&object->id, DEG_NODE_TYPE_GEOMETRY, DEG_OPCODE_PLACEHOLDER, "Eval Init");

	/* get nodes for result of obdata's evaluation, and geometry evaluation on object */
	ComponentKey obdata_geom_key(obdata, DEG_NODE_TYPE_GEOMETRY);
	ComponentKey geom_key(&object->id, DEG_NODE_TYPE_GEOMETRY);

	/* link components to each other */
	add_relation(obdata_geom_key, geom_key, "Object Geometry Base Data");

	OperationKey obdata_ubereval_key(&object->id,
	                                 DEG_NODE_TYPE_GEOMETRY,
	                                 DEG_OPCODE_GEOMETRY_UBEREVAL);

	/* Special case: modifiers and DerivedMesh creation queries scene for various
	 * things like data mask to be used. We add relation here to ensure object is
	 * never evaluated prior to Scene's CoW is ready.
	 */
	OperationKey scene_key(&scene_->id,
	                       DEG_NODE_TYPE_PARAMETERS,
	                       DEG_OPCODE_PLACEHOLDER,
	                       "Scene Eval");
	add_relation(scene_key, obdata_ubereval_key, "CoW Relation");

	/* Modifiers */
	if (object->modifiers.first != NULL) {
		LINKLIST_FOREACH (ModifierData *, md, &object->modifiers) {
			const ModifierTypeInfo *mti = modifierType_getInfo((ModifierType)md->type);

			if (mti->updateDepsgraph) {
				DepsNodeHandle handle = create_node_handle(obdata_ubereval_key);
				mti->updateDepsgraph(
				        md,
				        bmain_,
				        scene_,
				        object,
				        reinterpret_cast< ::DepsNodeHandle* >(&handle));
			}

			if (BKE_object_modifier_use_time(object, md)) {
				TimeSourceKey time_src_key;
				add_relation(time_src_key, obdata_ubereval_key, "Time Source");

				/* Hacky fix for T45633 (Animated modifiers aren't updated)
				 *
				 * This check works because BKE_object_modifier_use_time() tests
				 * for either the modifier needing time, or that it is animated.
				 */
				/* XXX: Remove this hack when these links are added as part of build_animdata() instead */
				if (modifier_dependsOnTime(md) == false && needs_animdata_node(&object->id)) {
					ComponentKey animation_key(&object->id, DEG_NODE_TYPE_ANIMATION);
					add_relation(animation_key, obdata_ubereval_key, "Modifier Animation");
				}
			}

			if (md->type == eModifierType_Cloth) {
				build_cloth(object, md);
			}
		}
	}

	/* materials */
	if (object->totcol) {
		for (int a = 1; a <= object->totcol; a++) {
			Material *ma = give_current_material(object, a);
			if (ma != NULL) {
				build_material(ma);

				if (object->type == OB_MESH) {
					OperationKey material_key(&ma->id,
					                          DEG_NODE_TYPE_SHADING,
					                          DEG_OPCODE_MATERIAL_UPDATE);
					OperationKey shading_key(&object->id, DEG_NODE_TYPE_SHADING, DEG_OPCODE_SHADING);
					add_relation(material_key, shading_key, "Material Update");
				}
			}
		}
	}

	/* geometry collision */
	if (ELEM(object->type, OB_MESH, OB_CURVE, OB_LATTICE)) {
		// add geometry collider relations
	}

	/* Make sure uber update is the last in the dependencies.
	 *
	 * TODO(sergey): Get rid of this node.
	 */
	if (object->type != OB_ARMATURE) {
		/* Armatures does no longer require uber node. */
		OperationKey obdata_ubereval_key(&object->id, DEG_NODE_TYPE_GEOMETRY, DEG_OPCODE_GEOMETRY_UBEREVAL);
		add_relation(geom_init_key, obdata_ubereval_key, "Object Geometry UberEval");
	}

	if (obdata->tag & LIB_TAG_DOIT) {
		return;
	}
	obdata->tag |= LIB_TAG_DOIT;

	/* Link object data evaluation node to exit operation. */
	OperationKey obdata_geom_eval_key(obdata, DEG_NODE_TYPE_GEOMETRY, DEG_OPCODE_PLACEHOLDER, "Geometry Eval");
	OperationKey obdata_geom_done_key(obdata, DEG_NODE_TYPE_GEOMETRY, DEG_OPCODE_PLACEHOLDER, "Eval Done");
	add_relation(obdata_geom_eval_key, obdata_geom_done_key, "ObData Geom Eval Done");

	/* type-specific node/links */
	switch (object->type) {
		case OB_MESH:
			/* NOTE: This is compatibility code to support particle systems
			 *
			 * for viewport being properly rendered in final render mode.
			 * This relation is similar to what dag_object_time_update_flags()
			 * was doing for mesh objects with particle system.
			 *
			 * Ideally we need to get rid of this relation.
			 */
			if (object_particles_depends_on_time(object)) {
				TimeSourceKey time_key;
				OperationKey obdata_ubereval_key(&object->id,
				                                 DEG_NODE_TYPE_GEOMETRY,
				                                 DEG_OPCODE_GEOMETRY_UBEREVAL);
				add_relation(time_key, obdata_ubereval_key, "Legacy particle time");
			}
			break;

		case OB_MBALL:
		{
			Object *mom = BKE_mball_basis_find(scene_, object);
			ComponentKey mom_geom_key(&mom->id, DEG_NODE_TYPE_GEOMETRY);
			/* motherball - mom depends on children! */
			if (mom == object) {
				ComponentKey mom_transform_key(&mom->id,
				                               DEG_NODE_TYPE_TRANSFORM);
				add_relation(mom_transform_key,
				             mom_geom_key,
				             "Metaball Motherball Transform -> Geometry");
			}
			else {
				ComponentKey transform_key(&object->id, DEG_NODE_TYPE_TRANSFORM);
				add_relation(geom_key, mom_geom_key, "Metaball Motherball");
				add_relation(transform_key, mom_geom_key, "Metaball Motherball");
			}
			break;
		}

		case OB_CURVE:
		case OB_FONT:
		{
			Curve *cu = (Curve *)obdata;

			/* curve's dependencies */
			// XXX: these needs geom data, but where is geom stored?
			if (cu->bevobj) {
				ComponentKey bevob_key(&cu->bevobj->id, DEG_NODE_TYPE_GEOMETRY);
				build_object(cu->bevobj);
				add_relation(bevob_key, geom_key, "Curve Bevel");
			}
			if (cu->taperobj) {
				ComponentKey taperob_key(&cu->taperobj->id, DEG_NODE_TYPE_GEOMETRY);
				build_object(cu->taperobj);
				add_relation(taperob_key, geom_key, "Curve Taper");
			}
			if (object->type == OB_FONT) {
				if (cu->textoncurve) {
					ComponentKey textoncurve_key(&cu->textoncurve->id, DEG_NODE_TYPE_GEOMETRY);
					build_object(cu->textoncurve);
					add_relation(textoncurve_key, geom_key, "Text on Curve");
				}
			}
			break;
		}

		case OB_SURF: /* Nurbs Surface */
		{
			break;
		}

		case OB_LATTICE: /* Lattice */
		{
			break;
		}
	}

	/* ShapeKeys */
	Key *key = BKE_key_from_object(object);
	if (key) {
		build_shapekeys(obdata, key);
	}

	if (needs_animdata_node(obdata)) {
		ComponentKey animation_key(obdata, DEG_NODE_TYPE_ANIMATION);
		ComponentKey parameters_key(obdata, DEG_NODE_TYPE_PARAMETERS);
		add_relation(animation_key, parameters_key, "Geom Parameters");
		/* Evaluation usually depends on animation.
		 * TODO(sergey): Need to re-hook it after granular update is implemented..
		 */
		add_relation(animation_key, obdata_geom_eval_key, "Animation");
	}
}

/* Cameras */
// TODO: Link scene-camera links in somehow...
void DepsgraphRelationBuilder::build_camera(Object *object)
{
	Camera *cam = (Camera *)object->data;
	ID *camera_id = &cam->id;
	if (camera_id->tag & LIB_TAG_DOIT) {
		return;
	}
	camera_id->tag |= LIB_TAG_DOIT;

	ComponentKey object_parameters_key(&object->id, DEG_NODE_TYPE_PARAMETERS);
	ComponentKey camera_parameters_key(camera_id, DEG_NODE_TYPE_PARAMETERS);

	add_relation(camera_parameters_key, object_parameters_key,
	             "Camera -> Object");

	if (needs_animdata_node(camera_id)) {
		ComponentKey animation_key(camera_id, DEG_NODE_TYPE_ANIMATION);
		add_relation(animation_key, camera_parameters_key, "Camera Parameters");
	}

	/* DOF */
	if (cam->dof_ob != NULL) {
		ComponentKey dof_ob_key(&cam->dof_ob->id, DEG_NODE_TYPE_TRANSFORM);
		add_relation(dof_ob_key, object_parameters_key, "Camera DOF");
	}
}

/* Lamps */
void DepsgraphRelationBuilder::build_lamp(Object *object)
{
	Lamp *la = (Lamp *)object->data;
	ID *lamp_id = &la->id;
	if (lamp_id->tag & LIB_TAG_DOIT) {
		return;
	}
	lamp_id->tag |= LIB_TAG_DOIT;

	ComponentKey object_parameters_key(&object->id, DEG_NODE_TYPE_PARAMETERS);
	ComponentKey lamp_parameters_key(lamp_id, DEG_NODE_TYPE_PARAMETERS);

	add_relation(lamp_parameters_key, object_parameters_key,
	             "Lamp -> Object");

	if (needs_animdata_node(lamp_id)) {
		ComponentKey animation_key(lamp_id, DEG_NODE_TYPE_ANIMATION);
		add_relation(animation_key, lamp_parameters_key, "Lamp Parameters");
	}

	/* lamp's nodetree */
	if (la->nodetree) {
		build_nodetree(la->nodetree);
		ComponentKey nodetree_key(&la->nodetree->id, DEG_NODE_TYPE_SHADING);
		add_relation(nodetree_key, lamp_parameters_key, "NTree->Lamp Parameters");
	}

	/* textures */
	build_texture_stack(la->mtex);

	if (DEG_depsgraph_use_copy_on_write()) {
		/* Make sure copy on write of lamp data is always properly updated for
		 * visible lamps.
		 */
		OperationKey ob_copy_on_write_key(&object->id,
		                                  DEG_NODE_TYPE_COPY_ON_WRITE,
		                                  DEG_OPCODE_COPY_ON_WRITE);
		OperationKey lamp_copy_on_write_key(lamp_id,
		                                    DEG_NODE_TYPE_COPY_ON_WRITE,
		                                    DEG_OPCODE_COPY_ON_WRITE);
		add_relation(lamp_copy_on_write_key, ob_copy_on_write_key, "Eval Order");
	}
}

void DepsgraphRelationBuilder::build_nodetree(bNodeTree *ntree)
{
	if (ntree == NULL) {
		return;
	}
	ID *ntree_id = &ntree->id;
	build_animdata(ntree_id);
	ComponentKey shading_key(ntree_id, DEG_NODE_TYPE_SHADING);
	/* nodetree's nodes... */
	LINKLIST_FOREACH (bNode *, bnode, &ntree->nodes) {
		ID *id = bnode->id;
		if (id == NULL) {
			continue;
		}
		ID_Type id_type = GS(id->name);
		if (id_type == ID_MA) {
			build_material((Material *)bnode->id);
		}
		else if (id_type == ID_TE) {
			build_texture((Tex *)bnode->id);
		}
		else if (id_type == ID_IM) {
			/* nothing for now. */
		}
		else if (id_type == ID_OB) {
			build_object((Object *)id);
		}
		else if (id_type == ID_SCE) {
			/* Scenes are used by compositor trees, and handled by render
			 * pipeline. No need to build dependencies for them here.
			 */
		}
		else if (bnode->type == NODE_GROUP) {
			bNodeTree *group_ntree = (bNodeTree *)id;
			if ((group_ntree->id.tag & LIB_TAG_DOIT) == 0) {
				build_nodetree(group_ntree);
				group_ntree->id.tag |= LIB_TAG_DOIT;
			}
			ComponentKey group_shading_key(&group_ntree->id,
			                               DEG_NODE_TYPE_SHADING);
			add_relation(group_shading_key, shading_key, "Group Node");
		}
		else {
			BLI_assert(!"Unknown ID type used for node");
		}
	}

	if (needs_animdata_node(ntree_id)) {
		ComponentKey animation_key(ntree_id, DEG_NODE_TYPE_ANIMATION);
		add_relation(animation_key, shading_key, "NTree Parameters");
	}

	OperationKey shading_update_key(ntree_id,
	                                DEG_NODE_TYPE_SHADING,
	                                DEG_OPCODE_MATERIAL_UPDATE);
	OperationKey shading_parameters_key(ntree_id,
	                                    DEG_NODE_TYPE_SHADING_PARAMETERS,
	                                    DEG_OPCODE_MATERIAL_UPDATE);
	add_relation(shading_parameters_key, shading_update_key, "NTree Shading Parameters");
}

/* Recursively build graph for material */
void DepsgraphRelationBuilder::build_material(Material *ma)
{
	ID *ma_id = &ma->id;
	if (ma_id->tag & LIB_TAG_DOIT) {
		return;
	}
	ma_id->tag |= LIB_TAG_DOIT;

	/* animation */
	build_animdata(ma_id);

	/* textures */
	build_texture_stack(ma->mtex);

	/* material's nodetree */
	if (ma->nodetree != NULL) {
		build_nodetree(ma->nodetree);
		OperationKey ntree_key(&ma->nodetree->id,
		                       DEG_NODE_TYPE_SHADING,
		                       DEG_OPCODE_MATERIAL_UPDATE);
		OperationKey material_key(&ma->id,
		                          DEG_NODE_TYPE_SHADING,
		                          DEG_OPCODE_MATERIAL_UPDATE);
		add_relation(ntree_key, material_key, "Material's NTree");
	}
}

/* Recursively build graph for texture */
void DepsgraphRelationBuilder::build_texture(Tex *tex)
{
	ID *tex_id = &tex->id;
	if (tex_id->tag & LIB_TAG_DOIT) {
		return;
	}
	tex_id->tag |= LIB_TAG_DOIT;

	/* texture itself */
	build_animdata(tex_id);

	/* texture's nodetree */
	build_nodetree(tex->nodetree);
}

/* Texture-stack attached to some shading datablock */
void DepsgraphRelationBuilder::build_texture_stack(MTex **texture_stack)
{
	int i;

	/* for now assume that all texture-stacks have same number of max items */
	for (i = 0; i < MAX_MTEX; i++) {
		MTex *mtex = texture_stack[i];
		if (mtex && mtex->tex)
			build_texture(mtex->tex);
	}
}

void DepsgraphRelationBuilder::build_compositor(Scene *scene)
{
	/* For now, just a plain wrapper? */
	build_nodetree(scene->nodetree);
}

void DepsgraphRelationBuilder::build_gpencil(bGPdata *gpd)
{
	/* animation */
	build_animdata(&gpd->id);

	// TODO: parent object (when that feature is implemented)
}

bool DepsgraphRelationBuilder::needs_animdata_node(ID *id)
{
	AnimData *adt = BKE_animdata_from_id(id);
	if (adt != NULL) {
		return (adt->action != NULL) || (adt->nla_tracks.first != NULL);
	}
	return false;
}

void DepsgraphRelationBuilder::build_cachefile(CacheFile *cache_file) {
	/* Animation. */
	build_animdata(&cache_file->id);
}

void DepsgraphRelationBuilder::build_mask(Mask *mask)
{
	ID *mask_id = &mask->id;
	/* F-Curve animation. */
	build_animdata(mask_id);
	/* Own mask animation. */
	OperationKey mask_animation_key(mask_id,
	                                DEG_NODE_TYPE_ANIMATION,
	                                DEG_OPCODE_MASK_ANIMATION);
	TimeSourceKey time_src_key;
	add_relation(time_src_key, mask_animation_key, "TimeSrc -> Mask Animation");
	/* Final mask evaluation. */
	ComponentKey parameters_key(mask_id, DEG_NODE_TYPE_PARAMETERS);
	add_relation(mask_animation_key, parameters_key, "Mask Animation -> Mask Eval");
}

void DepsgraphRelationBuilder::build_movieclip(MovieClip *clip)
{
	/* Animation. */
	build_animdata(&clip->id);
}

void DepsgraphRelationBuilder::build_lightprobe(Object *object)
{
	LightProbe *probe = (LightProbe *)object->data;
	ID *probe_id = &probe->id;
	if (probe_id->tag & LIB_TAG_DOIT) {
		return;
	}
	probe_id->tag |= LIB_TAG_DOIT;
	build_animdata(&probe->id);

	OperationKey probe_key(probe_id,
	                       DEG_NODE_TYPE_PARAMETERS,
	                       DEG_OPCODE_PLACEHOLDER,
	                       "LightProbe Eval");
	OperationKey object_key(&object->id,
	                        DEG_NODE_TYPE_PARAMETERS,
	                        DEG_OPCODE_PLACEHOLDER,
	                        "LightProbe Eval");
	add_relation(probe_key, object_key, "LightProbe Update");
}

void DepsgraphRelationBuilder::build_copy_on_write_relations()
{
	foreach (IDDepsNode *id_node, graph_->id_nodes) {
		build_copy_on_write_relations(id_node);
	}
}

void DepsgraphRelationBuilder::build_copy_on_write_relations(IDDepsNode *id_node)
{
	ID *id_orig = id_node->id_orig;

	TimeSourceKey time_source_key;
	OperationKey copy_on_write_key(id_orig,
	                               DEG_NODE_TYPE_COPY_ON_WRITE,
	                               DEG_OPCODE_COPY_ON_WRITE);
	/* XXX: This is a quick hack to make Alt-A to work. */
	// add_relation(time_source_key, copy_on_write_key, "Fluxgate capacitor hack");
	/* Resat of code is using rather low level trickery, so need to get some
	 * explicit pointers.
	 */
	DepsNode *node_cow = find_node(copy_on_write_key);
	OperationDepsNode *op_cow = node_cow->get_exit_operation();
	/* Plug any other components to this one. */
	GHASH_FOREACH_BEGIN(ComponentDepsNode *, comp_node, id_node->components)
	{
		if (comp_node->type == DEG_NODE_TYPE_COPY_ON_WRITE) {
			/* Copy-on-write component never depends on itself. */
			continue;
		}
		if (!comp_node->depends_on_cow()) {
			/* Component explicitly requests to not add relation. */
			continue;
		}
		/* All entry operations of each component should wait for a proper
		 * copy of ID.
		 */
		OperationDepsNode *op_entry = comp_node->get_entry_operation();
		if (op_entry != NULL) {
			graph_->add_new_relation(op_cow, op_entry, "CoW Dependency");
		}
		/* All dangling operations should also be executed after copy-on-write. */
		GHASH_FOREACH_BEGIN(OperationDepsNode *, op_node, comp_node->operations_map)
		{
			if (op_node->inlinks.size() == 0) {
				graph_->add_new_relation(op_cow, op_node, "CoW Dependency");
			}
		}
		GHASH_FOREACH_END();
		/* NOTE: We currently ignore implicit relations to an external
		 * datablocks for copy-on-write operations. This means, for example,
		 * copy-on-write component of Object will not wait for copy-on-write
		 * component of it's Mesh. This is because pointers are all known
		 * already so remapping will happen all correct. And then If some object
		 * evaluation step needs geometry, it will have transitive dependency
		 * to Mesh copy-on-write already.
		 */
	}
	GHASH_FOREACH_END();
	/* TODO(sergey): This solves crash for now, but causes too many
	 * updates potentially.
	 */
	if (GS(id_orig->name) == ID_OB) {
		Object *object = (Object *)id_orig;
		ID *object_data_id = (ID *)object->data;
		if (object_data_id != NULL) {
			OperationKey data_copy_on_write_key(object_data_id,
			                                    DEG_NODE_TYPE_COPY_ON_WRITE,
			                                    DEG_OPCODE_COPY_ON_WRITE);
			add_relation(data_copy_on_write_key, copy_on_write_key, "Eval Order");
		}
		else {
			BLI_assert(object->type == OB_EMPTY);
		}
	}
}

}  // namespace DEG<|MERGE_RESOLUTION|>--- conflicted
+++ resolved
@@ -514,62 +514,8 @@
 		ComponentKey adt_key(&object->id, DEG_NODE_TYPE_ANIMATION);
 		add_relation(adt_key, local_transform_key, "Object Animation");
 	}
-<<<<<<< HEAD
-
-	/* object data */
-	if (object->data) {
-		ID *obdata_id = (ID *)object->data;
-
-		/* object data animation */
-		build_animdata(obdata_id);
-
-		/* type-specific data... */
-		switch (object->type) {
-			case OB_MESH:     /* Geometry */
-			case OB_CURVE:
-			case OB_FONT:
-			case OB_SURF:
-			case OB_MBALL:
-			case OB_LATTICE:
-			{
-				build_obdata_geom(object);
-				break;
-			}
-
-			case OB_ARMATURE: /* Pose */
-				if (ID_IS_LINKED(object) && object->proxy_from != NULL) {
-					build_proxy_rig(object);
-				}
-				else {
-					build_rig(object);
-				}
-				break;
-
-			case OB_LAMP:   /* Lamp */
-				build_lamp(object);
-				break;
-
-			case OB_CAMERA: /* Camera */
-				build_camera(object);
-				break;
-
-			case OB_LIGHTPROBE:
-				build_lightprobe(object);
-				break;
-		}
-
-		Key *key = BKE_key_from_object(object);
-		if (key != NULL) {
-			ComponentKey geometry_key((ID *)object->data, DEG_NODE_TYPE_GEOMETRY);
-			ComponentKey key_key(&key->id, DEG_NODE_TYPE_GEOMETRY);
-			add_relation(key_key, geometry_key, "Shapekeys");
-		}
-	}
-
-=======
 	/* Object data. */
 	build_object_data(object);
->>>>>>> f2842ac6
 	/* Particle systems. */
 	if (object->particlesystem.first != NULL) {
 		build_particles(object);
@@ -628,6 +574,9 @@
 			break;
 		case OB_CAMERA:
 			build_camera(object);
+			break;
+		case OB_LIGHTPROBE:
+			build_lightprobe(object);
 			break;
 	}
 	Key *key = BKE_key_from_object(object);
