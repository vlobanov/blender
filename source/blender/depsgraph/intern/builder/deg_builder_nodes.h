/*
 * ***** BEGIN GPL LICENSE BLOCK *****
 *
 * This program is free software; you can redistribute it and/or
 * modify it under the terms of the GNU General Public License
 * as published by the Free Software Foundation; either version 2
 * of the License, or (at your option) any later version.
 *
 * This program is distributed in the hope that it will be useful,
 * but WITHOUT ANY WARRANTY; without even the implied warranty of
 * MERCHANTABILITY or FITNESS FOR A PARTICULAR PURPOSE.  See the
 * GNU General Public License for more details.
 *
 * You should have received a copy of the GNU General Public License
 * along with this program; if not, write to the Free Software Foundation,
 * Inc., 51 Franklin Street, Fifth Floor, Boston, MA 02110-1301, USA.
 *
 * The Original Code is Copyright (C) 2013 Blender Foundation.
 * All rights reserved.
 *
 * Original Author: Lukas Toenne
 * Contributor(s): None Yet
 *
 * ***** END GPL LICENSE BLOCK *****
 */

/** \file blender/depsgraph/intern/builder/deg_builder_nodes.h
 *  \ingroup depsgraph
 */

#pragma once

#include "intern/depsgraph_types.h"

#include "DEG_depsgraph.h"  /* used for DEG_depsgraph_use_copy_on_write() */

struct CacheFile;
struct bGPdata;
struct ListBase;
struct GHash;
struct ID;
struct Image;
struct FCurve;
struct Group;
struct Key;
struct LayerCollection;
struct Main;
struct Material;
struct Mask;
struct MTex;
struct MovieClip;
struct bNodeTree;
struct Object;
struct ParticleSettings;
struct Probe;
struct bPoseChannel;
struct bConstraint;
struct Scene;
struct Tex;
struct World;

struct PropertyRNA;

namespace DEG {

struct Depsgraph;
struct DepsNode;
struct IDDepsNode;
struct TimeSourceDepsNode;
struct ComponentDepsNode;
struct OperationDepsNode;

struct DepsgraphNodeBuilder {
	DepsgraphNodeBuilder(Main *bmain, Depsgraph *graph);
	~DepsgraphNodeBuilder();

	/* For given original ID get ID which is created by CoW system. */
	ID *get_cow_id(const ID *id_orig) const;
	/* Similar to above, but for the cases when there is no ID node we create
	 * one.
	 */
	ID *ensure_cow_id(ID *id_orig);

	/* Helper wrapper function which wraps get_cow_id with a needed type cast. */
	template<typename T>
	T *get_cow_datablock(const T *orig) const {
		return (T *)get_cow_id(&orig->id);
	}

	/* Get fully expanded (ready for use) copy-on-write datablock for the given
	 * original datablock.
	 */
	ID *expand_cow_id(IDDepsNode *id_node);
	ID *expand_cow_id(ID *id_orig);
	template<typename T>
	T *expand_cow_datablock(T *orig) {
		return (T *)expand_cow_id(&orig->id);
	}

	/* For a given COW datablock get corresponding original one. */
	template<typename T>
	T *get_orig_datablock(const T *cow) const {
		if (DEG_depsgraph_use_copy_on_write()) {
			return (T *)cow->id.newid;
		}
		else {
			return (T *)cow;
		}
	}

	void begin_build(Main *bmain);

	IDDepsNode *add_id_node(ID *id, bool do_tag = true);
	IDDepsNode *find_id_node(ID *id);
	TimeSourceDepsNode *add_time_source();

	ComponentDepsNode *add_component_node(ID *id,
	                                      eDepsNode_Type comp_type,
	                                      const char *comp_name = "");

	OperationDepsNode *add_operation_node(ComponentDepsNode *comp_node,
	                                      const DepsEvalOperationCb& op,
	                                      eDepsOperation_Code opcode,
	                                      const char *name = "",
	                                      int name_tag = -1);
	OperationDepsNode *add_operation_node(ID *id,
	                                      eDepsNode_Type comp_type,
	                                      const char *comp_name,
	                                      const DepsEvalOperationCb& op,
	                                      eDepsOperation_Code opcode,
	                                      const char *name = "",
	                                      int name_tag = -1);
	OperationDepsNode *add_operation_node(ID *id,
	                                      eDepsNode_Type comp_type,
	                                      const DepsEvalOperationCb& op,
	                                      eDepsOperation_Code opcode,
	                                      const char *name = "",
	                                      int name_tag = -1);

	bool has_operation_node(ID *id,
	                        eDepsNode_Type comp_type,
	                        const char *comp_name,
	                        eDepsOperation_Code opcode,
	                        const char *name = "",
	                        int name_tag = -1);

	OperationDepsNode *find_operation_node(ID *id,
	                                       eDepsNode_Type comp_type,
	                                       const char *comp_name,
	                                       eDepsOperation_Code opcode,
	                                       const char *name = "",
	                                       int name_tag = -1);

	OperationDepsNode *find_operation_node(ID *id,
	                                       eDepsNode_Type comp_type,
	                                       eDepsOperation_Code opcode,
	                                       const char *name = "",
	                                       int name_tag = -1);

<<<<<<< HEAD
	struct LayerCollectionState {
		int index;
		LayerCollection *parent;
	};

	void build_scene(Main *bmain, Scene *scene);
	void build_group(Scene *scene, Group *group);
	void build_group(Scene *scene, Group *group, LayerCollectionState *state);
	void build_object(Scene *scene, Object *ob);
=======
	void build_scene(Main *bmain,
	                 Scene *scene,
	                 eDepsNode_LinkedState_Type linked_state);
	void build_group(Scene *scene, Group *group);
	void build_object(Scene *scene,
	                  Object *ob,
	                  eDepsNode_LinkedState_Type linked_state);
>>>>>>> 535adcda
	void build_object_transform(Scene *scene, Object *ob);
	void build_object_constraints(Scene *scene, Object *ob);
	void build_pose_constraints(Scene *scene, Object *ob, bPoseChannel *pchan);
	void build_rigidbody(Scene *scene);
	void build_particles(Scene *scene, Object *ob);
	void build_particle_settings(ParticleSettings *part);
	void build_cloth(Scene *scene, Object *object);
	void build_animdata(ID *id);
	OperationDepsNode *build_driver(ID *id, FCurve *fcurve);
	void build_ik_pose(Scene *scene,
	                   Object *ob,
	                   bPoseChannel *pchan,
	                   bConstraint *con);
	void build_splineik_pose(Scene *scene,
	                         Object *ob,
	                         bPoseChannel *pchan,
	                         bConstraint *con);
	void build_rig(Scene *scene, Object *ob);
	void build_proxy_rig(Object *ob);
	void build_shapekeys(Key *key);
	void build_obdata_geom(Scene *scene, Object *ob);
	void build_camera(Object *ob);
	void build_lamp(Object *ob);
	void build_nodetree(bNodeTree *ntree);
	void build_material(Material *ma);
	void build_texture(Tex *tex);
	void build_texture_stack(MTex **texture_stack);
	void build_image(Image *image);
	void build_world(World *world);
	void build_compositor(Scene *scene);
	void build_gpencil(bGPdata *gpd);
	void build_cachefile(CacheFile *cache_file);
	void build_mask(Mask *mask);
	void build_movieclip(MovieClip *clip);
	void build_lightprobe(Object *object);
	void build_layer_collection(Scene *scene,
	                            LayerCollection *layer_collection,
	                            LayerCollectionState *state);
	void build_layer_collections(Scene *scene,
	                             ListBase *layer_collections,
	                             LayerCollectionState *state);
	void build_scene_layer_collections(Scene *scene);
protected:
	Main *m_bmain;
	Depsgraph *m_graph;
	GHash *m_cow_id_hash;
};

}  // namespace DEG<|MERGE_RESOLUTION|>--- conflicted
+++ resolved
@@ -157,25 +157,22 @@
 	                                       const char *name = "",
 	                                       int name_tag = -1);
 
-<<<<<<< HEAD
 	struct LayerCollectionState {
 		int index;
 		LayerCollection *parent;
 	};
 
-	void build_scene(Main *bmain, Scene *scene);
-	void build_group(Scene *scene, Group *group);
-	void build_group(Scene *scene, Group *group, LayerCollectionState *state);
-	void build_object(Scene *scene, Object *ob);
-=======
 	void build_scene(Main *bmain,
 	                 Scene *scene,
 	                 eDepsNode_LinkedState_Type linked_state);
-	void build_group(Scene *scene, Group *group);
+	void build_group(Scene *scene,
+	                 Group *group);
+	void build_group(Scene *scene,
+	                 Group *group,
+	                 LayerCollectionState *state);
 	void build_object(Scene *scene,
 	                  Object *ob,
 	                  eDepsNode_LinkedState_Type linked_state);
->>>>>>> 535adcda
 	void build_object_transform(Scene *scene, Object *ob);
 	void build_object_constraints(Scene *scene, Object *ob);
 	void build_pose_constraints(Scene *scene, Object *ob, bPoseChannel *pchan);
