/*
 * ***** BEGIN GPL LICENSE BLOCK *****
 *
 * This program is free software; you can redistribute it and/or
 * modify it under the terms of the GNU General Public License
 * as published by the Free Software Foundation; either version 2
 * of the License, or (at your option) any later version.
 *
 * This program is distributed in the hope that it will be useful,
 * but WITHOUT ANY WARRANTY; without even the implied warranty of
 * MERCHANTABILITY or FITNESS FOR A PARTICULAR PURPOSE.  See the
 * GNU General Public License for more details.
 *
 * You should have received a copy of the GNU General Public License
 * along with this program; if not, write to the Free Software Foundation,
 * Inc., 51 Franklin Street, Fifth Floor, Boston, MA 02110-1301, USA.
 *
 * The Original Code is Copyright (C) 2013 Blender Foundation.
 * All rights reserved.
 *
 * Original Author: Joshua Leung
 * Contributor(s): None Yet
 *
 * ***** END GPL LICENSE BLOCK *****
 */

/** \file blender/depsgraph/intern/depsgraph_types.h
 *  \ingroup depsgraph
 *
 * Datatypes for internal use in the Depsgraph
 *
 * All of these datatypes are only really used within the "core" depsgraph.
 * In particular, node types declared here form the structure of operations
 * in the graph.
 */

#pragma once

#include "util/deg_util_function.h"

/* TODO(sergey): Ideally we'll just use char* and statically allocated strings
 * to avoid any possible overhead caused by string (re)allocation/formatting.
 */
#include <string>
#include <vector>

struct bAction;
struct ChannelDriver;
struct ModifierData;
struct PointerRNA;
struct EvaluationContext;
struct FCurve;

namespace DEG {

using std::string;
using std::vector;

/* Evaluation Operation for atomic operation */
// XXX: move this to another header that can be exposed?
typedef function<void(struct EvaluationContext *)> DepsEvalOperationCb;

/* Metatype of Nodes - The general "level" in the graph structure
 * the node serves.
 */
typedef enum eDepsNode_Class {
	/* Types generally unassociated with user-visible entities,
	 * but needed for graph functioning.
	 */
	DEG_NODE_CLASS_GENERIC         = 0,
	/* [Outer Node] An "aspect" of evaluating/updating an ID-Block, requiring
	 * certain types of evaluation behavior.
	 */
	DEG_NODE_CLASS_COMPONENT       = 1,
	/* [Inner Node] A glorified function-pointer/callback for scheduling up
	 * evaluation operations for components, subject to relationship
	 * requirements.
	 */
	DEG_NODE_CLASS_OPERATION       = 2,
} eDepsNode_Class;

/* Types of Nodes */
typedef enum eDepsNode_Type {
	/* Fallback type for invalid return value */
	DEG_NODE_TYPE_UNDEFINED        = -1,
	/* Inner Node (Operation) */
	DEG_NODE_TYPE_OPERATION        = 0,

	/* **** Generic Types **** */

	/* Time-Source */
	DEG_NODE_TYPE_TIMESOURCE,
	/* ID-Block reference - used as landmarks/collection point for components,
	 * but not usually part of main graph.
	 */
	DEG_NODE_TYPE_ID_REF,

	/* **** Outer Types **** */

	/* Parameters Component - Default when nothing else fits
	 * (i.e. just SDNA property setting).
	 */
	DEG_NODE_TYPE_PARAMETERS,
	/* Generic "Proxy-Inherit" Component. */
	DEG_NODE_TYPE_PROXY,
	/* Animation Component */
	DEG_NODE_TYPE_ANIMATION,
	/* Transform Component (Parenting/Constraints) */
	DEG_NODE_TYPE_TRANSFORM,
	/* Geometry Component (DerivedMesh/Displist) */
	DEG_NODE_TYPE_GEOMETRY,
	/* Sequencer Component (Scene Only) */
	DEG_NODE_TYPE_SEQUENCER,
	/* Component which contains all operations needed for layer collections
	 * evaluation.
	 */
	DEG_NODE_TYPE_LAYER_COLLECTIONS,
	/* Entry component of majority of ID nodes: prepares CoW pointers for
	 * execution.
	 */
	DEG_NODE_TYPE_COPY_ON_WRITE,

	/* **** Evaluation-Related Outer Types (with Subdata) **** */

	/* Pose Component - Owner/Container of Bones Eval */
	DEG_NODE_TYPE_EVAL_POSE,
	/* Bone Component - Child/Subcomponent of Pose */
	DEG_NODE_TYPE_BONE,
	/* Particle Systems Component */
	DEG_NODE_TYPE_EVAL_PARTICLES,
	/* Material Shading Component */
	DEG_NODE_TYPE_SHADING,
	DEG_NODE_TYPE_SHADING_PARAMETERS,
	/* Cache Component */
	DEG_NODE_TYPE_CACHE,
} eDepsNode_Type;

/* Identifiers for common operations (as an enum). */
typedef enum eDepsOperation_Code {
	/* Generic Operations. ------------------------------ */

	/* Placeholder for operations which don't need special mention */
	DEG_OPCODE_OPERATION = 0,

	/* Generic parameters evaluation. */
	DEG_OPCODE_PARAMETERS_EVAL,

	// XXX: Placeholder while porting depsgraph code
	DEG_OPCODE_PLACEHOLDER,

	/* Animation, Drivers, etc. ------------------------ */
	/* NLA + Action */
	DEG_OPCODE_ANIMATION,
	/* Driver */
	DEG_OPCODE_DRIVER,

	/* Transform. -------------------------------------- */
	/* Transform entry point - local transforms only */
	DEG_OPCODE_TRANSFORM_LOCAL,
	/* Parenting */
	DEG_OPCODE_TRANSFORM_PARENT,
	/* Constraints */
	DEG_OPCODE_TRANSFORM_CONSTRAINTS,
	/* Transform exit point */
	DEG_OPCODE_TRANSFORM_FINAL,
	/* Handle object-level updates, mainly proxies hacks and recalc flags.  */
	DEG_OPCODE_TRANSFORM_OBJECT_UBEREVAL,

	/* Rigid body. -------------------------------------- */
	/* Perform Simulation */
	DEG_OPCODE_RIGIDBODY_REBUILD,
	DEG_OPCODE_RIGIDBODY_SIM,
	/* Copy results to object */
	DEG_OPCODE_RIGIDBODY_TRANSFORM_COPY,

	/* Geometry. ---------------------------------------- */
	/* Evaluate the whole geometry, including modifiers. */
	DEG_OPCODE_GEOMETRY_UBEREVAL,

<<<<<<< HEAD
	/* Pose. -------------------------------------------- */
	/* Init IK Trees, etc. */
	DEG_OPCODE_POSE_INIT,
=======
	/* Pose -------------------------------------------- */

	/* Init pose, clear flags, etc. */
	DEG_OPCODE_POSE_INIT,

	/* Initialize IK solver related pose stuff. */
	DEG_OPCODE_POSE_INIT_IK,

>>>>>>> 675cef0a
	/* Free IK Trees + Compute Deform Matrices */
	DEG_OPCODE_POSE_DONE,
	/* IK/Spline Solvers */
	DEG_OPCODE_POSE_IK_SOLVER,
	DEG_OPCODE_POSE_SPLINE_IK_SOLVER,

	/* Bone. -------------------------------------------- */
	/* Bone local transforms - entry point */
	DEG_OPCODE_BONE_LOCAL,
	/* Pose-space conversion (includes parent + restpose, */
	DEG_OPCODE_BONE_POSE_PARENT,
	/* Constraints */
	DEG_OPCODE_BONE_CONSTRAINTS,
	/* Bone transforms are ready
	 *
	 * - "READY"  This (internal, noop is used to signal that all pre-IK
	 *            operations are done. Its role is to help mediate situations
	 *            where cyclic relations may otherwise form (i.e. one bone in
	 *            chain targetting another in same chain,
	 *
	 * - "DONE"   This noop is used to signal that the bone's final pose
	 *            transform can be read by others
	 */
	// TODO: deform mats could get calculated in the final_transform ops...
	DEG_OPCODE_BONE_READY,
	DEG_OPCODE_BONE_DONE,

	/* Particles. --------------------------------------- */
	/* Particle System evaluation. */
	DEG_OPCODE_PARTICLE_SYSTEM_EVAL_INIT,
	DEG_OPCODE_PARTICLE_SYSTEM_EVAL,
	DEG_OPCODE_PARTICLE_SETTINGS_EVAL,
	DEG_OPCODE_PARTICLE_SETTINGS_RECALC_CLEAR,

	/* Collections. ------------------------------------- */
	DEG_OPCODE_SCENE_LAYER_INIT,
	DEG_OPCODE_SCENE_LAYER_EVAL,
	DEG_OPCODE_SCENE_LAYER_DONE,

	/* Copy on Write. ------------------------------------ */
	DEG_OPCODE_COPY_ON_WRITE,

	/* Shading. ------------------------------------------- */
	DEG_OPCODE_SHADING,
	DEG_OPCODE_MATERIAL_UPDATE,
	DEG_OPCODE_WORLD_UPDATE,

	/* Masks ------------------------------------------- */
	DEG_OPCODE_MASK_ANIMATION,
	DEG_OPCODE_MASK_EVAL,

	DEG_NUM_OPCODES,
} eDepsOperation_Code;

/* Some magic to stringify operation codes. */
class DepsOperationStringifier {
public:
	DepsOperationStringifier();
	const char *operator[](eDepsOperation_Code opcodex);
protected:
	const char *names_[DEG_NUM_OPCODES];
};

/* String defines for these opcodes, defined in depsgraph_type_defines.cpp */
extern DepsOperationStringifier DEG_OPNAMES;

}  // namespace DEG<|MERGE_RESOLUTION|>--- conflicted
+++ resolved
@@ -177,20 +177,11 @@
 	/* Evaluate the whole geometry, including modifiers. */
 	DEG_OPCODE_GEOMETRY_UBEREVAL,
 
-<<<<<<< HEAD
 	/* Pose. -------------------------------------------- */
-	/* Init IK Trees, etc. */
-	DEG_OPCODE_POSE_INIT,
-=======
-	/* Pose -------------------------------------------- */
-
 	/* Init pose, clear flags, etc. */
 	DEG_OPCODE_POSE_INIT,
-
 	/* Initialize IK solver related pose stuff. */
 	DEG_OPCODE_POSE_INIT_IK,
-
->>>>>>> 675cef0a
 	/* Free IK Trees + Compute Deform Matrices */
 	DEG_OPCODE_POSE_DONE,
 	/* IK/Spline Solvers */
