--- conflicted
+++ resolved
@@ -783,15 +783,9 @@
 	
 	/* make render verts/faces/halos/lamps */
 	if(render_scene_needs_vector(re))
-<<<<<<< HEAD
-		RE_Database_FromScene_Vectors(re, re->db.scene);
+		RE_Database_FromScene_Vectors(re, re->db.scene, re->db.lay);
 	else
-	   RE_Database_FromScene(re, re->db.scene, 1);
-=======
-		RE_Database_FromScene_Vectors(re, re->scene, re->lay);
-	else
-	   RE_Database_FromScene(re, re->scene, re->lay, 1);
->>>>>>> 1ded5b37
+	   RE_Database_FromScene(re, re->db.scene, re->db.lay, 1);
 	
 	threaded_tile_processor(re);
 	
@@ -1257,13 +1251,8 @@
 					ntree->test_break= re->cb.test_break;
 					ntree->tbh= re->cb.tbh;
 					
-<<<<<<< HEAD
 					if(update_newframe)
-						scene_update_for_newframe(re->db.scene, re->db.scene->lay);
-=======
-					if (update_newframe)
-						scene_update_for_newframe(re->scene, re->lay);
->>>>>>> 1ded5b37
+						scene_update_for_newframe(re->db.scene, re->db.lay);
 					
 					if(re->params.r.scemode & R_FULL_SAMPLE) 
 						do_merge_fullsample(re, ntree, &RenderGlobal.renderlist);
@@ -1549,12 +1538,8 @@
 		disprect.ymax= winy;
 	}
 	
-<<<<<<< HEAD
 	re->db.scene= scene;
-=======
-	re->scene= scene;
-	re->lay= lay;
->>>>>>> 1ded5b37
+	re->db.lay= lay;
 	
 	/* not too nice, but it survives anim-border render */
 	if(anim) {
@@ -1753,10 +1738,10 @@
 				 */
 				unsigned int updatelay;
 
-				if(re->lay & 0xFF000000)
-					updatelay= re->lay & 0xFF000000;
+				if(re->db.lay & 0xFF000000)
+					updatelay= re->db.lay & 0xFF000000;
 				else
-					updatelay= re->lay;
+					updatelay= re->db.lay;
 
 				scene_update_for_newframe(scene, updatelay);
 				continue;
