--- conflicted
+++ resolved
@@ -211,15 +211,7 @@
 	
 	struct PackedFile *packedfile;
 
-<<<<<<< HEAD
-	char asset_engine[64];  /* MAX_ST_NAME */
-	int asset_engine_version;
-	int pad_i1;
-	/* 'Path' to asset engine's root of the reprository, can be an url, whatever... */
-	char asset_engine_root[1024];
-=======
 	AssetRepositoryRef *asset_repository;
->>>>>>> 49e2a441
 } Library;
 
 enum eIconSizes {
