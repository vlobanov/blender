/*
 * ***** BEGIN GPL LICENSE BLOCK *****
 *
 * This program is free software; you can redistribute it and/or
 * modify it under the terms of the GNU General Public License
 * as published by the Free Software Foundation; either version 2
 * of the License, or (at your option) any later version.
 *
 * This program is distributed in the hope that it will be useful,
 * but WITHOUT ANY WARRANTY; without even the implied warranty of
 * MERCHANTABILITY or FITNESS FOR A PARTICULAR PURPOSE.  See the
 * GNU General Public License for more details.
 *
 * You should have received a copy of the GNU General Public License
 * along with this program; if not, write to the Free Software Foundation,
 * Inc., 51 Franklin Street, Fifth Floor, Boston, MA 02110-1301, USA.
 *
 * The Original Code is Copyright (C) 2001-2002 by NaN Holding BV.
 * All rights reserved.
 *
 * The Original Code is: all of this file.
 *
 * Contributor(s): none yet.
 *
 * ***** END GPL LICENSE BLOCK *****
 */

/** \file DNA_ID.h
 *  \ingroup DNA
 *  \brief ID and Library types, which are fundamental for sdna.
 */

#ifndef __DNA_ID_H__
#define __DNA_ID_H__

#include "DNA_listBase.h"

#ifdef __cplusplus
extern "C" {
#endif

struct Library;
struct FileData;
struct ID;
struct PackedFile;
struct GPUTexture;

typedef struct IDPropertyData {
	void *pointer;
	ListBase group;
	int val, val2;  /* note, we actually fit a double into these two ints */
} IDPropertyData;

typedef struct IDProperty {
	struct IDProperty *next, *prev;
	char type, subtype;
	short flag;
	char name[64];  /* MAX_IDPROP_NAME */

	/* saved is used to indicate if this struct has been saved yet.
	 * seemed like a good idea as a pad var was needed anyway :) */
	int saved;
	IDPropertyData data;  /* note, alignment for 64 bits */

	/* array length, also (this is important!) string length + 1.
	 * the idea is to be able to reuse array realloc functions on strings.*/
	int len;

	/* Strings and arrays are both buffered, though the buffer isn't saved. */
	/* totallen is total length of allocated array/string, including a buffer.
	 * Note that the buffering is mild; the code comes from python's list implementation. */
	int totallen;
} IDProperty;

#define MAX_IDPROP_NAME 64
#define DEFAULT_ALLOC_FOR_NULL_STRINGS  64

/*->type*/
enum {
	IDP_STRING           = 0,
	IDP_INT              = 1,
	IDP_FLOAT            = 2,
	IDP_ARRAY            = 5,
	IDP_GROUP            = 6,
	IDP_ID               = 7,
	IDP_DOUBLE           = 8,
	IDP_IDPARRAY         = 9,
	IDP_NUMTYPES         = 10,
};

/*->subtype */

/* IDP_STRING */
enum {
	IDP_STRING_SUB_UTF8  = 0,  /* default */
	IDP_STRING_SUB_BYTE  = 1,  /* arbitrary byte array, _not_ null terminated */
};

/*->flag*/
enum {
	IDP_FLAG_GHOST       = 1 << 7,  /* this means the property is set but RNA will return false when checking
	                                 * 'RNA_property_is_set', currently this is a runtime flag */
};

/* add any future new id property types here.*/

<<<<<<< HEAD
/* About Unique identifier.
 * Each engine is free to use it as it likes - it will be the only thing passed to it by blender to identify
 * asset/variant/version (concatenating the three into a single 48 bytes one).
 * Assumed to be 128bits, handled as four integers due to lack of real bytes proptype in RNA :|.
 */
#define ASSET_UUID_LENGTH     16

/* Used to communicate with asset engines outside of 'import' context. */
typedef struct AssetUUID {
	int uuid_asset[4];
	int uuid_variant[4];
	int uuid_revision[4];
	short flag;  /* Saved. */
	short tag;   /* Runtime. */

	/* Preview. */
	short width;
	short height;
	char *ibuff;  /* RGBA 8bits. */
} AssetUUID;

/**
 * uuid->flag (persitent, saved in .blend files).
 */
enum {
	UUID_FLAG_LAST_REVISION  = 1 << 0,  /* This asset should always use latest available revision. */
};

/**
 * uuid->tag (runtime only).
 */
enum {
	UUID_TAG_ENGINE_MISSING  = 1 << 0,  /* The asset engine used for this asset is not known by Blender. */
	UUID_TAG_ASSET_MISSING   = 1 << 1,  /* The asset engine was found but does not know about this asset (anymore). */

	UUID_TAG_ASSET_RELOAD    = 1 << 8,  /* Set by the asset engine to indicates that that asset has to be reloaded. */
	UUID_TAG_ASSET_NOPREVIEW = 1 << 9,  /* Set by the asset engine to indicates that that asset has no preview. */
};

/* Not stored in files, but defined here to ease RNA code... */
typedef struct AssetUUIDList {
	AssetUUID *uuids;
	int nbr_uuids;
	int asset_engine_version;
} AssetUUIDList;
=======

/* Static ID override structs. */

typedef struct IDOverridePropertyOperation {
	struct IDOverridePropertyOperation *next, *prev;

	/* Type of override. */
	short operation;
	short flag;
	short pad_s1[2];

	/* Sub-item references, if needed (for arrays or collections only).
	 * We need both reference and local values to allow e.g. insertion into collections (constraints, modifiers...).
	 * In collection case, if names are defined, they are used in priority.
	 * Names are pointers (instead of char[64]) to save some space, NULL when unset.
	 * Indices are -1 when unset. */
	char *subitem_reference_name;
	char *subitem_local_name;
	int subitem_reference_index;
	int subitem_local_index;
} IDOverridePropertyOperation;

/* IDOverridePropertyOperation->operation. */
enum {
	/* Basic operations. */
	IDOVERRIDE_OP_NOOP          =   0,  /* Special value, forbids any overriding. */

	IDOVERRIDE_OP_REPLACE       =   1,  /* Fully replace local value by reference one. */

	/* Numeric-only operations. */
	IDOVERRIDE_OP_ADD           = 101,  /* Add local value to reference one. */
	IDOVERRIDE_OP_SUBTRACT      = 102,  /* Subtract local value from reference one (needed due to unsigned values etc.). */
	IDOVERRIDE_OP_MULTIPLY      = 103,  /* Multiply reference value by local one (more useful than diff for scales and the like). */

	/* Collection-only operations. */
	IDOVERRIDE_OP_INSERT_AFTER  = 201,  /* Insert after given reference's subitem. */
	IDOVERRIDE_OP_INSERT_BEFORE = 202,  /* Insert before given reference's subitem. */
	/* We can add more if needed (move, delete, ...). */
};

/* IDOverridePropertyOperation->flag. */
enum {
	/* Basic operations. */
	IDOVERRIDE_FLAG_MANDATORY     =   1 << 0,  /* User cannot remove that override operation. */
	IDOVERRIDE_FLAG_LOCKED        =   1 << 1,  /* User cannot change that override operation. */
};

/* A single overriden property, contain all operations on this one. */
typedef struct IDOverrideProperty {
	struct IDOverrideProperty *next, *prev;

	/* Path from ID to overridden property. *Does not* include indices/names for final arrays/collections items. */
	char *rna_path;

	ListBase operations;  /* List of overriding operations (IDOverridePropertyOperation) applied to this property. */
} IDOverrideProperty;

/* Main container for all overriding data info. */
typedef struct IDOverride {
	struct ID *reference;  /* Reference linked ID which this one overrides. */
	ListBase properties;  /* List of IDOverrideProperty structs. */

	/* Read/write data. */
	/* Temp ID storing extra override data (used for differential operations only currently).
	 * Always NULL outside of read/write context. */
	struct ID *storage;

	/* Runtime data. */
	double last_auto_run;  /* Last time auto-override detection was run, to avoid too mush overhead on that. */
} IDOverride;

>>>>>>> 3f9bea4f

/* watch it: Sequence has identical beginning. */
/**
 * ID is the first thing included in all serializable types. It
 * provides a common handle to place all data in double-linked lists.
 * */

/* 2 characters for ID code and 64 for actual name */
#define MAX_ID_NAME  66

/* There's a nasty circular dependency here.... 'void *' to the rescue! I
 * really wonder why this is needed. */
typedef struct ID {
	void *next, *prev;
	struct ID *newid;
	struct Library *lib;
	char name[66]; /* MAX_ID_NAME */
	/**
	 * LIB_... flags report on status of the datablock this ID belongs to (persistent, saved to and read from .blend).
	 */
	short flag;
	/**
	 * LIB_TAG_... tags (runtime only, cleared at read time).
	 */
	int tag;
	int us;
	int icon_id;
	IDProperty *properties;
<<<<<<< HEAD

	AssetUUID *uuid;
=======
	IDOverride *override;  /* Reference linked ID which this one overrides. */
	void *pad_v1;
>>>>>>> 3f9bea4f
} ID;

/* Note: Those two structs are for now being runtime-stored in Library datablocks.
 *       Later it may be interesting to also cache those globally in some ghash...
 */
/**
 * An asset reference, storing the uuid and a list of pointers to all used IDs.
 * Runtime only currently.
 */
#
#
typedef struct AssetRef {
	struct AssetRef *next, *prev;
	AssetUUID uuid;

	/* Runtime */
	ListBase id_list;  /* List of pointers to all IDs used by this asset (first one being 'root' one). */
} AssetRef;

/**
 * An asset repository reference, storing all that's needed to find the repo, and a list of loaded assets.
 * WARNING: this is per library, **not** per asset repo.
 */
typedef struct AssetRepositoryRef {
	char asset_engine[64];  /* MAX_ST_NAME */
	int asset_engine_version;
	int pad_i1;
	/* 'Path' to asset engine's root of the reprository, can be an url, whatever... */
	char root[768];  /* FILE_MAXDIR */

	/* Runtime */
	ListBase assets;  /* A list of AssetRef assets from this lib. */
} AssetRepositoryRef;

/**
 * For each library file used, a Library struct is added to Main
 * WARNING: readfile.c, expand_doit() reads this struct without DNA check!
 */
typedef struct Library {
	ID id;
	struct FileData *filedata;
	/* path name used for reading, can be relative and edited in the outliner. */
	char name[1024];

	/* absolute filepath, this is only for convenience, 'name' is the real path used on file read but in
	 * some cases its useful to access the absolute one.
	 * This is set on file read.
	 * Use BKE_library_filepath_set() rather than setting 'name' directly and it will be kept in sync - campbell */
	char filepath[1024];

	struct Library *parent;	/* set for indirectly linked libs, used in the outliner and while reading */
	
	struct PackedFile *packedfile;

	AssetRepositoryRef *asset_repository;

	short flag;
	short pad_s1[3];

	/* Temp data needed by read/write code. */
	int temp_index;
	short versionfile, subversionfile;  /* see BLENDER_VERSION, BLENDER_SUBVERSION, needed for do_versions */
} Library;

/* Library.flag */
enum {
	/* The library does not actually exist, used to allow handling of files from asset engines. */
	LIBRARY_FLAG_VIRTUAL = 1 << 0,
};

enum eIconSizes {
	ICON_SIZE_ICON = 0,
	ICON_SIZE_PREVIEW = 1,

	NUM_ICON_SIZES
};

/* for PreviewImage->flag */
enum ePreviewImage_Flag {
	PRV_CHANGED          = (1 << 0),
	PRV_USER_EDITED      = (1 << 1),  /* if user-edited, do not auto-update this anymore! */
};

/* for PreviewImage->tag */
enum  {
	PRV_TAG_DEFFERED           = (1 << 0),  /* Actual loading of preview is deffered. */
	PRV_TAG_DEFFERED_RENDERING = (1 << 1),  /* Deffered preview is being loaded. */
	PRV_TAG_DEFFERED_DELETE    = (1 << 2),  /* Deffered preview should be deleted asap. */
};

typedef struct PreviewImage {
	/* All values of 2 are really NUM_ICON_SIZES */
	unsigned int w[2];
	unsigned int h[2];
	short flag[2];
	short changed_timestamp[2];
	unsigned int *rect[2];

	/* Runtime-only data. */
	struct GPUTexture *gputexture[2];
	int icon_id;  /* Used by previews outside of ID context. */

	short tag;  /* Runtime data. */
	char pad[2];
} PreviewImage;

#define PRV_DEFERRED_DATA(prv) \
	(CHECK_TYPE_INLINE(prv, PreviewImage *), BLI_assert((prv)->tag & PRV_TAG_DEFFERED), (void *)((prv) + 1))

/**
 * Defines for working with IDs.
 *
 * The tags represent types! This is a dirty way of enabling RTTI. The
 * sig_byte end endian defines aren't really used much.
 *
 **/

#ifdef __BIG_ENDIAN__
   /* big endian */
#  define MAKE_ID2(c, d)  ((c) << 8 | (d))
#else
   /* little endian  */
#  define MAKE_ID2(c, d)  ((d) << 8 | (c))
#endif

/**
 * ID from database.
 *
 * Written to #BHead.code (for file IO)
 * and the first 2 bytes of #ID.name (for runtime checks, see #GS macro).
 */
typedef enum ID_Type {
	ID_SCE  = MAKE_ID2('S', 'C'), /* Scene */
	ID_LI   = MAKE_ID2('L', 'I'), /* Library */
	ID_OB   = MAKE_ID2('O', 'B'), /* Object */
	ID_ME   = MAKE_ID2('M', 'E'), /* Mesh */
	ID_CU   = MAKE_ID2('C', 'U'), /* Curve */
	ID_MB   = MAKE_ID2('M', 'B'), /* MetaBall */
	ID_MA   = MAKE_ID2('M', 'A'), /* Material */
	ID_TE   = MAKE_ID2('T', 'E'), /* Tex (Texture) */
	ID_IM   = MAKE_ID2('I', 'M'), /* Image */
	ID_LT   = MAKE_ID2('L', 'T'), /* Lattice */
	ID_LA   = MAKE_ID2('L', 'A'), /* Lamp */
	ID_CA   = MAKE_ID2('C', 'A'), /* Camera */
	ID_IP   = MAKE_ID2('I', 'P'), /* Ipo (depreciated, replaced by FCurves) */
	ID_KE   = MAKE_ID2('K', 'E'), /* Key (shape key) */
	ID_WO   = MAKE_ID2('W', 'O'), /* World */
	ID_SCR  = MAKE_ID2('S', 'R'), /* Screen */
	ID_VF   = MAKE_ID2('V', 'F'), /* VFont (Vector Font) */
	ID_TXT  = MAKE_ID2('T', 'X'), /* Text */
	ID_SPK  = MAKE_ID2('S', 'K'), /* Speaker */
	ID_SO   = MAKE_ID2('S', 'O'), /* Sound */
	ID_GR   = MAKE_ID2('G', 'R'), /* Group */
	ID_AR   = MAKE_ID2('A', 'R'), /* bArmature */
	ID_AC   = MAKE_ID2('A', 'C'), /* bAction */
	ID_NT   = MAKE_ID2('N', 'T'), /* bNodeTree */
	ID_BR   = MAKE_ID2('B', 'R'), /* Brush */
	ID_PA   = MAKE_ID2('P', 'A'), /* ParticleSettings */
	ID_GD   = MAKE_ID2('G', 'D'), /* bGPdata, (Grease Pencil) */
	ID_WM   = MAKE_ID2('W', 'M'), /* WindowManager */
	ID_MC   = MAKE_ID2('M', 'C'), /* MovieClip */
	ID_MSK  = MAKE_ID2('M', 'S'), /* Mask */
	ID_LS   = MAKE_ID2('L', 'S'), /* FreestyleLineStyle */
	ID_PAL  = MAKE_ID2('P', 'L'), /* Palette */
	ID_PC   = MAKE_ID2('P', 'C'), /* PaintCurve  */
	ID_CF   = MAKE_ID2('C', 'F'), /* CacheFile */
} ID_Type;

/* Only used as 'placeholder' in .blend files for directly linked datablocks. */
#define ID_ID       MAKE_ID2('I', 'D') /* (internal use only) */

/* Deprecated. */
#define ID_SCRN	    MAKE_ID2('S', 'N')

/* NOTE! Fake IDs, needed for g.sipo->blocktype or outliner */
#define ID_SEQ		MAKE_ID2('S', 'Q')
			/* constraint */
#define ID_CO		MAKE_ID2('C', 'O')
			/* pose (action channel, used to be ID_AC in code, so we keep code for backwards compat) */
#define ID_PO		MAKE_ID2('A', 'C')
			/* used in outliner... */
#define ID_NLA		MAKE_ID2('N', 'L')
			/* fluidsim Ipo */
#define ID_FLUIDSIM	MAKE_ID2('F', 'S')

#define ID_FAKE_USERS(id) ((((ID *)id)->flag & LIB_FAKEUSER) ? 1 : 0)
#define ID_REAL_USERS(id) (((ID *)id)->us - ID_FAKE_USERS(id))
#define ID_EXTRA_USERS(id) (((ID *)id)->tag & LIB_TAG_EXTRAUSER ? 1 : 0)

#define ID_CHECK_UNDO(id) ((GS((id)->name) != ID_SCR) && (GS((id)->name) != ID_WM))

#define ID_BLEND_PATH(_bmain, _id) ((_id)->lib ? (_id)->lib->filepath : (_bmain)->name)

#define ID_MISSING(_id) (((_id)->tag & LIB_TAG_MISSING) != 0)

#define ID_IS_LINKED(_id) (((ID *)(_id))->lib != NULL)
#define LIB_IS_VIRTUAL(_lib) (((_lib)->flag & LIBRARY_FLAG_VIRTUAL) != 0)
#define ID_IS_LINKED_DATABLOCK(_id) (ID_IS_LINKED(_id) && !LIB_IS_VIRTUAL(((ID *)(_id))->lib))
#define ID_IS_LINKED_DATAPATH(_id) (ID_IS_LINKED(_id) && LIB_IS_VIRTUAL(((ID *)(_id))->lib))

#ifdef GS
#  undef GS
#endif
#define GS(a)	(CHECK_TYPE_ANY(a, char *, const char *, char [66], const char[66]), (*((const short *)(a))))

#define ID_NEW_SET(_id, _idn) \
	(((ID *)(_id))->newid = (ID *)(_idn), ((ID *)(_id))->newid->tag |= LIB_TAG_NEW, (void *)((ID *)(_id))->newid)
#define ID_NEW_REMAP(a) if ((a) && (a)->id.newid) (a) = (void *)(a)->id.newid

#define ID_VIRTUAL_LIBRARY_VALID(_id) (ELEM(GS((_id)->name), ID_IM, ID_VF, ID_TXT, ID_SO))

/* id->flag (persitent). */
enum {
<<<<<<< HEAD
	/* Flag asset IDs (the ones who should have a valid uuid). */
	LIB_ASSET           = 1 << 0,
=======
	LIB_AUTOOVERRIDE    = 1 << 0,  /* Allow automatic generation of overriding rules. */
>>>>>>> 3f9bea4f
	LIB_FAKEUSER        = 1 << 9,
};

/**
 * id->tag (runtime-only).
 *
 * Those flags belong to three different categories, which have different expected handling in code:
 *
 *   - RESET_BEFORE_USE: piece of code that wants to use such flag has to ensure they are properly 'reset' first.
 *   - RESET_AFTER_USE: piece of code that wants to use such flag has to ensure they are properly 'reset' after usage
 *                      (though 'lifetime' of those flags is a bit fuzzy, e.g. _RECALC ones are reset on depsgraph
 *                       evaluation...).
 *   - RESET_NEVER: those flags are 'status' one, and never actually need any reset (except on initialization
 *                  during .blend file reading).
 */
enum {
	/* RESET_NEVER Datablock is from current .blend file. */
	LIB_TAG_LOCAL           = 0,
	/* RESET_NEVER Datablock is from a library, but is used (linked) directly by current .blend file. */
	LIB_TAG_EXTERN          = 1 << 0,
	/* RESET_NEVER Datablock is from a library, and is only used (linked) inderectly through other libraries. */
	LIB_TAG_INDIRECT        = 1 << 1,
	/* RESET_NEVER Datablock is (or is used by) an asset. */
	LIB_TAG_ASSET           = 1 << 9,

	/* RESET_AFTER_USE Three flags used internally in readfile.c, to mark IDs needing to be read (only done once). */
	LIB_TAG_NEED_EXPAND     = 1 << 3,
	LIB_TAG_TESTEXT         = (LIB_TAG_NEED_EXPAND | LIB_TAG_EXTERN),
	LIB_TAG_TESTIND         = (LIB_TAG_NEED_EXPAND | LIB_TAG_INDIRECT),
	/* RESET_AFTER_USE Flag used internally in readfile.c, to mark IDs needing to be linked from a library. */
	LIB_TAG_READ            = 1 << 4,
	/* RESET_AFTER_USE */
	LIB_TAG_NEED_LINK       = 1 << 5,

	/* RESET_NEVER tag datablock as a place-holder (because the real one could not be linked from its library e.g.). */
	LIB_TAG_MISSING         = 1 << 6,

	/* RESET_NEVER tag datablock as being up-to-date regarding its reference. */
	LIB_TAG_OVERRIDE_OK     = 1 << 9,

	/* tag datablock has having an extra user. */
	LIB_TAG_EXTRAUSER       = 1 << 2,
	/* tag datablock has having actually increased usercount for the extra virtual user. */
	LIB_TAG_EXTRAUSER_SET   = 1 << 7,

	/* RESET_AFTER_USE tag newly duplicated/copied IDs.
	 * Also used internally in readfile.c to mark datablocks needing do_versions. */
	LIB_TAG_NEW             = 1 << 8,
	/* RESET_BEFORE_USE free test flag.
     * TODO make it a RESET_AFTER_USE too. */
	LIB_TAG_DOIT            = 1 << 10,
	/* RESET_AFTER_USE tag existing data before linking so we know what is new. */
	LIB_TAG_PRE_EXISTING    = 1 << 11,

	/* RESET_AFTER_USE, used by update code (depsgraph). */
	LIB_TAG_ID_RECALC       = 1 << 12,
	LIB_TAG_ID_RECALC_DATA  = 1 << 13,
	LIB_TAG_ANIM_NO_RECALC  = 1 << 14,
	LIB_TAG_ID_RECALC_ALL   = (LIB_TAG_ID_RECALC | LIB_TAG_ID_RECALC_DATA),

	/* RESET_NEVER tag datablock for freeing etc. behavior (usually set when copying real one into temp/runtime one). */
	LIB_TAG_NO_MAIN          = 1 << 16,  /* Datablock is not listed in Main database. */
	LIB_TAG_NO_USER_REFCOUNT = 1 << 17,  /* Datablock does not refcount usages of other IDs. */
	/* Datablock was not allocated by standard system (BKE_libblock_alloc), do not free its memory
	 * (usual type-specific freeing is called though). */
	LIB_TAG_NOT_ALLOCATED     = 1 << 18,
};

/* To filter ID types (filter_id) */
/* XXX We cannot put all needed IDs inside an enum...
 *     We'll have to see whether we can fit all needed ones inside 32 values,
 *     or if we need to fallback to longlong defines :/
 */
enum {
	FILTER_ID_AC        = (1 << 0),
	FILTER_ID_AR        = (1 << 1),
	FILTER_ID_BR        = (1 << 2),
	FILTER_ID_CA        = (1 << 3),
	FILTER_ID_CU        = (1 << 4),
	FILTER_ID_GD        = (1 << 5),
	FILTER_ID_GR        = (1 << 6),
	FILTER_ID_IM        = (1 << 7),
	FILTER_ID_LA        = (1 << 8),
	FILTER_ID_LS        = (1 << 9),
	FILTER_ID_LT        = (1 << 10),
	FILTER_ID_MA        = (1 << 11),
	FILTER_ID_MB        = (1 << 12),
	FILTER_ID_MC        = (1 << 13),
	FILTER_ID_ME        = (1 << 14),
	FILTER_ID_MSK       = (1 << 15),
	FILTER_ID_NT        = (1 << 16),
	FILTER_ID_OB        = (1 << 17),
	FILTER_ID_PAL       = (1 << 18),
	FILTER_ID_PC        = (1 << 19),
	FILTER_ID_SCE       = (1 << 20),
	FILTER_ID_SPK       = (1 << 21),
	FILTER_ID_SO        = (1 << 22),
	FILTER_ID_TE        = (1 << 23),
	FILTER_ID_TXT       = (1 << 24),
	FILTER_ID_VF        = (1 << 25),
	FILTER_ID_WO        = (1 << 26),
	FILTER_ID_PA        = (1 << 27),
	FILTER_ID_CF        = (1 << 28),
};

/* IMPORTANT: this enum matches the order currently use in set_lisbasepointers,
 * keep them in sync! */
enum {
	INDEX_ID_LI = 0,
	INDEX_ID_IP,
	INDEX_ID_AC,
	INDEX_ID_KE,
	INDEX_ID_GD,
	INDEX_ID_NT,
	INDEX_ID_IM,
	INDEX_ID_TE,
	INDEX_ID_MA,
	INDEX_ID_VF,
	INDEX_ID_AR,
	INDEX_ID_CF,
	INDEX_ID_ME,
	INDEX_ID_CU,
	INDEX_ID_MB,
	INDEX_ID_LT,
	INDEX_ID_LA,
	INDEX_ID_CA,
	INDEX_ID_TXT,
	INDEX_ID_SO,
	INDEX_ID_GR,
	INDEX_ID_PAL,
	INDEX_ID_PC,
	INDEX_ID_BR,
	INDEX_ID_PA,
	INDEX_ID_SPK,
	INDEX_ID_WO,
	INDEX_ID_MC,
	INDEX_ID_SCR,
	INDEX_ID_OB,
	INDEX_ID_LS,
	INDEX_ID_SCE,
	INDEX_ID_WM,
	INDEX_ID_MSK,
	INDEX_ID_NULL,
};

#ifdef __cplusplus
}
#endif

#endif<|MERGE_RESOLUTION|>--- conflicted
+++ resolved
@@ -103,54 +103,6 @@
 };
 
 /* add any future new id property types here.*/
-
-<<<<<<< HEAD
-/* About Unique identifier.
- * Each engine is free to use it as it likes - it will be the only thing passed to it by blender to identify
- * asset/variant/version (concatenating the three into a single 48 bytes one).
- * Assumed to be 128bits, handled as four integers due to lack of real bytes proptype in RNA :|.
- */
-#define ASSET_UUID_LENGTH     16
-
-/* Used to communicate with asset engines outside of 'import' context. */
-typedef struct AssetUUID {
-	int uuid_asset[4];
-	int uuid_variant[4];
-	int uuid_revision[4];
-	short flag;  /* Saved. */
-	short tag;   /* Runtime. */
-
-	/* Preview. */
-	short width;
-	short height;
-	char *ibuff;  /* RGBA 8bits. */
-} AssetUUID;
-
-/**
- * uuid->flag (persitent, saved in .blend files).
- */
-enum {
-	UUID_FLAG_LAST_REVISION  = 1 << 0,  /* This asset should always use latest available revision. */
-};
-
-/**
- * uuid->tag (runtime only).
- */
-enum {
-	UUID_TAG_ENGINE_MISSING  = 1 << 0,  /* The asset engine used for this asset is not known by Blender. */
-	UUID_TAG_ASSET_MISSING   = 1 << 1,  /* The asset engine was found but does not know about this asset (anymore). */
-
-	UUID_TAG_ASSET_RELOAD    = 1 << 8,  /* Set by the asset engine to indicates that that asset has to be reloaded. */
-	UUID_TAG_ASSET_NOPREVIEW = 1 << 9,  /* Set by the asset engine to indicates that that asset has no preview. */
-};
-
-/* Not stored in files, but defined here to ease RNA code... */
-typedef struct AssetUUIDList {
-	AssetUUID *uuids;
-	int nbr_uuids;
-	int asset_engine_version;
-} AssetUUIDList;
-=======
 
 /* Static ID override structs. */
 
@@ -222,7 +174,52 @@
 	double last_auto_run;  /* Last time auto-override detection was run, to avoid too mush overhead on that. */
 } IDOverride;
 
->>>>>>> 3f9bea4f
+
+/* About Unique identifier.
+ * Each engine is free to use it as it likes - it will be the only thing passed to it by blender to identify
+ * asset/variant/version (concatenating the three into a single 48 bytes one).
+ * Assumed to be 128bits, handled as four integers due to lack of real bytes proptype in RNA :|.
+ */
+#define ASSET_UUID_LENGTH     16
+
+/* Used to communicate with asset engines outside of 'import' context. */
+typedef struct AssetUUID {
+	int uuid_asset[4];
+	int uuid_variant[4];
+	int uuid_revision[4];
+	short flag;  /* Saved. */
+	short tag;   /* Runtime. */
+
+	/* Preview. */
+	short width;
+	short height;
+	char *ibuff;  /* RGBA 8bits. */
+} AssetUUID;
+
+/**
+ * uuid->flag (persitent, saved in .blend files).
+ */
+enum {
+	UUID_FLAG_LAST_REVISION  = 1 << 0,  /* This asset should always use latest available revision. */
+};
+
+/**
+ * uuid->tag (runtime only).
+ */
+enum {
+	UUID_TAG_ENGINE_MISSING  = 1 << 0,  /* The asset engine used for this asset is not known by Blender. */
+	UUID_TAG_ASSET_MISSING   = 1 << 1,  /* The asset engine was found but does not know about this asset (anymore). */
+
+	UUID_TAG_ASSET_RELOAD    = 1 << 8,  /* Set by the asset engine to indicates that that asset has to be reloaded. */
+	UUID_TAG_ASSET_NOPREVIEW = 1 << 9,  /* Set by the asset engine to indicates that that asset has no preview. */
+};
+
+/* Not stored in files, but defined here to ease RNA code... */
+typedef struct AssetUUIDList {
+	AssetUUID *uuids;
+	int nbr_uuids;
+	int asset_engine_version;
+} AssetUUIDList;
 
 /* watch it: Sequence has identical beginning. */
 /**
@@ -251,13 +248,10 @@
 	int us;
 	int icon_id;
 	IDProperty *properties;
-<<<<<<< HEAD
-
+
+	IDOverride *override;  /* Reference linked ID which this one overrides. */
 	AssetUUID *uuid;
-=======
-	IDOverride *override;  /* Reference linked ID which this one overrides. */
-	void *pad_v1;
->>>>>>> 3f9bea4f
+	void *pad_v;
 } ID;
 
 /* Note: Those two structs are for now being runtime-stored in Library datablocks.
@@ -471,12 +465,10 @@
 
 /* id->flag (persitent). */
 enum {
-<<<<<<< HEAD
-	/* Flag asset IDs (the ones who should have a valid uuid). */
-	LIB_ASSET           = 1 << 0,
-=======
 	LIB_AUTOOVERRIDE    = 1 << 0,  /* Allow automatic generation of overriding rules. */
->>>>>>> 3f9bea4f
+
+	LIB_ASSET           = 1 << 4,  /* Flag asset IDs (the ones who should have a valid uuid). */
+
 	LIB_FAKEUSER        = 1 << 9,
 };
 
