/*
 * ***** BEGIN GPL LICENSE BLOCK *****
 *
 * This program is free software; you can redistribute it and/or
 * modify it under the terms of the GNU General Public License
 * as published by the Free Software Foundation; either version 2
 * of the License, or (at your option) any later version.
 *
 * This program is distributed in the hope that it will be useful,
 * but WITHOUT ANY WARRANTY; without even the implied warranty of
 * MERCHANTABILITY or FITNESS FOR A PARTICULAR PURPOSE.  See the
 * GNU General Public License for more details.
 *
 * You should have received a copy of the GNU General Public License
 * along with this program; if not, write to the Free Software Foundation,
 * Inc., 51 Franklin Street, Fifth Floor, Boston, MA 02110-1301, USA.
 *
 * The Original Code is Copyright (C) 2001-2002 by NaN Holding BV.
 * All rights reserved.
 *
 * The Original Code is: all of this file.
 *
 * Contributor(s): none yet.
 *
 * ***** END GPL LICENSE BLOCK *****
 */

/**  \file makesdna.c
 *   \brief Struct muncher for making SDNA.
 *   \ingroup DNA
 *
 * \section aboutmakesdnac About makesdna tool
 * Originally by Ton, some mods by Frank, and some cleaning and
 * extension by Nzc.
 *
 * Makesdna creates a .c file with a long string of numbers that
 * encode the Blender file format. It is fast, because it is basically
 * a binary dump. There are some details to mind when reconstructing
 * the file (endianness and byte-alignment).
 *
 * This little program scans all structs that need to be serialized,
 * and determined the names and types of all members. It calculates
 * how much memory (on disk or in ram) is needed to store that struct,
 * and the offsets for reaching a particular one.
 *
 * There is a facility to get verbose output from sdna. Search for
 * \ref debugSDNA. This int can be set to 0 (no output) to some int. Higher
 * numbers give more output.
 */

#include <string.h>
#include <stdlib.h>
#include <stdio.h>

#include "MEM_guardedalloc.h"

#include "../blenlib/BLI_sys_types.h" // for intptr_t support

#define SDNA_MAX_FILENAME_LENGTH 255


/* Included the path relative from /source/blender/ here, so we can move     */
/* headers around with more freedom.                                         */
static const char *includefiles[] = {

	/* if you add files here, please add them at the end
	 * of makesdna.c (this file) as well */
	"DNA_listBase.h",
	"DNA_vec_types.h",
	"DNA_ID.h",
	"DNA_ipo_types.h",
	"DNA_key_types.h",
	"DNA_text_types.h",
	"DNA_packedFile_types.h",
	"DNA_gpu_types.h",
	"DNA_camera_types.h",
	"DNA_image_types.h",
	"DNA_texture_types.h",
	"DNA_lamp_types.h",
	"DNA_material_types.h",
	"DNA_vfont_types.h",
	"DNA_meta_types.h",
	"DNA_curve_types.h",
	"DNA_mesh_types.h",
	"DNA_meshdata_types.h",
	"DNA_modifier_types.h",
	"DNA_lattice_types.h",
	"DNA_object_types.h",
	"DNA_object_force.h",
	"DNA_object_fluidsim.h",
	"DNA_world_types.h",
	"DNA_scene_types.h",
	"DNA_view3d_types.h",
	"DNA_view2d_types.h",
	"DNA_space_types.h",
	"DNA_userdef_types.h",
	"DNA_screen_types.h",
	"DNA_sdna_types.h",
	"DNA_fileglobal_types.h",
	"DNA_sequence_types.h",
	"DNA_effect_types.h",
	"DNA_outliner_types.h",
	"DNA_property_types.h",
	"DNA_sensor_types.h",
	"DNA_controller_types.h",
	"DNA_actuator_types.h",
	"DNA_sound_types.h",
	"DNA_group_types.h",
	"DNA_armature_types.h",
	"DNA_action_types.h",
	"DNA_constraint_types.h",
	"DNA_nla_types.h",
	"DNA_node_types.h",
	"DNA_color_types.h",
	"DNA_brush_types.h",
	"DNA_customdata_types.h",
	"DNA_particle_types.h",
	"DNA_cloth_types.h",
	"DNA_gpencil_types.h",
	"DNA_windowmanager_types.h",
	"DNA_anim_types.h",
	"DNA_boid_types.h",
	"DNA_smoke_types.h",
	"DNA_speaker_types.h",
	"DNA_movieclip_types.h",
	"DNA_tracking_types.h",
	"DNA_dynamicpaint_types.h",
	"DNA_mask_types.h",
	"DNA_rigidbody_types.h",
	"DNA_freestyle_types.h",
	"DNA_linestyle_types.h",
<<<<<<< HEAD
	"DNA_fracture_types.h",
=======
	"DNA_cachefile_types.h",
>>>>>>> 4bb1e224
	/* see comment above before editing! */

	/* empty string to indicate end of includefiles */
	""
};

static int maxdata = 500000, maxnr = 50000;
static int nr_names = 0;
static int nr_types = 0;
static int nr_structs = 0;
static char **names, *namedata;      /* at address names[a] is string a */
static char **types, *typedata;      /* at address types[a] is string a */
static short *typelens_native;       /* at typelens[a] is the length of type 'a' on this systems bitness (32 or 64) */
static short *typelens_32;           /* contains sizes as they are calculated on 32 bit systems */
static short *typelens_64;           /* contains sizes as they are calculated on 64 bit systems */
static short **structs, *structdata; /* at sp = structs[a] is the first address of a struct definition
                                      * sp[0] is type number
                                      * sp[1] is amount of elements
                                      * sp[2] sp[3] is typenr,  namenr (etc) */
/**
 * Variable to control debug output of makesdna.
 * debugSDNA:
 *  - 0 = no output, except errors
 *  - 1 = detail actions
 *  - 2 = full trace, tell which names and types were found
 *  - 4 = full trace, plus all gritty details
 */
static int debugSDNA = 0;
static int additional_slen_offset;

/* ************************************************************************** */
/* Functions                                                                  */
/* ************************************************************************** */

/**
 * Add type \c str to struct indexed by \c len, if it was not yet found.
 * \param str char
 * \param len int
 */
static int add_type(const char *str, int len);

/**
 * Add variable \c str to 
 * \param str
 */
static int add_name(const char *str);

/**
 * Search whether this structure type was already found, and if not,
 * add it.
 */
static short *add_struct(int namecode);

/**
 * Remove comments from this buffer. Assumes that the buffer refers to
 * ascii-code text.
 */
static int preprocess_include(char *maindata, int len);

/**
 * Scan this file for serializable types.
 */ 
static int convert_include(const char *filename);

/**
 * Determine how many bytes are needed for an array.
 */ 
static int arraysize(const char *str);

/**
 * Determine how many bytes are needed for each struct.
 */ 
static int calculate_structlens(int);

/**
 * Construct the DNA.c file
 */ 
static void dna_write(FILE *file, const void *pntr, const int size);

/**
 * Report all structures found so far, and print their lengths.
 */
void printStructLengths(void);



/* ************************************************************************** */
/* Implementation                                                             */
/* ************************************************************************** */

/* ************************* MAKEN DNA ********************** */

static int add_type(const char *str, int len)
{
	int nr;
	char *cp;
	
	/* first do validity check */
	if (str[0] == 0) {
		return -1;
	}
	else if (strchr(str, '*')) {
		/* note: this is valid C syntax but we can't parse, complain!
		 * 'struct SomeStruct* somevar;' <-- correct but we cant handle right now. */
		return -1;
	}
	
	/* search through type array */
	for (nr = 0; nr < nr_types; nr++) {
		if (strcmp(str, types[nr]) == 0) {
			if (len) {
				typelens_native[nr] = len;
				typelens_32[nr] = len;
				typelens_64[nr] = len;
			}
			return nr;
		}
	}
	
	/* append new type */
	if (nr_types == 0) {
		cp = typedata;
	}
	else {
		cp = types[nr_types - 1] + strlen(types[nr_types - 1]) + 1;
	}
	strcpy(cp, str);
	types[nr_types] = cp;
	typelens_native[nr_types] = len;
	typelens_32[nr_types] = len;
	typelens_64[nr_types] = len;
	
	if (nr_types >= maxnr) {
		printf("too many types\n");
		return nr_types - 1;
	}
	nr_types++;
	
	return nr_types - 1;
}


/**
 *
 * Because of the weird way of tokenizing, we have to 'cast' function
 * pointers to ... (*f)(), whatever the original signature. In fact,
 * we add name and type at the same time... There are two special
 * cases, unfortunately. These are explicitly checked.
 *
 * */
static int add_name(const char *str)
{
	int nr, i, j, k;
	char *cp;
	char buf[255]; /* stupid limit, change it :) */
	const char *name;

	additional_slen_offset = 0;
	
	if (str[0] == 0 /*  || (str[1] == 0) */) return -1;

	if (str[0] == '(' && str[1] == '*') {
		/* we handle function pointer and special array cases here, e.g.
		 * void (*function)(...) and float (*array)[..]. the array case
		 * name is still converted to (array *)() though because it is that
		 * way in old dna too, and works correct with elementsize() */
		int isfuncptr = (strchr(str + 1, '(')) != NULL;

		if (debugSDNA > 3) printf("\t\t\t\t*** Function pointer or multidim array pointer found\n");
		/* functionpointer: transform the type (sometimes) */
		i = 0;

		while (str[i] != ')') {
			buf[i] = str[i];
			i++;
		}
		
		/* Another number we need is the extra slen offset. This extra
		 * offset is the overshoot after a space. If there is no
		 * space, no overshoot should be calculated. */
		j = i; /* j at first closing brace */

		if (debugSDNA > 3) printf("first brace after offset %d\n", i);

		j++; /* j beyond closing brace ? */
		while ((str[j] != 0) && (str[j] != ')')) {
			if (debugSDNA > 3) printf("seen %c ( %d)\n", str[j], str[j]);
			j++;
		}
		if (debugSDNA > 3) printf("seen %c ( %d)\n"
			                      "special after offset%d\n",
			                      str[j], str[j], j);
				
		if (!isfuncptr) {
			/* multidimensional array pointer case */
			if (str[j] == 0) {
				if (debugSDNA > 3) printf("offsetting for multidim array pointer\n");
			}
			else
				printf("Error during tokening multidim array pointer\n");
		}
		else if (str[j] == 0) {
			if (debugSDNA > 3) printf("offsetting for space\n"); 
			/* get additional offset */
			k = 0;
			while (str[j] != ')') {
				j++;
				k++;
			}
			if (debugSDNA > 3) printf("extra offset %d\n", k);
			additional_slen_offset = k;
		}
		else if (str[j] == ')') {
			if (debugSDNA > 3) printf("offsetting for brace\n");
			; /* don't get extra offset */
		}
		else {
			printf("Error during tokening function pointer argument list\n");
		}
				
		/*
		 * Put )(void) at the end? Maybe )(). Should check this with
		 * old sdna. Actually, sometimes )(), sometimes )(void...)
		 * Alas.. such is the nature of braindamage :(
		 *
		 * Sorted it out: always do )(), except for headdraw and
		 * windraw, part of ScrArea. This is important, because some
		 * linkers will treat different fp's differently when called
		 * !!! This has to do with interference in byte-alignment and
		 * the way args are pushed on the stack.
		 *
		 * */
		buf[i] = 0;
		if (debugSDNA > 3) printf("Name before chomping: %s\n", buf); 
		if ((strncmp(buf, "(*headdraw", 10) == 0) ||
		    (strncmp(buf, "(*windraw", 9) == 0) )
		{
			buf[i] = ')';
			buf[i + 1] = '(';
			buf[i + 2] = 'v';
			buf[i + 3] = 'o';
			buf[i + 4] = 'i';
			buf[i + 5] = 'd';
			buf[i + 6] = ')';
			buf[i + 7] = 0;
		}
		else {
			buf[i] = ')';
			buf[i + 1] = '(';
			buf[i + 2] = ')';
			buf[i + 3] = 0;
		}
		/* now precede with buf*/
		if (debugSDNA > 3) printf("\t\t\t\t\tProposing fp name %s\n", buf);
		name = buf;
	}
	else {
		/* normal field: old code */
		name = str;
	}
	
	/* search name array */
	for (nr = 0; nr < nr_names; nr++) {
		if (strcmp(name, names[nr]) == 0) {
			return nr;
		}
	}
	
	/* append new type */
	if (nr_names == 0) {
		cp = namedata;
	}
	else {
		cp = names[nr_names - 1] + strlen(names[nr_names - 1]) + 1;
	}
	strcpy(cp, name);
	names[nr_names] = cp;
	
	if (nr_names >= maxnr) {
		printf("too many names\n");
		return nr_names - 1;
	}
	nr_names++;
	
	return nr_names - 1;
}

static short *add_struct(int namecode)
{
	int len;
	short *sp;

	if (nr_structs == 0) {
		structs[0] = structdata;
	}
	else {
		sp = structs[nr_structs - 1];
		len = sp[1];
		structs[nr_structs] = sp + 2 * len + 2;
	}
	
	sp = structs[nr_structs];
	sp[0] = namecode;
	
	if (nr_structs >= maxnr) {
		printf("too many structs\n");
		return sp;
	}
	nr_structs++;
	
	return sp;
}

static int preprocess_include(char *maindata, int len)
{
	int a, newlen, comment = 0;
	char *cp, *temp, *md;
	
	/* note: len + 1, last character is a dummy to prevent
	 * comparisons using uninitialized memory */
	temp = MEM_mallocN(len + 1, "preprocess_include");
	temp[len] = ' ';

	memcpy(temp, maindata, len);
	
	/* remove all c++ comments */
	/* replace all enters/tabs/etc with spaces */
	cp = temp;
	a = len;
	comment = 0;
	while (a--) {
		if (cp[0] == '/' && cp[1] == '/') {
			comment = 1;
		}
		else if (*cp < 32) {
			comment = 0;
		}
		if (comment || *cp < 32 || *cp > 128) *cp = 32;
		cp++;
	}
	

	/* data from temp copy to maindata, remove comments and double spaces */
	cp = temp;
	md = maindata;
	newlen = 0;
	comment = 0;
	a = len;
	while (a--) {
		
		if (cp[0] == '/' && cp[1] == '*') {
			comment = 1;
			cp[0] = cp[1] = 32;
		}
		if (cp[0] == '*' && cp[1] == '/') {
			comment = 0;
			cp[0] = cp[1] = 32;
		}

		/* do not copy when: */
		if (comment) {
			/* pass */
		}
		else if (cp[0] == ' ' && cp[1] == ' ') {
			/* pass */
		}
		else if (cp[-1] == '*' && cp[0] == ' ') {
			/* pointers with a space */
		}	/* skip special keywords */
		else if (strncmp("DNA_DEPRECATED", cp, 14) == 0) {
			/* single values are skipped already, so decrement 1 less */
			a -= 13;
			cp += 13;
		}
		else {
			md[0] = cp[0];
			md++;
			newlen++;
		}
		cp++;
	}
	
	MEM_freeN(temp);
	return newlen;
}

static void *read_file_data(const char *filename, int *r_len)
{
#ifdef WIN32
	FILE *fp = fopen(filename, "rb");
#else
	FILE *fp = fopen(filename, "r");
#endif
	void *data;

	if (!fp) {
		*r_len = -1;
		return NULL;
	}

	fseek(fp, 0L, SEEK_END);
	*r_len = ftell(fp);
	fseek(fp, 0L, SEEK_SET);

	if (*r_len == -1) {
		fclose(fp);
		return NULL;
	}

	data = MEM_mallocN(*r_len, "read_file_data");
	if (!data) {
		*r_len = -1;
		fclose(fp);
		return NULL;
	}

	if (fread(data, *r_len, 1, fp) != 1) {
		*r_len = -1;
		MEM_freeN(data);
		fclose(fp);
		return NULL;
	}
	
	fclose(fp);
	return data;
}

static int convert_include(const char *filename)
{
	/* read include file, skip structs with a '#' before it.
	 * store all data in temporal arrays.
	 */
	int filelen, count, overslaan, slen, type, name, strct;
	short *structpoin, *sp;
	char *maindata, *mainend, *md, *md1;
	
	md = maindata = read_file_data(filename, &filelen);
	if (filelen == -1) {
		fprintf(stderr, "Can't read file %s\n", filename);
		return 1;
	}

	filelen = preprocess_include(maindata, filelen);
	mainend = maindata + filelen - 1;

	/* we look for '{' and then back to 'struct' */
	count = 0;
	overslaan = 0;
	while (count < filelen) {
		
		/* code for skipping a struct: two hashes on 2 lines. (preprocess added a space) */
		if (md[0] == '#' && md[1] == ' ' && md[2] == '#') {
			overslaan = 1;
		}
		
		if (md[0] == '{') {
			md[0] = 0;
			if (overslaan) {
				overslaan = 0;
			}
			else {
				if (md[-1] == ' ') md[-1] = 0;
				md1 = md - 2;
				while (*md1 != 32) md1--;       /* to beginning of word */
				md1++;
				
				/* we've got a struct name when... */
				if (strncmp(md1 - 7, "struct", 6) == 0) {

					strct = add_type(md1, 0);
					if (strct == -1) {
						fprintf(stderr, "File '%s' contains struct we cant parse \"%s\"\n", filename, md1);
						return 1;
					}

					structpoin = add_struct(strct);
					sp = structpoin + 2;

					if (debugSDNA > 1) printf("\t|\t|-- detected struct %s\n", types[strct]);

					/* first lets make it all nice strings */
					md1 = md + 1;
					while (*md1 != '}') {
						if (md1 > mainend) break;
						
						if (*md1 == ',' || *md1 == ' ') *md1 = 0;
						md1++;
					}
					
					/* read types and names until first character that is not '}' */
					md1 = md + 1;
					while (*md1 != '}') {
						if (md1 > mainend) break;
						
						/* skip when it says 'struct' or 'unsigned' or 'const' */
						if (*md1) {
							if (strncmp(md1, "struct", 6) == 0) md1 += 7;
							if (strncmp(md1, "unsigned", 8) == 0) md1 += 9;
							if (strncmp(md1, "const", 5) == 0) md1 += 6;
							
							/* we've got a type! */
							type = add_type(md1, 0);
							if (type == -1) {
								fprintf(stderr, "File '%s' contains struct we can't parse \"%s\"\n", filename, md1);
								return 1;
							}

							if (debugSDNA > 1) printf("\t|\t|\tfound type %s (", md1);

							md1 += strlen(md1);

							
							/* read until ';' */
							while (*md1 != ';') {
								if (md1 > mainend) break;
								
								if (*md1) {
									/* We've got a name. slen needs
									 * correction for function
									 * pointers! */
									slen = (int) strlen(md1);
									if (md1[slen - 1] == ';') {
										md1[slen - 1] = 0;


										name = add_name(md1);
										slen += additional_slen_offset;
										sp[0] = type;
										sp[1] = name;

										if ((debugSDNA > 1) && (names[name] != NULL)) printf("%s |", names[name]);

										structpoin[1]++;
										sp += 2;
																					
										md1 += slen;
										break;
									}
									

									name = add_name(md1);
									slen += additional_slen_offset;

									sp[0] = type;
									sp[1] = name;
									if ((debugSDNA > 1) && (names[name] != NULL)) printf("%s ||", names[name]);

									structpoin[1]++;
									sp += 2;
									
									md1 += slen;
								}
								md1++;
							}

							if (debugSDNA > 1) printf(")\n");

						}
						md1++;
					}
				}
			}
		}
		count++;
		md++;
	}
	
	MEM_freeN(maindata);

	return 0;
}

static int arraysize(const char *str)
{
	int a, mul = 1;
	const char *cp = NULL;
	
	for (a = 0; str[a]; a++) {
		if (str[a] == '[') {
			cp = &(str[a + 1]);
		}
		else if (str[a] == ']' && cp) {
			/* if 'cp' is a preprocessor definition, it will evaluate to 0,
			 * the caller needs to check for this case and throw an error */
			mul *= atoi(cp);
		}
	}
	
	return mul;
}

static bool check_field_alignment(int firststruct, int structtype, int type, int len,
                                  const char *name, const char *detail)
{
	bool result = true;
	if (type < firststruct && typelens_native[type] > 4 && (len % 8)) {
		fprintf(stderr, "Align 8 error (%s) in struct: %s %s (add %d padding bytes)\n",
		        detail, types[structtype], name, len % 8);
		result = false;
	}
	if (typelens_native[type] > 3 && (len % 4) ) {
		fprintf(stderr, "Align 4 error (%s) in struct: %s %s (add %d padding bytes)\n",
		        detail, types[structtype], name, len % 4);
		result = false;
	}
	if (typelens_native[type] == 2 && (len % 2) ) {
		fprintf(stderr, "Align 2 error (%s) in struct: %s %s (add %d padding bytes)\n",
		        detail, types[structtype], name, len % 2);
		result = false;
	}
	return result;
}

static int calculate_structlens(int firststruct)
{
	int unknown = nr_structs, lastunknown;
	bool dna_error = false;

	while (unknown) {
		lastunknown = unknown;
		unknown = 0;
		
		/* check all structs... */
		for (int a = 0; a < nr_structs; a++) {
			const short *structpoin = structs[a];
			const int    structtype = structpoin[0];

			/* when length is not known... */
			if (typelens_native[structtype] == 0) {
				
				const short *sp = structpoin + 2;
				int len_native = 0;
				int len_32 = 0;
				int len_64 = 0;
				bool has_pointer = false;
				
				/* check all elements in struct */
				for (int b = 0; b < structpoin[1]; b++, sp += 2) {
					int type = sp[0];
					const char *cp = names[sp[1]];

					int namelen = (int)strlen(cp);
					/* is it a pointer or function pointer? */
					if (cp[0] == '*' || cp[1] == '*') {
						has_pointer = 1;
						/* has the name an extra length? (array) */
						int mul = 1;
						if (cp[namelen - 1] == ']') mul = arraysize(cp);

						if (mul == 0) {
							fprintf(stderr, "Zero array size found or could not parse %s: '%.*s'\n",
							        types[structtype], namelen + 1, cp);
							dna_error = 1;
						}

						/* 4-8 aligned/ */
						if (sizeof(void *) == 4) {
							if (len_native % 4) {
								fprintf(stderr, "Align pointer error in struct (len_native 4): %s %s\n",
								        types[structtype], cp);
								dna_error = 1;
							}
						}
						else {
							if (len_native % 8) {
								fprintf(stderr, "Align pointer error in struct (len_native 8): %s %s\n",
								        types[structtype], cp);
								dna_error = 1;
							}
						}

						if (len_64 % 8) {
							fprintf(stderr, "Align pointer error in struct (len_64 8): %s %s\n",
							        types[structtype], cp);
							dna_error = 1;
						}

						len_native += sizeof(void *) * mul;
						len_32 += 4 * mul;
						len_64 += 8 * mul;

					}
					else if (cp[0] == '[') {
						/* parsing can cause names "var" and "[3]" to be found for "float var [3]" ... */
						fprintf(stderr, "Parse error in struct, invalid member name: %s %s\n",
						        types[structtype], cp);
						dna_error = 1;
					}
					else if (typelens_native[type]) {
						/* has the name an extra length? (array) */
						int mul = 1;
						if (cp[namelen - 1] == ']') mul = arraysize(cp);

						if (mul == 0) {
							fprintf(stderr, "Zero array size found or could not parse %s: '%.*s'\n",
							        types[structtype], namelen + 1, cp);
							dna_error = 1;
						}

						/* struct alignment */
						if (type >= firststruct) {
							if (sizeof(void *) == 8 && (len_native % 8) ) {
								fprintf(stderr, "Align struct error: %s %s\n",
								        types[structtype], cp);
								dna_error = 1;
							}
						}
						
						/* Check 2-4-8 aligned. */
						if (!check_field_alignment(firststruct, structtype, type, len_32, cp, "32 bit")) {
							dna_error = 1;
						}
						if (!check_field_alignment(firststruct, structtype, type, len_64, cp, "64 bit")) {
							dna_error = 1;
						}

						len_native += mul * typelens_native[type];
						len_32 += mul * typelens_32[type];
						len_64 += mul * typelens_64[type];
						
					}
					else {
						len_native = 0;
						len_32 = 0;
						len_64 = 0;
						break;
					}
				}
				
				if (len_native == 0) {
					unknown++;
				}
				else {
					typelens_native[structtype] = len_native;
					typelens_32[structtype] = len_32;
					typelens_64[structtype] = len_64;
					/* two ways to detect if a struct contains a pointer:
					 * has_pointer is set or len_native  doesn't match any of 32/64bit lengths*/
					if (has_pointer || len_64 != len_native || len_32 != len_native) {
						if (len_64 % 8) {
							fprintf(stderr, "Sizeerror 8 in struct: %s (add %d bytes)\n",
							        types[structtype], len_64 % 8);
							dna_error = 1;
						}
					}
					
					if (len_native % 4) {
						fprintf(stderr, "Sizeerror 4 in struct: %s (add %d bytes)\n",
						       types[structtype], len_native % 4);
						dna_error = 1;
					}
					
				}
			}
		}
		
		if (unknown == lastunknown) break;
	}
	
	if (unknown) {
		fprintf(stderr, "ERROR: still %d structs unknown\n", unknown);

		if (debugSDNA) {
			fprintf(stderr, "*** Known structs :\n");
			
			for (int a = 0; a < nr_structs; a++) {
				const short *structpoin = structs[a];
				const int    structtype = structpoin[0];
				
				/* length unknown */
				if (typelens_native[structtype] != 0) {
					fprintf(stderr, "  %s\n", types[structtype]);
				}
			}
		}

			
		fprintf(stderr, "*** Unknown structs :\n");
			
		for (int a = 0; a < nr_structs; a++) {
			const short *structpoin = structs[a];
			const int    structtype = structpoin[0];

			/* length unknown yet */
			if (typelens_native[structtype] == 0) {
				fprintf(stderr, "  %s\n", types[structtype]);
			}
		}

		dna_error = 1;
	}

	return(dna_error);
}

#define MAX_DNA_LINE_LENGTH 20

static void dna_write(FILE *file, const void *pntr, const int size)
{
	static int linelength = 0;
	int i;
	const char *data;

	data = (const char *)pntr;
	
	for (i = 0; i < size; i++) {
		fprintf(file, "%d, ", data[i]);
		linelength++;
		if (linelength >= MAX_DNA_LINE_LENGTH) {
			fprintf(file, "\n");
			linelength = 0;
		}
	}
}

void printStructLengths(void)
{
	int a, unknown = nr_structs, structtype;
	/*int lastunknown;*/ /*UNUSED*/
	const short *structpoin;
	printf("\n\n*** All detected structs:\n");

	while (unknown) {
		/*lastunknown = unknown;*/ /*UNUSED*/
		unknown = 0;
		
		/* check all structs... */
		for (a = 0; a < nr_structs; a++) {
			structpoin = structs[a];
			structtype = structpoin[0];
			printf("\t%s\t:%d\n", types[structtype], typelens_native[structtype]);
		}
	}

	printf("*** End of list\n");

}


static int make_structDNA(const char *baseDirectory, FILE *file, FILE *file_offsets)
{
	int len, i;
	const short *sp;
	/* str contains filenames. Since we now include paths, I stretched       */
	/* it a bit. Hope this is enough :) -nzc-                                */
	char str[SDNA_MAX_FILENAME_LENGTH], *cp;
	int firststruct;
	
	if (debugSDNA > -1) {
		fflush(stdout);
		printf("Running makesdna at debug level %d\n", debugSDNA);
	}
		
	/* the longest known struct is 50k, so we assume 100k is sufficent! */
	namedata = MEM_callocN(maxdata, "namedata");
	typedata = MEM_callocN(maxdata, "typedata");
	structdata = MEM_callocN(maxdata, "structdata");
	
	/* a maximum of 5000 variables, must be sufficient? */
	names = MEM_callocN(sizeof(char *) * maxnr, "names");
	types = MEM_callocN(sizeof(char *) * maxnr, "types");
	typelens_native = MEM_callocN(sizeof(short) * maxnr, "typelens_native");
	typelens_32 = MEM_callocN(sizeof(short) * maxnr, "typelens_32");
	typelens_64 = MEM_callocN(sizeof(short) * maxnr, "typelens_64");
	structs = MEM_callocN(sizeof(short *) * maxnr, "structs");

	/**
	 * Insertion of all known types.
	 *
	 * \warning Order of function calls here must be aligned with #eSDNA_Type.
	 * \warning uint is not allowed! use in structs an unsigned int.
	 * \warning sizes must match #DNA_elem_type_size().
	 */
	add_type("char", 1);     /* SDNA_TYPE_CHAR */
	add_type("uchar", 1);    /* SDNA_TYPE_UCHAR */
	add_type("short", 2);    /* SDNA_TYPE_SHORT */
	add_type("ushort", 2);   /* SDNA_TYPE_USHORT */
	add_type("int", 4);      /* SDNA_TYPE_INT */

	/* note, long isn't supported,
	 * these are place-holders to maintain alignment with eSDNA_Type*/
	add_type("long", 4);     /* SDNA_TYPE_LONG */
	add_type("ulong", 4);    /* SDNA_TYPE_ULONG */

	add_type("float", 4);    /* SDNA_TYPE_FLOAT */
	add_type("double", 8);   /* SDNA_TYPE_DOUBLE */
	add_type("int64_t", 8);  /* SDNA_TYPE_INT64 */
	add_type("uint64_t", 8); /* SDNA_TYPE_UINT64 */
	add_type("void", 0);     /* SDNA_TYPE_VOID */

	/* the defines above shouldn't be output in the padding file... */
	firststruct = nr_types;
	
	/* add all include files defined in the global array                     */
	/* Since the internal file+path name buffer has limited length, I do a   */
	/* little test first...                                                  */
	/* Mind the breaking condition here!                                     */
	if (debugSDNA) printf("\tStart of header scan:\n"); 
	for (i = 0; *(includefiles[i]) != '\0'; i++) {
		sprintf(str, "%s%s", baseDirectory, includefiles[i]);
		if (debugSDNA) printf("\t|-- Converting %s\n", str);
		if (convert_include(str)) {
			return (1);
		}
	}
	if (debugSDNA) printf("\tFinished scanning %d headers.\n", i); 

	if (calculate_structlens(firststruct)) {
		/* error */
		return(1);
	}

	/* FOR DEBUG */
	if (debugSDNA > 1) {
		int a, b;
		/* short *elem; */
		short num_types;

		printf("nr_names %d nr_types %d nr_structs %d\n", nr_names, nr_types, nr_structs);
		for (a = 0; a < nr_names; a++) {
			printf(" %s\n", names[a]);
		}
		printf("\n");
		
		sp = typelens_native;
		for (a = 0; a < nr_types; a++, sp++) {
			printf(" %s %d\n", types[a], *sp);
		}
		printf("\n");
		
		for (a = 0; a < nr_structs; a++) {
			sp = structs[a];
			printf(" struct %s elems: %d size: %d\n", types[sp[0]], sp[1], typelens_native[sp[0]]);
			num_types  = sp[1];
			sp += 2;
			/* ? num_types was elem? */
			for (b = 0; b < num_types; b++, sp += 2) {
				printf("   %s %s\n", types[sp[0]], names[sp[1]]);
			}
		}
	}

	/* file writing */

	if (debugSDNA > -1) printf("Writing file ... ");
		
	if (nr_names == 0 || nr_structs == 0) {
		/* pass */
	}
	else {
		dna_write(file, "SDNA", 4);
		
		/* write names */
		dna_write(file, "NAME", 4);
		len = nr_names;
		dna_write(file, &len, 4);
		
		/* calculate size of datablock with strings */
		cp = names[nr_names - 1];
		cp += strlen(names[nr_names - 1]) + 1;         /* +1: null-terminator */
		len = (intptr_t) (cp - (char *) names[0]);
		len = (len + 3) & ~3;
		dna_write(file, names[0], len);
		
		/* write TYPES */
		dna_write(file, "TYPE", 4);
		len = nr_types;
		dna_write(file, &len, 4);
	
		/* calculate datablock size */
		cp = types[nr_types - 1];
		cp += strlen(types[nr_types - 1]) + 1;     /* +1: null-terminator */
		len = (intptr_t) (cp - (char *) types[0]);
		len = (len + 3) & ~3;
		
		dna_write(file, types[0], len);
		
		/* WRITE TYPELENGTHS */
		dna_write(file, "TLEN", 4);
		
		len = 2 * nr_types;
		if (nr_types & 1) len += 2;
		dna_write(file, typelens_native, len);
		
		/* WRITE STRUCTS */
		dna_write(file, "STRC", 4);
		len = nr_structs;
		dna_write(file, &len, 4);
	
		/* calc datablock size */
		sp = structs[nr_structs - 1];
		sp += 2 + 2 * (sp[1]);
		len = (intptr_t) ((char *) sp - (char *) structs[0]);
		len = (len + 3) & ~3;
		
		dna_write(file, structs[0], len);
	
		/* a simple dna padding test */
		if (0) {
			FILE *fp;
			int a;
			
			fp = fopen("padding.c", "w");
			if (fp == NULL) {
				/* pass */
			}
			else {

				/* add all include files defined in the global array */
				for (i = 0; *(includefiles[i]) != '\0'; i++) {
					fprintf(fp, "#include \"%s%s\"\n", baseDirectory, includefiles[i]);
				}

				fprintf(fp, "main() {\n");
				sp = typelens_native;
				sp += firststruct;
				for (a = firststruct; a < nr_types; a++, sp++) {
					if (*sp) {
						fprintf(fp, "\tif (sizeof(struct %s) - %d) printf(\"ALIGN ERROR:", types[a], *sp);
						fprintf(fp, "%%d %s %d ", types[a], *sp);
						fprintf(fp, "\\n\",  sizeof(struct %s) - %d);\n", types[a], *sp);
					}
				}
				fprintf(fp, "}\n");
				fclose(fp);
			}
		}
		/*	end end padding test */
	}
	
	/* write a simple enum with all structs offsets,
	 * should only be accessed via SDNA_TYPE_FROM_STRUCT macro */
	{
		fprintf(file_offsets, "#define SDNA_TYPE_FROM_STRUCT(id) _SDNA_TYPE_##id\n");
		fprintf(file_offsets, "enum {\n");
		for (i = 0; i < nr_structs; i++) {
			const short *structpoin = structs[i];
			const int    structtype = structpoin[0];
			fprintf(file_offsets, "\t_SDNA_TYPE_%s = %d,\n", types[structtype], i);
		}
		fprintf(file_offsets, "\tSDNA_TYPE_MAX = %d,\n", nr_structs);
		fprintf(file_offsets, "};\n");
	}
	
	MEM_freeN(namedata);
	MEM_freeN(typedata);
	MEM_freeN(structdata);
	MEM_freeN(names);
	MEM_freeN(types);
	MEM_freeN(typelens_native);
	MEM_freeN(typelens_32);
	MEM_freeN(typelens_64);
	MEM_freeN(structs);

	if (debugSDNA > -1) printf("done.\n");
	
	return(0);
}

/* ************************* END MAKE DNA ********************** */

static void make_bad_file(const char *file, int line)
{
	FILE *fp = fopen(file, "w");
	fprintf(fp, "#error \"Error! can't make correct DNA.c file from %s:%d, STUPID!\"\n", __FILE__, line);
	fclose(fp);
}

#ifndef BASE_HEADER
#define BASE_HEADER "../"
#endif

int main(int argc, char **argv)
{
	int return_status = 0;

	if (argc != 3 && argc != 4) {
		printf("Usage: %s dna.c dna_struct_offsets.h [base directory]\n", argv[0]);
		return_status = 1;
	}
	else {
		FILE *file_dna         = fopen(argv[1], "w");
		FILE *file_dna_offsets = fopen(argv[2], "w");
		if (!file_dna) {
			printf("Unable to open file: %s\n", argv[1]);
			return_status = 1;
		}
		else if (!file_dna_offsets) {
			printf("Unable to open file: %s\n", argv[2]);
			return_status = 1;
		}
		else {
			const char *baseDirectory;

			if (argc == 4) {
				baseDirectory = argv[3];
			}
			else {
				baseDirectory = BASE_HEADER;
			}

			fprintf(file_dna, "const unsigned char DNAstr[] = {\n");
			if (make_structDNA(baseDirectory, file_dna, file_dna_offsets)) {
				/* error */
				fclose(file_dna);
				file_dna = NULL;
				make_bad_file(argv[1], __LINE__);
				return_status = 1;
			}
			else {
				fprintf(file_dna, "};\n");
				fprintf(file_dna, "const int DNAlen = sizeof(DNAstr);\n");
			}
		}

		if (file_dna) {
			fclose(file_dna);
		}
		if (file_dna_offsets) {
			fclose(file_dna_offsets);
		}
	}

		
	return(return_status);
}

/* handy but fails on struct bounds which makesdna doesnt care about
 * with quite the same strictness as GCC does */
#if 0
/* include files for automatic dependencies */

/* extra safety check that we are aligned,
 * warnings here are easier to fix the makesdna's */
#ifdef __GNUC__
#  pragma GCC diagnostic error "-Wpadded"
#endif

#endif /* if 0 */

/* even though DNA supports, 'long' shouldn't be used since it can be either 32 or 64bit,
 * use int or int64_t instead.
 * Only valid use would be as a runtime variable if an API expected a long,
 * but so far we dont have this happening. */
#ifdef __GNUC__
#  pragma GCC poison long
#endif

#include "DNA_listBase.h"
#include "DNA_vec_types.h"
#include "DNA_ID.h"
#include "DNA_ipo_types.h"
#include "DNA_key_types.h"
#include "DNA_text_types.h"
#include "DNA_packedFile_types.h"
#include "DNA_camera_types.h"
#include "DNA_image_types.h"
#include "DNA_texture_types.h"
#include "DNA_lamp_types.h"
#include "DNA_material_types.h"
#include "DNA_vfont_types.h"
#include "DNA_meta_types.h"
#include "DNA_curve_types.h"
#include "DNA_mesh_types.h"
#include "DNA_meshdata_types.h"
#include "DNA_modifier_types.h"
#include "DNA_lattice_types.h"	
#include "DNA_object_types.h"
#include "DNA_object_force.h"
#include "DNA_object_fluidsim.h"
#include "DNA_world_types.h"
#include "DNA_scene_types.h"
#include "DNA_view3d_types.h"
#include "DNA_view2d_types.h"	
#include "DNA_space_types.h"
#include "DNA_userdef_types.h"
#include "DNA_screen_types.h"
#include "DNA_sdna_types.h"
#include "DNA_fileglobal_types.h"
#include "DNA_sequence_types.h"
#include "DNA_effect_types.h"
#include "DNA_outliner_types.h"
#include "DNA_property_types.h"
#include "DNA_sensor_types.h"
#include "DNA_controller_types.h"
#include "DNA_actuator_types.h"
#include "DNA_sound_types.h"
#include "DNA_group_types.h"
#include "DNA_armature_types.h"
#include "DNA_action_types.h"
#include "DNA_constraint_types.h"
#include "DNA_nla_types.h"
#include "DNA_node_types.h"
#include "DNA_color_types.h"
#include "DNA_brush_types.h"
#include "DNA_customdata_types.h"
#include "DNA_particle_types.h"
#include "DNA_cloth_types.h"
#include "DNA_gpencil_types.h"
#include "DNA_windowmanager_types.h"
#include "DNA_anim_types.h"
#include "DNA_boid_types.h"
#include "DNA_smoke_types.h"
#include "DNA_speaker_types.h"
#include "DNA_movieclip_types.h"
#include "DNA_tracking_types.h"
#include "DNA_dynamicpaint_types.h"
#include "DNA_mask_types.h"
#include "DNA_rigidbody_types.h"
#include "DNA_freestyle_types.h"
#include "DNA_linestyle_types.h"
<<<<<<< HEAD
#include "DNA_fracture_types.h"
=======
#include "DNA_cachefile_types.h"
>>>>>>> 4bb1e224
/* end of list */<|MERGE_RESOLUTION|>--- conflicted
+++ resolved
@@ -129,11 +129,8 @@
 	"DNA_rigidbody_types.h",
 	"DNA_freestyle_types.h",
 	"DNA_linestyle_types.h",
-<<<<<<< HEAD
+	"DNA_cachefile_types.h",
 	"DNA_fracture_types.h",
-=======
-	"DNA_cachefile_types.h",
->>>>>>> 4bb1e224
 	/* see comment above before editing! */
 
 	/* empty string to indicate end of includefiles */
@@ -1345,9 +1342,6 @@
 #include "DNA_rigidbody_types.h"
 #include "DNA_freestyle_types.h"
 #include "DNA_linestyle_types.h"
-<<<<<<< HEAD
+#include "DNA_cachefile_types.h"
 #include "DNA_fracture_types.h"
-=======
-#include "DNA_cachefile_types.h"
->>>>>>> 4bb1e224
 /* end of list */