--- conflicted
+++ resolved
@@ -124,107 +124,6 @@
 };
 
 typedef struct SmokeDomainSettings {
-<<<<<<< HEAD
-	struct SmokeModifierData *smd; /* for fast RNA access */
-	struct FLUID_3D *fluid;
-	void *fluid_mutex;
-	struct Collection *fluid_group;
-	struct Collection *eff_group; // UNUSED
-	struct Collection *coll_group; // collision objects group
-	struct WTURBULENCE *wt; // WTURBULENCE object, if active
-	struct GPUTexture *tex;
-	struct GPUTexture *tex_wt;
-	struct GPUTexture *tex_shadow;
-	struct GPUTexture *tex_flame;
-	struct GPUTexture *tex_velocity_x;
-	struct GPUTexture *tex_velocity_y;
-	struct GPUTexture *tex_velocity_z;
-	float *shadow;
-
-	/* simulation data */
-	float p0[3]; /* start point of BB in local space (includes sub-cell shift for adaptive domain)*/
-	float p1[3]; /* end point of BB in local space */
-	float dp0[3]; /* difference from object center to grid start point */
-	float cell_size[3]; /* size of simulation cell in local space */
-	float global_size[3]; /* global size of domain axises */
-	float prev_loc[3];
-	int shift[3]; /* current domain shift in simulation cells */
-	float shift_f[3]; /* exact domain shift */
-	float obj_shift_f[3]; /* how much object has shifted since previous smoke frame (used to "lock" domain while drawing) */
-	float imat[4][4]; /* domain object imat */
-	float obmat[4][4]; /* domain obmat */
-	float fluidmat[4][4]; /* low res fluid matrix */
-	float fluidmat_wt[4][4]; /* high res fluid matrix */
-
-	int base_res[3]; /* initial "non-adapted" resolution */
-	int res_min[3]; /* cell min */
-	int res_max[3]; /* cell max */
-	int res[3]; /* data resolution (res_max-res_min) */
-	int total_cells;
-	float dx; /* 1.0f / res */
-	float scale; /* largest domain size */
-
-	/* user settings */
-	int adapt_margin;
-	int adapt_res;
-	float adapt_threshold;
-
-	float alpha;
-	float beta;
-	int amplify; /* wavelet amplification */
-	int maxres; /* longest axis on the BB gets this resolution assigned */
-	int flags; /* show up-res or low res, etc */
-	int viewsettings;
-	short noise; /* noise type: wave, curl, anisotropic */
-	short diss_percent;
-	int diss_speed;/* in frames */
-	float strength;
-	int res_wt[3];
-	float dx_wt;
-	/* point cache options */
-	int cache_comp;
-	int cache_high_comp;
-	/* OpenVDB cache options */
-	int openvdb_comp;
-	char cache_file_format;
-	char data_depth;
-	char pad[2];
-
-	/* Smoke uses only one cache from now on (index [0]), but keeping the array for now for reading old files. */
-	struct PointCache *point_cache[2];	/* definition is in DNA_object_force_types.h */
-	struct ListBase ptcaches[2];
-	struct EffectorWeights *effector_weights;
-	int border_collisions;	/* How domain border collisions are handled */
-	float time_scale;
-	float vorticity;
-	int active_fields;
-	float active_color[3]; /* monitor color situation of simulation */
-	int highres_sampling;
-
-	/* flame parameters */
-	float burning_rate, flame_smoke, flame_vorticity;
-	float flame_ignition, flame_max_temp;
-	float flame_smoke_color[3];
-
-	/* Display settings */
-	char slice_method, axis_slice_method;
-	char slice_axis, draw_velocity;
-	float slice_per_voxel;
-	float slice_depth;
-	float display_thickness;
-
-	struct ColorBand *coba;
-	float vector_scale;
-	char vector_draw_type;
-	char use_coba;
-	char coba_field;  /* simulation field used for the color mapping */
-
-	char multi_import;
-	char volume_filepath[1024];
-	int sample_level;
-
-	float clipping;
-=======
   /** For fast RNA access. */
   struct SmokeModifierData *smd;
   struct FLUID_3D *fluid;
@@ -355,9 +254,13 @@
   char coba_field;
   char interp_method;
 
+  char multi_import;
+	char volume_filepath[1024];
+	int sample_level;
+  char _pad4[2]; // VL: not sure
+
   float clipping;
   char _pad3[4];
->>>>>>> 9620b8f6
 } SmokeDomainSettings;
 
 /* inflow / outflow */
