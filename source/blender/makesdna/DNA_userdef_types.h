/*
 * ***** BEGIN GPL LICENSE BLOCK *****
 *
 * This program is free software; you can redistribute it and/or
 * modify it under the terms of the GNU General Public License
 * as published by the Free Software Foundation; either version 2
 * of the License, or (at your option) any later version.
 *
 * This program is distributed in the hope that it will be useful,
 * but WITHOUT ANY WARRANTY; without even the implied warranty of
 * MERCHANTABILITY or FITNESS FOR A PARTICULAR PURPOSE.  See the
 * GNU General Public License for more details.
 *
 * You should have received a copy of the GNU General Public License
 * along with this program; if not, write to the Free Software Foundation,
 * Inc., 51 Franklin Street, Fifth Floor, Boston, MA 02110-1301, USA.
 *
 * The Original Code is Copyright (C) 2001-2002 by NaN Holding BV.
 * All rights reserved.
 *
 * The Original Code is: all of this file.
 *
 * Contributor(s): none yet.
 *
 * ***** END GPL LICENSE BLOCK *****
 */

/** \file DNA_userdef_types.h
 *  \ingroup DNA
 *  \since mar-2001
 *  \author nzc
 */

#ifndef __DNA_USERDEF_TYPES_H__
#define __DNA_USERDEF_TYPES_H__

#include "DNA_listBase.h"
#include "DNA_texture_types.h" /* ColorBand */

#ifdef __cplusplus
extern "C" {
#endif

/* themes; defines in BIF_resource.h */
struct ColorBand;

/* ************************ style definitions ******************** */

#define MAX_STYLE_NAME	64

/* default uifont_id offered by Blender */
typedef enum eUIFont_ID {
	UIFONT_DEFAULT	= 0,
/*	UIFONT_BITMAP	= 1 */ /* UNUSED */
	
	/* free slots */
	UIFONT_CUSTOM1	= 2,
	UIFONT_CUSTOM2	= 3
} eUIFont_ID;

/* default fonts to load/initalize */
/* first font is the default (index 0), others optional */
typedef struct uiFont {
	struct uiFont *next, *prev;
	char filename[1024];/* 1024 = FILE_MAX */
	short blf_id;		/* from blfont lib */
	short uifont_id;	/* own id */
	short r_to_l;		/* fonts that read from left to right */
	short hinting;
} uiFont;

/* this state defines appearance of text */
typedef struct uiFontStyle {
	short uifont_id;		/* saved in file, 0 is default */
	short points;			/* actual size depends on 'global' dpi */
	short kerning;			/* unfitted or default kerning value. */
	char pad[6];
	short italic, bold;		/* style hint */
	short shadow;			/* value is amount of pixels blur */
	short shadx, shady;		/* shadow offset in pixels */
	short align;			/* text align hint */
	float shadowalpha;		/* total alpha */
	float shadowcolor;		/* 1 value, typically white or black anyway */
} uiFontStyle;

/* uiFontStyle->align */
typedef enum eFontStyle_Align {
	UI_STYLE_TEXT_LEFT		= 0,
	UI_STYLE_TEXT_CENTER	= 1,
	UI_STYLE_TEXT_RIGHT		= 2
} eFontStyle_Align;


/* this is fed to the layout engine and widget code */

typedef struct uiStyle {
	struct uiStyle *next, *prev;
	
	char name[64];			/* MAX_STYLE_NAME */
	
	uiFontStyle paneltitle;
	uiFontStyle grouplabel;
	uiFontStyle widgetlabel;
	uiFontStyle widget;
	
	float panelzoom;
	
	short minlabelchars;	/* in characters */
	short minwidgetchars;	/* in characters */

	short columnspace;
	short templatespace;
	short boxspace;
	short buttonspacex;
	short buttonspacey;
	short panelspace;
	short panelouter;

	short pad;
} uiStyle;

typedef struct uiWidgetColors {
	char outline[4];
	char inner[4];
	char inner_sel[4];
	char item[4];
	char text[4];
	char text_sel[4];
	short shaded;
	short shadetop, shadedown;
	short alpha_check;
} uiWidgetColors;

typedef struct uiWidgetStateColors {
	char inner_anim[4];
	char inner_anim_sel[4];
	char inner_key[4];
	char inner_key_sel[4];
	char inner_driven[4];
	char inner_driven_sel[4];
	float blend, pad;
} uiWidgetStateColors;

typedef struct uiPanelColors {
	char header[4];
	char back[4];
	short show_header;
	short show_back;
	int pad;
} uiPanelColors;

typedef struct uiGradientColors {
	char gradient[4];
	char high_gradient[4];
	int show_grad;
	int pad2;
} uiGradientColors;

typedef struct ThemeUI {
	/* Interface Elements (buttons, menus, icons) */
	uiWidgetColors wcol_regular, wcol_tool, wcol_text;
	uiWidgetColors wcol_radio, wcol_option, wcol_toggle;
	uiWidgetColors wcol_num, wcol_numslider;
	uiWidgetColors wcol_menu, wcol_pulldown, wcol_menu_back, wcol_menu_item, wcol_tooltip;
	uiWidgetColors wcol_box, wcol_scroll, wcol_progress, wcol_list_item, wcol_pie_menu;
	
	uiWidgetStateColors wcol_state;

	uiPanelColors panel; /* depricated, but we keep it for do_versions (2.66.1) */

	/* fac: 0 - 1 for blend factor, width in pixels */
	float menu_shadow_fac;
	short menu_shadow_width;
	
	short pad;
	
	char iconfile[256];	// FILE_MAXFILE length
	float icon_alpha;

	/* Axis Colors */
	char xaxis[4], yaxis[4], zaxis[4];
} ThemeUI;

/* try to put them all in one, if needed a special struct can be created as well
 * for example later on, when we introduce wire colors for ob types or so...
 */
typedef struct ThemeSpace {
	/* main window colors */
	char back[4];
	char title[4]; 	/* panel title */
	char text[4];
	char text_hi[4];
	
	/* header colors */
	char header[4];			/* region background */
	char header_title[4];	/* unused */
	char header_text[4];
	char header_text_hi[4];

	/* region tabs */
	char tab_active[4];
	char tab_inactive[4];
	char tab_back[4];
	char tab_outline[4];

	/* button/tool regions */
	char button[4];			/* region background */
	char button_title[4];	/* panel title */
	char button_text[4];
	char button_text_hi[4];
	
	/* listview regions */
	char list[4];			/* region background */
	char list_title[4]; 	/* panel title */
	char list_text[4];
	char list_text_hi[4];
	
	/* float panel */
/*	char panel[4];			unused */
/*	char panel_title[4];	unused */
/*	char panel_text[4];		unused */
/*	char panel_text_hi[4];	unused */
	
	/* note, cannot use name 'panel' because of DNA mapping old files */
	uiPanelColors panelcolors;

	uiGradientColors gradients;

	char shade1[4];
	char shade2[4];
	
	char hilite[4];
	char grid[4]; 
	
	char view_overlay[4];

	char wire[4], wire_edit[4], select[4];
	char lamp[4], speaker[4], empty[4], camera[4];
	char active[4], group[4], group_active[4], transform[4];
	char vertex[4], vertex_select[4], vertex_unreferenced[4];
	char edge[4], edge_select[4];
	char edge_seam[4], edge_sharp[4], edge_facesel[4], edge_crease[4];
	char face[4], face_select[4];	/* solid faces */
	char face_dot[4];				/*  selected color */
	char extra_edge_len[4], extra_edge_angle[4], extra_face_angle[4], extra_face_area[4];
	char normal[4];
	char vertex_normal[4];
	char loop_normal[4];
	char bone_solid[4], bone_pose[4], bone_pose_active[4];
	char strip[4], strip_select[4];
	char cframe[4];
	char freestyle_edge_mark[4], freestyle_face_mark[4];
	
	char nurb_uline[4], nurb_vline[4];
	char act_spline[4], nurb_sel_uline[4], nurb_sel_vline[4], lastsel_point[4];
	
	char handle_free[4], handle_auto[4], handle_vect[4], handle_align[4], handle_auto_clamped[4];
	char handle_sel_free[4], handle_sel_auto[4], handle_sel_vect[4], handle_sel_align[4], handle_sel_auto_clamped[4];
	
	char ds_channel[4], ds_subchannel[4]; /* dopesheet */
	char keytype_keyframe[4], keytype_extreme[4], keytype_breakdown[4], keytype_jitter[4]; /* keytypes */
	char keytype_keyframe_select[4], keytype_extreme_select[4], keytype_breakdown_select[4], keytype_jitter_select[4]; /* keytypes */
	char keyborder[4], keyborder_select[4];
	
	char console_output[4], console_input[4], console_info[4], console_error[4];
	char console_cursor[4], console_select[4];
	
	char vertex_size, outline_width, facedot_size;
	char noodle_curving;

	/* syntax for textwindow and nodes */
	char syntaxl[4], syntaxs[4]; // in nodespace used for backdrop matte 
	char syntaxb[4], syntaxn[4]; // in nodespace used for color input
	char syntaxv[4], syntaxc[4]; // in nodespace used for converter group
	char syntaxd[4], syntaxr[4]; // in nodespace used for distort 

	char nodeclass_output[4], nodeclass_filter[4];
	char nodeclass_vector[4], nodeclass_texture[4];
	char nodeclass_shader[4], nodeclass_script[4];
	char nodeclass_pattern[4], nodeclass_layout[4];
	
	char movie[4], movieclip[4], mask[4], image[4], scene[4], audio[4];		/* for sequence editor */
	char effect[4], transition[4], meta[4];
	char editmesh_active[4]; 

	char handle_vertex[4];
	char handle_vertex_select[4];
	char pad2[4];
	
	char handle_vertex_size;
	
	char marker_outline[4], marker[4], act_marker[4], sel_marker[4], dis_marker[4], lock_marker[4];
	char bundle_solid[4];
	char path_before[4], path_after[4];
	char camera_path[4];
	char hpad[3];
	
	char preview_back[4];
	char preview_stitch_face[4];
	char preview_stitch_edge[4];
	char preview_stitch_vert[4];
	char preview_stitch_stitchable[4];
	char preview_stitch_unstitchable[4];
	char preview_stitch_active[4];
	
	char uv_shadow[4]; /* two uses, for uvs with modifier applied on mesh and uvs during painting */
	char uv_others[4]; /* uvs of other objects */

	char match[4];				/* outliner - filter match */
	char selected_highlight[4];	/* outliner - selected item */

	char skin_root[4]; /* Skin modifier root color */
	
	/* NLA */
	char anim_active[4];	 /* Active Action + Summary Channel */
	char anim_non_active[4]; /* Active Action = NULL */
	
	char nla_tweaking[4];   /* NLA 'Tweaking' action/strip */
	char nla_tweakdupli[4]; /* NLA - warning color for duplicate instances of tweaking strip */
	
	char nla_transition[4], nla_transition_sel[4]; /* NLA "Transition" strips */
	char nla_meta[4], nla_meta_sel[4];             /* NLA "Meta" strips */
	char nla_sound[4], nla_sound_sel[4];           /* NLA "Sound" strips */

	/* info */
	char info_selected[4], info_selected_text[4];
	char info_error[4], info_error_text[4];
	char info_warning[4], info_warning_text[4];
	char info_info[4], info_info_text[4];
	char info_debug[4], info_debug_text[4];

	char paint_curve_pivot[4];
	char paint_curve_handle[4];
} ThemeSpace;


/* set of colors for use as a custom color set for Objects/Bones wire drawing */
typedef struct ThemeWireColor {
	char 	solid[4];
	char	select[4];
	char 	active[4];
	
	short 	flag;
	short 	pad;
} ThemeWireColor; 

/* flags for ThemeWireColor */
typedef enum eWireColor_Flags {
	TH_WIRECOLOR_CONSTCOLS	= (1 << 0),
	TH_WIRECOLOR_TEXTCOLS	= (1 << 1),
} eWireColor_Flags;

/* A theme */
typedef struct bTheme {
	struct bTheme *next, *prev;
	char name[32];
	
	ThemeUI tui;
	
	/* Individual Spacetypes */
	/* note: ensure UI_THEMESPACE_END is updated when adding */
	ThemeSpace tbuts;
	ThemeSpace tv3d;
	ThemeSpace tfile;
	ThemeSpace tipo;
	ThemeSpace tinfo;
	ThemeSpace tact;
	ThemeSpace tnla;
	ThemeSpace tseq;
	ThemeSpace tima;
	ThemeSpace text;
	ThemeSpace toops;
	ThemeSpace ttime;
	ThemeSpace tnode;
	ThemeSpace tlogic;
	ThemeSpace tuserpref;
	ThemeSpace tconsole;
	ThemeSpace tclip;
	
	/* 20 sets of bone colors for this theme */
	ThemeWireColor tarm[20];
	/*ThemeWireColor tobj[20];*/
	
	int active_theme_area, pad;
} bTheme;

#define UI_THEMESPACE_START(btheme)  (CHECK_TYPE_INLINE(btheme, bTheme *),  &((btheme)->tbuts))
#define UI_THEMESPACE_END(btheme)    (CHECK_TYPE_INLINE(btheme, bTheme *), (&((btheme)->tclip) + 1))

/* for the moment only the name. may want to store options with this later */
typedef struct bAddon {
	struct bAddon *next, *prev;
	char module[64];
	IDProperty *prop;  /* User-Defined Properties on this  Addon (for storing preferences) */
} bAddon;

typedef struct bPathCompare {
	struct bPathCompare *next, *prev;
	char path[768];  /* FILE_MAXDIR */
	char flag, pad[7];
} bPathCompare;

typedef struct SolidLight {
	int flag, pad;
	float col[4], spec[4], vec[4];
} SolidLight;

typedef struct WalkNavigation {
	float mouse_speed;  /* speed factor for look around */
	float walk_speed;
	float walk_speed_factor;
	float view_height;
	float jump_height;
	float teleport_time;  /* duration to use for teleporting */
	short flag;
	short pad[3];
} WalkNavigation;

typedef struct UserDef {
	/* UserDef has separate do-version handling, and can be read from other files */
	int versionfile, subversionfile;
	
	int flag, dupflag;
	int savetime;
	char tempdir[768];	/* FILE_MAXDIR length */
	char fontdir[768];
	char renderdir[1024]; /* FILE_MAX length */
	/* EXR cache path */
	char render_cachedir[768];  /* 768 = FILE_MAXDIR */
	char textudir[768];
	char pythondir[768];
	char sounddir[768];
	char i18ndir[768];
	char image_editor[1024];    /* 1024 = FILE_MAX */
	char anim_player[1024];	    /* 1024 = FILE_MAX */
	int anim_player_preset;
	
	short v2d_min_gridsize;		/* minimum spacing between gridlines in View2D grids */
	short timecode_style;		/* style of timecode display */
	
	short versions;
	short dbl_click_time;
	
	short gameflags;
	short wheellinescroll;
	int uiflag, uiflag2;
	int language;
	short userpref, viewzoom;
	
	int mixbufsize;
	int audiodevice;
	int audiorate;
	int audioformat;
	int audiochannels;

	int scrollback; /* console scrollback limit */
	int dpi;		/* range 48-128? */
	short encoding;
	short transopts;
	short menuthreshold1, menuthreshold2;
	
	struct ListBase themes;
	struct ListBase uifonts;
	struct ListBase uistyles;
	struct ListBase keymaps  DNA_DEPRECATED; /* deprecated in favor of user_keymaps */
	struct ListBase user_keymaps;
	struct ListBase addons;
	struct ListBase autoexec_paths;
	char keyconfigstr[64];
	
	short undosteps;
	short undomemory;
	short gp_manhattendist, gp_euclideandist, gp_eraser;
	short gp_settings;
	short tb_leftmouse, tb_rightmouse;
	struct SolidLight light[3];
	short tw_hotspot, tw_flag, tw_handlesize, tw_size;
	short textimeout, texcollectrate;
	short wmdrawmethod; /* removed wmpad */
	short dragthreshold;
	int memcachelimit;
	int prefetchframes;
	short frameserverport;
	short pad_rot_angle;	/* control the rotation step of the view when PAD2, PAD4, PAD6&PAD8 is use */
	short obcenter_dia;
	short rvisize;			/* rotating view icon size */
	short rvibright;		/* rotating view icon brightness */
	short recent_files;		/* maximum number of recently used files to remember  */
	short smooth_viewtx;	/* miliseconds to spend spinning the view */
	short glreslimit;
	short curssize;
	short color_picker_type;
	char  ipo_new;			/* interpolation mode for newly added F-Curves */
	char  keyhandles_new;	/* handle types for newly added keyframes */
	char  gpu_select_method;
	char  pad1;

	short scrcastfps;		/* frame rate for screencast to be played back */
	short scrcastwait;		/* milliseconds between screencast snapshots */
	
	short widget_unit;		/* private, defaults to 20 for 72 DPI setting */
	short anisotropic_filter;
	short use_16bit_textures, use_gpu_mipmap;

	float ndof_sensitivity;	/* overall sensitivity of 3D mouse */
	float ndof_orbit_sensitivity;
	int ndof_flag;			/* flags for 3D mouse */

	short ogl_multisamples;	/* amount of samples for OpenGL FSA, if zero no FSA */

	short image_draw_method; /* Method to be used to draw the images (AUTO, GLSL, Textures or DrawPixels) */
	
	float glalphaclip;
	
	short autokey_mode;		/* autokeying mode */
	short autokey_flag;		/* flags for autokeying */
	
	short text_render, pad9;		/* options for text rendering */

	struct ColorBand coba_weight;	/* from texture.h */

	float sculpt_paint_overlay_col[3];
	float gpencil_new_layer_col[4]; /* default color for newly created Grease Pencil layers */

	short tweak_threshold;
	char navigation_mode, pad;

	char author[80];	/* author name for file formats supporting it */

	char font_path_ui[1024];

	int compute_device_type;
	int compute_device_id;
	
	float fcu_inactive_alpha;	/* opacity of inactive F-Curves in F-Curve Editor */
	float pixelsize;			/* private, set by GHOST, to multiply DPI with */
	int virtual_pixel;			/* virtual pixelsize mode */

	short pie_interaction_type;     /* if keeping a pie menu spawn button pressed after this time, it turns into
	                             * a drag/release pie menu */
	short pie_initial_timeout;  /* direction in the pie menu will always be calculated from the initial position
	                             * within this time limit */
	int pie_animation_timeout;
	short pie_menu_radius;        /* pie menu radius */
	short pie_menu_threshold;     /* pie menu distance from center before a direction is set */

	struct WalkNavigation walk_navigation;
} UserDef;

extern UserDef U; /* from blenkernel blender.c */

/* ***************** USERDEF ****************** */

/* userpref/section */
typedef enum eUserPref_Section {
	USER_SECTION_INTERFACE	= 0,
	USER_SECTION_EDIT		= 1,
	USER_SECTION_FILE		= 2,
	USER_SECTION_SYSTEM		= 3,
	USER_SECTION_THEME		= 4,
	USER_SECTION_INPUT		= 5,
	USER_SECTION_ADDONS 	= 6,
} eUserPref_Section;

/* flag */
typedef enum eUserPref_Flag {
	USER_AUTOSAVE			= (1 << 0),
/*	USER_AUTOGRABGRID		= (1 << 1),	deprecated */
/*	USER_AUTOROTGRID		= (1 << 2),	deprecated */
/*	USER_AUTOSIZEGRID		= (1 << 3),	deprecated */
	USER_SCENEGLOBAL		= (1 << 4),
	USER_TRACKBALL			= (1 << 5),
/*	USER_DUPLILINK		= (1 << 6),	deprecated */
/*	USER_FSCOLLUM			= (1 << 7),	deprecated */
	USER_MAT_ON_OB			= (1 << 8),
/*	USER_NO_CAPSLOCK		= (1 << 9), */  /* not used anywhere */
/*	USER_VIEWMOVE			= (1 << 10), */ /* not used anywhere */
	USER_TOOLTIPS			= (1 << 11),
	USER_TWOBUTTONMOUSE		= (1 << 12),
	USER_NONUMPAD			= (1 << 13),
	USER_LMOUSESELECT		= (1 << 14),
	USER_FILECOMPRESS		= (1 << 15),
	USER_SAVE_PREVIEWS		= (1 << 16),
	USER_CUSTOM_RANGE		= (1 << 17),
	USER_ADD_EDITMODE		= (1 << 18),
	USER_ADD_VIEWALIGNED	= (1 << 19),
	USER_RELPATHS			= (1 << 20),
	USER_RELEASECONFIRM		= (1 << 21),
	USER_SCRIPT_AUTOEXEC_DISABLE	= (1 << 22),
	USER_FILENOUI			= (1 << 23),
	USER_NONEGFRAMES		= (1 << 24),
	USER_TXT_TABSTOSPACES_DISABLE	= (1 << 25),
	USER_TOOLTIPS_PYTHON    = (1 << 26),
} eUserPref_Flag;

/* flag */
typedef enum ePathCompare_Flag {
	USER_PATHCMP_GLOB		= (1 << 0),
} ePathCompare_Flag;

/* helper macro for checking frame clamping */
#define FRAMENUMBER_MIN_CLAMP(cfra)  {                                        \
	if ((U.flag & USER_NONEGFRAMES) && (cfra < 0))                            \
		cfra = 0;                                                             \
	} (void)0

/* viewzoom */
typedef enum eViewZoom_Style {
	USER_ZOOM_CONT			= 0,
	USER_ZOOM_SCALE			= 1,
	USER_ZOOM_DOLLY			= 2
} eViewZoom_Style;

/* navigation_mode */
typedef enum eViewNavigation_Method {
	VIEW_NAVIGATION_WALK = 0,
	VIEW_NAVIGATION_FLY  = 1,
} eViewNavigation_Method;

/* flag */
typedef enum eWalkNavigation_Flag {
	USER_WALK_GRAVITY			= (1 << 0),
	USER_WALK_MOUSE_REVERSE		= (1 << 1),
} eWalkNavigation_Flag;

/* uiflag */
typedef enum eUserpref_UI_Flag {
	/* flags 0 and 1 were old flags (for autokeying) that aren't used anymore */
	USER_WHEELZOOMDIR		= (1 << 2),
	USER_FILTERFILEEXTS		= (1 << 3),
	USER_DRAWVIEWINFO		= (1 << 4),
	USER_PLAINMENUS			= (1 << 5),
	/* flags 6 and 7 were old flags that are no-longer used */
	USER_ALLWINCODECS		= (1 << 8),
	USER_MENUOPENAUTO		= (1 << 9),
	USER_ZBUF_CURSOR		= (1 << 10),
	USER_AUTOPERSP     		= (1 << 11),
	USER_LOCKAROUND     	= (1 << 12),
	USER_GLOBALUNDO     	= (1 << 13),
	USER_ORBIT_SELECTION	= (1 << 14),
	USER_ZBUF_ORBIT			= (1 << 15),
	USER_HIDE_DOT			= (1 << 16),
	USER_SHOW_ROTVIEWICON	= (1 << 17),
	USER_SHOW_VIEWPORTNAME	= (1 << 18),
	USER_CAM_LOCK_NO_PARENT	= (1 << 19),
	USER_ZOOM_TO_MOUSEPOS	= (1 << 20),
	USER_SHOW_FPS			= (1 << 21),
	USER_MMB_PASTE			= (1 << 22),
	USER_MENUFIXEDORDER		= (1 << 23),
	USER_CONTINUOUS_MOUSE	= (1 << 24),
	USER_ZOOM_INVERT		= (1 << 25),
	USER_ZOOM_HORIZ			= (1 << 26), /* for CONTINUE and DOLLY zoom */
	USER_SPLASH_DISABLE		= (1 << 27),
	USER_HIDE_RECENT		= (1 << 28),
	USER_SHOW_THUMBNAILS	= (1 << 29),
	USER_QUIT_PROMPT		= (1 << 30),
	USER_HIDE_SYSTEM_BOOKMARKS = (1 << 31)
} eUserpref_UI_Flag;

/* uiflag2 */
typedef enum eUserpref_UI_Flag2 {
	USER_KEEP_SESSION		= (1 << 0),
	USER_REGION_OVERLAP		= (1 << 1),
	USER_TRACKPAD_NATURAL	= (1 << 2)
} eUserpref_UI_Flag2;
	
/* Auto-Keying mode */
typedef enum eAutokey_Mode {
	/* AUTOKEY_ON is a bitflag */
	AUTOKEY_ON             = 1,
	
	/* AUTOKEY_ON + 2**n...  (i.e. AUTOKEY_MODE_NORMAL = AUTOKEY_ON + 2) to preserve setting, even when autokey turned off  */
	AUTOKEY_MODE_NORMAL    = 3,
	AUTOKEY_MODE_EDITKEYS  = 5
} eAutokey_Mode;

/* Auto-Keying flag
 * U.autokey_flag (not strictly used when autokeying only - is also used when keyframing these days)
 * note: AUTOKEY_FLAG_* is used with a macro, search for lines like IS_AUTOKEY_FLAG(INSERTAVAIL)
 */
typedef enum eAutokey_Flag {
	AUTOKEY_FLAG_INSERTAVAIL	= (1 << 0),
	AUTOKEY_FLAG_INSERTNEEDED	= (1 << 1),
	AUTOKEY_FLAG_AUTOMATKEY		= (1 << 2),
	AUTOKEY_FLAG_XYZ2RGB		= (1 << 3),
	
	/* toolsettings->autokey_flag */
	AUTOKEY_FLAG_ONLYKEYINGSET	= (1 << 6),
	AUTOKEY_FLAG_NOWARNING		= (1 << 7),
	ANIMRECORD_FLAG_WITHNLA		= (1 << 10),
} eAutokey_Flag;

/* transopts */
typedef enum eUserpref_Translation_Flags {
	USER_TR_TOOLTIPS		= (1 << 0),
	USER_TR_IFACE			= (1 << 1),
/*	USER_TR_MENUS			= (1 << 2),  deprecated */
/*	USER_TR_FILESELECT		= (1 << 3),  deprecated */
/*	USER_TR_TEXTEDIT		= (1 << 4),  deprecated */
	USER_DOTRANSLATE		= (1 << 5),
	USER_USETEXTUREFONT		= (1 << 6),
/*	CONVERT_TO_UTF8			= (1 << 7),  deprecated */
	USER_TR_NEWDATANAME		= (1 << 8),
} eUserpref_Translation_Flags;

/* dupflag */
typedef enum eDupli_ID_Flags {
	USER_DUP_MESH			= (1 << 0),
	USER_DUP_CURVE			= (1 << 1),
	USER_DUP_SURF			= (1 << 2),
	USER_DUP_FONT			= (1 << 3),
	USER_DUP_MBALL			= (1 << 4),
	USER_DUP_LAMP			= (1 << 5),
	USER_DUP_IPO			= (1 << 6),
	USER_DUP_MAT			= (1 << 7),
	USER_DUP_TEX			= (1 << 8),
	USER_DUP_ARM			= (1 << 9),
	USER_DUP_ACT			= (1 << 10),
	USER_DUP_PSYS			= (1 << 11)
} eDupli_ID_Flags;

/* gameflags */
typedef enum eOpenGL_RenderingOptions {
	/* USER_DEPRECATED_FLAG	= (1 << 0), */
	/* USER_DISABLE_SOUND		= (1 << 1), */ /* deprecated, don't use without checking for */
	                                     /* backwards compatibilty in do_versions! */
	USER_DISABLE_MIPMAP		= (1 << 2),
	USER_DISABLE_VBO		= (1 << 3),
	/* USER_DISABLE_AA			= (1 << 4), */ /* DEPRECATED */
} eOpenGL_RenderingOptions;

/* selection method for opengl gpu_select_method */
typedef enum eOpenGL_SelectOptions {
	USER_SELECT_AUTO = 0,
	USER_SELECT_USE_OCCLUSION_QUERY = 1,
	USER_SELECT_USE_SELECT_RENDERMODE = 2
} eOpenGL_SelectOptions;

/* wm draw method */
typedef enum eWM_DrawMethod {
	USER_DRAW_TRIPLE		= 0,
	USER_DRAW_OVERLAP		= 1,
	USER_DRAW_FULL			= 2,
	USER_DRAW_AUTOMATIC		= 3,
	USER_DRAW_OVERLAP_FLIP	= 4,
} eWM_DrawMethod;

/* text draw options */
typedef enum eText_Draw_Options {
	USER_TEXT_DISABLE_AA	= (1 << 0),
} eText_Draw_Options;

/* tw_flag (transform widget) */

/* gp_settings (Grease Pencil Settings) */
typedef enum eGP_UserdefSettings {
	GP_PAINT_DOSMOOTH		= (1 << 0),
	GP_PAINT_DOSIMPLIFY		= (1 << 1),
} eGP_UserdefSettings;

/* color picker types */
typedef enum eColorPicker_Types {
	USER_CP_CIRCLE_HSV	= 0,
	USER_CP_SQUARE_SV	= 1,
	USER_CP_SQUARE_HS	= 2,
	USER_CP_SQUARE_HV	= 3,
	USER_CP_CIRCLE_HSL	= 4,
} eColorPicker_Types;

/* timecode display styles */
typedef enum eTimecodeStyles {
	/* as little info as is necessary to show relevant info
	 * with '+' to denote the frames 
	 * i.e. HH:MM:SS+FF, MM:SS+FF, SS+FF, or MM:SS
	 */
	USER_TIMECODE_MINIMAL		= 0,
	
	/* reduced SMPTE - (HH:)MM:SS:FF */
	USER_TIMECODE_SMPTE_MSF		= 1,
	
	/* full SMPTE - HH:MM:SS:FF */
	USER_TIMECODE_SMPTE_FULL	= 2,
	
	/* milliseconds for sub-frames - HH:MM:SS.sss */
	USER_TIMECODE_MILLISECONDS	= 3,
	
	/* seconds only */
	USER_TIMECODE_SECONDS_ONLY	= 4,
} eTimecodeStyles;

/* theme drawtypes */
/* XXX: These are probably only for the old UI engine? */
typedef enum eTheme_DrawTypes {
	TH_MINIMAL  	= 0,
	TH_ROUNDSHADED	= 1,
	TH_ROUNDED  	= 2,
	TH_OLDSKOOL 	= 3,
	TH_SHADED   	= 4
} eTheme_DrawTypes;

/* ndof_flag (3D mouse options) */
typedef enum eNdof_Flag {
	NDOF_SHOW_GUIDE     = (1 << 0),
	NDOF_FLY_HELICOPTER = (1 << 1),
	NDOF_LOCK_HORIZON   = (1 << 2),

	/* the following might not need to be saved between sessions,
	 * but they do need to live somewhere accessible... */
	NDOF_SHOULD_PAN     = (1 << 3),
	NDOF_SHOULD_ZOOM    = (1 << 4),
	NDOF_SHOULD_ROTATE  = (1 << 5),

	/* orbit navigation modes */

	/* exposed as Orbit|Explore in the UI */
	NDOF_MODE_ORBIT      = (1 << 6),

	/* actually... users probably don't care about what the mode
	 * is called, just that it feels right */
	/* zoom is up/down if this flag is set (otherwise forward/backward) */
	NDOF_PAN_YZ_SWAP_AXIS   = (1 << 7),
	NDOF_ZOOM_INVERT        = (1 << 8),
	NDOF_ROTX_INVERT_AXIS   = (1 << 9),
	NDOF_ROTY_INVERT_AXIS   = (1 << 10),
	NDOF_ROTZ_INVERT_AXIS   = (1 << 11),
	NDOF_PANX_INVERT_AXIS   = (1 << 12),
	NDOF_PANY_INVERT_AXIS   = (1 << 13),
	NDOF_PANZ_INVERT_AXIS   = (1 << 14),
	NDOF_TURNTABLE          = (1 << 15),
} eNdof_Flag;

#define NDOF_PIXELS_PER_SECOND 600.0f

/* compute_device_type */
typedef enum eCompute_Device_Type {
	USER_COMPUTE_DEVICE_NONE	= 0,
	USER_COMPUTE_DEVICE_OPENCL	= 1,
	USER_COMPUTE_DEVICE_CUDA	= 2,
} eCompute_Device_Type;

	
typedef enum eMultiSample_Type {
	USER_MULTISAMPLE_NONE	= 0,
	USER_MULTISAMPLE_2	= 2,
	USER_MULTISAMPLE_4	= 4,
	USER_MULTISAMPLE_8	= 8,
	USER_MULTISAMPLE_16	= 16,
} eMultiSample_Type;
	

typedef enum eImageDrawMethod {
	/* IMAGE_DRAW_METHOD_AUTO = 0, */ /* Currently unused */
	IMAGE_DRAW_METHOD_GLSL = 1,
	IMAGE_DRAW_METHOD_2DTEXTURE = 2,
	IMAGE_DRAW_METHOD_DRAWPIXELS = 3,
} eImageDrawMethod;

<<<<<<< HEAD
=======
typedef enum eUserpref_VirtualPixel {
	VIRTUAL_PIXEL_NATIVE = 0,
	VIRTUAL_PIXEL_DOUBLE = 1,
} eUserpref_VirtualPixel;
>>>>>>> 0f1c3958

#ifdef __cplusplus
}
#endif

#endif<|MERGE_RESOLUTION|>--- conflicted
+++ resolved
@@ -847,7 +847,6 @@
 	USER_MULTISAMPLE_16	= 16,
 } eMultiSample_Type;
 	
-
 typedef enum eImageDrawMethod {
 	/* IMAGE_DRAW_METHOD_AUTO = 0, */ /* Currently unused */
 	IMAGE_DRAW_METHOD_GLSL = 1,
@@ -855,13 +854,10 @@
 	IMAGE_DRAW_METHOD_DRAWPIXELS = 3,
 } eImageDrawMethod;
 
-<<<<<<< HEAD
-=======
 typedef enum eUserpref_VirtualPixel {
 	VIRTUAL_PIXEL_NATIVE = 0,
 	VIRTUAL_PIXEL_DOUBLE = 1,
 } eUserpref_VirtualPixel;
->>>>>>> 0f1c3958
 
 #ifdef __cplusplus
 }
