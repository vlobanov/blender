--- conflicted
+++ resolved
@@ -161,12 +161,10 @@
 
 	int mapto_textured;	/* render-time cache to optimise texture lookups */
 	short shadowonly_flag;		/* "shadowsonly" type */
-<<<<<<< HEAD
+	short index;	/* custom index for render passes */
 
 	short vcol_alpha;
-=======
-        short index;    /* custom index for render passes */
->>>>>>> 76e91d7a
+	short pad[3];
 
 	ListBase gpumaterial;		/* runtime */
 } Material;
