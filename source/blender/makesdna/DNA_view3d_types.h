--- conflicted
+++ resolved
@@ -214,14 +214,6 @@
 	char twtype, _pad5, twflag;
 	
 	short flag3;
-<<<<<<< HEAD
-
-	/* afterdraw, for xray & transparent */
-	struct ListBase afterdraw_transp;
-	struct ListBase afterdraw_xray;
-	struct ListBase afterdraw_xraytransp;
-=======
->>>>>>> 570455fb
 
 	/* drawflags, denoting state */
 	char zbuf, transp, xray;
