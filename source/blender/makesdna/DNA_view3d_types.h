/*
 * ***** BEGIN GPL LICENSE BLOCK *****
 *
 * This program is free software; you can redistribute it and/or
 * modify it under the terms of the GNU General Public License
 * as published by the Free Software Foundation; either version 2
 * of the License, or (at your option) any later version.
 *
 * This program is distributed in the hope that it will be useful,
 * but WITHOUT ANY WARRANTY; without even the implied warranty of
 * MERCHANTABILITY or FITNESS FOR A PARTICULAR PURPOSE.  See the
 * GNU General Public License for more details.
 *
 * You should have received a copy of the GNU General Public License
 * along with this program; if not, write to the Free Software Foundation,
 * Inc., 51 Franklin Street, Fifth Floor, Boston, MA 02110-1301, USA.
 *
 * The Original Code is Copyright (C) 2001-2002 by NaN Holding BV.
 * All rights reserved.
 *
 * The Original Code is: all of this file.
 *
 * Contributor(s): none yet.
 *
 * ***** END GPL LICENSE BLOCK *****
 */

/** \file DNA_view3d_types.h
 *  \ingroup DNA
 */

#ifndef __DNA_VIEW3D_TYPES_H__
#define __DNA_VIEW3D_TYPES_H__

struct ViewDepths;
struct Object;
struct Image;
struct SpaceLink;
struct BoundBox;
struct MovieClip;
struct MovieClipUser;
struct RenderEngine;
struct bGPdata;
struct SmoothView3DStore;
struct wmTimer;
struct Material;
struct GPUViewport;

#include "DNA_defs.h"
#include "DNA_listBase.h"
#include "DNA_image_types.h"
#include "DNA_object_types.h"
#include "DNA_movieclip_types.h"
#include "DNA_gpu_types.h"

/* ******************************** */

/* The near/far thing is a Win EXCEPTION, caused by indirect includes from <windows.h>.
 * Thus, leave near/far in the code, and undef for windows. */
#ifdef _WIN32
#  undef near
#  undef far
#endif

typedef struct RegionView3D {

	float winmat[4][4];			/* GL_PROJECTION matrix */
	float viewmat[4][4];		/* GL_MODELVIEW matrix */
	float viewinv[4][4];		/* inverse of viewmat */
	float persmat[4][4];		/* viewmat*winmat */
	float persinv[4][4];		/* inverse of persmat */
	float viewcamtexcofac[4];	/* offset/scale for camera glsl texcoords */

	/* viewmat/persmat multiplied with object matrix, while drawing and selection */
	float viewmatob[4][4];
	float persmatob[4][4];

	/* user defined clipping planes */
	float clip[6][4];
	float clip_local[6][4]; /* clip in object space, means we can test for clipping in editmode without first going into worldspace */
	struct BoundBox *clipbb;

	struct RegionView3D *localvd; /* allocated backup of its self while in localview */
	struct RenderEngine *render_engine;
	struct ViewDepths *depths;
	void *gpuoffscreen;

	/* animated smooth view */
	struct SmoothView3DStore *sms;
	struct wmTimer *smooth_timer;


	/* transform gizmo matrix */
	float twmat[4][4];
	/* min/max dot product on twmat xyz axis. */
	float tw_axis_min[3], tw_axis_max[3];
	float tw_axis_matrix[3][3];

	float gridview;

	float viewquat[4];			/* view rotation, must be kept normalized */
	float dist;					/* distance from 'ofs' along -viewinv[2] vector, where result is negative as is 'ofs' */
	float camdx, camdy;			/* camera view offsets, 1.0 = viewplane moves entire width/height */
	float pixsize;				/* runtime only */
	float ofs[3];				/* view center & orbit pivot, negative of worldspace location,
								 * also matches -viewinv[3][0:3] in ortho mode.*/
	float camzoom;				/* viewport zoom on the camera frame, see BKE_screen_view3d_zoom_to_fac */
	char is_persp;				/* check if persp/ortho view, since 'persp' cant be used for this since
								 * it can have cameras assigned as well. (only set in view3d_winmatrix_set) */
	char persp;
	char view;
	char viewlock;
	char viewlock_quad;			/* options for quadview (store while out of quad view) */
	char pad[3];
	float ofs_lock[2];			/* normalized offset for locked view: (-1, -1) bottom left, (1, 1) upper right */

	short twdrawflag; /* XXX can easily get rid of this (Julian) */
	short rflag;


	/* last view (use when switching out of camera view) */
	float lviewquat[4];
	short lpersp, lview; /* lpersp can never be set to 'RV3D_CAMOB' */

	/* active rotation from NDOF or elsewhere */
	float rot_angle;
	float rot_axis[3];
} RegionView3D;

typedef struct View3DCursor {
	float location[3];
	float rotation[4];
	char _pad[4];
} View3DCursor;

/* 3D Viewport Shading setings */
typedef struct View3DShading {
	short type;        /* Shading type (VIEW3D_SHADE_SOLID, ..) */
	short prev_type;   /* Runtime, for toggle between rendered viewport. */

	short flag;
	short color_type;

	short light;
	short background_type;
	short pad2[2];

	char studio_light[256]; /* FILE_MAXFILE */
	char matcap[256]; /* FILE_MAXFILE */

	float shadow_intensity;
	float single_color[3];

	float studiolight_rot_z;
	float studiolight_background;

	float object_outline_color[3];
	float xray_alpha;

	float cavity_valley_factor;
	float cavity_ridge_factor;

	float background_color[3];
	int pad;

} View3DShading;

/* 3D Viewport Overlay setings */
typedef struct View3DOverlay {
	int flag;

	/* Edit mode settings */
	int edit_flag;
	float normals_length;
	float backwire_opacity;

	/* Paint mode settings */
	int paint_flag;

	/* Alpha for texture, weight, vertex paint overlay */
	float texture_paint_mode_opacity;
	float vertex_paint_mode_opacity;
	float weight_paint_mode_opacity;

	/* Armature edit/pose mode settings */
	int arm_flag;
	float bone_select_alpha;

	/* Other settings */
	float wireframe_threshold;
	char _pad0[4];

} View3DOverlay;

/* 3D ViewPort Struct */
typedef struct View3D {
	struct SpaceLink *next, *prev;
	ListBase regionbase;		/* storage of regions for inactive spaces */
	char spacetype;
	char link_flag;
	char _pad0[6];
	/* End 'SpaceLink' header. */

	float viewquat[4]  DNA_DEPRECATED;
	float dist         DNA_DEPRECATED;

	float bundle_size;			/* size of bundles in reconstructed data */
	char bundle_drawtype;		/* display style for bundle */
	char pad[3];

	unsigned int lay_prev; /* for active layer toggle */
	unsigned int lay_used; /* used while drawing */

	int object_type_exclude_viewport;
	int object_type_exclude_select;

	short persp  DNA_DEPRECATED;
	short view   DNA_DEPRECATED;

	struct Object *camera, *ob_centre;
	rctf render_border;

	struct View3D *localvd; /* allocated backup of its self while in localview */

	char ob_centre_bone[64];		/* optional string for armature bone to define center, MAXBONENAME */

	unsigned int lay;
	int layact;

	short ob_centre_cursor;		/* optional bool for 3d cursor to define center */
	short scenelock, _pad1;
	short flag, flag2, pad2;

	float lens, grid;
	float near, far;
	float ofs[3]  DNA_DEPRECATED;			/* XXX deprecated */

	View3DCursor cursor;

	char _pad[4];

	short matcap_icon;			/* icon id */

	short gridlines;
	short gridsubdiv;	/* Number of subdivisions in the grid between each highlighted grid line */
	char gridflag;

	/* transform gizmo info */
	char _pad5[2], gizmo_flag;

	short flag3;

	/* drawflags, denoting state */
	char _pad2;
	char transp, xray;

	char multiview_eye;				/* multiview current eye - for internal use */

	/* actually only used to define the opacity of the grease pencil vertex in edit mode */
	float vertex_opacity;                  

	/* note, 'fx_settings.dof' is currently _not_ allocated,
	 * instead set (temporarily) from camera */
	struct GPUFXSettings fx_settings;

	void *properties_storage;		/* Nkey panel stores stuff here (runtime only!) */

	/* XXX deprecated? */
	struct bGPdata *gpd  DNA_DEPRECATED;		/* Grease-Pencil Data (annotation layers) */
	int gpencil_grid_size[2];
	float gpencil_paper_color[4];

	/* Stereoscopy settings */
	short stereo3d_flag;
	char stereo3d_camera;
	char pad4;
	float stereo3d_convergence_factor;
	float stereo3d_volume_alpha;
	float stereo3d_convergence_alpha;

	/* Display settings */
	short drawtype DNA_DEPRECATED;
	short pad5[3];

	View3DShading shading;
	View3DOverlay overlay;
} View3D;


/* View3D->stereo_flag (short) */
#define V3D_S3D_DISPCAMERAS		(1 << 0)
#define V3D_S3D_DISPPLANE		(1 << 1)
#define V3D_S3D_DISPVOLUME		(1 << 2)

/* View3D->flag (short) */
/*#define V3D_FLAG_DEPRECATED_1 (1 << 0) */ /*UNUSED */
/*#define V3D_FLAG_DEPRECATED_2 (1 << 1) */ /* UNUSED */
#define V3D_HIDE_HELPLINES	4
#define V3D_INVALID_BACKBUF	8

/* #define V3D_FLAG_DEPRECATED_10 (1 << 10) */ /* UNUSED */
#define V3D_SELECT_OUTLINE	2048
#define V3D_ZBUF_SELECT		4096
#define V3D_GLOBAL_STATS	8192
#define V3D_DRAW_CENTERS	32768

/* RegionView3d->persp */
#define RV3D_ORTHO				0
#define RV3D_PERSP				1
#define RV3D_CAMOB				2

/* RegionView3d->rflag */
#define RV3D_CLIPPING				4
#define RV3D_NAVIGATING				8
#define RV3D_GPULIGHT_UPDATE		16
/*#define RV3D_IS_GAME_ENGINE			32 *//* UNUSED */
/**
 * Disable zbuffer offset, skip calls to #ED_view3d_polygon_offset.
 * Use when precise surface depth is needed and picking bias isn't, see T45434).
 */
#define RV3D_ZOFFSET_DISABLED		64

/* RegionView3d->viewlock */
#define RV3D_LOCKED			(1 << 0)
#define RV3D_BOXVIEW		(1 << 1)
#define RV3D_BOXCLIP		(1 << 2)
/* RegionView3d->viewlock_quad */
#define RV3D_VIEWLOCK_INIT	(1 << 7)

/* RegionView3d->view */
#define RV3D_VIEW_USER			 0
#define RV3D_VIEW_FRONT			 1
#define RV3D_VIEW_BACK			 2
#define RV3D_VIEW_LEFT			 3
#define RV3D_VIEW_RIGHT			 4
#define RV3D_VIEW_TOP			 5
#define RV3D_VIEW_BOTTOM		 6
#define RV3D_VIEW_CAMERA		 8

#define RV3D_VIEW_IS_AXIS(view) \
	(((view) >= RV3D_VIEW_FRONT) && ((view) <= RV3D_VIEW_BOTTOM))

/* View3d->flag2 (short) */
#define V3D_RENDER_OVERRIDE		(1 << 2)
#define V3D_SOLID_TEX			(1 << 3)
#define V3D_SHOW_ANNOTATION     (1 << 4)
#define V3D_LOCK_CAMERA			(1 << 5)
#define V3D_RENDER_SHADOW		(1 << 6)		/* This is a runtime only flag that's used to tell draw_mesh_object() that we're doing a shadow pass instead of a regular draw */
#define V3D_SHOW_RECONSTRUCTION	(1 << 7)
#define V3D_SHOW_CAMERAPATH		(1 << 8)
#define V3D_SHOW_BUNDLENAME		(1 << 9)
#define V3D_BACKFACE_CULLING	(1 << 10)
#define V3D_RENDER_BORDER		(1 << 11)
#define V3D_SOLID_MATCAP		(1 << 12)	/* user flag */
#define V3D_SHOW_SOLID_MATCAP	(1 << 13)	/* runtime flag */
#define V3D_OCCLUDE_WIRE		(1 << 14)
#define V3D_SHOW_MODE_SHADE_OVERRIDE (1 << 15) /* XXX: DNA deprecated */

/* View3d->flag3 (short) */
<<<<<<< HEAD
#define V3D_SHOW_WORLD			     (1 << 0)
#define V3D_GP_SHOW_PAPER            (1 << 2) /* Activate paper to cover all viewport */
#define V3D_GP_SHOW_GRID             (1 << 3) /* Activate paper grid */
#define V3D_GP_SHOW_EDIT_LINES       (1 << 4)
#define V3D_GP_SHOW_MULTIEDIT_LINES  (1 << 5)
#define V3D_GP_SHOW_ONION_SKIN       (1 << 6) /* main switch at view level */
=======
#define V3D_SHOW_WORLD			(1 << 0) /* LEGACY replaced by V3D_SHADING_BACKGROUND_WORLD */
>>>>>>> 60499ff2

/* View3DShading->light */
enum {
	V3D_LIGHTING_FLAT   = 0,
	V3D_LIGHTING_STUDIO = 1,
	V3D_LIGHTING_MATCAP = 2,
};

/* View3DShading->flag */
enum {
	V3D_SHADING_OBJECT_OUTLINE      = (1 << 0),
	V3D_SHADING_XRAY                = (1 << 1),
	V3D_SHADING_SHADOW              = (1 << 2),
	V3D_SHADING_SCENE_LIGHTS        = (1 << 3),
	V3D_SHADING_SPECULAR_HIGHLIGHT  = (1 << 4),
	V3D_SHADING_CAVITY              = (1 << 5),
	V3D_SHADING_MATCAP_FLIP_X       = (1 << 6),
	V3D_SHADING_SCENE_WORLD         = (1 << 7),
};

/* View3DShading->color_type */
enum {
	V3D_SHADING_MATERIAL_COLOR = 0,
	V3D_SHADING_RANDOM_COLOR   = 1,
	V3D_SHADING_SINGLE_COLOR   = 2,
	V3D_SHADING_TEXTURE_COLOR  = 3,
};

/* View3DShading->background_type */
enum {
	V3D_SHADING_BACKGROUND_THEME    = 0,
	V3D_SHADING_BACKGROUND_WORLD    = 1,
	V3D_SHADING_BACKGROUND_VIEWPORT = 2,
};

/* View3DOverlay->flag */
enum {
	V3D_OVERLAY_FACE_ORIENTATION  = (1 << 0),
	V3D_OVERLAY_HIDE_CURSOR       = (1 << 1),
	V3D_OVERLAY_BONE_SELECT       = (1 << 2),
	V3D_OVERLAY_LOOK_DEV          = (1 << 3),
	V3D_OVERLAY_WIREFRAMES        = (1 << 4),
	V3D_OVERLAY_HIDE_TEXT         = (1 << 5),
	V3D_OVERLAY_HIDE_MOTION_PATHS = (1 << 6),
	V3D_OVERLAY_ONION_SKINS       = (1 << 7),
	V3D_OVERLAY_HIDE_BONES        = (1 << 8),
	V3D_OVERLAY_HIDE_OBJECT_XTRAS = (1 << 9),
	V3D_OVERLAY_HIDE_OBJECT_ORIGINS = (1 << 10),
};

/* View3DOverlay->edit_flag */
enum {
	V3D_OVERLAY_EDIT_VERT_NORMALS = (1 << 0),
	V3D_OVERLAY_EDIT_LOOP_NORMALS = (1 << 1),
	V3D_OVERLAY_EDIT_FACE_NORMALS = (1 << 2),

	V3D_OVERLAY_EDIT_OCCLUDE_WIRE = (1 << 3),

	V3D_OVERLAY_EDIT_WEIGHT       = (1 << 4),
};

/* View3DOverlay->arm_flag */
enum {
	V3D_OVERLAY_ARM_TRANSP_BONES  = (1 << 0),
};

/* View3DOverlay->paint_flag */
enum {
	V3D_OVERLAY_PAINT_WIRE        = (1 << 0),
};

/* View3D->around */
enum {
	/* center of the bounding box */
	V3D_AROUND_CENTER_BOUNDS	= 0,
	/* center from the sum of all points divided by the total */
	V3D_AROUND_CENTER_MEAN		= 3,
	/* pivot around the 2D/3D cursor */
	V3D_AROUND_CURSOR			= 1,
	/* pivot around each items own origin */
	V3D_AROUND_LOCAL_ORIGINS	= 2,
	/* pivot around the active items origin */
	V3D_AROUND_ACTIVE			= 4,
};

/*View3D types (only used in tools, not actually saved)*/
#define V3D_VIEW_STEPLEFT		 1
#define V3D_VIEW_STEPRIGHT		 2
#define V3D_VIEW_STEPDOWN		 3
#define V3D_VIEW_STEPUP		 4
#define V3D_VIEW_PANLEFT		 5
#define V3D_VIEW_PANRIGHT		 6
#define V3D_VIEW_PANDOWN		 7
#define V3D_VIEW_PANUP			 8

/* View3d->gridflag */
#define V3D_SHOW_FLOOR			1
#define V3D_SHOW_X				2
#define V3D_SHOW_Y				4
#define V3D_SHOW_Z				8

/* Scene.orientation_type */
#define V3D_MANIP_GLOBAL		0
#define V3D_MANIP_LOCAL			1
#define V3D_MANIP_NORMAL		2
#define V3D_MANIP_VIEW			3
#define V3D_MANIP_GIMBAL		4
#define V3D_MANIP_CURSOR		5
#define V3D_MANIP_CUSTOM		1024

/* View3d.mpr_flag (also) */
enum {
	/** All gizmos. */
	V3D_GIZMO_HIDE                = (1 << 0),
	V3D_GIZMO_HIDE_NAVIGATE       = (1 << 1),
	V3D_GIZMO_HIDE_CONTEXT        = (1 << 2),
	V3D_GIZMO_HIDE_TOOL           = (1 << 3),
};

#define RV3D_CAMZOOM_MIN -30
#define RV3D_CAMZOOM_MAX 600

/* #BKE_screen_view3d_zoom_to_fac() values above */
#define RV3D_CAMZOOM_MIN_FACTOR  0.1657359312880714853f
#define RV3D_CAMZOOM_MAX_FACTOR 44.9852813742385702928f

#endif<|MERGE_RESOLUTION|>--- conflicted
+++ resolved
@@ -357,16 +357,12 @@
 #define V3D_SHOW_MODE_SHADE_OVERRIDE (1 << 15) /* XXX: DNA deprecated */
 
 /* View3d->flag3 (short) */
-<<<<<<< HEAD
-#define V3D_SHOW_WORLD			     (1 << 0)
+#define V3D_SHOW_WORLD		         (1 << 0) /* LEGACY replaced by V3D_SHADING_BACKGROUND_WORLD */
 #define V3D_GP_SHOW_PAPER            (1 << 2) /* Activate paper to cover all viewport */
 #define V3D_GP_SHOW_GRID             (1 << 3) /* Activate paper grid */
 #define V3D_GP_SHOW_EDIT_LINES       (1 << 4)
 #define V3D_GP_SHOW_MULTIEDIT_LINES  (1 << 5)
 #define V3D_GP_SHOW_ONION_SKIN       (1 << 6) /* main switch at view level */
-=======
-#define V3D_SHOW_WORLD			(1 << 0) /* LEGACY replaced by V3D_SHADING_BACKGROUND_WORLD */
->>>>>>> 60499ff2
 
 /* View3DShading->light */
 enum {
