/*
 * ***** BEGIN GPL LICENSE BLOCK *****
 *
 * This program is free software; you can redistribute it and/or
 * modify it under the terms of the GNU General Public License
 * as published by the Free Software Foundation; either version 2
 * of the License, or (at your option) any later version.
 *
 * This program is distributed in the hope that it will be useful,
 * but WITHOUT ANY WARRANTY; without even the implied warranty of
 * MERCHANTABILITY or FITNESS FOR A PARTICULAR PURPOSE.  See the
 * GNU General Public License for more details.
 *
 * You should have received a copy of the GNU General Public License
 * along with this program; if not, write to the Free Software Foundation,
 * Inc., 51 Franklin Street, Fifth Floor, Boston, MA 02110-1301, USA.
 *
 * ***** END GPL LICENSE BLOCK *****
 */

/** \file DNA_modifier_types.h
 *  \ingroup DNA
 */

#ifndef __DNA_MODIFIER_TYPES_H__
#define __DNA_MODIFIER_TYPES_H__

#include "DNA_defs.h"
#include "DNA_listBase.h"

/* WARNING ALERT! TYPEDEF VALUES ARE WRITTEN IN FILES! SO DO NOT CHANGE!
 * (ONLY ADD NEW ITEMS AT THE END)
 */

typedef enum ModifierType {
	eModifierType_None              = 0,
	eModifierType_Subsurf           = 1,
	eModifierType_Lattice           = 2,
	eModifierType_Curve             = 3,
	eModifierType_Build             = 4,
	eModifierType_Mirror            = 5,
	eModifierType_Decimate          = 6,
	eModifierType_Wave              = 7,
	eModifierType_Armature          = 8,
	eModifierType_Hook              = 9,
	eModifierType_Softbody          = 10,
	eModifierType_Boolean           = 11,
	eModifierType_Array             = 12,
	eModifierType_EdgeSplit         = 13,
	eModifierType_Displace          = 14,
	eModifierType_UVProject         = 15,
	eModifierType_Smooth            = 16,
	eModifierType_Cast              = 17,
	eModifierType_MeshDeform        = 18,
	eModifierType_ParticleSystem    = 19,
	eModifierType_ParticleInstance  = 20,
	eModifierType_Explode           = 21,
	eModifierType_Cloth             = 22,
	eModifierType_Collision         = 23,
	eModifierType_Bevel             = 24,
	eModifierType_Shrinkwrap        = 25,
	eModifierType_Fluidsim          = 26,
	eModifierType_Mask              = 27,
	eModifierType_SimpleDeform      = 28,
	eModifierType_Multires          = 29,
	eModifierType_Surface           = 30,
	eModifierType_Smoke             = 31,
	eModifierType_ShapeKey          = 32,
	eModifierType_Solidify          = 33,
	eModifierType_Screw             = 34,
	eModifierType_Warp              = 35,
	eModifierType_WeightVGEdit      = 36,
	eModifierType_WeightVGMix       = 37,
	eModifierType_WeightVGProximity = 38,
	eModifierType_Ocean             = 39,
	eModifierType_DynamicPaint      = 40,
	eModifierType_Remesh            = 41,
	eModifierType_Skin              = 42,
	eModifierType_LaplacianSmooth   = 43,
	eModifierType_Triangulate       = 44,
	eModifierType_UVWarp            = 45,
	eModifierType_MeshCache         = 46,
	eModifierType_LaplacianDeform   = 47,
	eModifierType_Wireframe         = 48,
	eModifierType_DataTransfer      = 49,
	eModifierType_NormalEdit        = 50,
	eModifierType_CorrectiveSmooth  = 51,
	eModifierType_MeshSequenceCache = 52,
	eModifierType_SurfaceDeform     = 53,
	eModifierType_OpenVDB	        = 54,
	eModifierType_VertexSnap        = 55,
	NUM_MODIFIER_TYPES
} ModifierType;

typedef enum ModifierMode {
	eModifierMode_Realtime          = (1 << 0),
	eModifierMode_Render            = (1 << 1),
	eModifierMode_Editmode          = (1 << 2),
	eModifierMode_OnCage            = (1 << 3),
	eModifierMode_Expanded          = (1 << 4),
	eModifierMode_Virtual           = (1 << 5),
	eModifierMode_ApplyOnSpline     = (1 << 6),
	eModifierMode_DisableTemporary  = (1 << 31)
} ModifierMode;

typedef struct ModifierData {
	struct ModifierData *next, *prev;

	int type, mode;
	int stackindex, pad;
	char name[64];  /* MAX_NAME */

	/* XXX for timing info set by caller... solve later? (ton) */
	struct Scene *scene;

	char *error;
} ModifierData;

typedef enum {
	eSubsurfModifierFlag_Incremental  = (1 << 0),
	eSubsurfModifierFlag_DebugIncr    = (1 << 1),
	eSubsurfModifierFlag_ControlEdges = (1 << 2),
	eSubsurfModifierFlag_SubsurfUv    = (1 << 3),
} SubsurfModifierFlag;

/* not a real modifier */
typedef struct MappingInfoModifierData {
	ModifierData modifier;

	struct Tex *texture;
	struct Object *map_object;
	char uvlayer_name[64];  /* MAX_CUSTOMDATA_LAYER_NAME */
	int uvlayer_tmp;
	int texmapping;
} MappingInfoModifierData;

typedef struct SubsurfModifierData {
	ModifierData modifier;

	short subdivType, levels, renderLevels, flags;
	short use_opensubdiv, pad[3];

	void *emCache, *mCache;
} SubsurfModifierData;

typedef struct LatticeModifierData {
	ModifierData modifier;

	struct Object *object;
	char name[64];          /* optional vertexgroup name, MAX_VGROUP_NAME */
	float strength;
	char pad[4];
} LatticeModifierData;

typedef struct CurveModifierData {
	ModifierData modifier;

	struct Object *object;
	char name[64];          /* optional vertexgroup name, MAX_VGROUP_NAME */
	short defaxis;          /* axis along which curve deforms */
	char pad[6];
} CurveModifierData;

/* CurveModifierData->defaxis */
enum {
	MOD_CURVE_POSX = 1,
	MOD_CURVE_POSY = 2,
	MOD_CURVE_POSZ = 3,
	MOD_CURVE_NEGX = 4,
	MOD_CURVE_NEGY = 5,
	MOD_CURVE_NEGZ = 6,
};

typedef struct BuildModifierData {
	ModifierData modifier;

	float start, length;
	short flag;
	
	short randomize;      /* (bool) whether order of vertices is randomized - legacy files (for readfile conversion) */
	int seed;             /* (int) random seed */
} BuildModifierData;

/* Build Modifier -> flag */
enum {
	MOD_BUILD_FLAG_RANDOMIZE = (1 << 0),  /* order of vertices is randomized */
	MOD_BUILD_FLAG_REVERSE   = (1 << 1),  /* frame range is reversed, resulting in a deconstruction effect */
};

/* Mask Modifier */
typedef struct MaskModifierData {
	ModifierData modifier;

	struct Object *ob_arm;  /* armature to use to in place of hardcoded vgroup */
	char vgroup[64];        /* name of vertex group to use to mask, MAX_VGROUP_NAME */

	int mode;               /* using armature or hardcoded vgroup */
	int flag;               /* flags for various things */
} MaskModifierData;

/* Mask Modifier -> mode */
enum {
	MOD_MASK_MODE_VGROUP = 0,
	MOD_MASK_MODE_ARM    = 1,
};

/* Mask Modifier -> flag */
enum {
	MOD_MASK_INV         = (1 << 0),
};

typedef struct ArrayModifierData {
	ModifierData modifier;

	/* the object with which to cap the start of the array  */
	struct Object *start_cap;
	/* the object with which to cap the end of the array  */
	struct Object *end_cap;
	/* the curve object to use for MOD_ARR_FITCURVE */
	struct Object *curve_ob;
	/* the object to use for object offset */
	struct Object *offset_ob;
	/* a constant duplicate offset;
	 * 1 means the duplicates are 1 unit apart
	 */
	float offset[3];
	/* a scaled factor for duplicate offsets;
	 * 1 means the duplicates are 1 object-width apart
	 */
	float scale[3];
	/* the length over which to distribute the duplicates */
	float length;
	/* the limit below which to merge vertices in adjacent duplicates */
	float merge_dist;
	/* determines how duplicate count is calculated; one of:
	 * - MOD_ARR_FIXEDCOUNT -> fixed
	 * - MOD_ARR_FITLENGTH  -> calculated to fit a set length
	 * - MOD_ARR_FITCURVE   -> calculated to fit the length of a Curve object
	 */
	int fit_type;
	/* flags specifying how total offset is calculated; binary OR of:
	 * - MOD_ARR_OFF_CONST    -> total offset += offset
	 * - MOD_ARR_OFF_RELATIVE -> total offset += relative * object width
	 * - MOD_ARR_OFF_OBJ      -> total offset += offset_ob's matrix
	 * total offset is the sum of the individual enabled offsets
	 */
	int offset_type;
	/* general flags:
	 * MOD_ARR_MERGE -> merge vertices in adjacent duplicates
	 */
	int flags;
	/* the number of duplicates to generate for MOD_ARR_FIXEDCOUNT */
	int count;

	/* Materials */
	int   advanced_settings;
	int   random_seed;
	int   random_material_type;
	int   loop_offset;
	float random_location[3];
	float random_rotation[3];
	float random_scale[3];

	int padding;

} ArrayModifierData;

/* ArrayModifierData->random_type */
enum {
	MOD_ARR_MATERIAL_FIXED = 0,
	// loop through all available materials in sequence
	MOD_ARR_MATERIAL_LOOP = 1,
	// randomize material assignments
	MOD_ARR_MATERIAL_RANDOM = 2,
};

enum {
	MOD_ARR_ENABLE_ADVANCED      = (1 << 0),
	MOD_ARR_ENABLE_MATERIALS     = (1 << 1),
	MOD_ARR_MATERIAL_NODUPES     = (1 << 2),
	MOD_ARR_TRANS_LOCATION       = (1 << 3),
	MOD_ARR_TRANS_ROTATION       = (1 << 4),
	MOD_ARR_TRANS_SCALE          = (1 << 5),
	MOD_ARR_TRANS_CUMULATIVE_LOC = (1 << 6),
	MOD_ARR_TRANS_CUMULATIVE_ROT = (1 << 7),
	MOD_ARR_TRANS_CUMULATIVE_SCL = (1 << 8),
};


/* ArrayModifierData->fit_type */
enum {
	MOD_ARR_FIXEDCOUNT = 0,
	MOD_ARR_FITLENGTH  = 1,
	MOD_ARR_FITCURVE   = 2,
};

/* ArrayModifierData->offset_type */
enum {
	MOD_ARR_OFF_CONST    = (1 << 0),
	MOD_ARR_OFF_RELATIVE = (1 << 1),
	MOD_ARR_OFF_OBJ      = (1 << 2),
};

/* ArrayModifierData->flags */
enum {
	MOD_ARR_MERGE      = (1 << 0),
	MOD_ARR_MERGEFINAL = (1 << 1),
};

typedef struct MirrorModifierData {
	ModifierData modifier;

	short axis  DNA_DEPRECATED; /* deprecated, use flag instead */
	short flag;
	float tolerance;
	float uv_offset[2];
	struct Object *mirror_ob;
} MirrorModifierData;

/* MirrorModifierData->flag */
enum {
	MOD_MIR_CLIPPING  = (1 << 0),
	MOD_MIR_MIRROR_U  = (1 << 1),
	MOD_MIR_MIRROR_V  = (1 << 2),
	MOD_MIR_AXIS_X    = (1 << 3),
	MOD_MIR_AXIS_Y    = (1 << 4),
	MOD_MIR_AXIS_Z    = (1 << 5),
	MOD_MIR_VGROUP    = (1 << 6),
	MOD_MIR_NO_MERGE  = (1 << 7),
};

typedef struct EdgeSplitModifierData {
	ModifierData modifier;

	float split_angle;    /* angle above which edges should be split */
	int flags;
} EdgeSplitModifierData;

/* EdgeSplitModifierData->flags */
enum {
	MOD_EDGESPLIT_FROMANGLE  = (1 << 1),
	MOD_EDGESPLIT_FROMFLAG   = (1 << 2),
};

typedef struct BevelModifierData {
	ModifierData modifier;

	float value;          /* the "raw" bevel value (distance/amount to bevel) */
	int res;              /* the resolution (as originally coded, it is the number of recursive bevels) */
	short flags;          /* general option flags */
	short val_flags;      /* used to interpret the bevel value */
	short lim_flags;      /* flags to tell the tool how to limit the bevel */
	short e_flags;        /* flags to direct how edge weights are applied to verts */
	short mat;            /* material index if >= 0, else material inherited from surrounding faces */
	short pad;
	int pad2;
	float profile;        /* controls profile shape (0->1, .5 is round) */
	/* if the MOD_BEVEL_ANGLE is set, this will be how "sharp" an edge must be before it gets beveled */
	float bevel_angle;
	/* if the MOD_BEVEL_VWEIGHT option is set, this will be the name of the vert group, MAX_VGROUP_NAME */
	char defgrp_name[64];
} BevelModifierData;

/* BevelModifierData->flags and BevelModifierData->lim_flags */
enum {
	MOD_BEVEL_VERT          = (1 << 1),
/*	MOD_BEVEL_RADIUS        = (1 << 2), */
	MOD_BEVEL_ANGLE         = (1 << 3),
	MOD_BEVEL_WEIGHT        = (1 << 4),
	MOD_BEVEL_VGROUP        = (1 << 5),
	MOD_BEVEL_EMIN          = (1 << 7),
	MOD_BEVEL_EMAX          = (1 << 8),
/*	MOD_BEVEL_RUNNING       = (1 << 9), */
/*	MOD_BEVEL_RES           = (1 << 10), */
	/* This is a new setting not related to old (trunk bmesh bevel code)
	 * but adding here because they are mixed - campbell
	 */
/*	MOD_BEVEL_EVEN          = (1 << 11), */
/*	MOD_BEVEL_DIST          = (1 << 12), */  /* same as above */
	MOD_BEVEL_OVERLAP_OK    = (1 << 13),
	MOD_BEVEL_EVEN_WIDTHS   = (1 << 14),
};

/* BevelModifierData->val_flags (not used as flags any more) */
enum {
	MOD_BEVEL_AMT_OFFSET = 0,
	MOD_BEVEL_AMT_WIDTH = 1,
	MOD_BEVEL_AMT_DEPTH = 2,
	MOD_BEVEL_AMT_PERCENT = 3,
};

typedef struct SmokeModifierData {
	ModifierData modifier;

	struct SmokeDomainSettings *domain;
	struct SmokeFlowSettings *flow; /* inflow, outflow, smoke objects */
	struct SmokeCollSettings *coll; /* collision objects */
	float time;
	int type;  /* domain, inflow, outflow, ... */
} SmokeModifierData;

/* Smoke modifier flags */
enum {
	MOD_SMOKE_TYPE_DOMAIN = (1 << 0),
	MOD_SMOKE_TYPE_FLOW   = (1 << 1),
	MOD_SMOKE_TYPE_COLL   = (1 << 2),
};

typedef struct DisplaceModifierData {
	ModifierData modifier;

	/* keep in sync with MappingInfoModifierData */
	struct Tex *texture;
	struct Object *map_object;
	char uvlayer_name[64];  /* MAX_CUSTOMDATA_LAYER_NAME */
	int uvlayer_tmp;
	int texmapping;
	/* end MappingInfoModifierData */

	float strength;
	int direction;
	char defgrp_name[64];   /* MAX_VGROUP_NAME */
	float midlevel;
	int space;
} DisplaceModifierData;

/* DisplaceModifierData->direction */
enum {
	MOD_DISP_DIR_X       = 0,
	MOD_DISP_DIR_Y       = 1,
	MOD_DISP_DIR_Z       = 2,
	MOD_DISP_DIR_NOR     = 3,
	MOD_DISP_DIR_RGB_XYZ = 4,
	MOD_DISP_DIR_CLNOR   = 5,
};

/* DisplaceModifierData->texmapping */
enum {
	MOD_DISP_MAP_LOCAL  = 0,
	MOD_DISP_MAP_GLOBAL = 1,
	MOD_DISP_MAP_OBJECT = 2,
	MOD_DISP_MAP_UV     = 3,
};

/* DisplaceModifierData->space */
enum {
	MOD_DISP_SPACE_LOCAL  = 0,
	MOD_DISP_SPACE_GLOBAL = 1,
};

typedef struct UVProjectModifierData {
	ModifierData modifier;

	/* the objects which do the projecting */
	struct Object *projectors[10]; /* MOD_UVPROJECT_MAXPROJECTORS */
	struct Image *image;           /* the image to project */
	int flags;
	int num_projectors;
	float aspectx, aspecty;
	float scalex, scaley;
	char uvlayer_name[64];         /* MAX_CUSTOMDATA_LAYER_NAME */
	int uvlayer_tmp, pad;
} UVProjectModifierData;

#define MOD_UVPROJECT_MAXPROJECTORS 10

/* UVProjectModifierData->flags */
enum {
	MOD_UVPROJECT_OVERRIDEIMAGE = (1 << 0),
};

typedef struct DecimateModifierData {
	ModifierData modifier;

	float percent;  /* (mode == MOD_DECIM_MODE_COLLAPSE) */
	short iter;     /* (mode == MOD_DECIM_MODE_UNSUBDIV) */
	char delimit;   /* (mode == MOD_DECIM_MODE_DISSOLVE) */
	char symmetry_axis; /* (mode == MOD_DECIM_MODE_COLLAPSE) */
	float angle;    /* (mode == MOD_DECIM_MODE_DISSOLVE) */

	char defgrp_name[64];  /* MAX_VGROUP_NAME */
	float defgrp_factor;
	short flag, mode;

	/* runtime only */
	int face_count;
} DecimateModifierData;

enum {
	MOD_DECIM_FLAG_INVERT_VGROUP       = (1 << 0),
	MOD_DECIM_FLAG_TRIANGULATE         = (1 << 1),  /* for collapse only. dont convert tri pairs back to quads */
	MOD_DECIM_FLAG_ALL_BOUNDARY_VERTS  = (1 << 2),  /* for dissolve only. collapse all verts between 2 faces */
	MOD_DECIM_FLAG_SYMMETRY            = (1 << 3),
};

enum {
	MOD_DECIM_MODE_COLLAPSE,
	MOD_DECIM_MODE_UNSUBDIV,
	MOD_DECIM_MODE_DISSOLVE,  /* called planar in the UI */
};

typedef struct SmoothModifierData {
	ModifierData modifier;
	float fac;
	char defgrp_name[64];	/* MAX_VGROUP_NAME */
	short flag, repeat;

} SmoothModifierData;

/* Smooth modifier flags */
enum {
	MOD_SMOOTH_X = (1 << 1),
	MOD_SMOOTH_Y = (1 << 2),
	MOD_SMOOTH_Z = (1 << 3),
};

typedef struct CastModifierData {
	ModifierData modifier;

	struct Object *object;
	float fac;
	float radius;
	float size;
	char defgrp_name[64];  /* MAX_VGROUP_NAME */
	short flag, type;
} CastModifierData;

/* Cast modifier flags */
enum {
	/* And what bout (1 << 0) flag? ;) */
	MOD_CAST_X                = (1 << 1),
	MOD_CAST_Y                = (1 << 2),
	MOD_CAST_Z                = (1 << 3),
	MOD_CAST_USE_OB_TRANSFORM = (1 << 4),
	MOD_CAST_SIZE_FROM_RADIUS = (1 << 5),
};

/* Cast modifier projection types */
enum {
	MOD_CAST_TYPE_SPHERE   = 0,
	MOD_CAST_TYPE_CYLINDER = 1,
	MOD_CAST_TYPE_CUBOID   = 2,
};

typedef struct WaveModifierData {
	ModifierData modifier;

	/* keep in sync with MappingInfoModifierData */
	struct Tex *texture;
	struct Object *map_object;
	char uvlayer_name[64];  /* MAX_CUSTOMDATA_LAYER_NAME */
	int uvlayer_tmp;
	int texmapping;
	/* end MappingInfoModifierData */

	struct Object *objectcenter;
	char defgrp_name[64];   /* MAX_VGROUP_NAME */

	short flag, pad;

	float startx, starty, height, width;
	float narrow, speed, damp, falloff;

	float timeoffs, lifetime;
	float pad1;
} WaveModifierData;

/* WaveModifierData.flag */
enum {
	/* And what bout (1 << 0) flag? ;) */
	MOD_WAVE_X      = (1 << 1),
	MOD_WAVE_Y      = (1 << 2),
	MOD_WAVE_CYCL   = (1 << 3),
	MOD_WAVE_NORM   = (1 << 4),
	MOD_WAVE_NORM_X = (1 << 5),
	MOD_WAVE_NORM_Y = (1 << 6),
	MOD_WAVE_NORM_Z = (1 << 7),
};

typedef struct ArmatureModifierData {
	ModifierData modifier;

	short deformflag, multi;  /* deformflag replaces armature->deformflag */
	int pad2;
	struct Object *object;
	float *prevCos;           /* stored input of previous modifier, for vertexgroup blending */
	char defgrp_name[64];     /* MAX_VGROUP_NAME */
} ArmatureModifierData;

enum {
	MOD_HOOK_UNIFORM_SPACE = (1 << 0),
};

/* same as WarpModifierFalloff */
typedef enum {
	eHook_Falloff_None   = 0,
	eHook_Falloff_Curve  = 1,
	eHook_Falloff_Sharp  = 2, /* PROP_SHARP */
	eHook_Falloff_Smooth = 3, /* PROP_SMOOTH */
	eHook_Falloff_Root   = 4, /* PROP_ROOT */
	eHook_Falloff_Linear = 5, /* PROP_LIN */
	eHook_Falloff_Const  = 6, /* PROP_CONST */
	eHook_Falloff_Sphere = 7, /* PROP_SPHERE */
	eHook_Falloff_InvSquare = 8, /* PROP_INVSQUARE */
	/* PROP_RANDOM not used */
} HookModifierFalloff;

typedef struct HookModifierData {
	ModifierData modifier;

	struct Object *object;
	char subtarget[64];     /* optional name of bone target, MAX_ID_NAME-2 */

	char flag;
	char falloff_type;      /* use enums from WarpModifier (exact same functionality) */
	char pad[6];
	float parentinv[4][4];  /* matrix making current transform unmodified */
	float cent[3];          /* visualization of hook */
	float falloff;          /* if not zero, falloff is distance where influence zero */

	struct CurveMapping *curfalloff;

	int *indexar;           /* if NULL, it's using vertexgroup */
	int totindex;
	float force;
	char name[64];          /* optional vertexgroup name, MAX_VGROUP_NAME */
} HookModifierData;

typedef struct SoftbodyModifierData {
	ModifierData modifier;
} SoftbodyModifierData;

typedef struct ClothModifierData {
	ModifierData modifier;

	struct Scene *scene;                  /* the context, time etc is here */
	struct Cloth *clothObject;            /* The internal data structure for cloth. */
	struct ClothSimSettings *sim_parms;   /* definition is in DNA_cloth_types.h */
	struct ClothCollSettings *coll_parms; /* definition is in DNA_cloth_types.h */
	struct PointCache *point_cache;       /* definition is in DNA_object_force.h */
	struct ListBase ptcaches;
	/* XXX nasty hack, remove once hair can be separated from cloth modifier data */
	struct ClothHairData *hairdata;
	/* grid geometry values of hair continuum */
	float hair_grid_min[3];
	float hair_grid_max[3];
	int hair_grid_res[3];
	float hair_grid_cellsize;
	
	struct ClothSolverResult *solver_result;
} ClothModifierData;

typedef struct CollisionModifierData {
	ModifierData modifier;

	struct MVert *x;            /* position at the beginning of the frame */
	struct MVert *xnew;         /* position at the end of the frame */
	struct MVert *xold;         /* unused atm, but was discussed during sprint */
	struct MVert *current_xnew; /* new position at the actual inter-frame step */
	struct MVert *current_x;    /* position at the actual inter-frame step */
	struct MVert *current_v;    /* (xnew - x) at the actual inter-frame step */

	struct MVertTri *tri;

	unsigned int mvert_num;
	unsigned int tri_num;
	float time_x, time_xnew;    /* cfra time of modifier */
	char is_static;             /* collider doesn't move this frame, i.e. x[].co==xnew[].co */
	char pad[7];

	struct BVHTree *bvhtree;    /* bounding volume hierarchy for this cloth object */
} CollisionModifierData;

typedef struct SurfaceModifierData {
	ModifierData modifier;

	struct MVert *x; /* old position */
	struct MVert *v; /* velocity */

	struct DerivedMesh *dm;

	struct BVHTreeFromMesh *bvhtree; /* bounding volume hierarchy of the mesh faces */

	int cfra, numverts;
} SurfaceModifierData;

typedef struct BooleanModifierData {
	ModifierData modifier;

	struct Object *object;
	char operation;
	char solver;
	char pad[2];
	float double_threshold;
} BooleanModifierData;

typedef enum {
	eBooleanModifierOp_Intersect  = 0,
	eBooleanModifierOp_Union      = 1,
	eBooleanModifierOp_Difference = 2,
} BooleanModifierOp;

typedef enum {
	eBooleanModifierSolver_Carve    = 0,
	eBooleanModifierSolver_BMesh = 1,
} BooleanSolver;

typedef struct MDefInfluence {
	int vertex;
	float weight;
} MDefInfluence;

typedef struct MDefCell {
	int offset;
	int totinfluence;
} MDefCell;

typedef struct MeshDeformModifierData {
	ModifierData modifier;

	struct Object *object;          /* mesh object */
	char defgrp_name[64];           /* optional vertexgroup name, MAX_VGROUP_NAME */

	short gridsize, flag, pad[2];

	/* result of static binding */
	MDefInfluence *bindinfluences;  /* influences */
	int *bindoffsets;               /* offsets into influences array */
	float *bindcagecos;             /* coordinates that cage was bound with */
	int totvert, totcagevert;       /* total vertices in mesh and cage */

	/* result of dynamic binding */
	MDefCell *dyngrid;              /* grid with dynamic binding cell points */
	MDefInfluence *dyninfluences;   /* dynamic binding vertex influences */
	int *dynverts;                  /* is this vertex bound or not? */
	int dyngridsize;                /* size of the dynamic bind grid */
	int totinfluence;               /* total number of vertex influences */
	float dyncellmin[3];            /* offset of the dynamic bind grid */
	float dyncellwidth;             /* width of dynamic bind cell */
	float bindmat[4][4];            /* matrix of cage at binding time */

	/* deprecated storage */
	float *bindweights;             /* deprecated inefficient storage */
	float *bindcos;                 /* deprecated storage of cage coords */

	/* runtime */
	void (*bindfunc)(struct Scene *scene, struct MeshDeformModifierData *mmd, struct DerivedMesh *cagedm,
	                 float *vertexcos, int totvert, float cagemat[4][4]);
} MeshDeformModifierData;

enum {
	MOD_MDEF_INVERT_VGROUP = (1 << 0),
	MOD_MDEF_DYNAMIC_BIND  = (1 << 1),
};

enum {
	MOD_MDEF_VOLUME   = 0,
	MOD_MDEF_SURFACE  = 1,
};

typedef struct ParticleSystemModifierData {
	ModifierData modifier;

	struct ParticleSystem *psys;
	struct DerivedMesh *dm_final;  /* Final DM - its topology may differ from orig mesh. */
	struct DerivedMesh *dm_deformed;  /* Deformed-onle DM - its topology is same as orig mesh one. */
	int totdmvert, totdmedge, totdmface;
	short flag, pad;
} ParticleSystemModifierData;

typedef enum {
	eParticleSystemFlag_Pars         = (1 << 0),
	eParticleSystemFlag_psys_updated = (1 << 1),
	eParticleSystemFlag_file_loaded  = (1 << 2),
} ParticleSystemModifierFlag;

typedef enum {
	eParticleInstanceFlag_Parents   = (1 << 0),
	eParticleInstanceFlag_Children  = (1 << 1),
	eParticleInstanceFlag_Path      = (1 << 2),
	eParticleInstanceFlag_Unborn    = (1 << 3),
	eParticleInstanceFlag_Alive     = (1 << 4),
	eParticleInstanceFlag_Dead      = (1 << 5),
	eParticleInstanceFlag_KeepShape = (1 << 6),
	eParticleInstanceFlag_UseSize   = (1 << 7),
} ParticleInstanceModifierFlag;

typedef struct ParticleInstanceModifierData {
	ModifierData modifier;

	struct Object *ob;
	short psys, flag, axis, pad;
	float position, random_position;
} ParticleInstanceModifierData;

typedef enum {
	eExplodeFlag_CalcFaces = (1 << 0),
	eExplodeFlag_PaSize    = (1 << 1),
	eExplodeFlag_EdgeCut   = (1 << 2),
	eExplodeFlag_Unborn    = (1 << 3),
	eExplodeFlag_Alive     = (1 << 4),
	eExplodeFlag_Dead      = (1 << 5),
} ExplodeModifierFlag;

typedef struct ExplodeModifierData {
	ModifierData modifier;

	int *facepa;
	short flag, vgroup;
	float protect;
	char uvname[64]; /* MAX_CUSTOMDATA_LAYER_NAME */
} ExplodeModifierData;

typedef struct MultiresModifierData {
	ModifierData modifier;

	char lvl, sculptlvl, renderlvl, totlvl;
	char simple, flags, pad[2];
} MultiresModifierData;

typedef enum {
	eMultiresModifierFlag_ControlEdges = (1 << 0),
	eMultiresModifierFlag_PlainUv      = (1 << 1),
} MultiresModifierFlag;

typedef struct FluidsimModifierData {
	ModifierData modifier;

	struct FluidsimSettings *fss;   /* definition is in DNA_object_fluidsim.h */
	struct PointCache *point_cache; /* definition is in DNA_object_force.h */
} FluidsimModifierData;

typedef struct ShrinkwrapModifierData {
	ModifierData modifier;

	struct Object *target;    /* shrink target */
	struct Object *auxTarget; /* additional shrink target */
	char vgroup_name[64];     /* optional vertexgroup name, MAX_VGROUP_NAME */
	float keepDist;           /* distance offset to keep from mesh/projection point */
	short shrinkType;         /* shrink type projection */
	char  shrinkOpts;         /* shrink options */
	char  pad1;
	float projLimit;          /* limit the projection ray cast */
	char  projAxis;           /* axis to project over */

	/* If using projection over vertex normal this controls the level of subsurface that must be done
	 * before getting the vertex coordinates and normal
	 */
	char subsurfLevels;

	char pad[2];
} ShrinkwrapModifierData;

/* Shrinkwrap->shrinkType */
enum {
	MOD_SHRINKWRAP_NEAREST_SURFACE = 0,
	MOD_SHRINKWRAP_PROJECT         = 1,
	MOD_SHRINKWRAP_NEAREST_VERTEX  = 2,
};

/* Shrinkwrap->shrinkOpts */
enum {
	/* allow shrinkwrap to move the vertex in the positive direction of axis */
	MOD_SHRINKWRAP_PROJECT_ALLOW_POS_DIR = (1 << 0),
	/* allow shrinkwrap to move the vertex in the negative direction of axis */
	MOD_SHRINKWRAP_PROJECT_ALLOW_NEG_DIR = (1 << 1),

	/* ignore vertex moves if a vertex ends projected on a front face of the target */
	MOD_SHRINKWRAP_CULL_TARGET_FRONTFACE = (1 << 3),
	/* ignore vertex moves if a vertex ends projected on a back face of the target */
	MOD_SHRINKWRAP_CULL_TARGET_BACKFACE  = (1 << 4),

	MOD_SHRINKWRAP_KEEP_ABOVE_SURFACE    = (1 << 5),  /* distance is measure to the front face of the target */

	MOD_SHRINKWRAP_INVERT_VGROUP         = (1 << 6),
};

/* Shrinkwrap->projAxis */
enum {
	MOD_SHRINKWRAP_PROJECT_OVER_NORMAL   = 0,        /* projection over normal is used if no axis is selected */
	MOD_SHRINKWRAP_PROJECT_OVER_X_AXIS   = (1 << 0),
	MOD_SHRINKWRAP_PROJECT_OVER_Y_AXIS   = (1 << 1),
	MOD_SHRINKWRAP_PROJECT_OVER_Z_AXIS   = (1 << 2),
};


typedef struct SimpleDeformModifierData {
	ModifierData modifier;

	struct Object *origin;  /* object to control the origin of modifier space coordinates */
	char vgroup_name[64];   /* optional vertexgroup name, MAX_VGROUP_NAME */
	float factor;           /* factors to control simple deforms */
	float limit[2];         /* lower and upper limit */

	char mode;              /* deform function */
	char axis;              /* lock axis (for taper and strech) */
	char flag;
	char pad;

} SimpleDeformModifierData;

/* SimpleDeform->flag */
enum {
	MOD_SIMPLEDEFORM_FLAG_INVERT_VGROUP = (1 << 0),
};


enum {
	MOD_SIMPLEDEFORM_MODE_TWIST   = 1,
	MOD_SIMPLEDEFORM_MODE_BEND    = 2,
	MOD_SIMPLEDEFORM_MODE_TAPER   = 3,
	MOD_SIMPLEDEFORM_MODE_STRETCH = 4,
};

enum {
	MOD_SIMPLEDEFORM_LOCK_AXIS_X = (1 << 0),
	MOD_SIMPLEDEFORM_LOCK_AXIS_Y = (1 << 1),
};

typedef struct ShapeKeyModifierData {
	ModifierData modifier;
} ShapeKeyModifierData;

typedef struct SolidifyModifierData {
	ModifierData modifier;

	char defgrp_name[64];   /* name of vertex group to use, MAX_VGROUP_NAME */
	float offset;           /* new surface offset level*/
	float offset_fac;       /* midpoint of the offset  */
	/* factor for the minimum weight to use when vgroups are used, avoids 0.0 weights giving duplicate geometry */
	float offset_fac_vg;
	float offset_clamp;     /* clamp offset based on surrounding geometry */
	float pad;
	float crease_inner;
	float crease_outer;
	float crease_rim;
	int flag;
	short mat_ofs;
	short mat_ofs_rim;
} SolidifyModifierData;

enum {
	MOD_SOLIDIFY_RIM            = (1 << 0),
	MOD_SOLIDIFY_EVEN           = (1 << 1),
	MOD_SOLIDIFY_NORMAL_CALC    = (1 << 2),
	MOD_SOLIDIFY_VGROUP_INV     = (1 << 3),
#ifdef DNA_DEPRECATED
	MOD_SOLIDIFY_RIM_MATERIAL   = (1 << 4),  /* deprecated, used in do_versions */
#endif
	MOD_SOLIDIFY_FLIP           = (1 << 5),
	MOD_SOLIDIFY_NOSHELL        = (1 << 6),
};

typedef struct ScrewModifierData {
	ModifierData modifier;

	struct Object *ob_axis;
	unsigned int steps;
	unsigned int render_steps;
	unsigned int iter;
	float screw_ofs;
	float angle;
	char axis;
	char pad;
	short flag;
} ScrewModifierData;

enum {
	MOD_SCREW_NORMAL_FLIP    = (1 << 0),
	MOD_SCREW_NORMAL_CALC    = (1 << 1),
	MOD_SCREW_OBJECT_OFFSET  = (1 << 2),
/*	MOD_SCREW_OBJECT_ANGLE   = (1 << 4), */
	MOD_SCREW_SMOOTH_SHADING = (1 << 5),
	MOD_SCREW_UV_STRETCH_U   = (1 << 6),
	MOD_SCREW_UV_STRETCH_V   = (1 << 7),
};

typedef struct OceanModifierData {
	ModifierData modifier;

	struct Ocean *ocean;
	struct OceanCache *oceancache;
	
	int resolution;
	int spatial_size;

	float wind_velocity;

	float damp;
	float smallest_wave;
	float depth;

	float wave_alignment;
	float wave_direction;
	float wave_scale;

	float chop_amount;
	float foam_coverage;
	float time;

	int bakestart;
	int bakeend;

	char cachepath[1024];    /* FILE_MAX */
	char foamlayername[64];  /* MAX_CUSTOMDATA_LAYER_NAME */
	char cached;
	char geometry_mode;

	char flag;
	char refresh;

	short repeat_x;
	short repeat_y;

	int seed;

	float size;

	float foam_fade;

	int pad;
} OceanModifierData;

enum {
	MOD_OCEAN_GEOM_GENERATE = 0,
	MOD_OCEAN_GEOM_DISPLACE = 1,
	MOD_OCEAN_GEOM_SIM_ONLY = 2,
};

enum {
	MOD_OCEAN_REFRESH_RESET        = (1 << 0),
	MOD_OCEAN_REFRESH_SIM          = (1 << 1),
	MOD_OCEAN_REFRESH_ADD          = (1 << 2),
	MOD_OCEAN_REFRESH_CLEAR_CACHE  = (1 << 3),
	MOD_OCEAN_REFRESH_TOPOLOGY     = (1 << 4),
};

enum {
	MOD_OCEAN_GENERATE_FOAM     = (1 << 0),
	MOD_OCEAN_GENERATE_NORMALS  = (1 << 1),
};

typedef struct WarpModifierData {
	ModifierData modifier;
	/* keep in sync with MappingInfoModifierData */
	struct Tex *texture;
	struct Object *map_object;
	char uvlayer_name[64];  /* MAX_CUSTOMDATA_LAYER_NAME */
	int uvlayer_tmp;
	int texmapping;
	/* end MappingInfoModifierData */

	struct Object *object_from;
	struct Object *object_to;
	struct CurveMapping *curfalloff;
	char defgrp_name[64];  /* optional vertexgroup name, MAX_VGROUP_NAME */
	float strength;
	float falloff_radius;
	char flag; /* not used yet */
	char falloff_type;
	char pad[6];
} WarpModifierData;

#define MOD_WARP_VOLUME_PRESERVE 1

typedef enum {
	eWarp_Falloff_None   = 0,
	eWarp_Falloff_Curve  = 1,
	eWarp_Falloff_Sharp  = 2, /* PROP_SHARP */
	eWarp_Falloff_Smooth = 3, /* PROP_SMOOTH */
	eWarp_Falloff_Root   = 4, /* PROP_ROOT */
	eWarp_Falloff_Linear = 5, /* PROP_LIN */
	eWarp_Falloff_Const  = 6, /* PROP_CONST */
	eWarp_Falloff_Sphere = 7, /* PROP_SPHERE */
	eWarp_Falloff_InvSquare = 8, /* PROP_INVSQUARE */
	/* PROP_RANDOM not used */
} WarpModifierFalloff;

typedef struct WeightVGEditModifierData {
	ModifierData modifier;

	char defgrp_name[64]; /* Name of vertex group to edit. MAX_VGROUP_NAME. */

	short edit_flags;     /* Using MOD_WVG_EDIT_* flags. */
	short falloff_type;   /* Using MOD_WVG_MAPPING_* defines. */
	float default_weight; /* Weight for vertices not in vgroup. */

	/* Mapping stuff. */
	struct CurveMapping *cmap_curve;  /* The custom mapping curve! */

	/* The add/remove vertices weight thresholds. */
	float add_threshold, rem_threshold;

	/* Masking options. */
	float mask_constant;        /* The global "influence", if no vgroup nor tex is used as mask. */
	char mask_defgrp_name[64];  /* Name of mask vertex group from which to get weight factors. MAX_VGROUP_NAME */

	/* Texture masking. */
	int mask_tex_use_channel;          /* Which channel to use as weightf. */
	struct Tex *mask_texture;          /* The texture. */
	struct Object *mask_tex_map_obj;   /* Name of the map object. */
	int mask_tex_mapping;              /* How to map the texture (using MOD_DISP_MAP_* enums). */
	char mask_tex_uvlayer_name[64];    /* Name of the UV map. MAX_CUSTOMDATA_LAYER_NAME */

	/* Padding... */
	int pad_i1;
} WeightVGEditModifierData;

/* WeightVGEdit flags. */
enum {
	/* (1 << 0), (1 << 1) and (1 << 2) are free for future use! */
	MOD_WVG_EDIT_ADD2VG  = (1 << 3),  /* Add vertices with higher weight than threshold to vgroup. */
	MOD_WVG_EDIT_REMFVG  = (1 << 4),  /* Remove vertices with lower weight than threshold from vgroup. */
};

typedef struct WeightVGMixModifierData {
	ModifierData modifier;

	char defgrp_name_a[64];    /* Name of vertex group to modify/weight. MAX_VGROUP_NAME. */
	char defgrp_name_b[64];    /* Name of other vertex group to mix in. MAX_VGROUP_NAME. */
	float default_weight_a;    /* Default weight value for first vgroup. */
	float default_weight_b;    /* Default weight value to mix in. */
	char mix_mode;             /* How second vgroups weights affect first ones */
	char mix_set;              /* What vertices to affect. */

	char pad_c1[6];

	/* Masking options. */
	float mask_constant;        /* The global "influence", if no vgroup nor tex is used as mask. */
	char mask_defgrp_name[64];  /* Name of mask vertex group from which to get weight factors. MAX_VGROUP_NAME */

	/* Texture masking. */
	int mask_tex_use_channel;         /* Which channel to use as weightf. */
	struct Tex *mask_texture;         /* The texture. */
	struct Object *mask_tex_map_obj;  /* Name of the map object. */
	int mask_tex_mapping;             /* How to map the texture! */
	char mask_tex_uvlayer_name[64];   /* Name of the UV map. MAX_CUSTOMDATA_LAYER_NAME. */

	/* Padding... */
	int pad_i1;
} WeightVGMixModifierData;

/* How second vgroup's weights affect first ones. */
enum {
	MOD_WVG_MIX_SET = 1,  /* Second weights replace weights. */
	MOD_WVG_MIX_ADD = 2,  /* Second weights are added to weights. */
	MOD_WVG_MIX_SUB = 3,  /* Second weights are subtracted from weights. */
	MOD_WVG_MIX_MUL = 4,  /* Second weights are multiplied with weights. */
	MOD_WVG_MIX_DIV = 5,  /* Second weights divide weights. */
	MOD_WVG_MIX_DIF = 6,  /* Difference between second weights and weights. */
	MOD_WVG_MIX_AVG = 7,  /* Average of both weights. */
};

/* What vertices to affect. */
enum {
	MOD_WVG_SET_ALL = 1,  /* Affect all vertices. */
	MOD_WVG_SET_A   = 2,  /* Affect only vertices in first vgroup. */
	MOD_WVG_SET_B   = 3,  /* Affect only vertices in second vgroup. */
	MOD_WVG_SET_OR  = 4,  /* Affect only vertices in one vgroup or the other. */
	MOD_WVG_SET_AND = 5,  /* Affect only vertices in both vgroups. */
};

typedef struct WeightVGProximityModifierData {
	ModifierData modifier;

	char defgrp_name[64];      /* Name of vertex group to modify/weight. MAX_VGROUP_NAME. */

	/* Proximity modes. */
	int proximity_mode;
	int proximity_flags;

	/* Target object from which to calculate vertices distances. */
	struct Object *proximity_ob_target;

	/* Masking options. */
	float mask_constant;        /* The global "influence", if no vgroup nor tex is used as mask. */
	char mask_defgrp_name[64];  /* Name of mask vertex group from which to get weight factors. MAX_VGROUP_NAME */

	/* Texture masking. */
	int mask_tex_use_channel;        /* Which channel to use as weightf. */
	struct Tex *mask_texture;        /* The texture. */
	struct Object *mask_tex_map_obj; /* Name of the map object. */
	int mask_tex_mapping;            /* How to map the texture! */
	char mask_tex_uvlayer_name[64];  /* Name of the UV Map. MAX_CUSTOMDATA_LAYER_NAME. */

	float min_dist, max_dist;        /* Distances mapping to 0.0/1.0 weights. */

	/* Put here to avoid breaking existing struct... */
	short falloff_type;              /* Using MOD_WVG_MAPPING_* enums. */

	/* Padding... */
	short pad_s1;
} WeightVGProximityModifierData;

/* Modes of proximity weighting. */
enum {
	MOD_WVG_PROXIMITY_OBJECT    = 1,  /* source vertex to other location */
	MOD_WVG_PROXIMITY_GEOMETRY  = 2,  /* source vertex to other geometry */
};

/* Flags options for proximity weighting. */
enum {
	/* Use nearest vertices of target obj, in MOD_WVG_PROXIMITY_GEOMETRY mode. */
	MOD_WVG_PROXIMITY_GEOM_VERTS  = (1 << 0),
	/* Use nearest edges of target obj, in MOD_WVG_PROXIMITY_GEOMETRY mode. */
	MOD_WVG_PROXIMITY_GEOM_EDGES  = (1 << 1),
	/* Use nearest faces of target obj, in MOD_WVG_PROXIMITY_GEOMETRY mode. */
	MOD_WVG_PROXIMITY_GEOM_FACES  = (1 << 2),
};

/* Defines common to all WeightVG modifiers. */
/* Mapping modes. */
enum {
	MOD_WVG_MAPPING_NONE    = 0,
	MOD_WVG_MAPPING_CURVE   = 1,
	MOD_WVG_MAPPING_SHARP   = 2,  /* PROP_SHARP */
	MOD_WVG_MAPPING_SMOOTH  = 3,  /* PROP_SMOOTH */
	MOD_WVG_MAPPING_ROOT    = 4,  /* PROP_ROOT */
	/* PROP_LIN not used (same as NONE, here...). */
	/* PROP_CONST not used. */
	MOD_WVG_MAPPING_SPHERE  = 7,  /* PROP_SPHERE */
	MOD_WVG_MAPPING_RANDOM  = 8,  /* PROP_RANDOM */
	MOD_WVG_MAPPING_STEP    = 9,  /* Median Step. */
};

/* Tex channel to be used as mask. */
enum {
	MOD_WVG_MASK_TEX_USE_INT    = 1,
	MOD_WVG_MASK_TEX_USE_RED    = 2,
	MOD_WVG_MASK_TEX_USE_GREEN  = 3,
	MOD_WVG_MASK_TEX_USE_BLUE   = 4,
	MOD_WVG_MASK_TEX_USE_HUE    = 5,
	MOD_WVG_MASK_TEX_USE_SAT    = 6,
	MOD_WVG_MASK_TEX_USE_VAL    = 7,
	MOD_WVG_MASK_TEX_USE_ALPHA  = 8,
};

typedef struct DynamicPaintModifierData {
	ModifierData modifier;

	struct DynamicPaintCanvasSettings *canvas;
	struct DynamicPaintBrushSettings *brush;
	int type;  /* ui display: canvas / brush */
	int pad;
} DynamicPaintModifierData;

/* Dynamic paint modifier flags */
enum {
	MOD_DYNAMICPAINT_TYPE_CANVAS  = (1 << 0),
	MOD_DYNAMICPAINT_TYPE_BRUSH   = (1 << 1),
};

/* Remesh modifier */
typedef enum RemeshModifierFlags {
	MOD_REMESH_FLOOD_FILL     = 1,
	MOD_REMESH_SMOOTH_SHADING = 2,
} RemeshModifierFlags;

typedef enum RemeshModifierMode {
	/* blocky */
	MOD_REMESH_CENTROID       = 0,
	/* smooth */
	MOD_REMESH_MASS_POINT     = 1,
	/* keeps sharp edges */
	MOD_REMESH_SHARP_FEATURES = 2,
} RemeshModifierMode;

typedef struct RemeshModifierData {
	ModifierData modifier;

	/* floodfill option, controls how small components can be before they are removed */
	float threshold;

	/* ratio between size of model and grid */
	float scale;

	float hermite_num;

	/* octree depth */
	char depth;

	char flag;
	char mode;
	char pad;
} RemeshModifierData;

/* Skin modifier */
typedef struct SkinModifierData {
	ModifierData modifier;

	float branch_smoothing;

	char flag;

	char symmetry_axes;

	char pad[2];
} SkinModifierData;

/* SkinModifierData.symmetry_axes */
enum {
	MOD_SKIN_SYMM_X = (1 << 0),
	MOD_SKIN_SYMM_Y = (1 << 1),
	MOD_SKIN_SYMM_Z = (1 << 2),
};

/* SkinModifierData.flag */
enum {
	MOD_SKIN_SMOOTH_SHADING = 1,
};

/* Triangulate modifier */
typedef struct TriangulateModifierData {
	ModifierData modifier;

	int flag;
	int quad_method;
	int ngon_method;
	int pad;
} TriangulateModifierData;

#ifdef DNA_DEPRECATED
enum {
	MOD_TRIANGULATE_BEAUTY = (1 << 0), /* deprecated */
};
#endif

/* Triangulate methods - NGons */
enum {
	MOD_TRIANGULATE_NGON_BEAUTY = 0,
	MOD_TRIANGULATE_NGON_EARCLIP,
};

/* Triangulate methods - Quads */
enum {
	MOD_TRIANGULATE_QUAD_BEAUTY = 0,
	MOD_TRIANGULATE_QUAD_FIXED,
	MOD_TRIANGULATE_QUAD_ALTERNATE,
	MOD_TRIANGULATE_QUAD_SHORTEDGE
};

typedef struct LaplacianSmoothModifierData {
	ModifierData modifier;

	float lambda, lambda_border, pad1;
	char defgrp_name[64];  /* MAX_VGROUP_NAME */
	short flag, repeat;
} LaplacianSmoothModifierData;

/* Smooth modifier flags */
enum {
	MOD_LAPLACIANSMOOTH_X               = (1 << 1),
	MOD_LAPLACIANSMOOTH_Y               = (1 << 2),
	MOD_LAPLACIANSMOOTH_Z               = (1 << 3),
	MOD_LAPLACIANSMOOTH_PRESERVE_VOLUME = (1 << 4),
	MOD_LAPLACIANSMOOTH_NORMALIZED      = (1 << 5),
};


typedef struct CorrectiveSmoothModifierData {
	ModifierData modifier;

	/* positions set during 'bind' operator
	 * use for MOD_CORRECTIVESMOOTH_RESTSOURCE_BIND */
	float (*bind_coords)[3];

	/* note: -1 is used to bind */
	unsigned int bind_coords_num;

	float lambda;
	short repeat, flag;
	char smooth_type, rest_source;
	char pad[2];

	char defgrp_name[64];  /* MAX_VGROUP_NAME */

	/* runtime-only cache (delta's between),
	 * delta's between the original positions and the smoothed positions */
	float (*delta_cache)[3];
	unsigned int delta_cache_num;
	char pad2[4];
} CorrectiveSmoothModifierData;

enum {
	MOD_CORRECTIVESMOOTH_SMOOTH_SIMPLE         = 0,
	MOD_CORRECTIVESMOOTH_SMOOTH_LENGTH_WEIGHT    = 1,
};

enum {
	MOD_CORRECTIVESMOOTH_RESTSOURCE_ORCO       = 0,
	MOD_CORRECTIVESMOOTH_RESTSOURCE_BIND       = 1,
};

/* Corrective Smooth modifier flags */
enum {
	MOD_CORRECTIVESMOOTH_INVERT_VGROUP         = (1 << 0),
	MOD_CORRECTIVESMOOTH_ONLY_SMOOTH           = (1 << 1),
	MOD_CORRECTIVESMOOTH_PIN_BOUNDARY          = (1 << 2),
};

typedef struct UVWarpModifierData {
	ModifierData modifier;

	char axis_u, axis_v;
	char pad[6];
	float center[2];            /* used for rotate/scale */

	struct Object *object_src;  /* source */
	char bone_src[64];          /* optional name of bone target, MAX_ID_NAME-2 */
	struct Object *object_dst;  /* target */
	char bone_dst[64];          /* optional name of bone target, MAX_ID_NAME-2 */

	char vgroup_name[64];       /* optional vertexgroup name, MAX_VGROUP_NAME */
	char uvlayer_name[64];      /* MAX_CUSTOMDATA_LAYER_NAME */
} UVWarpModifierData;

/* cache modifier */
typedef struct MeshCacheModifierData {
	ModifierData modifier;

	char flag;
	char type;  /* file format */
	char time_mode;
	char play_mode;

	/* axis conversion */
	char forward_axis;
	char up_axis;
	char flip_axis;

	char interp;

	float factor;
	char deform_mode;
	char pad[7];

	/* play_mode == MOD_MESHCACHE_PLAY_CFEA */
	float frame_start;
	float frame_scale;

	/* play_mode == MOD_MESHCACHE_PLAY_EVAL */
	/* we could use one float for all these but their purpose is very different */
	float eval_frame;
	float eval_time;
	float eval_factor;

	char filepath[1024];  /* FILE_MAX */
} MeshCacheModifierData;

enum {
	MOD_MESHCACHE_TYPE_MDD  = 1,
	MOD_MESHCACHE_TYPE_PC2  = 2,
};

enum {
	MOD_MESHCACHE_DEFORM_OVERWRITE  = 0,
	MOD_MESHCACHE_DEFORM_INTEGRATE  = 1,
};

enum {
	MOD_MESHCACHE_INTERP_NONE      = 0,
	MOD_MESHCACHE_INTERP_LINEAR    = 1,
/*	MOD_MESHCACHE_INTERP_CARDINAL  = 2, */
};

enum {
	MOD_MESHCACHE_TIME_FRAME   = 0,
	MOD_MESHCACHE_TIME_SECONDS = 1,
	MOD_MESHCACHE_TIME_FACTOR  = 2,
};

enum {
	MOD_MESHCACHE_PLAY_CFEA = 0,
	MOD_MESHCACHE_PLAY_EVAL = 1,
};


typedef struct LaplacianDeformModifierData {
	ModifierData modifier;
	char anchor_grp_name[64];  /* MAX_VGROUP_NAME */
	int total_verts, repeat;
	float *vertexco;
	void *cache_system;  /* runtime only */
	short flag, pad[3];

} LaplacianDeformModifierData;

/* Smooth modifier flags */
enum {
	MOD_LAPLACIANDEFORM_BIND = 1,
};

/* many of these options match 'solidify' */
typedef struct WireframeModifierData {
	ModifierData modifier;
	char defgrp_name[64];  /* MAX_VGROUP_NAME */
	float offset;
	float offset_fac;
	float offset_fac_vg;
	float crease_weight;
	short flag, mat_ofs;
	short pad[2];
} WireframeModifierData;

enum {
	MOD_WIREFRAME_INVERT_VGROUP = (1 << 0),
	MOD_WIREFRAME_REPLACE       = (1 << 1),
	MOD_WIREFRAME_BOUNDARY      = (1 << 2),
	MOD_WIREFRAME_OFS_EVEN      = (1 << 3),
	MOD_WIREFRAME_OFS_RELATIVE  = (1 << 4),
	MOD_WIREFRAME_CREASE        = (1 << 5),
};


typedef struct DataTransferModifierData {
	ModifierData modifier;

	struct Object *ob_source;

	int data_types;  /* See DT_TYPE_ enum in ED_object.h */

	/* See MREMAP_MODE_ enum in BKE_mesh_mapping.h */
	int vmap_mode;
	int emap_mode;
	int lmap_mode;
	int pmap_mode;

	float map_max_distance;
	float map_ray_radius;
	float islands_precision;

	int pad_i1;

	int layers_select_src[4];  /* DT_MULTILAYER_INDEX_MAX; See DT_FROMLAYERS_ enum in ED_object.h */
	int layers_select_dst[4];  /* DT_MULTILAYER_INDEX_MAX; See DT_TOLAYERS_ enum in ED_object.h */

	int mix_mode;  /* See CDT_MIX_ enum in BKE_customdata.h */
	float mix_factor;
	char defgrp_name[64];  /* MAX_VGROUP_NAME */

	int flags;
} DataTransferModifierData;

/* DataTransferModifierData.flags */
enum {
	MOD_DATATRANSFER_OBSRC_TRANSFORM  = 1 << 0,
	MOD_DATATRANSFER_MAP_MAXDIST      = 1 << 1,
	MOD_DATATRANSFER_INVERT_VGROUP    = 1 << 2,

	/* Only for UI really. */
	MOD_DATATRANSFER_USE_VERT         = 1 << 28,
	MOD_DATATRANSFER_USE_EDGE         = 1 << 29,
	MOD_DATATRANSFER_USE_LOOP         = 1 << 30,
	MOD_DATATRANSFER_USE_POLY         = 1 << 31,
};

/* Set Split Normals modifier */
typedef struct NormalEditModifierData {
	ModifierData modifier;
	char defgrp_name[64];  /* MAX_VGROUP_NAME */
	struct Object *target;  /* Source of normals, or center of ellipsoid. */
	short mode;
	short flag;
	short mix_mode;
	char pad[2];
	float mix_factor;
	float mix_limit;
	float offset[3];
	float pad_f1;
} NormalEditModifierData;

/* NormalEditModifierData.mode */
enum {
	MOD_NORMALEDIT_MODE_RADIAL        = 0,
	MOD_NORMALEDIT_MODE_DIRECTIONAL   = 1,
};

/* NormalEditModifierData.flags */
enum {
	MOD_NORMALEDIT_INVERT_VGROUP            = (1 << 0),
	MOD_NORMALEDIT_USE_DIRECTION_PARALLEL   = (1 << 1),
};

/* NormalEditModifierData.mix_mode */
enum {
	MOD_NORMALEDIT_MIX_COPY = 0,
	MOD_NORMALEDIT_MIX_ADD  = 1,
	MOD_NORMALEDIT_MIX_SUB  = 2,
	MOD_NORMALEDIT_MIX_MUL  = 3,
};

typedef struct MeshSeqCacheModifierData {
	ModifierData modifier;

	struct CacheFile *cache_file;
	struct CacheReader *reader;
	char object_path[1024];  /* 1024 = FILE_MAX */

	char read_flag;
	char pad[3];

	int num_attr;
	char (*attr_names)[64];
} MeshSeqCacheModifierData;

/* MeshSeqCacheModifierData.read_flag */
enum {
	MOD_MESHSEQ_READ_VERT  = (1 << 0),
	MOD_MESHSEQ_READ_POLY  = (1 << 1),
	MOD_MESHSEQ_READ_UV    = (1 << 2),
	MOD_MESHSEQ_READ_COLOR = (1 << 3),
	MOD_MESHSEQ_READ_ATTR  = (1 << 4),
	MOD_MESHSEQ_READ_VELS  = (1 << 5),
};

typedef struct MeshSeqCacheString {
	char name[64];
} MeshSeqCacheString;

typedef struct SDefBind {
	unsigned int *vert_inds;
	unsigned int numverts;
	int mode;
	float *vert_weights;
	float normal_dist;
	float influence;
} SDefBind;

typedef struct SDefVert {
	SDefBind *binds;
	unsigned int numbinds;
	char pad[4];
} SDefVert;

typedef struct SurfaceDeformModifierData {
	ModifierData modifier;

	struct Object *target;	/* bind target object */
	SDefVert *verts;		/* vertex bind data */
	float falloff;
	unsigned int numverts, numpoly;
	int flags;
	float mat[4][4];
} SurfaceDeformModifierData;

/* Surface Deform modifier flags */
enum {
	MOD_SDEF_BIND = (1 << 0),
	MOD_SDEF_USES_LOOPTRI = (1 << 1),
	MOD_SDEF_HAS_CONCAVE = (1 << 2),
};

/* Surface Deform vertex bind modes */
enum {
	MOD_SDEF_MODE_LOOPTRI = 0,
	MOD_SDEF_MODE_NGON = 1,
	MOD_SDEF_MODE_CENTROID = 2,
};

typedef struct OpenVDBModifierData {
	ModifierData modifier;

	char filepath[1024];  /* FILE_MAX */
	char (*grids)[64];
	char density[64];
	char heat[64];
	char flame[64];
	char color[3][64];

	int numgrids;
	int frame_offset;
	int frame_override;

	int flags;

	int frame_last;

	short up_axis;
	short front_axis;

	short simplify;
	short pad[3];

	SmokeModifierData *smoke;

	float max_density;
	float max_heat;
	float max_flame;
	float max_color;

	int numeric_display;

	float flame_thickness;

	float density_min;
	float density_max;
	float flame_min;
	float flame_max;
} OpenVDBModifierData;

/* OpenVDBModifierData flags */
enum {
	MOD_OPENVDB_HIDE_VOLUME     = (1 << 0),
	MOD_OPENVDB_OVERRIDE_FRAME  = (1 << 1),
	MOD_OPENVDB_HIDE_UNSELECTED = (1 << 2),
	MOD_OPENVDB_SPLIT_COLOR     = (1 << 3),
	MOD_OPENVDB_IS_RENDER       = (1 << 4),
	MOD_OPENVDB_HAS_DENSITY     = (1 << 5),
};

enum {
	MOD_OVDB_AXIS_X     = 0,
	MOD_OVDB_AXIS_Y     = 1,
	MOD_OVDB_AXIS_Z     = 2,
	MOD_OVDB_AXIS_MIN_X = 3,
	MOD_OVDB_AXIS_MIN_Y = 4,
	MOD_OVDB_AXIS_MIN_Z = 5,
};

enum {
	MOD_OVDB_NUM_NONE    = 0,
	MOD_OVDB_NUM_DENSITY = 1,
	MOD_OVDB_NUM_HEAT    = 2,
	MOD_OVDB_NUM_FLAME   = 3,
	MOD_OVDB_NUM_COLOR   = 4,
};

#define MOD_MESHSEQ_READ_ALL \
	(MOD_MESHSEQ_READ_VERT | MOD_MESHSEQ_READ_POLY | MOD_MESHSEQ_READ_UV | MOD_MESHSEQ_READ_COLOR)

<<<<<<< HEAD
/* Vertex Snap Modifier */

typedef struct VertexSnapModifierData {
	ModifierData modifier;
	char vertex_group[64];
	struct Object *target;	/* bind target object */
	float blend;
	int deform_space;
} VertexSnapModifierData;

enum {
	MOD_VSNAP_LOCAL = 0,
	MOD_VSNAP_WORLD = 1
};


#endif  /* __DNA_MODIFIER_TYPES_H__ */
=======

	#endif  /* __DNA_MODIFIER_TYPES_H__ */
>>>>>>> fa06bb4e
<|MERGE_RESOLUTION|>--- conflicted
+++ resolved
@@ -1728,7 +1728,6 @@
 #define MOD_MESHSEQ_READ_ALL \
 	(MOD_MESHSEQ_READ_VERT | MOD_MESHSEQ_READ_POLY | MOD_MESHSEQ_READ_UV | MOD_MESHSEQ_READ_COLOR)
 
-<<<<<<< HEAD
 /* Vertex Snap Modifier */
 
 typedef struct VertexSnapModifierData {
@@ -1745,8 +1744,4 @@
 };
 
 
-#endif  /* __DNA_MODIFIER_TYPES_H__ */
-=======
-
-	#endif  /* __DNA_MODIFIER_TYPES_H__ */
->>>>>>> fa06bb4e
+	#endif  /* __DNA_MODIFIER_TYPES_H__ */