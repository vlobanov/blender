--- conflicted
+++ resolved
@@ -90,11 +90,8 @@
 	eModifierType_CorrectiveSmooth  = 51,
 	eModifierType_MeshSequenceCache = 52,
 	eModifierType_SurfaceDeform     = 53,
-<<<<<<< HEAD
-	eModifierType_Hair              = 54,
-=======
 	eModifierType_WeightedNormal	= 54,
->>>>>>> 4b6fa4d8
+	eModifierType_Hair              = 55,
 	NUM_MODIFIER_TYPES
 } ModifierType;
 
