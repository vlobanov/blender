/*
 * ***** BEGIN GPL LICENSE BLOCK *****
 *
 * This program is free software; you can redistribute it and/or
 * modify it under the terms of the GNU General Public License
 * as published by the Free Software Foundation; either version 2
 * of the License, or (at your option) any later version.
 *
 * This program is distributed in the hope that it will be useful,
 * but WITHOUT ANY WARRANTY; without even the implied warranty of
 * MERCHANTABILITY or FITNESS FOR A PARTICULAR PURPOSE.  See the
 * GNU General Public License for more details.
 *
 * You should have received a copy of the GNU General Public License
 * along with this program; if not, write to the Free Software Foundation,
 * Inc., 51 Franklin Street, Fifth Floor, Boston, MA 02110-1301, USA.
 *
 * The Original Code is Copyright (C) 2001-2002 by NaN Holding BV.
 * All rights reserved.
 *
 * The Original Code is: all of this file.
 *
 * Contributor(s): none yet.
 *
 * ***** END GPL LICENSE BLOCK *****
 */

#ifndef __BKE_MATERIAL_H__
#define __BKE_MATERIAL_H__

/** \file BKE_material.h
 *  \ingroup bke
 *  \brief General operations, lookup, etc. for materials.
 */
#ifdef __cplusplus
extern "C" {
#endif

struct Main;
struct Material;
struct ID;
struct Object;
struct Scene;

/* materials */

void init_def_material(void);
void BKE_material_free(struct Material *ma);
void BKE_material_free_ex(struct Material *ma, bool do_id_user);
void test_object_materials(struct Main *bmain, struct Object *ob, struct ID *id);
void test_all_objects_materials(struct Main *bmain, struct ID *id);
void BKE_material_resize_object(struct Main *bmain, struct Object *ob, const short totcol, bool do_id_user);
void BKE_material_init(struct Material *ma);
void BKE_material_remap_object(struct Object *ob, const unsigned int *remap);
void BKE_material_remap_object_calc(struct  Object *ob_dst, struct Object *ob_src, short *remap_src_to_dst);
struct Material *BKE_material_add(struct Main *bmain, const char *name);
void BKE_material_copy_data(struct Main *bmain, struct Material *ma_dst, const struct Material *ma_src, const int flag);
struct Material *BKE_material_copy(struct Main *bmain, const struct Material *ma);
struct Material *BKE_material_localize(struct Material *ma);
struct Material *give_node_material(struct Material *ma); /* returns node material or self */
void BKE_material_make_local(struct Main *bmain, struct Material *ma, const bool lib_local);

/* UNUSED */
// void automatname(struct Material *);

/* material slots */

struct Material ***give_matarar(struct Object *ob);
short *give_totcolp(struct Object *ob);
struct Material ***give_matarar_id(struct ID *id); /* same but for ID's */
short *give_totcolp_id(struct ID *id);

enum {
	/* use existing link option */
	BKE_MAT_ASSIGN_EXISTING,
	BKE_MAT_ASSIGN_USERPREF,
	BKE_MAT_ASSIGN_OBDATA,
	BKE_MAT_ASSIGN_OBJECT
};

struct Material *give_current_material(struct Object *ob, short act);
void assign_material_id(struct Main *bmain, struct ID *id, struct Material *ma, short act);
void assign_material(struct Main *bmain, struct Object *ob, struct Material *ma, short act, int assign_type);
void assign_matarar(struct Main *bmain, struct Object *ob, struct Material ***matar, short totcol);

short BKE_object_material_slot_find_index(struct Object *ob, struct Material *ma);
bool  BKE_object_material_slot_add(struct Main *bmain, struct Object *ob);
bool  BKE_object_material_slot_remove(struct Main *bmain, struct Object *ob);

void BKE_texpaint_slot_refresh_cache(struct Scene *scene, struct Material *ma);
void BKE_texpaint_slots_refresh_object(struct Scene *scene, struct Object *ob);

/* rna api */
void BKE_material_resize_id(struct Main *bmain, struct ID *id, short totcol, bool do_id_user);
void BKE_material_append_id(struct Main *bmain, struct ID *id, struct Material *ma);
struct Material *BKE_material_pop_id(struct Main *bmain, struct ID *id, int index, bool update_data); /* index is an int because of RNA */
void BKE_material_clear_id(struct Main *bmain, struct ID *id, bool update_data);
/* rendering */

<<<<<<< HEAD
=======
void init_render_material(struct Main *bmain, struct Material *, int, float *);
void init_render_materials(struct Main *, int r_mode, float *amd, bool do_default_material);
void end_render_material(struct Material *);
void end_render_materials(struct Main *);

bool material_in_material(struct Material *parmat, struct Material *mat);

>>>>>>> f7af08b5
void ramp_blend(int type, float r_col[3], const float fac, const float col[3]);

/* copy/paste */
void clear_matcopybuf(void);
void free_matcopybuf(void);
void copy_matcopybuf(struct Main *bmain, struct Material *ma);
void paste_matcopybuf(struct Main *bmain, struct Material *ma);

/* Evaluation. */

struct Depsgraph;

void BKE_material_eval(struct Depsgraph *depsgraph, struct Material *material);

#ifdef __cplusplus
}
#endif

#endif<|MERGE_RESOLUTION|>--- conflicted
+++ resolved
@@ -97,16 +97,6 @@
 void BKE_material_clear_id(struct Main *bmain, struct ID *id, bool update_data);
 /* rendering */
 
-<<<<<<< HEAD
-=======
-void init_render_material(struct Main *bmain, struct Material *, int, float *);
-void init_render_materials(struct Main *, int r_mode, float *amd, bool do_default_material);
-void end_render_material(struct Material *);
-void end_render_materials(struct Main *);
-
-bool material_in_material(struct Material *parmat, struct Material *mat);
-
->>>>>>> f7af08b5
 void ramp_blend(int type, float r_col[3], const float fac, const float col[3]);
 
 /* copy/paste */
