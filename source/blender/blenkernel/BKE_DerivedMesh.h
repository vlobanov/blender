--- conflicted
+++ resolved
@@ -30,7 +30,6 @@
 #ifndef BKE_DERIVEDMESH_H
 #define BKE_DERIVEDMESH_H
 
-<<<<<<< HEAD
 /*
   Basic design of the DerivedMesh system:
 
@@ -70,22 +69,6 @@
  *       as it is and stick with using BMesh and CDDM.
  */
 
-/* TODO (Probably)
-=======
-/** \file BKE_DerivedMesh.h
- *  \ingroup bke
->>>>>>> 2198cfdb
- *
- *  \todo
- *  - Make drawMapped* functions take a predicate function that
- *    determines whether to draw the edge (this predicate can
- *    also set color, etc). This will be slightly more general 
- *    and allow some of the functions to be collapsed.
- *  - Once accessor functions are added then single element draw
- *    functions can be implemented using primitive accessors.
- *  - Add function to dispatch to renderer instead of using
- *    conversion to DLM.
- */
 
 #include "DNA_customdata_types.h"
 #include "DNA_meshdata_types.h"
@@ -628,26 +611,16 @@
 DerivedMesh *mesh_create_derived_physics(struct Scene *scene, struct Object *ob, float (*vertCos)[3],
 											CustomDataMask dataMask);
 
-<<<<<<< HEAD
+DerivedMesh *editbmesh_get_derived(struct BMEditMesh *em, float (*vertexCos)[3]);
 DerivedMesh *editbmesh_get_derived_base(struct Object *, struct BMEditMesh *em);
 DerivedMesh *editbmesh_get_derived_cage(struct Scene *scene, struct Object *, 
 									   struct BMEditMesh *em, CustomDataMask dataMask);
 DerivedMesh *editbmesh_get_derived_cage_and_final(struct Scene *scene, struct Object *, 
 						 struct BMEditMesh *em, DerivedMesh **final_r,
 												 CustomDataMask dataMask);
+float (*editbmesh_get_vertex_cos(struct BMEditMesh *em, int *numVerts_r))[3];
+int editbmesh_modifier_is_enabled(struct Scene *scene, struct ModifierData *md, DerivedMesh *dm);
 void makeDerivedMesh(struct Scene *scene, struct Object *ob, struct BMEditMesh *em, CustomDataMask dataMask);
-=======
-DerivedMesh *editmesh_get_derived(struct EditMesh *em, float (*vertexCos)[3]);
-DerivedMesh *editmesh_get_derived_base(struct Object *, struct EditMesh *em);
-DerivedMesh *editmesh_get_derived_cage(struct Scene *scene, struct Object *, 
-									   struct EditMesh *em, CustomDataMask dataMask);
-DerivedMesh *editmesh_get_derived_cage_and_final(struct Scene *scene, struct Object *, 
-												 struct EditMesh *em, DerivedMesh **final_r,
-												 CustomDataMask dataMask);
-float (*editmesh_get_vertex_cos(struct EditMesh *em, int *numVerts_r))[3];
-int editmesh_modifier_is_enabled(struct Scene *scene, struct ModifierData *md, DerivedMesh *dm);
-void makeDerivedMesh(struct Scene *scene, struct Object *ob, struct EditMesh *em, CustomDataMask dataMask);
->>>>>>> 2198cfdb
 
 /* returns an array of deform matrices for crazyspace correction, and the
    number of modifiers left */
