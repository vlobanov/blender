--- conflicted
+++ resolved
@@ -44,13 +44,8 @@
 struct Scene;
 struct Main;
 
-<<<<<<< HEAD
-#define BLENDER_VERSION			252
-#define BLENDER_SUBVERSION		8 // XXX: this shouldn't be merged with trunk, this is so Sculpt branch can detect old files
-=======
 #define BLENDER_VERSION			253
 #define BLENDER_SUBVERSION		0
->>>>>>> eabbbcdf
 
 #define BLENDER_MINVERSION		250
 #define BLENDER_MINSUBVERSION	0
