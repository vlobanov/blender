/**
 * blenlib/BKE_main.h (mar-2001 nzc)
 *
 * Main is the root of the 'database' of a Blender context. All data
 * is stuffed into lists, and all these lists are knotted to here. A
 * Blender file is not much more but a binary dump of these
 * lists. This list of lists is not serialized itself.
 *
 * Oops... this should be a _types.h file.
 *
 * $Id$ 
 *
 * ***** BEGIN GPL LICENSE BLOCK *****
 *
 * This program is free software; you can redistribute it and/or
 * modify it under the terms of the GNU General Public License
 * as published by the Free Software Foundation; either version 2
 * of the License, or (at your option) any later version.
 *
 * This program is distributed in the hope that it will be useful,
 * but WITHOUT ANY WARRANTY; without even the implied warranty of
 * MERCHANTABILITY or FITNESS FOR A PARTICULAR PURPOSE.  See the
 * GNU General Public License for more details.
 *
 * You should have received a copy of the GNU General Public License
 * along with this program; if not, write to the Free Software Foundation,
 * Inc., 51 Franklin Street, Fifth Floor, Boston, MA 02110-1301, USA.
 *
 * The Original Code is Copyright (C) 2001-2002 by NaN Holding BV.
 * All rights reserved.
 *
 * The Original Code is: all of this file.
 *
 * Contributor(s): none yet.
 *
 * ***** END GPL LICENSE BLOCK *****
 */
#ifndef BKE_MAIN_H
#define BKE_MAIN_H

#include "DNA_listBase.h"

#ifdef __cplusplus
extern "C" {
#endif

struct Library;

typedef struct Main {
	struct Main *next, *prev;
	char name[240];
	short versionfile, subversionfile;
	short minversionfile, minsubversionfile;
	
	struct Library *curlib;
	ListBase scene;
	ListBase library;
	ListBase object;
	ListBase mesh;
	ListBase curve;
	ListBase mball;
	ListBase mat;
	ListBase tex;
	ListBase image;
	ListBase latt;
	ListBase lamp;
	ListBase camera;
	ListBase ipo;	// XXX depreceated
	ListBase key;
	ListBase world;
	ListBase screen;
	ListBase script;
	ListBase vfont;
	ListBase text;
	ListBase sound;
	ListBase group;
	ListBase armature;
	ListBase action;
	ListBase nodetree;
	ListBase brush;
	ListBase particle;
	ListBase wm;
	ListBase gpencil;
<<<<<<< HEAD
	ListBase linestyle;
=======

	char id_tag_update[256];
>>>>>>> 2f366d15
} Main;


#ifdef __cplusplus
}
#endif

#endif
<|MERGE_RESOLUTION|>--- conflicted
+++ resolved
@@ -81,12 +81,9 @@
 	ListBase particle;
 	ListBase wm;
 	ListBase gpencil;
-<<<<<<< HEAD
 	ListBase linestyle;
-=======
 
 	char id_tag_update[256];
->>>>>>> 2f366d15
 } Main;
 
 
