/*
 * ***** BEGIN GPL LICENSE BLOCK *****
 *
 * This program is free software; you can redistribute it and/or
 * modify it under the terms of the GNU General Public License
 * as published by the Free Software Foundation; either version 2
 * of the License, or (at your option) any later version.
 *
 * This program is distributed in the hope that it will be useful,
 * but WITHOUT ANY WARRANTY; without even the implied warranty of
 * MERCHANTABILITY or FITNESS FOR A PARTICULAR PURPOSE.  See the
 * GNU General Public License for more details.
 *
 * You should have received a copy of the GNU General Public License
 * along with this program; if not, write to the Free Software Foundation,
 * Inc., 51 Franklin Street, Fifth Floor, Boston, MA 02110-1301, USA.
 *
 * The Original Code is Copyright (C) 2001-2002 by NaN Holding BV.
 * All rights reserved.
 *
 * The Original Code is: all of this file.
 *
 * Contributor(s): none yet.
 *
 * ***** END GPL LICENSE BLOCK *****
 */

/** \file blender/blenkernel/intern/object.c
 *  \ingroup bke
 */


#include <string.h>
#include <math.h>
#include <stdio.h>

#include "MEM_guardedalloc.h"

#include "DNA_anim_types.h"
#include "DNA_armature_types.h"
#include "DNA_cache_library_types.h"
#include "DNA_camera_types.h"
#include "DNA_constraint_types.h"
#include "DNA_group_types.h"
#include "DNA_key_types.h"
#include "DNA_lamp_types.h"
#include "DNA_lattice_types.h"
#include "DNA_material_types.h"
#include "DNA_meta_types.h"
#include "DNA_mesh_types.h"
#include "DNA_meshdata_types.h"
#include "DNA_movieclip_types.h"
#include "DNA_scene_types.h"
#include "DNA_screen_types.h"
#include "DNA_sequence_types.h"
#include "DNA_smoke_types.h"
#include "DNA_space_types.h"
#include "DNA_view3d_types.h"
#include "DNA_world_types.h"
#include "DNA_object_types.h"
#include "DNA_property_types.h"
#include "DNA_rigidbody_types.h"

#include "BLI_blenlib.h"
#include "BLI_math.h"
#include "BLI_threads.h"
#include "BLI_utildefines.h"
#include "BLI_linklist.h"
#include "BLI_kdtree.h"

#include "BLF_translation.h"

#include "BKE_pbvh.h"
#include "BKE_main.h"
#include "BKE_global.h"
#include "BKE_idprop.h"
#include "BKE_armature.h"
#include "BKE_action.h"
#include "BKE_bullet.h"
#include "BKE_cache_library.h"
#include "BKE_deform.h"
#include "BKE_depsgraph.h"
#include "BKE_DerivedMesh.h"
#include "BKE_animsys.h"
#include "BKE_anim.h"
#include "BKE_constraint.h"
#include "BKE_curve.h"
#include "BKE_displist.h"
#include "BKE_effect.h"
#include "BKE_facemap.h"
#include "BKE_fcurve.h"
#include "BKE_group.h"
#include "BKE_key.h"
#include "BKE_lamp.h"
#include "BKE_lattice.h"
#include "BKE_library.h"
#include "BKE_linestyle.h"
#include "BKE_mesh.h"
#include "BKE_editmesh.h"
#include "BKE_mball.h"
#include "BKE_modifier.h"
#include "BKE_multires.h"
#include "BKE_node.h"
#include "BKE_object.h"
#include "BKE_object_deform.h"
#include "BKE_paint.h"
#include "BKE_particle.h"
#include "BKE_pointcache.h"
#include "BKE_property.h"
#include "BKE_rigidbody.h"
#include "BKE_sca.h"
#include "BKE_scene.h"
#include "BKE_sequencer.h"
#include "BKE_smoke.h"
#include "BKE_speaker.h"
#include "BKE_softbody.h"
#include "BKE_subsurf.h"
#include "BKE_material.h"
#include "BKE_camera.h"
#include "BKE_image.h"

#ifdef WITH_MOD_FLUID
#include "LBM_fluidsim.h"
#endif

#ifdef WITH_PYTHON
#include "BPY_extern.h"
#endif

#include "CCGSubSurf.h"

#include "GPU_material.h"

/* Vertex parent modifies original BMesh which is not safe for threading.
 * Ideally such a modification should be handled as a separate DAG update
 * callback for mesh datablock, but for until it is actually supported use
 * simpler solution with a mutex lock.
 *                                               - sergey -
 */
#define VPARENT_THREADING_HACK

#ifdef VPARENT_THREADING_HACK
static ThreadMutex vparent_lock = BLI_MUTEX_INITIALIZER;
#endif

void BKE_object_workob_clear(Object *workob)
{
	memset(workob, 0, sizeof(Object));
	
	workob->size[0] = workob->size[1] = workob->size[2] = 1.0f;
	workob->dscale[0] = workob->dscale[1] = workob->dscale[2] = 1.0f;
	workob->rotmode = ROT_MODE_EUL;
}

void BKE_object_update_base_layer(struct Scene *scene, Object *ob)
{
	Base *base = scene->base.first;

	while (base) {
		if (base->object == ob) base->lay = ob->lay;
		base = base->next;
	}
}

void BKE_object_free_particlesystems(Object *ob)
{
	ParticleSystem *psys;

	while ((psys = BLI_pophead(&ob->particlesystem))) {
		psys_free(ob, psys);
	}
}

void BKE_object_free_softbody(Object *ob)
{
	if (ob->soft) {
		sbFree(ob->soft);
		ob->soft = NULL;
	}
}

void BKE_object_free_bulletsoftbody(Object *ob)
{
	if (ob->bsoft) {
		bsbFree(ob->bsoft);
		ob->bsoft = NULL;
	}
}

void BKE_object_free_curve_cache(Object *ob)
{
	if (ob->curve_cache) {
		BKE_displist_free(&ob->curve_cache->disp);
		BKE_curve_bevelList_free(&ob->curve_cache->bev);
		if (ob->curve_cache->path) {
			free_path(ob->curve_cache->path);
		}
		BKE_nurbList_free(&ob->curve_cache->deformed_nurbs);
		MEM_freeN(ob->curve_cache);
		ob->curve_cache = NULL;
	}
}

void BKE_object_free_modifiers(Object *ob)
{
	ModifierData *md;

	while ((md = BLI_pophead(&ob->modifiers))) {
		modifier_free(md);
	}

	/* particle modifiers were freed, so free the particlesystems as well */
	BKE_object_free_particlesystems(ob);

	/* same for softbody */
	BKE_object_free_softbody(ob);
}

void BKE_object_modifier_hook_reset(Object *ob, HookModifierData *hmd)
{
	/* reset functionality */
	if (hmd->object) {
		bPoseChannel *pchan = BKE_pose_channel_find_name(hmd->object->pose, hmd->subtarget);

		if (hmd->subtarget[0] && pchan) {
			float imat[4][4], mat[4][4];

			/* calculate the world-space matrix for the pose-channel target first, then carry on as usual */
			mul_m4_m4m4(mat, hmd->object->obmat, pchan->pose_mat);

			invert_m4_m4(imat, mat);
			mul_m4_m4m4(hmd->parentinv, imat, ob->obmat);
		}
		else {
			invert_m4_m4(hmd->object->imat, hmd->object->obmat);
			mul_m4_m4m4(hmd->parentinv, hmd->object->imat, ob->obmat);
		}
	}
}

bool BKE_object_support_modifier_type_check(Object *ob, int modifier_type)
{
	const ModifierTypeInfo *mti;

	mti = modifierType_getInfo(modifier_type);

	if (!((mti->flags & eModifierTypeFlag_AcceptsCVs) ||
	      (ob->type == OB_MESH && (mti->flags & eModifierTypeFlag_AcceptsMesh))))
	{
		return false;
	}

	return true;
}

void BKE_object_link_modifiers(struct Object *ob_dst, const struct Object *ob_src)
{
	ModifierData *md;
	BKE_object_free_modifiers(ob_dst);

	if (!ELEM(ob_dst->type, OB_MESH, OB_CURVE, OB_SURF, OB_FONT, OB_LATTICE)) {
		/* only objects listed above can have modifiers and linking them to objects
		 * which doesn't have modifiers stack is quite silly */
		return;
	}

	for (md = ob_src->modifiers.first; md; md = md->next) {
		ModifierData *nmd = NULL;

		if (ELEM(md->type,
		         eModifierType_Hook,
		         eModifierType_Collision))
		{
			continue;
		}

		if (!BKE_object_support_modifier_type_check(ob_dst, md->type))
			continue;

		switch (md->type) {
			case eModifierType_Softbody:
				BKE_object_copy_softbody(ob_dst, ob_src);
				break;
			case eModifierType_Skin:
				/* ensure skin-node customdata exists */
				BKE_mesh_ensure_skin_customdata(ob_dst->data);
				break;
		}

		nmd = modifier_new(md->type);
		BLI_strncpy(nmd->name, md->name, sizeof(nmd->name));

		if (md->type == eModifierType_Multires) {
			/* Has to be done after mod creation, but *before* we actually copy its settings! */
			multiresModifier_sync_levels_ex(ob_dst, (MultiresModifierData *)md, (MultiresModifierData *)nmd);
		}

		modifier_copyData(md, nmd);
		BLI_addtail(&ob_dst->modifiers, nmd);
		modifier_unique_name(&ob_dst->modifiers, nmd);
	}

	BKE_object_copy_particlesystems(ob_dst, ob_src);

	/* TODO: smoke?, cloth? */
}

/* free data derived from mesh, called when mesh changes or is freed */
void BKE_object_free_derived_caches(Object *ob)
{
	/* also serves as signal to remake texspace */
	if (ob->type == OB_MESH) {
		Mesh *me = ob->data;

		if (me->bb) {
			me->bb->flag |= BOUNDBOX_DIRTY;
		}
	}
	else if (ELEM(ob->type, OB_SURF, OB_CURVE, OB_FONT)) {
		Curve *cu = ob->data;

		if (cu->bb) {
			cu->bb->flag |= BOUNDBOX_DIRTY;
		}
	}

	if (ob->bb) {
		MEM_freeN(ob->bb);
		ob->bb = NULL;
	}

	if (ob->derivedFinal) {
		/* dupli cache owns the derivedFinal, is freed by duplicator object */
		if (!(ob->transflag & OB_IS_DUPLI_CACHE)) {
			ob->derivedFinal->needsFree = 1;
			ob->derivedFinal->release(ob->derivedFinal);
			ob->derivedFinal = NULL;
		}
	}
	if (ob->derivedDeform) {
		ob->derivedDeform->needsFree = 1;
		ob->derivedDeform->release(ob->derivedDeform);
		ob->derivedDeform = NULL;
	}
	
	BKE_object_free_curve_cache(ob);
	
	BKE_object_dupli_cache_clear(ob);
}

void BKE_object_free_caches(Object *object, bool free_smoke_sim)
{
	ModifierData *md;
	short update_flag = 0;

	/* Free particle system caches holding paths. */
	if (object->particlesystem.first) {
		ParticleSystem *psys;
		for (psys = object->particlesystem.first;
		     psys != NULL;
		     psys = psys->next)
		{
			psys_free_path_cache(psys, psys->edit);
			update_flag |= PSYS_RECALC_REDO;
		}
	}

	/* Free memory used by cached derived meshes in the particle system modifiers. */
	for (md = object->modifiers.first; md != NULL; md = md->next) {
		if (md->type == eModifierType_ParticleSystem) {
			ParticleSystemModifierData *psmd = (ParticleSystemModifierData *) md;
			if (psmd->dm != NULL) {
				psmd->dm->needsFree = 1;
				psmd->dm->release(psmd->dm);
				psmd->dm = NULL;
				psmd->flag |= eParticleSystemFlag_file_loaded;
				update_flag |= OB_RECALC_DATA;
			}
		}
		else if (md->type == eModifierType_Smoke) {
			if (free_smoke_sim) {
				SmokeModifierData *smd = (SmokeModifierData *) md;
				SmokeDomainSettings *sds = smd->domain;
				if (sds != NULL) {
					bool use_sim = sds->point_cache[0] == NULL;
					PointCache *cache;
					/* We only reset cache if all the point caches are baked to file. */
					for (cache = sds->ptcaches[0].first;
					     cache != NULL && use_sim == false;
					     cache = cache->next)
					{
						use_sim |= ((cache->flag & (PTCACHE_BAKED|PTCACHE_DISK_CACHE)) != (PTCACHE_BAKED|PTCACHE_DISK_CACHE));
					}
					if (!use_sim) {
						smokeModifier_reset(smd);
						smokeModifier_reset_turbulence(smd);
						update_flag |= OB_RECALC_DATA;
					}
				}
			}
		}
	}

	/* Tag object for update, so once memory critical operation is over and
	 * scene update routines are back to it's business the object will be
	 * guaranteed to be in a known state.
	 */
	if (update_flag != 0) {
		DAG_id_tag_update(&object->id, update_flag);
	}
}

/* do not free object itself */
void BKE_object_free_ex(Object *ob, bool do_id_user)
{
	int a;
	
	BKE_object_free_derived_caches(ob);
	
	/* disconnect specific data, but not for lib data (might be indirect data, can get relinked) */
	if (ob->data) {
		ID *id = ob->data;
		id->us--;
		if (id->us == 0 && id->lib == NULL) {
			switch (ob->type) {
				case OB_MESH:
					BKE_mesh_unlink((Mesh *)id);
					break;
				case OB_CURVE:
					BKE_curve_unlink((Curve *)id);
					break;
				case OB_MBALL:
					BKE_mball_unlink((MetaBall *)id);
					break;
			}
		}
		ob->data = NULL;
	}

	if (ob->mat) {
		for (a = 0; a < ob->totcol; a++) {
			if (ob->mat[a]) ob->mat[a]->id.us--;
		}
		MEM_freeN(ob->mat);
	}
	if (ob->matbits) MEM_freeN(ob->matbits);
	ob->mat = NULL;
	ob->matbits = NULL;
	if (ob->iuser) MEM_freeN(ob->iuser);
	ob->iuser = NULL;
	if (ob->bb) MEM_freeN(ob->bb); 
	ob->bb = NULL;
	if (ob->adt) BKE_animdata_free((ID *)ob);
	if (ob->poselib) ob->poselib->id.us--;
	if (ob->gpd) ((ID *)ob->gpd)->us--;
	if (ob->defbase.first)
		BLI_freelistN(&ob->defbase);
	if (ob->fmaps.first)
		BLI_freelistN(&ob->fmaps);
	if (ob->pose)
		BKE_pose_free_ex(ob->pose, do_id_user);
	if (ob->mpath)
		animviz_free_motionpath(ob->mpath);
	BKE_bproperty_free_list(&ob->prop);
	BKE_object_free_modifiers(ob);
	
	free_sensors(&ob->sensors);
	free_controllers(&ob->controllers);
	free_actuators(&ob->actuators);
	
	BKE_constraints_free_ex(&ob->constraints, do_id_user);
	
	free_partdeflect(ob->pd);
	BKE_rigidbody_free_object(ob);
	BKE_rigidbody_free_constraint(ob);

	if (ob->soft) sbFree(ob->soft);
	if (ob->bsoft) bsbFree(ob->bsoft);
	if (ob->gpulamp.first) GPU_lamp_free(ob);

	BKE_sculptsession_free(ob);

	if (ob->pc_ids.first) BLI_freelistN(&ob->pc_ids);

	BLI_freelistN(&ob->lodlevels);

	/* Free runtime curves data. */
	if (ob->curve_cache) {
		BKE_curve_bevelList_free(&ob->curve_cache->bev);
		if (ob->curve_cache->path)
			free_path(ob->curve_cache->path);
		MEM_freeN(ob->curve_cache);
	}
	
	BKE_object_dupli_cache_free(ob);
}

void BKE_object_free(Object *ob)
{
	BKE_object_free_ex(ob, true);
}

static void unlink_object__unlinkModifierLinks(void *userData, Object *ob, Object **obpoin)
{
	Object *unlinkOb = userData;

	if (*obpoin == unlinkOb) {
		*obpoin = NULL;
		// XXX: should this just be OB_RECALC_DATA?
		DAG_id_tag_update(&ob->id, OB_RECALC_OB | OB_RECALC_DATA | OB_RECALC_TIME);
	}
}

static void unlink_object__unlinkCacheModifierLinks(void *userData, CacheLibrary *UNUSED(cachelib), CacheModifier *UNUSED(md), ID **idpoin)
{
	Object *unlinkOb = userData;

	if (*idpoin == (ID *)unlinkOb) {
		*idpoin = NULL;
	}
}

void BKE_object_unlink(Object *ob)
{
	Main *bmain = G.main;
	Object *obt;
	Material *mat;
	World *wrld;
	bScreen *sc;
	Scene *sce;
	SceneRenderLayer *srl;
	FreestyleLineSet *lineset;
	bNodeTree *ntree;
	Curve *cu;
	Tex *tex;
	Group *group;
	Camera *camera;
	bConstraint *con;
	//bActionStrip *strip; // XXX animsys 
	ModifierData *md;
	ARegion *ar;
	RegionView3D *rv3d;
	LodLevel *lod;
	CacheLibrary *cachelib;
	int a, found;
	
	unlink_controllers(&ob->controllers);
	unlink_actuators(&ob->actuators);
	
	/* check all objects: parents en bevels and fields, also from libraries */
	/* FIXME: need to check all animation blocks (drivers) */
	obt = bmain->object.first;
	while (obt) {
		if (obt->proxy == ob)
			obt->proxy = NULL;
		if (obt->proxy_from == ob) {
			obt->proxy_from = NULL;
			DAG_id_tag_update(&obt->id, OB_RECALC_OB);
		}
		if (obt->proxy_group == ob)
			obt->proxy_group = NULL;
		
		if (obt->parent == ob) {
			obt->parent = NULL;
			DAG_id_tag_update(&obt->id, OB_RECALC_OB | OB_RECALC_DATA | OB_RECALC_TIME);
		}
		
		modifiers_foreachObjectLink(obt, unlink_object__unlinkModifierLinks, ob);
		
		if (ELEM(obt->type, OB_CURVE, OB_FONT)) {
			cu = obt->data;

			if (cu->bevobj == ob) {
				cu->bevobj = NULL;
				DAG_id_tag_update(&obt->id, OB_RECALC_OB | OB_RECALC_DATA | OB_RECALC_TIME);
			}
			if (cu->taperobj == ob) {
				cu->taperobj = NULL;
				DAG_id_tag_update(&obt->id, OB_RECALC_OB | OB_RECALC_DATA | OB_RECALC_TIME);
			}
			if (cu->textoncurve == ob) {
				cu->textoncurve = NULL;
				DAG_id_tag_update(&obt->id, OB_RECALC_OB | OB_RECALC_DATA | OB_RECALC_TIME);
			}
		}
		else if (obt->type == OB_ARMATURE && obt->pose) {
			bPoseChannel *pchan;
			for (pchan = obt->pose->chanbase.first; pchan; pchan = pchan->next) {
				for (con = pchan->constraints.first; con; con = con->next) {
					const bConstraintTypeInfo *cti = BKE_constraint_typeinfo_get(con);
					ListBase targets = {NULL, NULL};
					bConstraintTarget *ct;
					
					if (cti && cti->get_constraint_targets) {
						cti->get_constraint_targets(con, &targets);
						
						for (ct = targets.first; ct; ct = ct->next) {
							if (ct->tar == ob) {
								ct->tar = NULL;
								ct->subtarget[0] = '\0';
								DAG_id_tag_update(&obt->id, OB_RECALC_DATA);
							}
						}
						
						if (cti->flush_constraint_targets)
							cti->flush_constraint_targets(con, &targets, 0);
					}
				}
				if (pchan->custom == ob)
					pchan->custom = NULL;
			}
		}
		else if (ELEM(OB_MBALL, ob->type, obt->type)) {
			if (BKE_mball_is_basis_for(obt, ob))
				DAG_id_tag_update(&obt->id, OB_RECALC_DATA);
		}
		
		sca_remove_ob_poin(obt, ob);
		
		for (con = obt->constraints.first; con; con = con->next) {
			const bConstraintTypeInfo *cti = BKE_constraint_typeinfo_get(con);
			ListBase targets = {NULL, NULL};
			bConstraintTarget *ct;
			
			if (cti && cti->get_constraint_targets) {
				cti->get_constraint_targets(con, &targets);
				
				for (ct = targets.first; ct; ct = ct->next) {
					if (ct->tar == ob) {
						ct->tar = NULL;
						ct->subtarget[0] = '\0';
						DAG_id_tag_update(&obt->id, OB_RECALC_DATA);
					}
				}
				
				if (cti->flush_constraint_targets)
					cti->flush_constraint_targets(con, &targets, 0);
			}
		}
		
		/* object is deflector or field */
		if (ob->pd) {
			if (obt->soft)
				DAG_id_tag_update(&obt->id, OB_RECALC_DATA);

			/* cloth */
			for (md = obt->modifiers.first; md; md = md->next)
				if (md->type == eModifierType_Cloth)
					DAG_id_tag_update(&obt->id, OB_RECALC_DATA);
		}
		
		/* strips */
#if 0 // XXX old animation system
		for (strip = obt->nlastrips.first; strip; strip = strip->next) {
			if (strip->object == ob)
				strip->object = NULL;
			
			if (strip->modifiers.first) {
				bActionModifier *amod;
				for (amod = strip->modifiers.first; amod; amod = amod->next)
					if (amod->ob == ob)
						amod->ob = NULL;
			}
		}
#endif // XXX old animation system

		/* particle systems */
		if (obt->particlesystem.first) {
			ParticleSystem *tpsys = obt->particlesystem.first;
			for (; tpsys; tpsys = tpsys->next) {
				BoidState *state = NULL;
				BoidRule *rule = NULL;

				ParticleTarget *pt = tpsys->targets.first;
				for (; pt; pt = pt->next) {
					if (pt->ob == ob) {
						pt->ob = NULL;
						DAG_id_tag_update(&obt->id, OB_RECALC_DATA);
						break;
					}
				}

				if (tpsys->target_ob == ob) {
					tpsys->target_ob = NULL;
					DAG_id_tag_update(&obt->id, OB_RECALC_DATA);
				}

				if (tpsys->part->dup_ob == ob)
					tpsys->part->dup_ob = NULL;

				if (tpsys->part->phystype == PART_PHYS_BOIDS) {
					ParticleData *pa;
					BoidParticle *bpa;
					int p;

					for (p = 0, pa = tpsys->particles; p < tpsys->totpart; p++, pa++) {
						bpa = pa->boid;
						if (bpa->ground == ob)
							bpa->ground = NULL;
					}
				}
				if (tpsys->part->boids) {
					for (state = tpsys->part->boids->states.first; state; state = state->next) {
						for (rule = state->rules.first; rule; rule = rule->next) {
							if (rule->type == eBoidRuleType_Avoid) {
								BoidRuleGoalAvoid *gabr = (BoidRuleGoalAvoid *)rule;
								if (gabr->ob == ob)
									gabr->ob = NULL;
							}
							else if (rule->type == eBoidRuleType_FollowLeader) {
								BoidRuleFollowLeader *flbr = (BoidRuleFollowLeader *)rule;
								if (flbr->ob == ob)
									flbr->ob = NULL;
							}
						}
					}
				}
				
				if (tpsys->parent == ob)
					tpsys->parent = NULL;
			}
			if (ob->pd)
				DAG_id_tag_update(&obt->id, OB_RECALC_DATA);
		}

		/* levels of detail */
		for (lod = obt->lodlevels.first; lod; lod = lod->next) {
			if (lod->source == ob)
				lod->source = NULL;
		}

		/* dupli cache is cleared entirely if the object in question is duplified to keep it simple */
		if (BKE_object_dupli_cache_contains(obt, ob))
			BKE_object_dupli_cache_clear(obt);

		obt = obt->id.next;
	}
	
	/* materials */
	for (mat = bmain->mat.first; mat; mat = mat->id.next) {
		if (mat->nodetree) {
			ntreeSwitchID(mat->nodetree, &ob->id, NULL);
		}
		for (a = 0; a < MAX_MTEX; a++) {
			if (mat->mtex[a] && ob == mat->mtex[a]->object) {
				/* actually, test for lib here... to do */
				mat->mtex[a]->object = NULL;
			}
		}
	}

	/* node trees */
	for (ntree = bmain->nodetree.first; ntree; ntree = ntree->id.next) {
		if (ntree->type == NTREE_SHADER)
			ntreeSwitchID(ntree, &ob->id, NULL);
	}
	
	/* textures */
	for (tex = bmain->tex.first; tex; tex = tex->id.next) {
		if (tex->env && (ob == tex->env->object)) tex->env->object = NULL;
		if (tex->pd  && (ob == tex->pd->object)) tex->pd->object = NULL;
		if (tex->vd  && (ob == tex->vd->object)) tex->vd->object = NULL;
	}

	/* worlds */
	wrld = bmain->world.first;
	while (wrld) {
		if (wrld->id.lib == NULL) {
			for (a = 0; a < MAX_MTEX; a++) {
				if (wrld->mtex[a] && ob == wrld->mtex[a]->object)
					wrld->mtex[a]->object = NULL;
			}
		}
		
		wrld = wrld->id.next;
	}
		
	/* scenes */
	sce = bmain->scene.first;
	while (sce) {
		if (sce->id.lib == NULL) {
			if (sce->camera == ob) sce->camera = NULL;
			if (sce->toolsettings->skgen_template == ob) sce->toolsettings->skgen_template = NULL;
			if (sce->toolsettings->particle.object == ob) sce->toolsettings->particle.object = NULL;
			if (sce->toolsettings->particle.shape_object == ob) sce->toolsettings->particle.shape_object = NULL;

#ifdef DURIAN_CAMERA_SWITCH
			{
				TimeMarker *m;

				for (m = sce->markers.first; m; m = m->next) {
					if (m->camera == ob)
						m->camera = NULL;
				}
			}
#endif
			if (sce->ed) {
				Sequence *seq;
				SEQ_BEGIN(sce->ed, seq)
				{
					if (seq->scene_camera == ob) {
						seq->scene_camera = NULL;
					}
				}
				SEQ_END
			}

			for (srl = sce->r.layers.first; srl; srl = srl->next) {
				for (lineset = (FreestyleLineSet *)srl->freestyleConfig.linesets.first;
				     lineset; lineset = lineset->next)
				{
					if (lineset->linestyle) {
						BKE_linestyle_target_object_unlink(lineset->linestyle, ob);
					}
				}
			}
		}

		sce = sce->id.next;
	}
	
	/* screens */
	sc = bmain->screen.first;
	while (sc) {
		ScrArea *sa = sc->areabase.first;
		while (sa) {
			SpaceLink *sl;

			for (sl = sa->spacedata.first; sl; sl = sl->next) {
				if (sl->spacetype == SPACE_VIEW3D) {
					View3D *v3d = (View3D *) sl;

					/* found doesn't need to be set here */
					if (v3d->ob_centre == ob) {
						v3d->ob_centre = NULL;
						v3d->ob_centre_bone[0] = '\0';
					}
					if (v3d->localvd && v3d->localvd->ob_centre == ob) {
						v3d->localvd->ob_centre = NULL;
						v3d->localvd->ob_centre_bone[0] = '\0';
					}

					found = 0;
					if (v3d->camera == ob) {
						v3d->camera = NULL;
						found = 1;
					}
					if (v3d->localvd && v3d->localvd->camera == ob) {
						v3d->localvd->camera = NULL;
						found += 2;
					}

					if (found) {
						if (sa->spacetype == SPACE_VIEW3D) {
							for (ar = sa->regionbase.first; ar; ar = ar->next) {
								if (ar->regiontype == RGN_TYPE_WINDOW) {
									rv3d = (RegionView3D *)ar->regiondata;
									if (found == 1 || found == 3) {
										if (rv3d->persp == RV3D_CAMOB)
											rv3d->persp = RV3D_PERSP;
									}
									if (found == 2 || found == 3) {
										if (rv3d->localvd && rv3d->localvd->persp == RV3D_CAMOB)
											rv3d->localvd->persp = RV3D_PERSP;
									}
								}
							}
						}
					}
				}
#if 0
				else if (ELEM(sl->spacetype, SPACE_OUTLINER, SPACE_BUTS, SPACE_NODE)) {
					/* now handled by WM_main_remove_editor_id_reference */
				}
#endif
			}

			sa = sa->next;
		}
		sc = sc->id.next;
	}

	/* groups */
	group = bmain->group.first;
	while (group) {
		BKE_group_object_unlink(group, ob, NULL, NULL);
		group = group->id.next;
	}
	
	/* cameras */
	camera = bmain->camera.first;
	while (camera) {
		if (camera->dof_ob == ob) {
			camera->dof_ob = NULL;
		}
		camera = camera->id.next;
	}

	/* cache libraries */
	for (cachelib = bmain->cache_library.first; cachelib; cachelib = cachelib->id.next) {
		CacheModifier *md;
		
		for (md = cachelib->modifiers.first; md; md = md->next) {
			BKE_cache_modifier_foreachIDLink(cachelib, md, unlink_object__unlinkCacheModifierLinks, ob);
		}
	}
}

/* actual check for internal data, not context or flags */
bool BKE_object_is_in_editmode(Object *ob)
{
	if (ob->data == NULL)
		return false;
	
	if (ob->type == OB_MESH) {
		Mesh *me = ob->data;
		if (me->edit_btmesh)
			return true;
	}
	else if (ob->type == OB_ARMATURE) {
		bArmature *arm = ob->data;
		
		if (arm->edbo)
			return true;
	}
	else if (ob->type == OB_FONT) {
		Curve *cu = ob->data;
		
		if (cu->editfont)
			return true;
	}
	else if (ob->type == OB_MBALL) {
		MetaBall *mb = ob->data;
		
		if (mb->editelems)
			return true;
	}
	else if (ob->type == OB_LATTICE) {
		Lattice *lt = ob->data;
		
		if (lt->editlatt)
			return true;
	}
	else if (ob->type == OB_SURF || ob->type == OB_CURVE) {
		Curve *cu = ob->data;

		if (cu->editnurb)
			return true;
	}
	return false;
}

bool BKE_object_is_in_editmode_vgroup(Object *ob)
{
	return (OB_TYPE_SUPPORT_VGROUP(ob->type) &&
	        BKE_object_is_in_editmode(ob));
}

bool BKE_object_is_in_wpaint_select_vert(Object *ob)
{
	if (ob->type == OB_MESH) {
		Mesh *me = ob->data;
		return ((ob->mode & OB_MODE_WEIGHT_PAINT) &&
		        (me->edit_btmesh == NULL) &&
		        (ME_EDIT_PAINT_SEL_MODE(me) == SCE_SELECT_VERTEX));
	}

	return false;
}

bool BKE_object_exists_check(Object *obtest)
{
	Object *ob;
	
	if (obtest == NULL) return false;
	
	ob = G.main->object.first;
	while (ob) {
		if (ob == obtest) return true;
		ob = ob->id.next;
	}
	return false;
}

/* *************************************************** */

static const char *get_obdata_defname(int type)
{
	switch (type) {
		case OB_MESH: return DATA_("Mesh");
		case OB_CURVE: return DATA_("Curve");
		case OB_SURF: return DATA_("Surf");
		case OB_FONT: return DATA_("Text");
		case OB_MBALL: return DATA_("Mball");
		case OB_CAMERA: return DATA_("Camera");
		case OB_LAMP: return DATA_("Lamp");
		case OB_LATTICE: return DATA_("Lattice");
		case OB_ARMATURE: return DATA_("Armature");
		case OB_SPEAKER: return DATA_("Speaker");
		case OB_EMPTY: return DATA_("Empty");
		default:
			printf("get_obdata_defname: Internal error, bad type: %d\n", type);
			return DATA_("Empty");
	}
}

void *BKE_object_obdata_add_from_type(Main *bmain, int type, const char *name)
{
	if (name == NULL) {
		name = get_obdata_defname(type);
	}

	switch (type) {
		case OB_MESH:      return BKE_mesh_add(bmain, name);
		case OB_CURVE:     return BKE_curve_add(bmain, name, OB_CURVE);
		case OB_SURF:      return BKE_curve_add(bmain, name, OB_SURF);
		case OB_FONT:      return BKE_curve_add(bmain, name, OB_FONT);
		case OB_MBALL:     return BKE_mball_add(bmain, name);
		case OB_CAMERA:    return BKE_camera_add(bmain, name);
		case OB_LAMP:      return BKE_lamp_add(bmain, name);
		case OB_LATTICE:   return BKE_lattice_add(bmain, name);
		case OB_ARMATURE:  return BKE_armature_add(bmain, name);
		case OB_SPEAKER:   return BKE_speaker_add(bmain, name);
		case OB_EMPTY:     return NULL;
		default:
			printf("%s: Internal error, bad type: %d\n", __func__, type);
			return NULL;
	}
}

/* more general add: creates minimum required data, but without vertices etc. */
Object *BKE_object_add_only_object(Main *bmain, int type, const char *name)
{
	Object *ob;

	if (!name)
		name = get_obdata_defname(type);

	ob = BKE_libblock_alloc(bmain, ID_OB, name);

	/* default object vars */
	ob->type = type;
	
	ob->col[0] = ob->col[1] = ob->col[2] = 1.0;
	ob->col[3] = 1.0;
	
	ob->size[0] = ob->size[1] = ob->size[2] = 1.0;
	ob->dscale[0] = ob->dscale[1] = ob->dscale[2] = 1.0;
	
	/* objects should default to having Euler XYZ rotations, 
	 * but rotations default to quaternions 
	 */
	ob->rotmode = ROT_MODE_EUL;

	unit_axis_angle(ob->rotAxis, &ob->rotAngle);
	unit_axis_angle(ob->drotAxis, &ob->drotAngle);

	unit_qt(ob->quat);
	unit_qt(ob->dquat);

	/* rotation locks should be 4D for 4 component rotations by default... */
	ob->protectflag = OB_LOCK_ROT4D;
	
	unit_m4(ob->constinv);
	unit_m4(ob->parentinv);
	unit_m4(ob->obmat);
	ob->dt = OB_TEXTURE;
	ob->empty_drawtype = OB_PLAINAXES;
	ob->empty_drawsize = 1.0;

	if (ELEM(type, OB_LAMP, OB_CAMERA, OB_SPEAKER)) {
		ob->trackflag = OB_NEGZ;
		ob->upflag = OB_POSY;
	}
	else {
		ob->trackflag = OB_POSY;
		ob->upflag = OB_POSZ;
	}
	
	ob->dupon = 1; ob->dupoff = 0;
	ob->dupsta = 1; ob->dupend = 100;
	ob->dupfacesca = 1.0;

	/* Game engine defaults*/
	ob->mass = ob->inertia = 1.0f;
	ob->formfactor = 0.4f;
	ob->damping = 0.04f;
	ob->rdamping = 0.1f;
	ob->anisotropicFriction[0] = 1.0f;
	ob->anisotropicFriction[1] = 1.0f;
	ob->anisotropicFriction[2] = 1.0f;
	ob->gameflag = OB_PROP | OB_COLLISION;
	ob->margin = 0.04f;
	ob->init_state = 1;
	ob->state = 1;
	ob->obstacleRad = 1.0f;
	ob->step_height = 0.15f;
	ob->jump_speed = 10.0f;
	ob->fall_speed = 55.0f;
	ob->col_group = 0x01;
	ob->col_mask = 0xffff;

	/* NT fluid sim defaults */
	ob->fluidsimSettings = NULL;

	BLI_listbase_clear(&ob->pc_ids);
	
	/* Animation Visualization defaults */
	animviz_settings_init(&ob->avs);

	return ob;
}

/* general add: to scene, with layer from area and default name */
/* creates minimum required data, but without vertices etc. */
Object *BKE_object_add(
        Main *bmain, Scene *scene,
        int type, const char *name)
{
	Object *ob;
	Base *base;

	ob = BKE_object_add_only_object(bmain, type, name);

	ob->data = BKE_object_obdata_add_from_type(bmain, type, name);

	ob->lay = scene->lay;
	
	base = BKE_scene_base_add(scene, ob);
	BKE_scene_base_deselect_all(scene);
	BKE_scene_base_select(scene, base);
	DAG_id_tag_update_ex(bmain, &ob->id, OB_RECALC_OB | OB_RECALC_DATA | OB_RECALC_TIME);

	return ob;
}


#ifdef WITH_GAMEENGINE

void BKE_object_lod_add(Object *ob)
{
	LodLevel *lod = MEM_callocN(sizeof(LodLevel), "LoD Level");
	LodLevel *last = ob->lodlevels.last;

	/* If the lod list is empty, initialize it with the base lod level */
	if (!last) {
		LodLevel *base = MEM_callocN(sizeof(LodLevel), "Base LoD Level");
		BLI_addtail(&ob->lodlevels, base);
		base->flags = OB_LOD_USE_MESH | OB_LOD_USE_MAT;
		base->source = ob;
		base->obhysteresis = 10;
		last = ob->currentlod = base;
	}
	
	lod->distance = last->distance + 25.0f;
	lod->obhysteresis = 10;
	lod->flags = OB_LOD_USE_MESH | OB_LOD_USE_MAT;

	BLI_addtail(&ob->lodlevels, lod);
}

static int lod_cmp(const void *a, const void *b)
{
	const LodLevel *loda = a;
	const LodLevel *lodb = b;

	if (loda->distance < lodb->distance) return -1;
	return loda->distance > lodb->distance;
}

void BKE_object_lod_sort(Object *ob)
{
	BLI_listbase_sort(&ob->lodlevels, lod_cmp);
}

bool BKE_object_lod_remove(Object *ob, int level)
{
	LodLevel *rem;

	if (level < 1 || level > BLI_listbase_count(&ob->lodlevels) - 1)
		return false;

	rem = BLI_findlink(&ob->lodlevels, level);

	if (rem == ob->currentlod) {
		ob->currentlod = rem->prev;
	}

	BLI_remlink(&ob->lodlevels, rem);
	MEM_freeN(rem);

	/* If there are no user defined lods, remove the base lod as well */
	if (BLI_listbase_is_single(&ob->lodlevels)) {
		LodLevel *base = ob->lodlevels.first;
		BLI_remlink(&ob->lodlevels, base);
		MEM_freeN(base);
		ob->currentlod = NULL;
	}

	return true;
}

static LodLevel *lod_level_select(Object *ob, const float camera_position[3])
{
	LodLevel *current = ob->currentlod;
	float dist_sq, dist_sq_curr;

	if (!current) return NULL;

	dist_sq = len_squared_v3v3(ob->obmat[3], camera_position);
	dist_sq_curr = current->distance * current->distance;

	if (dist_sq < dist_sq_curr) {
		/* check for higher LoD */
		while (current->prev && dist_sq < dist_sq_curr) {
			current = current->prev;
		}
	}
	else {
		/* check for lower LoD */
		while (current->next && dist_sq > SQUARE(current->next->distance)) {
			current = current->next;
		}
	}

	return current;
}

bool BKE_object_lod_is_usable(Object *ob, Scene *scene)
{
	bool active = (scene) ? ob == OBACT : false;
	return (ob->mode == OB_MODE_OBJECT || !active);
}

void BKE_object_lod_update(Object *ob, const float camera_position[3])
{
	LodLevel *cur_level = ob->currentlod;
	LodLevel *new_level = lod_level_select(ob, camera_position);

	if (new_level != cur_level) {
		ob->currentlod = new_level;
	}
}

static Object *lod_ob_get(Object *ob, Scene *scene, int flag)
{
	LodLevel *current = ob->currentlod;

	if (!current || !BKE_object_lod_is_usable(ob, scene))
		return ob;

	while (current->prev && (!(current->flags & flag) || !current->source || current->source->type != OB_MESH)) {
		current = current->prev;
	}

	return current->source;
}

struct Object *BKE_object_lod_meshob_get(Object *ob, Scene *scene)
{
	return lod_ob_get(ob, scene, OB_LOD_USE_MESH);
}

struct Object *BKE_object_lod_matob_get(Object *ob, Scene *scene)
{
	return lod_ob_get(ob, scene, OB_LOD_USE_MAT);
}

#endif  /* WITH_GAMEENGINE */


SoftBody *copy_softbody(const SoftBody *sb, bool copy_caches)
{
	SoftBody *sbn;
	
	if (sb == NULL) return(NULL);
	
	sbn = MEM_dupallocN(sb);

	if (copy_caches == false) {
		sbn->totspring = sbn->totpoint = 0;
		sbn->bpoint = NULL;
		sbn->bspring = NULL;
	}
	else {
		sbn->totspring = sb->totspring;
		sbn->totpoint = sb->totpoint;

		if (sbn->bpoint) {
			int i;

			sbn->bpoint = MEM_dupallocN(sbn->bpoint);

			for (i = 0; i < sbn->totpoint; i++) {
				if (sbn->bpoint[i].springs)
					sbn->bpoint[i].springs = MEM_dupallocN(sbn->bpoint[i].springs);
			}
		}

		if (sb->bspring)
			sbn->bspring = MEM_dupallocN(sb->bspring);
	}
	
	sbn->keys = NULL;
	sbn->totkey = sbn->totpointkey = 0;
	
	sbn->scratch = NULL;

	sbn->pointcache = BKE_ptcache_copy_list(&sbn->ptcaches, &sb->ptcaches, copy_caches);

	if (sb->effector_weights)
		sbn->effector_weights = MEM_dupallocN(sb->effector_weights);

	return sbn;
}

BulletSoftBody *copy_bulletsoftbody(BulletSoftBody *bsb)
{
	BulletSoftBody *bsbn;

	if (bsb == NULL)
		return NULL;
	bsbn = MEM_dupallocN(bsb);
	/* no pointer in this structure yet */
	return bsbn;
}

ParticleSystem *BKE_object_copy_particlesystem(ParticleSystem *psys)
{
	ParticleSystem *psysn;
	ParticleData *pa;
	int p;

	psysn = MEM_dupallocN(psys);
	psysn->particles = MEM_dupallocN(psys->particles);
	psysn->child = MEM_dupallocN(psys->child);

	if (psys->part->type == PART_HAIR) {
		for (p = 0, pa = psysn->particles; p < psysn->totpart; p++, pa++)
			pa->hair = MEM_dupallocN(pa->hair);
	}

	if (psysn->particles && (psysn->particles->keys || psysn->particles->boid)) {
		ParticleKey *key = psysn->particles->keys;
		BoidParticle *boid = psysn->particles->boid;

		if (key)
			key = MEM_dupallocN(key);
		
		if (boid)
			boid = MEM_dupallocN(boid);
		
		for (p = 0, pa = psysn->particles; p < psysn->totpart; p++, pa++) {
			if (boid)
				pa->boid = boid++;
			if (key) {
				pa->keys = key;
				key += pa->totkey;
			}
		}
	}

	if (psys->clmd) {
		psysn->clmd = (ClothModifierData *)modifier_new(eModifierType_Cloth);
		modifier_copyData((ModifierData *)psys->clmd, (ModifierData *)psysn->clmd);
		psys->hair_in_dm = psys->hair_out_dm = NULL;
	}

	BLI_duplicatelist(&psysn->targets, &psys->targets);

	psysn->pathcache = NULL;
	psysn->childcache = NULL;
	psysn->edit = NULL;
	psysn->hairedit = NULL;
	psysn->pdd = NULL;
	psysn->effectors = NULL;
	psysn->tree = NULL;
	psysn->bvhtree = NULL;
	
	BLI_listbase_clear(&psysn->pathcachebufs);
	BLI_listbase_clear(&psysn->childcachebufs);
	psysn->renderdata = NULL;
	
	psysn->pointcache = BKE_ptcache_copy_list(&psysn->ptcaches, &psys->ptcaches, false);

	id_us_plus((ID *)psysn->part);
	id_us_plus((ID *)psysn->key);

	return psysn;
}

void BKE_object_copy_particlesystems(Object *ob_dst, const Object *ob_src)
{
	ParticleSystem *psys, *npsys;
	ModifierData *md;

	if (ob_dst->type != OB_MESH) {
		/* currently only mesh objects can have soft body */
		return;
	}

	BLI_listbase_clear(&ob_dst->particlesystem);
	for (psys = ob_src->particlesystem.first; psys; psys = psys->next) {
		npsys = BKE_object_copy_particlesystem(psys);

		BLI_addtail(&ob_dst->particlesystem, npsys);

		/* need to update particle modifiers too */
		for (md = ob_dst->modifiers.first; md; md = md->next) {
			if (md->type == eModifierType_ParticleSystem) {
				ParticleSystemModifierData *psmd = (ParticleSystemModifierData *)md;
				if (psmd->psys == psys)
					psmd->psys = npsys;
			}
			else if (md->type == eModifierType_DynamicPaint) {
				DynamicPaintModifierData *pmd = (DynamicPaintModifierData *)md;
				if (pmd->brush) {
					if (pmd->brush->psys == psys) {
						pmd->brush->psys = npsys;
					}
				}
			}
			else if (md->type == eModifierType_Smoke) {
				SmokeModifierData *smd = (SmokeModifierData *) md;
				
				if (smd->type == MOD_SMOKE_TYPE_FLOW) {
					if (smd->flow) {
						if (smd->flow->psys == psys)
							smd->flow->psys = npsys;
					}
				}
			}
		}
	}
}

void BKE_object_copy_softbody(Object *ob_dst, const Object *ob_src)
{
	if (ob_src->soft) {
		ob_dst->softflag = ob_src->softflag;
		ob_dst->soft = copy_softbody(ob_src->soft, false);
	}
}

static void copy_object_pose(Object *obn, Object *ob)
{
	bPoseChannel *chan;
	
	/* note: need to clear obn->pose pointer first, so that BKE_pose_copy_data works (otherwise there's a crash) */
	obn->pose = NULL;
	BKE_pose_copy_data(&obn->pose, ob->pose, 1);    /* 1 = copy constraints */

	for (chan = obn->pose->chanbase.first; chan; chan = chan->next) {
		bConstraint *con;
		
		chan->flag &= ~(POSE_LOC | POSE_ROT | POSE_SIZE);
		
		for (con = chan->constraints.first; con; con = con->next) {
			const bConstraintTypeInfo *cti = BKE_constraint_typeinfo_get(con);
			ListBase targets = {NULL, NULL};
			bConstraintTarget *ct;
			
			if (cti && cti->get_constraint_targets) {
				cti->get_constraint_targets(con, &targets);
				
				for (ct = targets.first; ct; ct = ct->next) {
					if (ct->tar == ob)
						ct->tar = obn;
				}
				
				if (cti->flush_constraint_targets)
					cti->flush_constraint_targets(con, &targets, 0);
			}
		}
	}
}

static void copy_object_lod(Object *obn, Object *ob)
{
	BLI_duplicatelist(&obn->lodlevels, &ob->lodlevels);

	if (obn->lodlevels.first)
		((LodLevel *)obn->lodlevels.first)->source = obn;

	obn->currentlod = (LodLevel *)obn->lodlevels.first;
}

bool BKE_object_pose_context_check(Object *ob)
{
	if ((ob) &&
	    (ob->type == OB_ARMATURE) &&
	    (ob->pose) &&
	    (ob->mode & OB_MODE_POSE))
	{
		return true;
	}
	else {
		return false;
	}
}

Object *BKE_object_pose_armature_get(Object *ob)
{
	if (ob == NULL)
		return NULL;

	if (BKE_object_pose_context_check(ob))
		return ob;

	ob = modifiers_isDeformedByArmature(ob);

	if (BKE_object_pose_context_check(ob))
		return ob;

	return NULL;
}

void BKE_object_transform_copy(Object *ob_tar, const Object *ob_src)
{
	copy_v3_v3(ob_tar->loc, ob_src->loc);
	copy_v3_v3(ob_tar->rot, ob_src->rot);
	copy_v3_v3(ob_tar->quat, ob_src->quat);
	copy_v3_v3(ob_tar->rotAxis, ob_src->rotAxis);
	ob_tar->rotAngle = ob_src->rotAngle;
	ob_tar->rotmode = ob_src->rotmode;
	copy_v3_v3(ob_tar->size, ob_src->size);
}

Object *BKE_object_copy_ex(Main *bmain, Object *ob, bool copy_caches)
{
	Object *obn;
	ModifierData *md;
	int a;

	obn = BKE_libblock_copy_ex(bmain, &ob->id);
	
	if (ob->totcol) {
		obn->mat = MEM_dupallocN(ob->mat);
		obn->matbits = MEM_dupallocN(ob->matbits);
		obn->totcol = ob->totcol;
	}

	if (ob->iuser) obn->iuser = MEM_dupallocN(ob->iuser);
	
	if (ob->bb) obn->bb = MEM_dupallocN(ob->bb);
	obn->flag &= ~OB_FROMGROUP;
	
	BLI_listbase_clear(&obn->modifiers);
	
	for (md = ob->modifiers.first; md; md = md->next) {
		ModifierData *nmd = modifier_new(md->type);
		BLI_strncpy(nmd->name, md->name, sizeof(nmd->name));
		modifier_copyData(md, nmd);
		BLI_addtail(&obn->modifiers, nmd);
	}

	BLI_listbase_clear(&obn->prop);
	BKE_bproperty_copy_list(&obn->prop, &ob->prop);
	
	copy_sensors(&obn->sensors, &ob->sensors);
	copy_controllers(&obn->controllers, &ob->controllers);
	copy_actuators(&obn->actuators, &ob->actuators);
	
	if (ob->pose) {
		copy_object_pose(obn, ob);
		/* backwards compat... non-armatures can get poses in older files? */
		if (ob->type == OB_ARMATURE)
			BKE_pose_rebuild(obn, obn->data);
	}
	defgroup_copy_list(&obn->defbase, &ob->defbase);
	fmap_copy_list(&obn->fmaps, &ob->fmaps);
	BKE_constraints_copy(&obn->constraints, &ob->constraints, true);

	obn->mode = OB_MODE_OBJECT;
	obn->sculpt = NULL;

	/* increase user numbers */
	id_us_plus((ID *)obn->data);
	id_us_plus((ID *)obn->gpd);
	id_lib_extern((ID *)obn->dup_group);
	id_lib_extern((ID *)obn->cache_library);

	for (a = 0; a < obn->totcol; a++) id_us_plus((ID *)obn->mat[a]);
	
	if (ob->pd) {
		obn->pd = MEM_dupallocN(ob->pd);
		if (obn->pd->tex)
			id_us_plus(&(obn->pd->tex->id));
		if (obn->pd->rng)
			obn->pd->rng = MEM_dupallocN(ob->pd->rng);
	}
	obn->soft = copy_softbody(ob->soft, copy_caches);
	obn->bsoft = copy_bulletsoftbody(ob->bsoft);
	obn->rigidbody_object = BKE_rigidbody_copy_object(ob);
	obn->rigidbody_constraint = BKE_rigidbody_copy_constraint(ob);

	BKE_object_copy_particlesystems(obn, ob);
	
	obn->derivedDeform = NULL;
	obn->derivedFinal = NULL;

	BLI_listbase_clear(&obn->gpulamp);
	BLI_listbase_clear(&obn->pc_ids);

	obn->mpath = NULL;

	copy_object_lod(obn, ob);
	

	/* Copy runtime surve data. */
	obn->curve_cache = NULL;

	obn->dup_cache = NULL;

	if (ob->id.lib) {
		BKE_id_lib_local_paths(bmain, ob->id.lib, &obn->id);
	}

	return obn;
}

/* copy objects, will re-initialize cached simulation data */
Object *BKE_object_copy(Object *ob)
{
	return BKE_object_copy_ex(G.main, ob, false);
}

static void extern_local_object__modifiersForeachIDLink(
        void *UNUSED(userData), Object *UNUSED(ob),
        ID **idpoin)
{
	if (*idpoin) {
		/* intentionally omit ID_OB */
		if (ELEM(GS((*idpoin)->name), ID_IM, ID_TE)) {
			id_lib_extern(*idpoin);
		}
	}
}

static void extern_local_object(Object *ob)
{
	ParticleSystem *psys;

	id_lib_extern((ID *)ob->data);
	id_lib_extern((ID *)ob->dup_group);
	id_lib_extern((ID *)ob->cache_library);
	id_lib_extern((ID *)ob->poselib);
	id_lib_extern((ID *)ob->gpd);

	extern_local_matarar(ob->mat, ob->totcol);

	for (psys = ob->particlesystem.first; psys; psys = psys->next) {
		id_lib_extern((ID *)psys->part);
		id_lib_extern((ID *)psys->key);
	}

	modifiers_foreachIDLink(ob, extern_local_object__modifiersForeachIDLink, NULL);
}

void BKE_object_make_local(Object *ob)
{
	Main *bmain = G.main;
	Scene *sce;
	Base *base;
	bool is_local = false, is_lib = false;

	/* - only lib users: do nothing
	 * - only local users: set flag
	 * - mixed: make copy
	 */

	if (ob->id.lib == NULL) return;
	
	ob->proxy = ob->proxy_from = NULL;
	
	if (ob->id.us == 1) {
		id_clear_lib_data(bmain, &ob->id);
		extern_local_object(ob);
	}
	else {
		for (sce = bmain->scene.first; sce && ELEM(0, is_lib, is_local); sce = sce->id.next) {
			if (BKE_scene_base_find(sce, ob)) {
				if (sce->id.lib) is_lib = true;
				else is_local = true;
			}
		}

		if (is_local && is_lib == false) {
			id_clear_lib_data(bmain, &ob->id);
			extern_local_object(ob);
		}
		else if (is_local && is_lib) {
			Object *ob_new = BKE_object_copy(ob);

			ob_new->id.us = 0;
			
			/* Remap paths of new ID using old library as base. */
			BKE_id_lib_local_paths(bmain, ob->id.lib, &ob_new->id);

			sce = bmain->scene.first;
			while (sce) {
				if (sce->id.lib == NULL) {
					base = sce->base.first;
					while (base) {
						if (base->object == ob) {
							base->object = ob_new;
							ob_new->id.us++;
							ob->id.us--;
						}
						base = base->next;
					}
				}
				sce = sce->id.next;
			}
		}
	}
}

/*
 * Returns true if the Object is a from an external blend file (libdata)
 */
bool BKE_object_is_libdata(Object *ob)
{
	if (!ob) return false;
	if (ob->proxy) return false;
	if (ob->id.lib) return true;
	return false;
}

/* Returns true if the Object data is a from an external blend file (libdata) */
bool BKE_object_obdata_is_libdata(Object *ob)
{
	if (!ob) return false;
	if (ob->proxy && (ob->data == NULL || ((ID *)ob->data)->lib == NULL)) return false;
	if (ob->id.lib) return true;
	if (ob->data == NULL) return false;
	if (((ID *)ob->data)->lib) return true;

	return false;
}

/* *************** PROXY **************** */

/* when you make proxy, ensure the exposed layers are extern */
static void armature_set_id_extern(Object *ob)
{
	bArmature *arm = ob->data;
	bPoseChannel *pchan;
	unsigned int lay = arm->layer_protected;
	
	for (pchan = ob->pose->chanbase.first; pchan; pchan = pchan->next) {
		if (!(pchan->bone->layer & lay))
			id_lib_extern((ID *)pchan->custom);
	}
			
}

void BKE_object_copy_proxy_drivers(Object *ob, Object *target)
{
	if ((target->adt) && (target->adt->drivers.first)) {
		FCurve *fcu;
		
		/* add new animdata block */
		if (!ob->adt)
			ob->adt = BKE_animdata_add_id(&ob->id);
		
		/* make a copy of all the drivers (for now), then correct any links that need fixing */
		free_fcurves(&ob->adt->drivers);
		copy_fcurves(&ob->adt->drivers, &target->adt->drivers);
		
		for (fcu = ob->adt->drivers.first; fcu; fcu = fcu->next) {
			ChannelDriver *driver = fcu->driver;
			DriverVar *dvar;
			
			for (dvar = driver->variables.first; dvar; dvar = dvar->next) {
				/* all drivers */
				DRIVER_TARGETS_LOOPER(dvar) 
				{
					if (dtar->id) {
						if ((Object *)dtar->id == target)
							dtar->id = (ID *)ob;
						else {
							/* only on local objects because this causes indirect links
							 * 'a -> b -> c', blend to point directly to a.blend
							 * when a.blend has a proxy thats linked into c.blend  */
							if (ob->id.lib == NULL)
								id_lib_extern((ID *)dtar->id);
						}
					}
				}
				DRIVER_TARGETS_LOOPER_END
			}
		}
	}
}

/* proxy rule: lib_object->proxy_from == the one we borrow from, set temporally while object_update */
/*             local_object->proxy == pointer to library object, saved in files and read */
/*             local_object->proxy_group == pointer to group dupli-object, saved in files and read */

void BKE_object_make_proxy(Object *ob, Object *target, Object *gob)
{
	/* paranoia checks */
	if (ob->id.lib || target->id.lib == NULL) {
		printf("cannot make proxy\n");
		return;
	}
	
	ob->proxy = target;
	ob->proxy_group = gob;
	id_lib_extern(&target->id);
	
	DAG_id_tag_update(&ob->id, OB_RECALC_OB | OB_RECALC_DATA | OB_RECALC_TIME);
	DAG_id_tag_update(&target->id, OB_RECALC_OB | OB_RECALC_DATA | OB_RECALC_TIME);
	
	/* copy transform
	 * - gob means this proxy comes from a group, just apply the matrix
	 *   so the object wont move from its dupli-transform.
	 *
	 * - no gob means this is being made from a linked object,
	 *   this is closer to making a copy of the object - in-place. */
	if (gob) {
		ob->rotmode = target->rotmode;
		mul_m4_m4m4(ob->obmat, gob->obmat, target->obmat);
		if (gob->dup_group) { /* should always be true */
			float tvec[3];
			mul_v3_mat3_m4v3(tvec, ob->obmat, gob->dup_group->dupli_ofs);
			sub_v3_v3(ob->obmat[3], tvec);
		}
		BKE_object_apply_mat4(ob, ob->obmat, false, true);
	}
	else {
		BKE_object_transform_copy(ob, target);
		ob->parent = target->parent; /* libdata */
		copy_m4_m4(ob->parentinv, target->parentinv);
	}
	
	/* copy animdata stuff - drivers only for now... */
	BKE_object_copy_proxy_drivers(ob, target);

	/* skip constraints? */
	/* FIXME: this is considered by many as a bug */
	
	/* set object type and link to data */
	ob->type = target->type;
	ob->data = target->data;
	id_us_plus((ID *)ob->data);     /* ensures lib data becomes LIB_EXTERN */
	
	/* copy material and index information */
	ob->actcol = ob->totcol = 0;
	if (ob->mat) MEM_freeN(ob->mat);
	if (ob->matbits) MEM_freeN(ob->matbits);
	ob->mat = NULL;
	ob->matbits = NULL;
	if ((target->totcol) && (target->mat) && OB_TYPE_SUPPORT_MATERIAL(ob->type)) {
		int i;
		
		ob->actcol = target->actcol;
		ob->totcol = target->totcol;
		
		ob->mat = MEM_dupallocN(target->mat);
		ob->matbits = MEM_dupallocN(target->matbits);
		for (i = 0; i < target->totcol; i++) {
			/* don't need to run test_object_materials since we know this object is new and not used elsewhere */
			id_us_plus((ID *)ob->mat[i]); 
		}
	}
	
	/* type conversions */
	if (target->type == OB_ARMATURE) {
		copy_object_pose(ob, target);   /* data copy, object pointers in constraints */
		BKE_pose_rest(ob->pose);            /* clear all transforms in channels */
		BKE_pose_rebuild(ob, ob->data); /* set all internal links */
		
		armature_set_id_extern(ob);
	}
	else if (target->type == OB_EMPTY) {
		ob->empty_drawtype = target->empty_drawtype;
		ob->empty_drawsize = target->empty_drawsize;
	}

	/* copy IDProperties */
	if (ob->id.properties) {
		IDP_FreeProperty(ob->id.properties);
		MEM_freeN(ob->id.properties);
		ob->id.properties = NULL;
	}
	if (target->id.properties) {
		ob->id.properties = IDP_CopyProperty(target->id.properties);
	}

	/* copy drawtype info */
	ob->dt = target->dt;
}

/**
 * Use with newly created objects to set their size
 * (used to apply scene-scale).
 */
void BKE_object_obdata_size_init(struct Object *ob, const float size)
{
	/* apply radius as a scale to types that support it */
	switch (ob->type) {
		case OB_EMPTY:
		{
			ob->empty_drawsize *= size;
			break;
		}
		case OB_FONT:
		{
			Curve *cu = ob->data;
			cu->fsize *= size;
			break;
		}
		case OB_CAMERA:
		{
			Camera *cam = ob->data;
			cam->drawsize *= size;
			break;
		}
		case OB_LAMP:
		{
			Lamp *lamp = ob->data;
			lamp->dist *= size;
			lamp->area_size  *= size;
			lamp->area_sizey *= size;
			lamp->area_sizez *= size;
			break;
		}
		/* Only lattice (not mesh, curve, mball...),
		 * because its got data when newly added */
		case OB_LATTICE:
		{
			struct Lattice *lt = ob->data;
			float mat[4][4];

			unit_m4(mat);
			scale_m4_fl(mat, size);

			BKE_lattice_transform(lt, (float (*)[4])mat, false);
			break;
		}
	}
}

/* *************** CALC ****************** */

void BKE_object_scale_to_mat3(Object *ob, float mat[3][3])
{
	float vec[3];
	mul_v3_v3v3(vec, ob->size, ob->dscale);
	size_to_mat3(mat, vec);
}

void BKE_object_rot_to_mat3(Object *ob, float mat[3][3], bool use_drot)
{
	float rmat[3][3], dmat[3][3];
	
	/* 'dmat' is the delta-rotation matrix, which will get (pre)multiplied
	 * with the rotation matrix to yield the appropriate rotation
	 */

	/* rotations may either be quats, eulers (with various rotation orders), or axis-angle */
	if (ob->rotmode > 0) {
		/* euler rotations (will cause gimble lock, but this can be alleviated a bit with rotation orders) */
		eulO_to_mat3(rmat, ob->rot, ob->rotmode);
		eulO_to_mat3(dmat, ob->drot, ob->rotmode);
	}
	else if (ob->rotmode == ROT_MODE_AXISANGLE) {
		/* axis-angle - not really that great for 3D-changing orientations */
		axis_angle_to_mat3(rmat, ob->rotAxis, ob->rotAngle);
		axis_angle_to_mat3(dmat, ob->drotAxis, ob->drotAngle);
	}
	else {
		/* quats are normalized before use to eliminate scaling issues */
		float tquat[4];
		
		normalize_qt_qt(tquat, ob->quat);
		quat_to_mat3(rmat, tquat);
		
		normalize_qt_qt(tquat, ob->dquat);
		quat_to_mat3(dmat, tquat);
	}
	
	/* combine these rotations */
	if (use_drot)
		mul_m3_m3m3(mat, dmat, rmat);
	else
		copy_m3_m3(mat, rmat);
}

void BKE_object_mat3_to_rot(Object *ob, float mat[3][3], bool use_compat)
{
	switch (ob->rotmode) {
		case ROT_MODE_QUAT:
		{
			float dquat[4];
			mat3_to_quat(ob->quat, mat);
			normalize_qt_qt(dquat, ob->dquat);
			invert_qt(dquat);
			mul_qt_qtqt(ob->quat, dquat, ob->quat);
			break;
		}
		case ROT_MODE_AXISANGLE:
		{
			mat3_to_axis_angle(ob->rotAxis, &ob->rotAngle, mat);
			sub_v3_v3(ob->rotAxis, ob->drotAxis);
			ob->rotAngle -= ob->drotAngle;
			break;
		}
		default: /* euler */
		{
			float quat[4];
			float dquat[4];
			float tmat[3][3];

			/* without drot we could apply 'mat' directly */
			mat3_to_quat(quat, mat);
			eulO_to_quat(dquat, ob->drot, ob->rotmode);
			invert_qt(dquat);
			mul_qt_qtqt(quat, dquat, quat);
			quat_to_mat3(tmat, quat);
			/* end drot correction */

			if (use_compat) mat3_to_compatible_eulO(ob->rot, ob->rot, ob->rotmode, tmat);
			else            mat3_to_eulO(ob->rot, ob->rotmode, tmat);
			break;
		}
	}
}

void BKE_object_tfm_protected_backup(const Object *ob,
                                     ObjectTfmProtectedChannels *obtfm)
{

#define TFMCPY(_v) (obtfm->_v = ob->_v)
#define TFMCPY3D(_v) copy_v3_v3(obtfm->_v, ob->_v)
#define TFMCPY4D(_v) copy_v4_v4(obtfm->_v, ob->_v)

	TFMCPY3D(loc);
	TFMCPY3D(dloc);
	TFMCPY3D(size);
	TFMCPY3D(dscale);
	TFMCPY3D(rot);
	TFMCPY3D(drot);
	TFMCPY4D(quat);
	TFMCPY4D(dquat);
	TFMCPY3D(rotAxis);
	TFMCPY3D(drotAxis);
	TFMCPY(rotAngle);
	TFMCPY(drotAngle);

#undef TFMCPY
#undef TFMCPY3D
#undef TFMCPY4D

}

void BKE_object_tfm_protected_restore(Object *ob,
                                      const ObjectTfmProtectedChannels *obtfm,
                                      const short protectflag)
{
	unsigned int i;

	for (i = 0; i < 3; i++) {
		if (protectflag & (OB_LOCK_LOCX << i)) {
			ob->loc[i] =  obtfm->loc[i];
			ob->dloc[i] = obtfm->dloc[i];
		}

		if (protectflag & (OB_LOCK_SCALEX << i)) {
			ob->size[i] =  obtfm->size[i];
			ob->dscale[i] = obtfm->dscale[i];
		}

		if (protectflag & (OB_LOCK_ROTX << i)) {
			ob->rot[i] =  obtfm->rot[i];
			ob->drot[i] = obtfm->drot[i];

			ob->quat[i + 1] =  obtfm->quat[i + 1];
			ob->dquat[i + 1] = obtfm->dquat[i + 1];

			ob->rotAxis[i] =  obtfm->rotAxis[i];
			ob->drotAxis[i] = obtfm->drotAxis[i];
		}
	}

	if ((protectflag & OB_LOCK_ROT4D) && (protectflag & OB_LOCK_ROTW)) {
		ob->quat[0] =  obtfm->quat[0];
		ob->dquat[0] = obtfm->dquat[0];

		ob->rotAngle =  obtfm->rotAngle;
		ob->drotAngle = obtfm->drotAngle;
	}
}

void BKE_object_to_mat3(Object *ob, float mat[3][3]) /* no parent */
{
	float smat[3][3];
	float rmat[3][3];
	/*float q1[4];*/
	
	/* size */
	BKE_object_scale_to_mat3(ob, smat);

	/* rot */
	BKE_object_rot_to_mat3(ob, rmat, true);
	mul_m3_m3m3(mat, rmat, smat);
}

void BKE_object_to_mat4(Object *ob, float mat[4][4])
{
	float tmat[3][3];
	
	BKE_object_to_mat3(ob, tmat);
	
	copy_m4_m3(mat, tmat);

	add_v3_v3v3(mat[3], ob->loc, ob->dloc);
}

void BKE_object_matrix_local_get(struct Object *ob, float mat[4][4])
{
	if (ob->parent) {
		float par_imat[4][4];

		BKE_object_get_parent_matrix(NULL, ob, ob->parent, par_imat);
		invert_m4(par_imat);
		mul_m4_m4m4(mat, par_imat, ob->obmat);
	}
	else {
		copy_m4_m4(mat, ob->obmat);
	}
}

/* extern */
int enable_cu_speed = 1;

static void ob_parcurve(Scene *scene, Object *ob, Object *par, float mat[4][4])
{
	Curve *cu;
	float vec[4], dir[3], quat[4], radius, ctime;
	
	unit_m4(mat);
	
	cu = par->data;
	if (par->curve_cache == NULL) /* only happens on reload file, but violates depsgraph still... fix! */
		BKE_displist_make_curveTypes(scene, par, 0);
	if (par->curve_cache->path == NULL) return;
	
	/* catch exceptions: feature for nla stride editing */
	if (ob->ipoflag & OB_DISABLE_PATH) {
		ctime = 0.0f;
	}
	/* catch exceptions: curve paths used as a duplicator */
	else if (enable_cu_speed) {
		/* ctime is now a proper var setting of Curve which gets set by Animato like any other var that's animated,
		 * but this will only work if it actually is animated... 
		 *
		 * we divide the curvetime calculated in the previous step by the length of the path, to get a time
		 * factor, which then gets clamped to lie within 0.0 - 1.0 range
		 */
		if (cu->pathlen) {
			ctime = cu->ctime / cu->pathlen;
		}
		else {
			ctime = cu->ctime;
		}

		CLAMP(ctime, 0.0f, 1.0f);
	}
	else {
		ctime = BKE_scene_frame_get(scene);
		if (cu->pathlen) {
			ctime /= cu->pathlen;
		}
		
		CLAMP(ctime, 0.0f, 1.0f);
	}
	
	/* vec: 4 items! */
	if (where_on_path(par, ctime, vec, dir, (cu->flag & CU_FOLLOW) ? quat : NULL, &radius, NULL)) {

		if (cu->flag & CU_FOLLOW) {
#if 0
			float si, q[4];
			vec_to_quat(quat, dir, ob->trackflag, ob->upflag);
			
			/* the tilt */
			normalize_v3(dir);
			q[0] = cosf(0.5 * vec[3]);
			si = sinf(0.5 * vec[3]);
			q[1] = -si * dir[0];
			q[2] = -si * dir[1];
			q[3] = -si * dir[2];
			mul_qt_qtqt(quat, q, quat);
#else
			quat_apply_track(quat, ob->trackflag, ob->upflag);
#endif
			normalize_qt(quat);
			quat_to_mat4(mat, quat);
		}
		
		if (cu->flag & CU_PATH_RADIUS) {
			float tmat[4][4], rmat[4][4];
			scale_m4_fl(tmat, radius);
			mul_m4_m4m4(rmat, tmat, mat);
			copy_m4_m4(mat, rmat);
		}

		copy_v3_v3(mat[3], vec);
		
	}
}

static void ob_parbone(Object *ob, Object *par, float mat[4][4])
{	
	bPoseChannel *pchan;
	float vec[3];
	
	if (par->type != OB_ARMATURE) {
		unit_m4(mat);
		return;
	}
	
	/* Make sure the bone is still valid */
	pchan = BKE_pose_channel_find_name(par->pose, ob->parsubstr);
	if (!pchan || !pchan->bone) {
		printf("Object %s with Bone parent: bone %s doesn't exist\n", ob->id.name + 2, ob->parsubstr);
		unit_m4(mat);
		return;
	}

	/* get bone transform */
	if (pchan->bone->flag & BONE_RELATIVE_PARENTING) {
		/* the new option uses the root - expected bahaviour, but differs from old... */
		/* XXX check on version patching? */
		copy_m4_m4(mat, pchan->chan_mat);
	}
	else {
		copy_m4_m4(mat, pchan->pose_mat);

		/* but for backwards compatibility, the child has to move to the tail */
		copy_v3_v3(vec, mat[1]);
		mul_v3_fl(vec, pchan->bone->length);
		add_v3_v3(mat[3], vec);
	}
}

static void give_parvert(Object *par, int nr, float vec[3])
{
	zero_v3(vec);
	
	if (par->type == OB_MESH) {
		Mesh *me = par->data;
		BMEditMesh *em = me->edit_btmesh;
		DerivedMesh *dm;

		dm = (em) ? em->derivedFinal : par->derivedFinal;
			
		if (dm) {
			int count = 0;
			int numVerts = dm->getNumVerts(dm);

			if (nr < numVerts) {
				bool use_special_ss_case = false;

				if (dm->type == DM_TYPE_CCGDM) {
					ModifierData *md;
					VirtualModifierData virtualModifierData;
					use_special_ss_case = true;
					for (md = modifiers_getVirtualModifierList(par, &virtualModifierData);
					     md != NULL;
					     md = md->next)
					{
						const ModifierTypeInfo *mti = modifierType_getInfo(md->type);
						/* TODO(sergey): Check for disabled modifiers. */
						if (mti->type != eModifierTypeType_OnlyDeform && md->next != NULL) {
							use_special_ss_case = false;
							break;
						}
					}
				}

				if (!use_special_ss_case) {
					/* avoid dm->getVertDataArray() since it allocates arrays in the dm (not thread safe) */
					if (em && dm->type == DM_TYPE_EDITBMESH) {
						if (em->bm->elem_table_dirty & BM_VERT) {
#ifdef VPARENT_THREADING_HACK
							BLI_mutex_lock(&vparent_lock);
							if (em->bm->elem_table_dirty & BM_VERT) {
								BM_mesh_elem_table_ensure(em->bm, BM_VERT);
							}
							BLI_mutex_unlock(&vparent_lock);
#else
							BLI_assert(!"Not safe for threading");
							BM_mesh_elem_table_ensure(em->bm, BM_VERT);
#endif
						}
					}
				}

				if (use_special_ss_case) {
					/* Special case if the last modifier is SS and no constructive modifier are in front of it. */
					CCGDerivedMesh *ccgdm = (CCGDerivedMesh *)dm;
					CCGVert *ccg_vert = ccgSubSurf_getVert(ccgdm->ss, SET_INT_IN_POINTER(nr));
					/* In case we deleted some verts, nr may refer to inexistent one now, see T42557. */
					if (ccg_vert) {
						float *co = ccgSubSurf_getVertData(ccgdm->ss, ccg_vert);
						add_v3_v3(vec, co);
						count++;
					}
				}
				else if (CustomData_has_layer(&dm->vertData, CD_ORIGINDEX) &&
				         !(em && dm->type == DM_TYPE_EDITBMESH))
				{
					int i;

					/* Get the average of all verts with (original index == nr). */
					for (i = 0; i < numVerts; i++) {
						const int *index = dm->getVertData(dm, i, CD_ORIGINDEX);
						if (*index == nr) {
							float co[3];
							dm->getVertCo(dm, i, co);
							add_v3_v3(vec, co);
							count++;
						}
					}
				}
				else {
					if (nr < numVerts) {
						float co[3];
						dm->getVertCo(dm, nr, co);
						add_v3_v3(vec, co);
						count++;
					}
				}
			}

			if (count == 0) {
				/* keep as 0, 0, 0 */
			}
			else if (count > 0) {
				mul_v3_fl(vec, 1.0f / count);
			}
			else {
				/* use first index if its out of range */
				dm->getVertCo(dm, 0, vec);
			}
		}
		else {
			fprintf(stderr,
			        "%s: DerivedMesh is needed to solve parenting, "
			        "object position can be wrong now\n", __func__);
		}
	}
	else if (ELEM(par->type, OB_CURVE, OB_SURF)) {
		ListBase *nurb;

		/* Unless there's some weird depsgraph failure the cache should exist. */
		BLI_assert(par->curve_cache != NULL);

		if (par->curve_cache->deformed_nurbs.first != NULL) {
			nurb = &par->curve_cache->deformed_nurbs;
		}
		else {
			Curve *cu = par->data;
			nurb = BKE_curve_nurbs_get(cu);
		}

		BKE_nurbList_index_get_co(nurb, nr, vec);
	}
	else if (par->type == OB_LATTICE) {
		Lattice *latt  = par->data;
		DispList *dl   = par->curve_cache ? BKE_displist_find(&par->curve_cache->disp, DL_VERTS) : NULL;
		float (*co)[3] = dl ? (float (*)[3])dl->verts : NULL;
		int tot;

		if (latt->editlatt) latt = latt->editlatt->latt;

		tot = latt->pntsu * latt->pntsv * latt->pntsw;

		/* ensure dl is correct size */
		BLI_assert(dl == NULL || dl->nr == tot);

		if (nr < tot) {
			if (co) {
				copy_v3_v3(vec, co[nr]);
			}
			else {
				copy_v3_v3(vec, latt->def[nr].vec);
			}
		}
	}
}

static void ob_parvert3(Object *ob, Object *par, float mat[4][4])
{

	/* in local ob space */
	if (OB_TYPE_SUPPORT_PARVERT(par->type)) {
		float cmat[3][3], v1[3], v2[3], v3[3], q[4];

		give_parvert(par, ob->par1, v1);
		give_parvert(par, ob->par2, v2);
		give_parvert(par, ob->par3, v3);

		tri_to_quat(q, v1, v2, v3);
		quat_to_mat3(cmat, q);
		copy_m4_m3(mat, cmat);

		mid_v3_v3v3v3(mat[3], v1, v2, v3);
	}
	else {
		unit_m4(mat);
	}
}


void BKE_object_get_parent_matrix(Scene *scene, Object *ob, Object *par, float parentmat[4][4])
{
	float tmat[4][4];
	float vec[3];
	bool ok;

	switch (ob->partype & PARTYPE) {
		case PAROBJECT:
			ok = 0;
			if (par->type == OB_CURVE) {
				if (scene && ((Curve *)par->data)->flag & CU_PATH) {
					ob_parcurve(scene, ob, par, tmat);
					ok = 1;
				}
			}
			
			if (ok) mul_m4_m4m4(parentmat, par->obmat, tmat);
			else copy_m4_m4(parentmat, par->obmat);
			
			break;
		case PARBONE:
			ob_parbone(ob, par, tmat);
			mul_m4_m4m4(parentmat, par->obmat, tmat);
			break;
		
		case PARVERT1:
			unit_m4(parentmat);
			give_parvert(par, ob->par1, vec);
			mul_v3_m4v3(parentmat[3], par->obmat, vec);
			break;
		case PARVERT3:
			ob_parvert3(ob, par, tmat);
			
			mul_m4_m4m4(parentmat, par->obmat, tmat);
			break;
		
		case PARSKEL:
			copy_m4_m4(parentmat, par->obmat);
			break;
	}

}

/**
 * \param r_originmat  Optional matrix that stores the space the object is in (without its own matrix applied)
 */
static void solve_parenting(Scene *scene, Object *ob, Object *par, float obmat[4][4], float slowmat[4][4],
                            float r_originmat[3][3], const bool set_origin)
{
	float totmat[4][4];
	float tmat[4][4];
	float locmat[4][4];
	
	BKE_object_to_mat4(ob, locmat);
	
	if (ob->partype & PARSLOW) copy_m4_m4(slowmat, obmat);

	BKE_object_get_parent_matrix(scene, ob, par, totmat);
	
	/* total */
	mul_m4_m4m4(tmat, totmat, ob->parentinv);
	mul_m4_m4m4(obmat, tmat, locmat);
	
	if (r_originmat) {
		/* usable originmat */
		copy_m3_m4(r_originmat, tmat);
	}
	
	/* origin, for help line */
	if (set_origin) {
		if ((ob->partype & PARTYPE) == PARSKEL) {
			copy_v3_v3(ob->orig, par->obmat[3]);
		}
		else {
			copy_v3_v3(ob->orig, totmat[3]);
		}
	}
}

static bool where_is_object_parslow(Object *ob, float obmat[4][4], float slowmat[4][4])
{
	float *fp1, *fp2;
	float fac1, fac2;
	int a;

	/* include framerate */
	fac1 = (1.0f / (1.0f + fabsf(ob->sf)));
	if (fac1 >= 1.0f) return false;
	fac2 = 1.0f - fac1;

	fp1 = obmat[0];
	fp2 = slowmat[0];
	for (a = 0; a < 16; a++, fp1++, fp2++) {
		fp1[0] = fac1 * fp1[0] + fac2 * fp2[0];
	}

	return true;
}

/* note, scene is the active scene while actual_scene is the scene the object resides in */
void BKE_object_where_is_calc_time_ex(Scene *scene, Object *ob, float ctime,
                                      RigidBodyWorld *rbw, float r_originmat[3][3])
{
	if (ob == NULL) return;
	
	/* execute drivers only, as animation has already been done */
	BKE_animsys_evaluate_animdata(scene, &ob->id, ob->adt, ctime, ADT_RECALC_DRIVERS);
	
	if (ob->parent) {
		Object *par = ob->parent;
		float slowmat[4][4];
		
		/* calculate parent matrix */
		solve_parenting(scene, ob, par, ob->obmat, slowmat, r_originmat, true);
		
		/* "slow parent" is definitely not threadsafe, and may also give bad results jumping around 
		 * An old-fashioned hack which probably doesn't really cut it anymore
		 */
		if (ob->partype & PARSLOW) {
			if (!where_is_object_parslow(ob, ob->obmat, slowmat))
				return;
		}
	}
	else {
		BKE_object_to_mat4(ob, ob->obmat);
	}

	/* try to fall back to the scene rigid body world if none given */
	rbw = rbw ? rbw : scene->rigidbody_world;
	/* read values pushed into RBO from sim/cache... */
	BKE_rigidbody_sync_transforms(rbw, ob, ctime);
	
	/* solve constraints */
	if (ob->constraints.first && !(ob->transflag & OB_NO_CONSTRAINTS)) {
		bConstraintOb *cob;
		cob = BKE_constraints_make_evalob(scene, ob, NULL, CONSTRAINT_OBTYPE_OBJECT);
		BKE_constraints_solve(&ob->constraints, cob, ctime);
		BKE_constraints_clear_evalob(cob);
	}
	
	/* set negative scale flag in object */
	if (is_negative_m4(ob->obmat)) ob->transflag |= OB_NEG_SCALE;
	else ob->transflag &= ~OB_NEG_SCALE;
}

void BKE_object_where_is_calc_time(Scene *scene, Object *ob, float ctime)
{
	BKE_object_where_is_calc_time_ex(scene, ob, ctime, NULL, NULL);
}

/* get object transformation matrix without recalculating dependencies and
 * constraints -- assume dependencies are already solved by depsgraph.
 * no changes to object and it's parent would be done.
 * used for bundles orientation in 3d space relative to parented blender camera */
void BKE_object_where_is_calc_mat4(Scene *scene, Object *ob, float obmat[4][4])
{

	if (ob->parent) {
		float slowmat[4][4];

		Object *par = ob->parent;
		
		solve_parenting(scene, ob, par, obmat, slowmat, NULL, false);
		
		if (ob->partype & PARSLOW)
			where_is_object_parslow(ob, obmat, slowmat);
	}
	else {
		BKE_object_to_mat4(ob, obmat);
	}
}

void BKE_object_where_is_calc_ex(Scene *scene, RigidBodyWorld *rbw, Object *ob, float r_originmat[3][3])
{
	BKE_object_where_is_calc_time_ex(scene, ob, BKE_scene_frame_get(scene), rbw, r_originmat);
}
void BKE_object_where_is_calc(Scene *scene, Object *ob)
{
	BKE_object_where_is_calc_time_ex(scene, ob, BKE_scene_frame_get(scene), NULL, NULL);
}

/* for calculation of the inverse parent transform, only used for editor */
void BKE_object_workob_calc_parent(Scene *scene, Object *ob, Object *workob)
{
	BKE_object_workob_clear(workob);
	
	unit_m4(workob->obmat);
	unit_m4(workob->parentinv);
	unit_m4(workob->constinv);
	workob->parent = ob->parent;

	workob->trackflag = ob->trackflag;
	workob->upflag = ob->upflag;
	
	workob->partype = ob->partype;
	workob->par1 = ob->par1;
	workob->par2 = ob->par2;
	workob->par3 = ob->par3;

	workob->constraints.first = ob->constraints.first;
	workob->constraints.last = ob->constraints.last;

	BLI_strncpy(workob->parsubstr, ob->parsubstr, sizeof(workob->parsubstr));

	BKE_object_where_is_calc(scene, workob);
}

/* see BKE_pchan_apply_mat4() for the equivalent 'pchan' function */
void BKE_object_apply_mat4(Object *ob, float mat[4][4], const bool use_compat, const bool use_parent)
{
	float rot[3][3];

	if (use_parent && ob->parent) {
		float rmat[4][4], diff_mat[4][4], imat[4][4], parent_mat[4][4];

		BKE_object_get_parent_matrix(NULL, ob, ob->parent, parent_mat);

		mul_m4_m4m4(diff_mat, parent_mat, ob->parentinv);
		invert_m4_m4(imat, diff_mat);
		mul_m4_m4m4(rmat, imat, mat); /* get the parent relative matrix */

		/* same as below, use rmat rather than mat */
		mat4_to_loc_rot_size(ob->loc, rot, ob->size, rmat);
	}
	else {
		mat4_to_loc_rot_size(ob->loc, rot, ob->size, mat);
	}

	BKE_object_mat3_to_rot(ob, rot, use_compat);

	sub_v3_v3(ob->loc, ob->dloc);

	if (ob->dscale[0] != 0.0f) ob->size[0] /= ob->dscale[0];
	if (ob->dscale[1] != 0.0f) ob->size[1] /= ob->dscale[1];
	if (ob->dscale[2] != 0.0f) ob->size[2] /= ob->dscale[2];

	/* BKE_object_mat3_to_rot handles delta rotations */
}

BoundBox *BKE_boundbox_alloc_unit(void)
{
	BoundBox *bb;
	const float min[3] = {-1.0f, -1.0f, -1.0f}, max[3] = {-1.0f, -1.0f, -1.0f};

	bb = MEM_callocN(sizeof(BoundBox), "OB-BoundBox");
	BKE_boundbox_init_from_minmax(bb, min, max);
	
	return bb;
}

void BKE_boundbox_init_from_minmax(BoundBox *bb, const float min[3], const float max[3])
{
	bb->vec[0][0] = bb->vec[1][0] = bb->vec[2][0] = bb->vec[3][0] = min[0];
	bb->vec[4][0] = bb->vec[5][0] = bb->vec[6][0] = bb->vec[7][0] = max[0];
	
	bb->vec[0][1] = bb->vec[1][1] = bb->vec[4][1] = bb->vec[5][1] = min[1];
	bb->vec[2][1] = bb->vec[3][1] = bb->vec[6][1] = bb->vec[7][1] = max[1];

	bb->vec[0][2] = bb->vec[3][2] = bb->vec[4][2] = bb->vec[7][2] = min[2];
	bb->vec[1][2] = bb->vec[2][2] = bb->vec[5][2] = bb->vec[6][2] = max[2];
}

void BKE_boundbox_calc_center_aabb(const BoundBox *bb, float r_cent[3])
{
	r_cent[0] = 0.5f * (bb->vec[0][0] + bb->vec[4][0]);
	r_cent[1] = 0.5f * (bb->vec[0][1] + bb->vec[2][1]);
	r_cent[2] = 0.5f * (bb->vec[0][2] + bb->vec[1][2]);
}

void BKE_boundbox_calc_size_aabb(const BoundBox *bb, float r_size[3])
{
	r_size[0] = 0.5f * fabsf(bb->vec[0][0] - bb->vec[4][0]);
	r_size[1] = 0.5f * fabsf(bb->vec[0][1] - bb->vec[2][1]);
	r_size[2] = 0.5f * fabsf(bb->vec[0][2] - bb->vec[1][2]);
}

BoundBox *BKE_object_boundbox_get(Object *ob)
{
	BoundBox *bb = NULL;
	
	if (ob->type == OB_MESH) {
		bb = BKE_mesh_boundbox_get(ob);
	}
	else if (ELEM(ob->type, OB_CURVE, OB_SURF, OB_FONT)) {
		bb = BKE_curve_boundbox_get(ob);
	}
	else if (ob->type == OB_MBALL) {
		bb = ob->bb;
	}
	return bb;
}

/* used to temporally disable/enable boundbox */
void BKE_object_boundbox_flag(Object *ob, int flag, const bool set)
{
	BoundBox *bb = BKE_object_boundbox_get(ob);
	if (bb) {
		if (set) bb->flag |= flag;
		else bb->flag &= ~flag;
	}
}

void BKE_object_dimensions_get(Object *ob, float vec[3])
{
	BoundBox *bb = NULL;
	
	bb = BKE_object_boundbox_get(ob);
	if (bb) {
		float scale[3];
		
		mat4_to_size(scale, ob->obmat);
		
		vec[0] = fabsf(scale[0]) * (bb->vec[4][0] - bb->vec[0][0]);
		vec[1] = fabsf(scale[1]) * (bb->vec[2][1] - bb->vec[0][1]);
		vec[2] = fabsf(scale[2]) * (bb->vec[1][2] - bb->vec[0][2]);
	}
	else {
		zero_v3(vec);
	}
}

void BKE_object_dimensions_set(Object *ob, const float value[3])
{
	BoundBox *bb = NULL;
	
	bb = BKE_object_boundbox_get(ob);
	if (bb) {
		float scale[3], len[3];
		
		mat4_to_size(scale, ob->obmat);
		
		len[0] = bb->vec[4][0] - bb->vec[0][0];
		len[1] = bb->vec[2][1] - bb->vec[0][1];
		len[2] = bb->vec[1][2] - bb->vec[0][2];
		
		if (len[0] > 0.f) ob->size[0] = value[0] / len[0];
		if (len[1] > 0.f) ob->size[1] = value[1] / len[1];
		if (len[2] > 0.f) ob->size[2] = value[2] / len[2];
	}
}

void BKE_object_minmax(Object *ob, float min_r[3], float max_r[3], const bool use_hidden)
{
	BoundBox bb;
	float vec[3];
	int a;
	bool changed = false;
	
	switch (ob->type) {
		case OB_CURVE:
		case OB_FONT:
		case OB_SURF:
		{
			bb = *BKE_curve_boundbox_get(ob);

			for (a = 0; a < 8; a++) {
				mul_m4_v3(ob->obmat, bb.vec[a]);
				minmax_v3v3_v3(min_r, max_r, bb.vec[a]);
			}
			changed = true;
			break;
		}
		case OB_LATTICE:
		{
			Lattice *lt = ob->data;
			BPoint *bp = lt->def;
			int u, v, w;

			for (w = 0; w < lt->pntsw; w++) {
				for (v = 0; v < lt->pntsv; v++) {
					for (u = 0; u < lt->pntsu; u++, bp++) {
						mul_v3_m4v3(vec, ob->obmat, bp->vec);
						minmax_v3v3_v3(min_r, max_r, vec);
					}
				}
			}
			changed = true;
			break;
		}
		case OB_ARMATURE:
		{
			if (ob->pose) {
				bArmature *arm = ob->data;
				bPoseChannel *pchan;

				for (pchan = ob->pose->chanbase.first; pchan; pchan = pchan->next) {
					/* XXX pchan->bone may be NULL for duplicated bones, see duplicateEditBoneObjects() comment
					 *     (editarmature.c:2592)... Skip in this case too! */
					if (pchan->bone && !((use_hidden == false) && (PBONE_VISIBLE(arm, pchan->bone) == false))) {
						mul_v3_m4v3(vec, ob->obmat, pchan->pose_head);
						minmax_v3v3_v3(min_r, max_r, vec);
						mul_v3_m4v3(vec, ob->obmat, pchan->pose_tail);
						minmax_v3v3_v3(min_r, max_r, vec);

						changed = true;
					}
				}
			}
			break;
		}
		case OB_MESH:
		{
			Mesh *me = BKE_mesh_from_object(ob);

			if (me) {
				bb = *BKE_mesh_boundbox_get(ob);

				for (a = 0; a < 8; a++) {
					mul_m4_v3(ob->obmat, bb.vec[a]);
					minmax_v3v3_v3(min_r, max_r, bb.vec[a]);
				}
				changed = true;
			}
			break;
		}
		case OB_MBALL:
		{
			float ob_min[3], ob_max[3];

			changed = BKE_mball_minmax_ex(ob->data, ob_min, ob_max, ob->obmat, 0);
			if (changed) {
				minmax_v3v3_v3(min_r, max_r, ob_min);
				minmax_v3v3_v3(min_r, max_r, ob_max);
			}
			break;
		}
	}

	if (changed == false) {
		float size[3];

		copy_v3_v3(size, ob->size);
		if (ob->type == OB_EMPTY) {
			mul_v3_fl(size, ob->empty_drawsize);
		}

		minmax_v3v3_v3(min_r, max_r, ob->obmat[3]);

		copy_v3_v3(vec, ob->obmat[3]);
		add_v3_v3(vec, size);
		minmax_v3v3_v3(min_r, max_r, vec);

		copy_v3_v3(vec, ob->obmat[3]);
		sub_v3_v3(vec, size);
		minmax_v3v3_v3(min_r, max_r, vec);
	}
}

void BKE_object_empty_draw_type_set(Object *ob, const int value)
{
	ob->empty_drawtype = value;

	if (ob->type == OB_EMPTY && ob->empty_drawtype == OB_EMPTY_IMAGE) {
		if (!ob->iuser) {
			ob->iuser = MEM_callocN(sizeof(ImageUser), "image user");
			ob->iuser->ok = 1;
			ob->iuser->frames = 100;
			ob->iuser->sfra = 1;
			ob->iuser->fie_ima = 2;
		}
	}
	else {
		if (ob->iuser) {
			MEM_freeN(ob->iuser);
			ob->iuser = NULL;
		}
	}
}

bool BKE_object_minmax_dupli(Scene *scene, Object *ob, float r_min[3], float r_max[3], const bool use_hidden)
{
	bool ok = false;
	if ((ob->transflag & OB_DUPLI) == 0) {
		return ok;
	}
	else {
		ListBase *lb;
		DupliObject *dob;
		lb = object_duplilist(G.main->eval_ctx, scene, ob);
		for (dob = lb->first; dob; dob = dob->next) {
			if ((use_hidden == false) && (dob->no_draw != 0)) {
				/* pass */
			}
			else {
				BoundBox *bb = NULL;
				if (ob->dup_cache) {
					DupliObjectData *dob_data = BKE_dupli_cache_find_data(ob->dup_cache, dob->ob);
					if (dob_data && dob_data->dm) {
						bb = &dob_data->bb;
					}
				}
				if (!bb)
					bb = BKE_object_boundbox_get(dob->ob);

				if (bb) {
					int i;
					for (i = 0; i < 8; i++) {
						float vec[3];
						mul_v3_m4v3(vec, dob->mat, bb->vec[i]);
						minmax_v3v3_v3(r_min, r_max, vec);
					}

					ok = true;
				}
			}
		}
		free_object_duplilist(lb);  /* does restore */
	}

	return ok;
}

void BKE_object_foreach_display_point(
        Object *ob, float obmat[4][4],
        void (*func_cb)(const float[3], void *), void *user_data)
{
	float co[3];

	if (ob->derivedFinal) {
		DerivedMesh *dm = ob->derivedFinal;
		MVert *mv = dm->getVertArray(dm);
		int totvert = dm->getNumVerts(dm);
		int i;

		for (i = 0; i < totvert; i++, mv++) {
			mul_v3_m4v3(co, obmat, mv->co);
			func_cb(co, user_data);
		}
	}
	else if (ob->curve_cache && ob->curve_cache->disp.first) {
		DispList *dl;

		for (dl = ob->curve_cache->disp.first; dl; dl = dl->next) {
			const float *v3 = dl->verts;
			int totvert = dl->nr;
			int i;

			for (i = 0; i < totvert; i++, v3 += 3) {
				mul_v3_m4v3(co, obmat, v3);
				func_cb(co, user_data);
			}
		}
	}
}

void BKE_scene_foreach_display_point(
        Scene *scene, View3D *v3d, const short flag,
        void (*func_cb)(const float[3], void *), void *user_data)
{
	Base *base;
	Object *ob;

	for (base = FIRSTBASE; base; base = base->next) {
		if (BASE_VISIBLE_BGMODE(v3d, scene, base) && (base->flag & flag) == flag) {
			ob = base->object;

			if ((ob->transflag & OB_DUPLI) == 0) {
				BKE_object_foreach_display_point(ob, ob->obmat, func_cb, user_data);
			}
			else {
				ListBase *lb;
				DupliObject *dob;

				lb = object_duplilist(G.main->eval_ctx, scene, ob);
				for (dob = lb->first; dob; dob = dob->next) {
					if (dob->no_draw == 0) {
						BKE_object_foreach_display_point(dob->ob, dob->mat, func_cb, user_data);
					}
				}
				free_object_duplilist(lb);  /* does restore */
			}
		}
	}
}

/* copied from DNA_object_types.h */
typedef struct ObTfmBack {
	float loc[3], dloc[3], orig[3];
	float size[3], dscale[3];   /* scale and delta scale */
	float rot[3], drot[3];      /* euler rotation */
	float quat[4], dquat[4];    /* quaternion rotation */
	float rotAxis[3], drotAxis[3];  /* axis angle rotation - axis part */
	float rotAngle, drotAngle;  /* axis angle rotation - angle part */
	float obmat[4][4];      /* final worldspace matrix with constraints & animsys applied */
	float parentinv[4][4]; /* inverse result of parent, so that object doesn't 'stick' to parent */
	float constinv[4][4]; /* inverse result of constraints. doesn't include effect of parent or object local transform */
	float imat[4][4];   /* inverse matrix of 'obmat' for during render, old game engine, temporally: ipokeys of transform  */
} ObTfmBack;

void *BKE_object_tfm_backup(Object *ob)
{
	ObTfmBack *obtfm = MEM_mallocN(sizeof(ObTfmBack), "ObTfmBack");
	copy_v3_v3(obtfm->loc, ob->loc);
	copy_v3_v3(obtfm->dloc, ob->dloc);
	copy_v3_v3(obtfm->orig, ob->orig);
	copy_v3_v3(obtfm->size, ob->size);
	copy_v3_v3(obtfm->dscale, ob->dscale);
	copy_v3_v3(obtfm->rot, ob->rot);
	copy_v3_v3(obtfm->drot, ob->drot);
	copy_qt_qt(obtfm->quat, ob->quat);
	copy_qt_qt(obtfm->dquat, ob->dquat);
	copy_v3_v3(obtfm->rotAxis, ob->rotAxis);
	copy_v3_v3(obtfm->drotAxis, ob->drotAxis);
	obtfm->rotAngle = ob->rotAngle;
	obtfm->drotAngle = ob->drotAngle;
	copy_m4_m4(obtfm->obmat, ob->obmat);
	copy_m4_m4(obtfm->parentinv, ob->parentinv);
	copy_m4_m4(obtfm->constinv, ob->constinv);
	copy_m4_m4(obtfm->imat, ob->imat);

	return (void *)obtfm;
}

void BKE_object_tfm_restore(Object *ob, void *obtfm_pt)
{
	ObTfmBack *obtfm = (ObTfmBack *)obtfm_pt;
	copy_v3_v3(ob->loc, obtfm->loc);
	copy_v3_v3(ob->dloc, obtfm->dloc);
	copy_v3_v3(ob->orig, obtfm->orig);
	copy_v3_v3(ob->size, obtfm->size);
	copy_v3_v3(ob->dscale, obtfm->dscale);
	copy_v3_v3(ob->rot, obtfm->rot);
	copy_v3_v3(ob->drot, obtfm->drot);
	copy_qt_qt(ob->quat, obtfm->quat);
	copy_qt_qt(ob->dquat, obtfm->dquat);
	copy_v3_v3(ob->rotAxis, obtfm->rotAxis);
	copy_v3_v3(ob->drotAxis, obtfm->drotAxis);
	ob->rotAngle = obtfm->rotAngle;
	ob->drotAngle = obtfm->drotAngle;
	copy_m4_m4(ob->obmat, obtfm->obmat);
	copy_m4_m4(ob->parentinv, obtfm->parentinv);
	copy_m4_m4(ob->constinv, obtfm->constinv);
	copy_m4_m4(ob->imat, obtfm->imat);
}

bool BKE_object_parent_loop_check(const Object *par, const Object *ob)
{
	/* test if 'ob' is a parent somewhere in par's parents */
	if (par == NULL) return false;
	if (ob == par) return true;
	return BKE_object_parent_loop_check(par->parent, ob);
}

/* proxy rule: lib_object->proxy_from == the one we borrow from, only set temporal and cleared here */
/*           local_object->proxy      == pointer to library object, saved in files and read */

/* function below is polluted with proxy exceptions, cleanup will follow! */

/* the main object update call, for object matrix, constraints, keys and displist (modifiers) */
/* requires flags to be set! */
/* Ideally we shouldn't have to pass the rigid body world, but need bigger restructuring to avoid id */
void BKE_object_handle_update_ex(EvaluationContext *eval_ctx,
                                 Scene *scene, Object *ob,
                                 RigidBodyWorld *rbw,
                                 const bool do_proxy_update,
                                 float ctime)
{
	if (ob->recalc & OB_RECALC_ALL) {
		/* speed optimization for animation lookups */
		if (ob->pose) {
			BKE_pose_channels_hash_make(ob->pose);
			if (ob->pose->flag & POSE_CONSTRAINTS_NEED_UPDATE_FLAGS) {
				BKE_pose_update_constraint_flags(ob->pose);
			}
		}

		if (ob->recalc & OB_RECALC_DATA) {
			if (ob->type == OB_ARMATURE) {
				/* this happens for reading old files and to match library armatures
				 * with poses we do it ahead of BKE_object_where_is_calc to ensure animation
				 * is evaluated on the rebuilt pose, otherwise we get incorrect poses
				 * on file load */
				if (ob->pose == NULL || (ob->pose->flag & POSE_RECALC))
					BKE_pose_rebuild(ob, ob->data);
			}
		}

		/* XXX new animsys warning: depsgraph tag OB_RECALC_DATA should not skip drivers, 
		 * which is only in BKE_object_where_is_calc now */
		/* XXX: should this case be OB_RECALC_OB instead? */
		if (ob->recalc & OB_RECALC_ALL) {
			
			if (G.debug & G_DEBUG_DEPSGRAPH)
				printf("recalcob %s\n", ob->id.name + 2);
			
			/* handle proxy copy for target */
			if (ob->id.lib && ob->proxy_from) {
				// printf("ob proxy copy, lib ob %s proxy %s\n", ob->id.name, ob->proxy_from->id.name);
				if (ob->proxy_from->proxy_group) { /* transform proxy into group space */
					Object *obg = ob->proxy_from->proxy_group;
					float imat[4][4];
					invert_m4_m4(imat, obg->obmat);
					mul_m4_m4m4(ob->obmat, imat, ob->proxy_from->obmat);
					if (obg->dup_group) { /* should always be true */
						add_v3_v3(ob->obmat[3], obg->dup_group->dupli_ofs);
					}
				}
				else
					copy_m4_m4(ob->obmat, ob->proxy_from->obmat);
			}
			else
				BKE_object_where_is_calc_time_ex(scene, ob, ctime, rbw, NULL);
		}
		
		if (ob->recalc & OB_RECALC_DATA) {
<<<<<<< HEAD
			ID *data_id = (ID *)ob->data;
			AnimData *adt = BKE_animdata_from_id(data_id);
			Key *key;
			ParticleSystem *psys;
			
			if (G.debug & G_DEBUG_DEPSGRAPH)
				printf("recalcdata %s\n", ob->id.name + 2);

			if (adt) {
				/* evaluate drivers - datalevel */
				/* XXX: for mesh types, should we push this to derivedmesh instead? */
				BKE_animsys_evaluate_animdata(scene, data_id, adt, ctime, ADT_RECALC_DRIVERS);
			}
			
			key = BKE_key_from_object(ob);
			if (key && key->block.first) {
				if (!(ob->shapeflag & OB_SHAPE_LOCK))
					BKE_animsys_evaluate_animdata(scene, &key->id, key->adt, ctime, ADT_RECALC_DRIVERS);
			}
			for (psys = ob->particlesystem.first; psys; psys = psys->next) {
				key = psys->key;
				if (key && key->block.first) {
					BKE_animsys_evaluate_animdata(scene, &key->id, key->adt, ctime, ADT_RECALC_DRIVERS);
				}
			}

			/* includes all keys and modifiers */
			switch (ob->type) {
				case OB_MESH:
				{
					BMEditMesh *em = (ob == scene->obedit) ? BKE_editmesh_from_object(ob) : NULL;
					uint64_t data_mask = scene->customdata_mask | CD_MASK_BAREMESH;
#ifdef WITH_FREESTYLE
					/* make sure Freestyle edge/face marks appear in DM for render (see T40315) */
					if (eval_ctx->mode != DAG_EVAL_VIEWPORT) {
						data_mask |= CD_MASK_FREESTYLE_EDGE | CD_MASK_FREESTYLE_FACE;
					}
#endif
					if (em) {
						makeDerivedMesh(scene, ob, em,  data_mask, 0); /* was CD_MASK_BAREMESH */
					}
					else {
						makeDerivedMesh(scene, ob, NULL, data_mask, 0);
					}
					break;
				}
				case OB_ARMATURE:
					if (ob->id.lib && ob->proxy_from) {
						if (BKE_pose_copy_result(ob->pose, ob->proxy_from->pose) == false) {
							printf("Proxy copy error, lib Object: %s proxy Object: %s\n",
							       ob->id.name + 2, ob->proxy_from->id.name + 2);
						}
					}
					else {
						BKE_pose_where_is(scene, ob);
					}
					break;

				case OB_MBALL:
					BKE_displist_make_mball(eval_ctx, scene, ob);
					break;

				case OB_CURVE:
				case OB_SURF:
				case OB_FONT:
					BKE_displist_make_curveTypes(scene, ob, 0);
					break;
				
				case OB_LATTICE:
					BKE_lattice_modifiers_calc(scene, ob);
					break;

				case OB_EMPTY:
					if (ob->empty_drawtype == OB_EMPTY_IMAGE && ob->data)
						if (BKE_image_is_animated(ob->data))
							BKE_image_user_check_frame_calc(ob->iuser, (int)ctime, 0);
					break;
			}
			
			/* related materials */
			/* XXX: without depsgraph tagging, this will always need to be run, which will be slow! 
			 * However, not doing anything (or trying to hack around this lack) is not an option 
			 * anymore, especially due to Cycles [#31834] 
			 */
			if (ob->totcol) {
				int a;
				
				for (a = 1; a <= ob->totcol; a++) {
					Material *ma = give_current_material(ob, a);
					
					if (ma) {
						/* recursively update drivers for this material */
						material_drivers_update(scene, ma, ctime);
					}
				}
			}
			else if (ob->type == OB_LAMP)
				lamp_drivers_update(scene, ob->data, ctime);
			
			/* particles */
			if (ob != scene->obedit && ob->particlesystem.first) {
				ParticleSystem *tpsys, *psys;
				DerivedMesh *dm;
				ob->transflag &= ~OB_DUPLIPARTS;
				
				psys = ob->particlesystem.first;
				while (psys) {
					/* ensure this update always happens even if psys is disabled */
					if (psys->recalc & PSYS_RECALC_TYPE) {
						psys_changed_type(ob, psys);
					}

					if (psys_check_enabled(ob, psys)) {
						/* check use of dupli objects here */
						if (psys->part && (psys->part->draw_as == PART_DRAW_REND || eval_ctx->mode == DAG_EVAL_RENDER) &&
						    ((psys->part->ren_as == PART_DRAW_OB && psys->part->dup_ob) ||
						     (psys->part->ren_as == PART_DRAW_GR && psys->part->dup_group)))
						{
							ob->transflag |= OB_DUPLIPARTS;
						}

						particle_system_update(scene, ob, psys);
						psys = psys->next;
					}
					else if (psys->flag & PSYS_DELETE) {
						tpsys = psys->next;
						BLI_remlink(&ob->particlesystem, psys);
						psys_free(ob, psys);
						psys = tpsys;
					}
					else
						psys = psys->next;
				}

				if (eval_ctx->mode == DAG_EVAL_RENDER && ob->transflag & OB_DUPLIPARTS) {
					/* this is to make sure we get render level duplis in groups:
					 * the derivedmesh must be created before init_render_mesh,
					 * since object_duplilist does dupliparticles before that */
					dm = mesh_create_derived_render(scene, ob, CD_MASK_BAREMESH | CD_MASK_MTFACE | CD_MASK_MCOL);
					dm->release(dm);

					for (psys = ob->particlesystem.first; psys; psys = psys->next)
						psys_get_modifier(ob, psys)->flag &= ~eParticleSystemFlag_psys_updated;
				}
			}
			
			/* quick cache removed */
=======
			BKE_object_handle_data_update(eval_ctx, scene, ob);
>>>>>>> 9676642c
		}

		ob->recalc &= ~OB_RECALC_ALL;
	}

	/* the case when this is a group proxy, object_update is called in group.c */
	if (ob->proxy) {
		/* set pointer in library proxy target, for copying, but restore it */
		ob->proxy->proxy_from = ob;
		// printf("set proxy pointer for later group stuff %s\n", ob->id.name);

		/* the no-group proxy case, we call update */
		if (ob->proxy_group == NULL) {
			if (do_proxy_update) {
				// printf("call update, lib ob %s proxy %s\n", ob->proxy->id.name, ob->id.name);
				BKE_object_handle_update(eval_ctx, scene, ob->proxy);
			}
		}
	}
}
/* WARNING: "scene" here may not be the scene object actually resides in. 
 * When dealing with background-sets, "scene" is actually the active scene.
 * e.g. "scene" <-- set 1 <-- set 2 ("ob" lives here) <-- set 3 <-- ... <-- set n
 * rigid bodies depend on their world so use BKE_object_handle_update_ex() to also pass along the corrent rigid body world
 */
void BKE_object_handle_update(EvaluationContext *eval_ctx, Scene *scene, Object *ob)
{
	BKE_object_handle_update_ex(eval_ctx, scene, ob, NULL, true, BKE_scene_frame_get(scene));
}

void BKE_object_sculpt_modifiers_changed(Object *ob)
{
	SculptSession *ss = ob->sculpt;

	if (ss) {
		if (!ss->cache) {
			/* we free pbvh on changes, except during sculpt since it can't deal with
			 * changing PVBH node organization, we hope topology does not change in
			 * the meantime .. weak */
			if (ss->pbvh) {
				BKE_pbvh_free(ss->pbvh);
				ss->pbvh = NULL;
			}

			BKE_sculptsession_free_deformMats(ob->sculpt);
		}
		else {
			PBVHNode **nodes;
			int n, totnode;

			BKE_pbvh_search_gather(ss->pbvh, NULL, NULL, &nodes, &totnode);

			for (n = 0; n < totnode; n++)
				BKE_pbvh_node_mark_update(nodes[n]);

			MEM_freeN(nodes);
		}
	}
}

int BKE_object_obdata_texspace_get(Object *ob, short **r_texflag, float **r_loc, float **r_size, float **r_rot)
{
	
	if (ob->data == NULL)
		return 0;
	
	switch (GS(((ID *)ob->data)->name)) {
		case ID_ME:
		{
			Mesh *me = ob->data;
			if (r_texflag) *r_texflag = &me->texflag;
			if (r_loc) *r_loc = me->loc;
			if (r_size) *r_size = me->size;
			if (r_rot) *r_rot = me->rot;
			break;
		}
		case ID_CU:
		{
			Curve *cu = ob->data;
			if (r_texflag) *r_texflag = &cu->texflag;
			if (r_loc) *r_loc = cu->loc;
			if (r_size) *r_size = cu->size;
			if (r_rot) *r_rot = cu->rot;
			break;
		}
		case ID_MB:
		{
			MetaBall *mb = ob->data;
			if (r_texflag) *r_texflag = &mb->texflag;
			if (r_loc) *r_loc = mb->loc;
			if (r_size) *r_size = mb->size;
			if (r_rot) *r_rot = mb->rot;
			break;
		}
		default:
			return 0;
	}
	return 1;
}

/*
 * Test a bounding box for ray intersection
 * assumes the ray is already local to the boundbox space
 */
bool BKE_boundbox_ray_hit_check(
        const struct BoundBox *bb,
        const float ray_start[3], const float ray_normal[3],
        float *r_lambda)
{
	const int triangle_indexes[12][3] = {
	    {0, 1, 2}, {0, 2, 3},
	    {3, 2, 6}, {3, 6, 7},
	    {1, 2, 6}, {1, 6, 5},
	    {5, 6, 7}, {4, 5, 7},
	    {0, 3, 7}, {0, 4, 7},
	    {0, 1, 5}, {0, 4, 5}};

	bool result = false;
	int i;

	for (i = 0; i < 12 && (!result || r_lambda); i++) {
		float lambda;
		int v1, v2, v3;
		v1 = triangle_indexes[i][0];
		v2 = triangle_indexes[i][1];
		v3 = triangle_indexes[i][2];
		if (isect_ray_tri_v3(ray_start, ray_normal, bb->vec[v1], bb->vec[v2], bb->vec[v3], &lambda, NULL) &&
		    (!r_lambda || *r_lambda > lambda))
		{
			result = true;
			if (r_lambda) {
				*r_lambda = lambda;
			}
		}
	}

	return result;
}

static int pc_cmp(const void *a, const void *b)
{
	const LinkData *ad = a, *bd = b;
	if (GET_INT_FROM_POINTER(ad->data) > GET_INT_FROM_POINTER(bd->data))
		return 1;
	else return 0;
}

int BKE_object_insert_ptcache(Object *ob) 
{
	LinkData *link = NULL;
	int i = 0;

	BLI_listbase_sort(&ob->pc_ids, pc_cmp);

	for (link = ob->pc_ids.first, i = 0; link; link = link->next, i++) {
		int index = GET_INT_FROM_POINTER(link->data);

		if (i < index)
			break;
	}

	link = MEM_callocN(sizeof(LinkData), "PCLink");
	link->data = SET_INT_IN_POINTER(i);
	BLI_addtail(&ob->pc_ids, link);

	return i;
}

static int pc_findindex(ListBase *listbase, int index)
{
	LinkData *link = NULL;
	int number = 0;
	
	if (listbase == NULL) return -1;
	
	link = listbase->first;
	while (link) {
		if (GET_INT_FROM_POINTER(link->data) == index)
			return number;
		
		number++;
		link = link->next;
	}
	
	return -1;
}

void BKE_object_delete_ptcache(Object *ob, int index)
{
	int list_index = pc_findindex(&ob->pc_ids, index);
	LinkData *link = BLI_findlink(&ob->pc_ids, list_index);
	BLI_freelinkN(&ob->pc_ids, link);
}

/* shape key utility function */

/************************* Mesh ************************/
static KeyBlock *insert_meshkey(Object *ob, const char *name, const bool from_mix)
{
	Mesh *me = ob->data;
	Key *key = me->key;
	KeyBlock *kb;
	int newkey = 0;

	if (key == NULL) {
		key = me->key = BKE_key_add((ID *)me);
		key->type = KEY_RELATIVE;
		newkey = 1;
	}

	if (newkey || from_mix == false) {
		/* create from mesh */
		kb = BKE_keyblock_add_ctime(key, name, false);
		BKE_keyblock_convert_from_mesh(me, kb);
	}
	else {
		/* copy from current values */
		int totelem;
		float *data = BKE_key_evaluate_object(ob, &totelem);

		/* create new block with prepared data */
		kb = BKE_keyblock_add_ctime(key, name, false);
		kb->data = data;
		kb->totelem = totelem;
	}

	return kb;
}
/************************* Lattice ************************/
static KeyBlock *insert_lattkey(Object *ob, const char *name, const bool from_mix)
{
	Lattice *lt = ob->data;
	Key *key = lt->key;
	KeyBlock *kb;
	int newkey = 0;

	if (key == NULL) {
		key = lt->key = BKE_key_add((ID *)lt);
		key->type = KEY_RELATIVE;
		newkey = 1;
	}

	if (newkey || from_mix == false) {
		kb = BKE_keyblock_add_ctime(key, name, false);
		if (!newkey) {
			KeyBlock *basekb = (KeyBlock *)key->block.first;
			kb->data = MEM_dupallocN(basekb->data);
			kb->totelem = basekb->totelem;
		}
		else {
			BKE_keyblock_convert_from_lattice(lt, kb);
		}
	}
	else {
		/* copy from current values */
		int totelem;
		float *data = BKE_key_evaluate_object(ob, &totelem);

		/* create new block with prepared data */
		kb = BKE_keyblock_add_ctime(key, name, false);
		kb->totelem = totelem;
		kb->data = data;
	}

	return kb;
}
/************************* Curve ************************/
static KeyBlock *insert_curvekey(Object *ob, const char *name, const bool from_mix)
{
	Curve *cu = ob->data;
	Key *key = cu->key;
	KeyBlock *kb;
	ListBase *lb = BKE_curve_nurbs_get(cu);
	int newkey = 0;

	if (key == NULL) {
		key = cu->key = BKE_key_add((ID *)cu);
		key->type = KEY_RELATIVE;
		newkey = 1;
	}

	if (newkey || from_mix == false) {
		/* create from curve */
		kb = BKE_keyblock_add_ctime(key, name, false);
		if (!newkey) {
			KeyBlock *basekb = (KeyBlock *)key->block.first;
			kb->data = MEM_dupallocN(basekb->data);
			kb->totelem = basekb->totelem;
		}
		else {
			BKE_keyblock_convert_from_curve(cu, kb, lb);
		}
	}
	else {
		/* copy from current values */
		int totelem;
		float *data = BKE_key_evaluate_object(ob, &totelem);

		/* create new block with prepared data */
		kb = BKE_keyblock_add_ctime(key, name, false);
		kb->totelem = totelem;
		kb->data = data;
	}

	return kb;
}

KeyBlock *BKE_object_shapekey_insert(Object *ob, const char *name, const bool from_mix)
{	
	switch (ob->type) {
		case OB_MESH:
			return insert_meshkey(ob, name, from_mix);
		case OB_CURVE:
		case OB_SURF:
			return insert_curvekey(ob, name, from_mix);
		case OB_LATTICE:
			return insert_lattkey(ob, name, from_mix);
		default:
			return NULL;
	}

}

bool BKE_object_shapekey_free(Main *bmain, Object *ob)
{
	Key **key_p, *key;

	key_p = BKE_key_from_object_p(ob);
	if (ELEM(NULL, key_p, *key_p)) {
		return false;
	}

	key = *key_p;
	*key_p = NULL;

	BKE_libblock_free_us(bmain, key);

	return false;
}

bool BKE_object_shapekey_remove(Main *bmain, Object *ob, KeyBlock *kb)
{
	KeyBlock *rkb;
	Key *key = BKE_key_from_object(ob);
	short kb_index;

	if (key == NULL) {
		return false;
	}

	kb_index = BLI_findindex(&key->block, kb);
	BLI_assert(kb_index != -1);

	for (rkb = key->block.first; rkb; rkb = rkb->next) {
		if (rkb->relative == kb_index) {
			/* remap to the 'Basis' */
			rkb->relative = 0;
		}
		else if (rkb->relative >= kb_index) {
			/* Fix positional shift of the keys when kb is deleted from the list */
			rkb->relative -= 1;
		}
	}

	BLI_remlink(&key->block, kb);
	key->totkey--;
	if (key->refkey == kb) {
		key->refkey = key->block.first;

		if (key->refkey) {
			/* apply new basis key on original data */
			switch (ob->type) {
				case OB_MESH:
					BKE_keyblock_convert_to_mesh(key->refkey, ob->data);
					break;
				case OB_CURVE:
				case OB_SURF:
					BKE_keyblock_convert_to_curve(key->refkey, ob->data, BKE_curve_nurbs_get(ob->data));
					break;
				case OB_LATTICE:
					BKE_keyblock_convert_to_lattice(key->refkey, ob->data);
					break;
			}
		}
	}

	if (kb->data) {
		MEM_freeN(kb->data);
	}
	MEM_freeN(kb);

	if (ob->shapenr > 1) {
		ob->shapenr--;
	}

	if (key->totkey == 0) {
		BKE_object_shapekey_free(bmain, ob);
	}

	return true;
}

bool BKE_object_flag_test_recursive(const Object *ob, short flag)
{
	if (ob->flag & flag) {
		return true;
	}
	else if (ob->parent) {
		return BKE_object_flag_test_recursive(ob->parent, flag);
	}
	else {
		return false;
	}
}

bool BKE_object_is_child_recursive(Object *ob_parent, Object *ob_child)
{
	for (ob_child = ob_child->parent; ob_child; ob_child = ob_child->parent) {
		if (ob_child == ob_parent) {
			return true;
		}
	}
	return false;
}

/* most important if this is modified it should _always_ return True, in certain
 * cases false positives are hard to avoid (shape keys for example) */
int BKE_object_is_modified(Scene *scene, Object *ob)
{
	int flag = 0;

	if (BKE_key_from_object(ob)) {
		flag |= eModifierMode_Render | eModifierMode_Realtime;
	}
	else {
		ModifierData *md;
		VirtualModifierData virtualModifierData;
		/* cloth */
		for (md = modifiers_getVirtualModifierList(ob, &virtualModifierData);
		     md && (flag != (eModifierMode_Render | eModifierMode_Realtime));
		     md = md->next)
		{
			if ((flag & eModifierMode_Render) == 0 && modifier_isEnabled(scene, md, eModifierMode_Render))
				flag |= eModifierMode_Render;

			if ((flag & eModifierMode_Realtime) == 0 && modifier_isEnabled(scene, md, eModifierMode_Realtime))
				flag |= eModifierMode_Realtime;
		}
	}

	return flag;
}

/* Check of objects moves in time. */
/* NOTE: This function is currently optimized for usage in combination
 * with mti->canDeform, so modifiers can quickly check if their target
 * objects moves (causing deformation motion blur) or not.
 *
 * This makes it possible to give some degree of false-positives here,
 * but it's currently an acceptable tradeoff between complexity and check
 * speed. In combination with checks of modifier stack and real life usage
 * percentage of false-positives shouldn't be that hight.
 */
static bool object_moves_in_time(Object *object)
{
	AnimData *adt = object->adt;
	if (adt != NULL) {
		/* If object has any sort of animation data assume it is moving. */
		if (adt->action != NULL ||
		    !BLI_listbase_is_empty(&adt->nla_tracks) ||
		    !BLI_listbase_is_empty(&adt->drivers) ||
		    !BLI_listbase_is_empty(&adt->overrides))
		{
			return true;
		}
	}
	if (!BLI_listbase_is_empty(&object->constraints)) {
		return true;
	}
	if (object->parent != NULL) {
		/* TODO(sergey): Do recursive check here? */
		return true;
	}
	return false;
}

static bool constructive_modifier_is_deform_modified(ModifierData *md)
{
	/* TODO(sergey): Consider generalizing this a bit so all modifier logic
	 * is concentrated in MOD_{modifier}.c file,
	 */
	if (md->type == eModifierType_Array) {
		ArrayModifierData *amd = (ArrayModifierData *)md;
		/* TODO(sergey): Check if curve is deformed. */
		return (amd->start_cap != NULL && object_moves_in_time(amd->start_cap)) ||
		       (amd->end_cap != NULL && object_moves_in_time(amd->end_cap)) ||
		       (amd->curve_ob != NULL && object_moves_in_time(amd->curve_ob)) ||
		       (amd->offset_ob != NULL && object_moves_in_time(amd->offset_ob));
	}
	else if (md->type == eModifierType_Mirror) {
		MirrorModifierData *mmd = (MirrorModifierData *)md;
		return mmd->mirror_ob != NULL && object_moves_in_time(mmd->mirror_ob);
	}
	else if (md->type == eModifierType_Screw) {
		ScrewModifierData *smd = (ScrewModifierData *)md;
		return smd->ob_axis != NULL && object_moves_in_time(smd->ob_axis);
	}
	return false;
}

static bool modifiers_has_animation_check(Object *ob)
{
	/* TODO(sergey): This is a bit code duplication with depsgraph, but
	 * would be nicer to solve this as a part of new dependency graph
	 * work, so we avoid conflicts and so.
	 */
	if (ob->adt != NULL) {
		AnimData *adt = ob->adt;
		FCurve *fcu;
		if (adt->action != NULL) {
			for (fcu = adt->action->curves.first; fcu; fcu = fcu->next) {
				if (fcu->rna_path && strstr(fcu->rna_path, "modifiers[")) {
					return true;
				}
			}
		}
		for (fcu = adt->drivers.first; fcu; fcu = fcu->next) {
			if (fcu->rna_path && strstr(fcu->rna_path, "modifiers[")) {
				return true;
			}
		}
	}
	return false;
}

/* test if object is affected by deforming modifiers (for motion blur). again
 * most important is to avoid false positives, this is to skip computations
 * and we can still if there was actual deformation afterwards */
int BKE_object_is_deform_modified(Scene *scene, Object *ob)
{
	ModifierData *md;
	VirtualModifierData virtualModifierData;
	int flag = 0;
	const bool is_modifier_animated = modifiers_has_animation_check(ob);

	if (BKE_key_from_object(ob))
		flag |= eModifierMode_Realtime | eModifierMode_Render;

	/* cloth */
	for (md = modifiers_getVirtualModifierList(ob, &virtualModifierData);
	     md && (flag != (eModifierMode_Render | eModifierMode_Realtime));
	     md = md->next)
	{
		const ModifierTypeInfo *mti = modifierType_getInfo(md->type);
		bool can_deform = mti->type == eModifierTypeType_OnlyDeform ||
		                  is_modifier_animated;

		if (!can_deform) {
			can_deform = constructive_modifier_is_deform_modified(md);
		}

		if (can_deform) {
			if (!(flag & eModifierMode_Render) && modifier_isEnabled(scene, md, eModifierMode_Render))
				flag |= eModifierMode_Render;

			if (!(flag & eModifierMode_Realtime) && modifier_isEnabled(scene, md, eModifierMode_Realtime))
				flag |= eModifierMode_Realtime;
		}
	}

	return flag;
}

/* See if an object is using an animated modifier */
bool BKE_object_is_animated(Scene *scene, Object *ob)
{
	ModifierData *md;
	VirtualModifierData virtualModifierData;

	for (md = modifiers_getVirtualModifierList(ob, &virtualModifierData); md; md = md->next)
		if (modifier_dependsOnTime(md) &&
		    (modifier_isEnabled(scene, md, eModifierMode_Realtime) ||
		     modifier_isEnabled(scene, md, eModifierMode_Render)))
		{
			return true;
		}
	return false;
}

static void copy_object__forwardModifierLinks(void *UNUSED(userData), Object *UNUSED(ob), ID **idpoin)
{
	/* this is copied from ID_NEW; it might be better to have a macro */
	if (*idpoin && (*idpoin)->newid) *idpoin = (*idpoin)->newid;
}

void BKE_object_relink(Object *ob)
{
	if (ob->id.lib)
		return;

	BKE_constraints_relink(&ob->constraints);
	if (ob->pose) {
		bPoseChannel *chan;
		for (chan = ob->pose->chanbase.first; chan; chan = chan->next) {
			BKE_constraints_relink(&chan->constraints);
		}
	}
	modifiers_foreachIDLink(ob, copy_object__forwardModifierLinks, NULL);

	if (ob->adt)
		BKE_animdata_relink(ob->adt);
	
	if (ob->rigidbody_constraint)
		BKE_rigidbody_relink_constraint(ob->rigidbody_constraint);

	ID_NEW(ob->parent);

	ID_NEW(ob->proxy);
	ID_NEW(ob->proxy_group);
}

MovieClip *BKE_object_movieclip_get(Scene *scene, Object *ob, bool use_default)
{
	MovieClip *clip = use_default ? scene->clip : NULL;
	bConstraint *con = ob->constraints.first, *scon = NULL;

	while (con) {
		if (con->type == CONSTRAINT_TYPE_CAMERASOLVER) {
			if (scon == NULL || (scon->flag & CONSTRAINT_OFF))
				scon = con;
		}

		con = con->next;
	}

	if (scon) {
		bCameraSolverConstraint *solver = scon->data;
		if ((solver->flag & CAMERASOLVER_ACTIVECLIP) == 0)
			clip = solver->clip;
		else
			clip = scene->clip;
	}

	return clip;
}


/*
 * Find an associated Armature object
 */
static Object *obrel_armature_find(Object *ob)
{
	Object *ob_arm = NULL;

	if (ob->parent && ob->partype == PARSKEL && ob->parent->type == OB_ARMATURE) {
		ob_arm = ob->parent;
	}
	else {
		ModifierData *mod;
		for (mod = (ModifierData *)ob->modifiers.first; mod; mod = mod->next) {
			if (mod->type == eModifierType_Armature) {
				ob_arm = ((ArmatureModifierData *)mod)->object;
			}
		}
	}

	return ob_arm;
}

static bool obrel_list_test(Object *ob)
{
	return ob && !(ob->id.flag & LIB_DOIT);
}

static void obrel_list_add(LinkNode **links, Object *ob)
{
	BLI_linklist_prepend(links, ob);
	ob->id.flag |= LIB_DOIT;
}

/*
 * Iterates over all objects of the given scene.
 * Depending on the eObjectSet flag:
 * collect either OB_SET_ALL, OB_SET_VISIBLE or OB_SET_SELECTED objects.
 * If OB_SET_VISIBLE or OB_SET_SELECTED are collected, 
 * then also add related objects according to the given includeFilters.
 */
LinkNode *BKE_object_relational_superset(struct Scene *scene, eObjectSet objectSet, eObRelationTypes includeFilter)
{
	LinkNode *links = NULL;

	Base *base;

	/* Remove markers from all objects */
	for (base = scene->base.first; base; base = base->next) {
		base->object->id.flag &= ~LIB_DOIT;
	}

	/* iterate over all selected and visible objects */
	for (base = scene->base.first; base; base = base->next) {
		if (objectSet == OB_SET_ALL) {
			/* as we get all anyways just add it */
			Object *ob = base->object;
			obrel_list_add(&links, ob);
		}
		else {
			if ((objectSet == OB_SET_SELECTED && TESTBASELIB_BGMODE(((View3D *)NULL), scene, base)) ||
			    (objectSet == OB_SET_VISIBLE  && BASE_EDITABLE_BGMODE(((View3D *)NULL), scene, base)))
			{
				Object *ob = base->object;

				if (obrel_list_test(ob))
					obrel_list_add(&links, ob);

				/* parent relationship */
				if (includeFilter & (OB_REL_PARENT | OB_REL_PARENT_RECURSIVE)) {
					Object *parent = ob->parent;
					if (obrel_list_test(parent)) {

						obrel_list_add(&links, parent);

						/* recursive parent relationship */
						if (includeFilter & OB_REL_PARENT_RECURSIVE) {
							parent = parent->parent;
							while (obrel_list_test(parent)) {

								obrel_list_add(&links, parent);
								parent = parent->parent;
							}
						}
					}
				}

				/* child relationship */
				if (includeFilter & (OB_REL_CHILDREN | OB_REL_CHILDREN_RECURSIVE)) {
					Base *local_base;
					for (local_base = scene->base.first; local_base; local_base = local_base->next) {
						if (BASE_EDITABLE_BGMODE(((View3D *)NULL), scene, local_base)) {

							Object *child = local_base->object;
							if (obrel_list_test(child)) {
								if ((includeFilter & OB_REL_CHILDREN_RECURSIVE && BKE_object_is_child_recursive(ob, child)) ||
								    (includeFilter & OB_REL_CHILDREN && child->parent && child->parent == ob))
								{
									obrel_list_add(&links, child);
								}
							}
						}
					}
				}


				/* include related armatures */
				if (includeFilter & OB_REL_MOD_ARMATURE) {
					Object *arm = obrel_armature_find(ob);
					if (obrel_list_test(arm)) {
						obrel_list_add(&links, arm);
					}
				}

			}
		}
	}

	return links;
}

/**
 * return all groups this object is apart of, caller must free.
 */
struct LinkNode *BKE_object_groups(Object *ob)
{
	LinkNode *group_linknode = NULL;
	Group *group = NULL;
	while ((group = BKE_group_object_find(group, ob))) {
		BLI_linklist_prepend(&group_linknode, group);
	}

	return group_linknode;
}

void BKE_object_groups_clear(Scene *scene, Base *base, Object *object)
{
	Group *group = NULL;

	BLI_assert((base == NULL) || (base->object == object));

	if (scene && base == NULL) {
		base = BKE_scene_base_find(scene, object);
	}

	while ((group = BKE_group_object_find(group, base->object))) {
		BKE_group_object_unlink(group, object, scene, base);
	}
}

/**
 * Return a KDTree from the deformed object (in worldspace)
 *
 * \note Only mesh objects currently support deforming, others are TODO.
 *
 * \param ob
 * \param r_tot
 * \return The kdtree or NULL if it can't be created.
 */
KDTree *BKE_object_as_kdtree(Object *ob, int *r_tot)
{
	KDTree *tree = NULL;
	unsigned int tot = 0;

	switch (ob->type) {
		case OB_MESH:
		{
			Mesh *me = ob->data;
			unsigned int i;

			DerivedMesh *dm = ob->derivedDeform ? ob->derivedDeform : ob->derivedFinal;
			const int *index;

			if (dm && (index = CustomData_get_layer(&dm->vertData, CD_ORIGINDEX))) {
				MVert *mvert = dm->getVertArray(dm);
				unsigned int totvert = dm->getNumVerts(dm);

				/* tree over-allocs in case where some verts have ORIGINDEX_NONE */
				tot = 0;
				tree = BLI_kdtree_new(totvert);

				/* we don't how how many verts from the DM we can use */
				for (i = 0; i < totvert; i++) {
					if (index[i] != ORIGINDEX_NONE) {
						float co[3];
						mul_v3_m4v3(co, ob->obmat, mvert[i].co);
						BLI_kdtree_insert(tree, index[i], co);
						tot++;
					}
				}
			}
			else {
				MVert *mvert = me->mvert;

				tot = me->totvert;
				tree = BLI_kdtree_new(tot);

				for (i = 0; i < tot; i++) {
					float co[3];
					mul_v3_m4v3(co, ob->obmat, mvert[i].co);
					BLI_kdtree_insert(tree, i, co);
				}
			}

			BLI_kdtree_balance(tree);
			break;
		}
		case OB_CURVE:
		case OB_SURF:
		{
			/* TODO: take deformation into account */
			Curve *cu = ob->data;
			unsigned int i, a;

			Nurb *nu;

			tot = BKE_nurbList_verts_count_without_handles(&cu->nurb);
			tree = BLI_kdtree_new(tot);
			i = 0;

			nu = cu->nurb.first;
			while (nu) {
				if (nu->bezt) {
					BezTriple *bezt;

					bezt = nu->bezt;
					a = nu->pntsu;
					while (a--) {
						float co[3];
						mul_v3_m4v3(co, ob->obmat, bezt->vec[1]);
						BLI_kdtree_insert(tree, i++, co);
						bezt++;
					}
				}
				else {
					BPoint *bp;

					bp = nu->bp;
					a = nu->pntsu * nu->pntsv;
					while (a--) {
						float co[3];
						mul_v3_m4v3(co, ob->obmat, bp->vec);
						BLI_kdtree_insert(tree, i++, co);
						bp++;
					}
				}
				nu = nu->next;
			}

			BLI_kdtree_balance(tree);
			break;
		}
		case OB_LATTICE:
		{
			/* TODO: take deformation into account */
			Lattice *lt = ob->data;
			BPoint *bp;
			unsigned int i;

			tot = lt->pntsu * lt->pntsv * lt->pntsw;
			tree = BLI_kdtree_new(tot);
			i = 0;

			for (bp = lt->def; i < tot; bp++) {
				float co[3];
				mul_v3_m4v3(co, ob->obmat, bp->vec);
				BLI_kdtree_insert(tree, i++, co);
			}

			BLI_kdtree_balance(tree);
			break;
		}
	}

	*r_tot = tot;
	return tree;
}

bool BKE_object_modifier_use_time(Object *ob, ModifierData *md)
{
	if (modifier_dependsOnTime(md)) {
		return true;
	}

	/* Check whether modifier is animated. */
	/* TODO: this should be handled as part of build_animdata() -- Aligorith */
	if (ob->adt) {
		AnimData *adt = ob->adt;
		FCurve *fcu;

		char pattern[MAX_NAME + 10];
		/* TODO(sergey): Escape modifier name. */
		BLI_snprintf(pattern, sizeof(pattern), "modifiers[%s", md->name);

		/* action - check for F-Curves with paths containing 'modifiers[' */
		if (adt->action) {
			for (fcu = (FCurve *)adt->action->curves.first;
			     fcu != NULL;
			     fcu = (FCurve *)fcu->next)
			{
				if (fcu->rna_path && strstr(fcu->rna_path, pattern))
					return true;
			}
		}

		/* This here allows modifier properties to get driven and still update properly
		 *
		 * Workaround to get [#26764] (e.g. subsurf levels not updating when animated/driven)
		 * working, without the updating problems ([#28525] [#28690] [#28774] [#28777]) caused
		 * by the RNA updates cache introduced in r.38649
		 */
		for (fcu = (FCurve *)adt->drivers.first;
		     fcu != NULL;
		     fcu = (FCurve *)fcu->next)
		{
			if (fcu->rna_path && strstr(fcu->rna_path, pattern))
				return true;
		}

		/* XXX: also, should check NLA strips, though for now assume that nobody uses
		 * that and we can omit that for performance reasons... */
	}

	return false;
}<|MERGE_RESOLUTION|>--- conflicted
+++ resolved
@@ -3122,157 +3122,7 @@
 		}
 		
 		if (ob->recalc & OB_RECALC_DATA) {
-<<<<<<< HEAD
-			ID *data_id = (ID *)ob->data;
-			AnimData *adt = BKE_animdata_from_id(data_id);
-			Key *key;
-			ParticleSystem *psys;
-			
-			if (G.debug & G_DEBUG_DEPSGRAPH)
-				printf("recalcdata %s\n", ob->id.name + 2);
-
-			if (adt) {
-				/* evaluate drivers - datalevel */
-				/* XXX: for mesh types, should we push this to derivedmesh instead? */
-				BKE_animsys_evaluate_animdata(scene, data_id, adt, ctime, ADT_RECALC_DRIVERS);
-			}
-			
-			key = BKE_key_from_object(ob);
-			if (key && key->block.first) {
-				if (!(ob->shapeflag & OB_SHAPE_LOCK))
-					BKE_animsys_evaluate_animdata(scene, &key->id, key->adt, ctime, ADT_RECALC_DRIVERS);
-			}
-			for (psys = ob->particlesystem.first; psys; psys = psys->next) {
-				key = psys->key;
-				if (key && key->block.first) {
-					BKE_animsys_evaluate_animdata(scene, &key->id, key->adt, ctime, ADT_RECALC_DRIVERS);
-				}
-			}
-
-			/* includes all keys and modifiers */
-			switch (ob->type) {
-				case OB_MESH:
-				{
-					BMEditMesh *em = (ob == scene->obedit) ? BKE_editmesh_from_object(ob) : NULL;
-					uint64_t data_mask = scene->customdata_mask | CD_MASK_BAREMESH;
-#ifdef WITH_FREESTYLE
-					/* make sure Freestyle edge/face marks appear in DM for render (see T40315) */
-					if (eval_ctx->mode != DAG_EVAL_VIEWPORT) {
-						data_mask |= CD_MASK_FREESTYLE_EDGE | CD_MASK_FREESTYLE_FACE;
-					}
-#endif
-					if (em) {
-						makeDerivedMesh(scene, ob, em,  data_mask, 0); /* was CD_MASK_BAREMESH */
-					}
-					else {
-						makeDerivedMesh(scene, ob, NULL, data_mask, 0);
-					}
-					break;
-				}
-				case OB_ARMATURE:
-					if (ob->id.lib && ob->proxy_from) {
-						if (BKE_pose_copy_result(ob->pose, ob->proxy_from->pose) == false) {
-							printf("Proxy copy error, lib Object: %s proxy Object: %s\n",
-							       ob->id.name + 2, ob->proxy_from->id.name + 2);
-						}
-					}
-					else {
-						BKE_pose_where_is(scene, ob);
-					}
-					break;
-
-				case OB_MBALL:
-					BKE_displist_make_mball(eval_ctx, scene, ob);
-					break;
-
-				case OB_CURVE:
-				case OB_SURF:
-				case OB_FONT:
-					BKE_displist_make_curveTypes(scene, ob, 0);
-					break;
-				
-				case OB_LATTICE:
-					BKE_lattice_modifiers_calc(scene, ob);
-					break;
-
-				case OB_EMPTY:
-					if (ob->empty_drawtype == OB_EMPTY_IMAGE && ob->data)
-						if (BKE_image_is_animated(ob->data))
-							BKE_image_user_check_frame_calc(ob->iuser, (int)ctime, 0);
-					break;
-			}
-			
-			/* related materials */
-			/* XXX: without depsgraph tagging, this will always need to be run, which will be slow! 
-			 * However, not doing anything (or trying to hack around this lack) is not an option 
-			 * anymore, especially due to Cycles [#31834] 
-			 */
-			if (ob->totcol) {
-				int a;
-				
-				for (a = 1; a <= ob->totcol; a++) {
-					Material *ma = give_current_material(ob, a);
-					
-					if (ma) {
-						/* recursively update drivers for this material */
-						material_drivers_update(scene, ma, ctime);
-					}
-				}
-			}
-			else if (ob->type == OB_LAMP)
-				lamp_drivers_update(scene, ob->data, ctime);
-			
-			/* particles */
-			if (ob != scene->obedit && ob->particlesystem.first) {
-				ParticleSystem *tpsys, *psys;
-				DerivedMesh *dm;
-				ob->transflag &= ~OB_DUPLIPARTS;
-				
-				psys = ob->particlesystem.first;
-				while (psys) {
-					/* ensure this update always happens even if psys is disabled */
-					if (psys->recalc & PSYS_RECALC_TYPE) {
-						psys_changed_type(ob, psys);
-					}
-
-					if (psys_check_enabled(ob, psys)) {
-						/* check use of dupli objects here */
-						if (psys->part && (psys->part->draw_as == PART_DRAW_REND || eval_ctx->mode == DAG_EVAL_RENDER) &&
-						    ((psys->part->ren_as == PART_DRAW_OB && psys->part->dup_ob) ||
-						     (psys->part->ren_as == PART_DRAW_GR && psys->part->dup_group)))
-						{
-							ob->transflag |= OB_DUPLIPARTS;
-						}
-
-						particle_system_update(scene, ob, psys);
-						psys = psys->next;
-					}
-					else if (psys->flag & PSYS_DELETE) {
-						tpsys = psys->next;
-						BLI_remlink(&ob->particlesystem, psys);
-						psys_free(ob, psys);
-						psys = tpsys;
-					}
-					else
-						psys = psys->next;
-				}
-
-				if (eval_ctx->mode == DAG_EVAL_RENDER && ob->transflag & OB_DUPLIPARTS) {
-					/* this is to make sure we get render level duplis in groups:
-					 * the derivedmesh must be created before init_render_mesh,
-					 * since object_duplilist does dupliparticles before that */
-					dm = mesh_create_derived_render(scene, ob, CD_MASK_BAREMESH | CD_MASK_MTFACE | CD_MASK_MCOL);
-					dm->release(dm);
-
-					for (psys = ob->particlesystem.first; psys; psys = psys->next)
-						psys_get_modifier(ob, psys)->flag &= ~eParticleSystemFlag_psys_updated;
-				}
-			}
-			
-			/* quick cache removed */
-=======
 			BKE_object_handle_data_update(eval_ctx, scene, ob);
->>>>>>> 9676642c
 		}
 
 		ob->recalc &= ~OB_RECALC_ALL;
