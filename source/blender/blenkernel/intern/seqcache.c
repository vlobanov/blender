/*
<<<<<<< HEAD
* $Id: seqcache.c 36197 2011-04-17 10:05:27Z schlaile $
=======
 * $Id$
>>>>>>> be24b4df
 *
 * ***** BEGIN GPL LICENSE BLOCK *****
 *
 * This program is free software; you can redistribute it and/or
 * modify it under the terms of the GNU General Public License
 * as published by the Free Software Foundation; either version 2
 * of the License, or (at your option) any later version.
 *
 * This program is distributed in the hope that it will be useful,
 * but WITHOUT ANY WARRANTY; without even the implied warranty of
 * MERCHANTABILITY or FITNESS FOR A PARTICULAR PURPOSE.  See the
 * GNU General Public License for more details.
 *
 * You should have received a copy of the GNU General Public License
 * along with this program; if not, write to the Free Software Foundation,
 * Inc., 51 Franklin Street, Fifth Floor, Boston, MA 02110-1301, USA.
 *
 * Peter Schlaile <peter [at] schlaile [dot] de> 2010
 *
 * ***** END GPL LICENSE BLOCK *****
 */

/** \file blender/blenkernel/intern/seqcache.c
 *  \ingroup bke
 */


#include <stddef.h>
#include <stdlib.h>
#include <string.h>
#include <math.h>

#include "MEM_guardedalloc.h"
#include "MEM_CacheLimiterC-Api.h"

#include "DNA_sequence_types.h"
#include "BKE_sequencer.h"
#include "BLI_utildefines.h"
#include "BLI_ghash.h"
#include "BLI_mempool.h"
#include <pthread.h>

#include "IMB_imbuf.h"
#include "IMB_imbuf_types.h"

typedef struct seqCacheKey 
{
	struct Sequence * seq;
	SeqRenderData context;
	float cfra;
	seq_stripelem_ibuf_t type;
} seqCacheKey;

typedef struct seqCacheEntry
{
	ImBuf * ibuf;
	MEM_CacheLimiterHandleC * c_handle;
} seqCacheEntry;

static GHash * hash = NULL;
static MEM_CacheLimiterC * limitor = NULL;
static struct BLI_mempool * entrypool = NULL;
static struct BLI_mempool * keypool = NULL;
static int ibufs_in  = 0;
static int ibufs_rem = 0;

static unsigned int HashHash(const void *key_)
{
	const seqCacheKey *key = (seqCacheKey*) key_;
	unsigned int rval = seq_hash_render_data(&key->context);

	rval ^= *(unsigned int*) &key->cfra;
	rval += key->type;
	rval ^= ((intptr_t) key->seq) << 6;

	return rval;
}

static int HashCmp(const void *a_, const void *b_)
{
	const seqCacheKey * a = (seqCacheKey*) a_;
	const seqCacheKey * b = (seqCacheKey*) b_;

	if (a->seq < b->seq) {
		return -1;		
	}
	if (a->seq > b->seq) {
		return 1;
	}

	if (a->cfra < b->cfra) {
		return -1;
	}
	if (a->cfra > b->cfra) {
		return 1;
	}

	if (a->type < b->type) {
		return -1;
	}
	if (a->type > b->type) {
		return 1;
	}

	return seq_cmp_render_data(&a->context, &b->context);
}

static void HashKeyFree(void *key)
{
	BLI_mempool_free(keypool, key);
}

static void HashValFree(void *val)
{
	seqCacheEntry* e = (seqCacheEntry*) val;

	if (e->ibuf) {
		/* fprintf(stderr, "Removing: %p, cnt: %d\n", e->ibuf, 
		   e->ibuf->refcounter); */
		IMB_freeImBuf(e->ibuf);
		MEM_CacheLimiter_unmanage(e->c_handle);
		ibufs_rem++;
	}

	e->ibuf = NULL;
	e->c_handle = NULL;

	BLI_mempool_free(entrypool, e);
}

static void IMB_seq_cache_destructor(void * p)
{
	seqCacheEntry* e = (seqCacheEntry*) p;
	
	if (e && e->ibuf) {
		/* fprintf(stderr, "Removing: %p, cnt: %d\n", e->ibuf,
		   e->ibuf->refcounter); */
		IMB_freeImBuf(e->ibuf);
		ibufs_rem++;

		e->ibuf = NULL;
		e->c_handle = NULL;
	}
}

void seq_stripelem_cache_init(void)
{
	hash = BLI_ghash_new(HashHash, HashCmp, "seq stripelem cache hash");
	limitor = new_MEM_CacheLimiter( IMB_seq_cache_destructor );

	entrypool = BLI_mempool_create(sizeof(seqCacheEntry), 64, 64, 0, 0);
	keypool = BLI_mempool_create(sizeof(seqCacheKey), 64, 64, 0, 0);
}

void seq_stripelem_cache_destruct(void)
{
	if (!entrypool) {
		return;
	}
	BLI_ghash_free(hash, HashKeyFree, HashValFree);
	delete_MEM_CacheLimiter(limitor);
	BLI_mempool_destroy(entrypool);
	BLI_mempool_destroy(keypool);
}

void seq_stripelem_cache_cleanup(void)
{
	if (!entrypool) {
		seq_stripelem_cache_init();
	}

	/* fprintf(stderr, "Stats before cleanup: in: %d rem: %d\n",
	   ibufs_in, ibufs_rem); */

	BLI_ghash_free(hash, HashKeyFree, HashValFree);
	hash = BLI_ghash_new(HashHash, HashCmp, "seq stripelem cache hash");

	/* fprintf(stderr, "Stats after cleanup: in: %d rem: %d\n",
	   ibufs_in, ibufs_rem); */

}

struct ImBuf * seq_stripelem_cache_get(
	SeqRenderData context, struct Sequence * seq, 
	float cfra, seq_stripelem_ibuf_t type)
{
	seqCacheKey key;
	seqCacheEntry * e;

	if (!seq) {
		return NULL;
	}

	if (!entrypool) {
		seq_stripelem_cache_init();
	}

	key.seq = seq;
	key.context = context;
	key.cfra = cfra - seq->start;
	key.type = type;
	
	e = (seqCacheEntry*) BLI_ghash_lookup(hash, &key);

	if (e && e->ibuf) {
		IMB_refImBuf(e->ibuf);

		MEM_CacheLimiter_touch(e->c_handle);
		return e->ibuf;
	}
	return NULL;
}

void seq_stripelem_cache_put(
	SeqRenderData context, struct Sequence * seq, 
	float cfra, seq_stripelem_ibuf_t type, struct ImBuf * i)
{
	seqCacheKey * key;
	seqCacheEntry * e;

	if (!i) {
		return;
	}

	ibufs_in++;

	if (!entrypool) {
		seq_stripelem_cache_init();
	}

	key = (seqCacheKey*) BLI_mempool_alloc(keypool);

	key->seq = seq;
	key->context = context;
	key->cfra = cfra - seq->start;
	key->type = type;

	IMB_refImBuf(i);

	e = (seqCacheEntry*) BLI_mempool_alloc(entrypool);

	e->ibuf = i;
	e->c_handle = NULL;

	BLI_ghash_remove(hash, key, HashKeyFree, HashValFree);
	BLI_ghash_insert(hash, key, e);

	e->c_handle = MEM_CacheLimiter_insert(limitor, e);

	MEM_CacheLimiter_ref(e->c_handle);
	MEM_CacheLimiter_enforce_limits(limitor);
	MEM_CacheLimiter_unref(e->c_handle);
}<|MERGE_RESOLUTION|>--- conflicted
+++ resolved
@@ -1,9 +1,5 @@
 /*
-<<<<<<< HEAD
-* $Id: seqcache.c 36197 2011-04-17 10:05:27Z schlaile $
-=======
  * $Id$
->>>>>>> be24b4df
  *
  * ***** BEGIN GPL LICENSE BLOCK *****
  *
@@ -154,8 +150,8 @@
 	hash = BLI_ghash_new(HashHash, HashCmp, "seq stripelem cache hash");
 	limitor = new_MEM_CacheLimiter( IMB_seq_cache_destructor );
 
-	entrypool = BLI_mempool_create(sizeof(seqCacheEntry), 64, 64, 0, 0);
-	keypool = BLI_mempool_create(sizeof(seqCacheKey), 64, 64, 0, 0);
+	entrypool = BLI_mempool_create(sizeof(seqCacheEntry), 64, 64, 0);
+	keypool = BLI_mempool_create(sizeof(seqCacheKey), 64, 64, 0);
 }
 
 void seq_stripelem_cache_destruct(void)
