/*
 * ***** BEGIN GPL LICENSE BLOCK *****
 *
 * This program is free software; you can redistribute it and/or
 * modify it under the terms of the GNU General Public License
 * as published by the Free Software Foundation; either version 2
 * of the License, or (at your option) any later version.
 *
 * This program is distributed in the hope that it will be useful,
 * but WITHOUT ANY WARRANTY; without even the implied warranty of
 * MERCHANTABILITY or FITNESS FOR A PARTICULAR PURPOSE.  See the
 * GNU General Public License for more details.
 *
 * You should have received a copy of the GNU General Public License
 * along with this program; if not, write to the Free Software Foundation,
 * Inc., 51 Franklin Street, Fifth Floor, Boston, MA 02110-1301, USA.
 *
 * The Original Code is Copyright (C) 2016 Blender Foundation.
 * All rights reserved.
 *
 * Contributor(s): Kevin Dietrich.
 *
 * ***** END GPL LICENSE BLOCK *****
 */

/** \file blender/blenkernel/intern/cachefile.c
 *  \ingroup bke
 */

#include "DNA_anim_types.h"
#include "DNA_cachefile_types.h"
#include "DNA_constraint_types.h"
#include "DNA_object_types.h"
#include "DNA_scene_types.h"

#include "BLI_fileops.h"
#include "BLI_listbase.h"
#include "BLI_path_util.h"
#include "BLI_string.h"
#include "BLI_threads.h"
#include "BLI_utildefines.h"

#include "BKE_animsys.h"
#include "BKE_cachefile.h"
#include "BKE_global.h"
#include "BKE_library.h"
#include "BKE_main.h"
#include "BKE_modifier.h"
#include "BKE_scene.h"

#ifdef WITH_ALEMBIC
#  include "ABC_alembic.h"
#endif

static SpinLock spin;

void BKE_cachefiles_init(void)
{
	BLI_spin_init(&spin);
}

void BKE_cachefiles_exit(void)
{
	BLI_spin_end(&spin);
}

void *BKE_cachefile_add(Main *bmain, const char *name)
{
	CacheFile *cache_file = BKE_libblock_alloc(bmain, ID_CF, name);

	BKE_cachefile_init(cache_file);

	return cache_file;
}

void BKE_cachefile_init(CacheFile *cache_file)
{
	cache_file->handle = NULL;
	cache_file->filepath[0] = '\0';
	cache_file->override_frame = false;
	cache_file->frame = 0.0f;
	cache_file->is_sequence = false;
	cache_file->scale = 1.0f;
	cache_file->handle_mutex = BLI_mutex_alloc();
}

/** Free (or release) any data used by this cachefile (does not free the cachefile itself). */
void BKE_cachefile_free(CacheFile *cache_file)
{
	BKE_animdata_free((ID *)cache_file, false);

#ifdef WITH_ALEMBIC
	ABC_free_handle(cache_file->handle);
#endif

	if (cache_file->handle_mutex) {
		BLI_mutex_free(cache_file->handle_mutex);
	}
	BLI_freelistN(&cache_file->object_paths);
}

CacheFile *BKE_cachefile_copy(Main *bmain, CacheFile *cache_file)
{
	CacheFile *new_cache_file = BKE_libblock_copy(bmain, &cache_file->id);
	new_cache_file->handle = NULL;

	BLI_listbase_clear(&cache_file->object_paths);

	BKE_id_copy_ensure_local(bmain, &cache_file->id, &new_cache_file->id);

	return new_cache_file;
}

void BKE_cachefile_make_local(Main *bmain, CacheFile *cache_file, const bool lib_local)
{
	BKE_id_make_local_generic(bmain, &cache_file->id, true, lib_local);
}

void BKE_cachefile_reload(const Main *bmain, CacheFile *cache_file)
{
	char filepath[FILE_MAX];

	BLI_strncpy(filepath, cache_file->filepath, sizeof(filepath));
	BLI_path_abs(filepath, ID_BLEND_PATH(bmain, &cache_file->id));

#ifdef WITH_ALEMBIC
	if (cache_file->handle) {
		ABC_free_handle(cache_file->handle);
	}

	cache_file->handle = ABC_create_handle(filepath, &cache_file->object_paths);
#endif
}

void BKE_cachefile_ensure_handle(const Main *bmain, CacheFile *cache_file)
{
	BLI_spin_lock(&spin);
	if (cache_file->handle_mutex == NULL) {
		cache_file->handle_mutex = BLI_mutex_alloc();
	}
	BLI_spin_unlock(&spin);

	BLI_mutex_lock(cache_file->handle_mutex);

	if (cache_file->handle == NULL) {
		BKE_cachefile_reload(bmain, cache_file);
	}

	BLI_mutex_unlock(cache_file->handle_mutex);
}

void BKE_cachefile_update_frame(Main *bmain, Scene *scene, const float ctime, const float fps)
{
	CacheFile *cache_file;
	char filename[FILE_MAX];

	for (cache_file = bmain->cachefiles.first; cache_file; cache_file = cache_file->id.next) {
		/* Execute drivers only, as animation has already been done. */
		BKE_animsys_evaluate_animdata(scene, &cache_file->id, cache_file->adt, ctime, ADT_RECALC_DRIVERS);

		if (!cache_file->is_sequence) {
			continue;
		}

		const float time = BKE_cachefile_time_offset(cache_file, ctime, fps);

		if (BKE_cachefile_filepath_get(bmain, cache_file, time, filename)) {
#ifdef WITH_ALEMBIC
			ABC_free_handle(cache_file->handle);
			cache_file->handle = ABC_create_handle(filename, NULL);
#endif
		}
	}
}

bool BKE_cachefile_filepath_get(
        const Main *bmain, const CacheFile *cache_file, float frame,
        char r_filepath[FILE_MAX])
{
	BLI_strncpy(r_filepath, cache_file->filepath, FILE_MAX);
	BLI_path_abs(r_filepath, ID_BLEND_PATH(bmain, &cache_file->id));

	int fframe;
	int frame_len;

	if (cache_file->is_sequence && BLI_path_frame_get(r_filepath, &fframe, &frame_len)) {
		char ext[32];
		BLI_path_frame_strip(r_filepath, true, ext);
		BLI_path_frame(r_filepath, frame, frame_len);
		BLI_ensure_extension(r_filepath, FILE_MAX, ext);

		/* TODO(kevin): store sequence range? */
		return BLI_exists(r_filepath);
	}

	return true;
}

float BKE_cachefile_time_offset(CacheFile *cache_file, const float time, const float fps)
{
	const float frame = (cache_file->override_frame ? cache_file->frame : time);
	return cache_file->is_sequence ? frame : frame / fps;
}

/* TODO(kevin): replace this with some depsgraph mechanism, or something similar. */
void BKE_cachefile_clean(Scene *scene, CacheFile *cache_file)
{
	for (Base *base = scene->base.first; base; base = base->next) {
		Object *ob = base->object;

		ModifierData *md = modifiers_findByType(ob, eModifierType_MeshSequenceCache);

		if (md) {
			MeshSeqCacheModifierData *mcmd = (MeshSeqCacheModifierData *)md;

			if (cache_file == mcmd->cache_file) {
#ifdef WITH_ALEMBIC
<<<<<<< HEAD
				CacheReader_free(mcmd->reader);
=======
				if (mcmd->reader != NULL) {
					CacheReader_free(mcmd->reader);
				}
>>>>>>> 21f37678
#endif
				mcmd->reader = NULL;
				mcmd->object_path[0] = '\0';
			}
		}

		for (bConstraint *con = ob->constraints.first; con; con = con->next) {
			if (con->type != CONSTRAINT_TYPE_TRANSFORM_CACHE) {
				continue;
			}

			bTransformCacheConstraint *data = con->data;

			if (cache_file == data->cache_file) {
#ifdef WITH_ALEMBIC
<<<<<<< HEAD
				CacheReader_free(data->reader);
=======
				if (data->reader != NULL) {
					CacheReader_free(data->reader);
				}
>>>>>>> 21f37678
#endif
				data->reader = NULL;
				data->object_path[0] = '\0';
			}
		}
	}
}<|MERGE_RESOLUTION|>--- conflicted
+++ resolved
@@ -215,13 +215,9 @@
 
 			if (cache_file == mcmd->cache_file) {
 #ifdef WITH_ALEMBIC
-<<<<<<< HEAD
-				CacheReader_free(mcmd->reader);
-=======
 				if (mcmd->reader != NULL) {
 					CacheReader_free(mcmd->reader);
 				}
->>>>>>> 21f37678
 #endif
 				mcmd->reader = NULL;
 				mcmd->object_path[0] = '\0';
@@ -237,13 +233,9 @@
 
 			if (cache_file == data->cache_file) {
 #ifdef WITH_ALEMBIC
-<<<<<<< HEAD
-				CacheReader_free(data->reader);
-=======
 				if (data->reader != NULL) {
 					CacheReader_free(data->reader);
 				}
->>>>>>> 21f37678
 #endif
 				data->reader = NULL;
 				data->object_path[0] = '\0';
