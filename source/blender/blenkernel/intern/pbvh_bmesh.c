/*
 * ***** BEGIN GPL LICENSE BLOCK *****
 *
 * This program is free software; you can redistribute it and/or
 * modify it under the terms of the GNU General Public License
 * as published by the Free Software Foundation; either version 2
 * of the License, or (at your option) any later version.
 *
 * This program is distributed in the hope that it will be useful,
 * but WITHOUT ANY WARRANTY; without even the implied warranty of
 * MERCHANTABILITY or FITNESS FOR A PARTICULAR PURPOSE.  See the
 * GNU General Public License for more details.
 *
 * You should have received a copy of the GNU General Public License
 * along with this program; if not, write to the Free Software Foundation,
 * Inc., 51 Franklin Street, Fifth Floor, Boston, MA 02110-1301, USA.
 *
 * ***** END GPL LICENSE BLOCK *****
 */

#include "MEM_guardedalloc.h"

#include "BLI_utildefines.h"
#include "BLI_buffer.h"
#include "BLI_ghash.h"
#include "BLI_heap.h"
#include "BLI_math.h"

#include "BKE_ccg.h"
#include "BKE_DerivedMesh.h"
#include "BKE_global.h"
#include "BKE_paint.h"
#include "BKE_pbvh.h"

#include "GPU_buffers.h"

#include "bmesh.h"
#include "pbvh_intern.h"

#include <assert.h>

/****************************** Building ******************************/

/* Update node data after splitting */
static void pbvh_bmesh_node_finalize(PBVH *bvh, int node_index)
{
	GHashIterator gh_iter;
	PBVHNode *n = &bvh->nodes[node_index];

	/* Create vert hash sets */
	n->bm_unique_verts = BLI_gset_ptr_new("bm_unique_verts");
	n->bm_other_verts = BLI_gset_ptr_new("bm_other_verts");

	BB_reset(&n->vb);

	GHASH_ITER (gh_iter, n->bm_faces) {
		BMFace *f = BLI_ghashIterator_getKey(&gh_iter);
		BMLoop *l_iter;
		BMLoop *l_first;
		BMVert *v;
		void *node_val = SET_INT_IN_POINTER(node_index);

		/* Update ownership of faces */
		BLI_ghash_insert(bvh->bm_face_to_node, f, node_val);

		/* Update vertices */
		l_iter = l_first = BM_FACE_FIRST_LOOP(f);
		do {
			v = l_iter->v;
			if (!BLI_gset_haskey(n->bm_unique_verts, v)) {
				if (BLI_ghash_haskey(bvh->bm_vert_to_node, v)) {
					BLI_gset_reinsert(n->bm_other_verts, v, NULL);
				}
				else {
					BLI_gset_insert(n->bm_unique_verts, v);
					BLI_ghash_insert(bvh->bm_vert_to_node, v, node_val);
				}
			}
			/* Update node bounding box */
			BB_expand(&n->vb, v->co);
		} while ((l_iter = l_iter->next) != l_first);
	}

	BLI_assert(n->vb.bmin[0] <= n->vb.bmax[0] &&
	           n->vb.bmin[1] <= n->vb.bmax[1] &&
	           n->vb.bmin[2] <= n->vb.bmax[2]);

	n->orig_vb = n->vb;

	/* Build GPU buffers */
	if (!G.background) {
		int smooth = bvh->flags & PBVH_DYNTOPO_SMOOTH_SHADING;
		n->draw_buffers = GPU_build_bmesh_buffers(smooth);
		n->flag |= PBVH_UpdateDrawBuffers | PBVH_UpdateNormals;
	}
}

/* Recursively split the node if it exceeds the leaf_limit */
static void pbvh_bmesh_node_split(PBVH *bvh, GHash *prim_bbc, int node_index)
{
	GHash *empty, *other;
	GHashIterator gh_iter;
	GSetIterator gs_iter;
	PBVHNode *n, *c1, *c2;
	BB cb;
	float mid;
	int axis, children;

	n = &bvh->nodes[node_index];

	if (BLI_ghash_size(n->bm_faces) <= bvh->leaf_limit) {
		/* Node limit not exceeded */
		pbvh_bmesh_node_finalize(bvh, node_index);
		return;
	}

	/* Calculate bounding box around primitive centroids */
	BB_reset(&cb);
	GHASH_ITER (gh_iter, n->bm_faces) {
		const BMFace *f = BLI_ghashIterator_getKey(&gh_iter);
		const BBC *bbc = BLI_ghash_lookup(prim_bbc, f);

		BB_expand(&cb, bbc->bcentroid);
	}

	/* Find widest axis and its midpoint */
	axis = BB_widest_axis(&cb);
	mid = (cb.bmax[axis] + cb.bmin[axis]) * 0.5f;

	/* Add two new child nodes */
	children = bvh->totnode;
	n->children_offset = children;
	pbvh_grow_nodes(bvh, bvh->totnode + 2);

	/* Array reallocated, update current node pointer */
	n = &bvh->nodes[node_index];

	/* Initialize children */
	c1 = &bvh->nodes[children];
	c2 = &bvh->nodes[children + 1];
	c1->flag |= PBVH_Leaf;
	c2->flag |= PBVH_Leaf;
	c1->bm_faces = BLI_ghash_ptr_new_ex("bm_faces", BLI_ghash_size(n->bm_faces) / 2);
	c2->bm_faces = BLI_ghash_ptr_new_ex("bm_faces", BLI_ghash_size(n->bm_faces) / 2);

	/* Partition the parent node's faces between the two children */
	GHASH_ITER (gh_iter, n->bm_faces) {
		BMFace *f = BLI_ghashIterator_getKey(&gh_iter);
		const BBC *bbc = BLI_ghash_lookup(prim_bbc, f);

		if (bbc->bcentroid[axis] < mid)
			BLI_ghash_insert(c1->bm_faces, f, NULL);
		else
			BLI_ghash_insert(c2->bm_faces, f, NULL);
	}

	/* Enforce at least one primitive in each node */
	empty = NULL;
	if (BLI_ghash_size(c1->bm_faces) == 0) {
		empty = c1->bm_faces;
		other = c2->bm_faces;
	}
	else if (BLI_ghash_size(c2->bm_faces) == 0) {
		empty = c2->bm_faces;
		other = c1->bm_faces;
	}
	if (empty) {
		GHASH_ITER (gh_iter, other) {
			void *key = BLI_ghashIterator_getKey(&gh_iter);
			BLI_ghash_insert(empty, key, NULL);
			BLI_ghash_remove(other, key, NULL, NULL);
			break;
		}
	}
	
	/* Clear this node */

	/* Mark this node's unique verts as unclaimed */
	if (n->bm_unique_verts) {
		GSET_ITER (gs_iter, n->bm_unique_verts) {
			BMVert *v = BLI_gsetIterator_getKey(&gs_iter);
			BLI_ghash_remove(bvh->bm_vert_to_node, v, NULL, NULL);
		}
		BLI_gset_free(n->bm_unique_verts, NULL);
	}

	/* Unclaim faces */
	GHASH_ITER (gh_iter, n->bm_faces) {
		BMFace *f = BLI_ghashIterator_getKey(&gh_iter);
		BLI_ghash_remove(bvh->bm_face_to_node, f, NULL, NULL);
	}
	BLI_ghash_free(n->bm_faces, NULL, NULL);

	if (n->bm_other_verts)
		BLI_gset_free(n->bm_other_verts, NULL);

	if (n->layer_disp)
		MEM_freeN(n->layer_disp);
	
	n->bm_faces = NULL;
	n->bm_unique_verts = NULL;
	n->bm_other_verts = NULL;
	n->layer_disp = NULL;
	
	if (n->draw_buffers) {
		GPU_free_buffers(n->draw_buffers);
		n->draw_buffers = NULL;
	}
	n->flag &= ~PBVH_Leaf;
	
	/* Recurse */
	c1 = c2 = NULL;
	pbvh_bmesh_node_split(bvh, prim_bbc, children);
	pbvh_bmesh_node_split(bvh, prim_bbc, children + 1);

	/* Array maybe reallocated, update current node pointer */
	n = &bvh->nodes[node_index];

	/* Update bounding box */
	BB_reset(&n->vb);
	BB_expand_with_bb(&n->vb, &bvh->nodes[n->children_offset].vb);
	BB_expand_with_bb(&n->vb, &bvh->nodes[n->children_offset + 1].vb);
	n->orig_vb = n->vb;
}

/* Recursively split the node if it exceeds the leaf_limit */
static int pbvh_bmesh_node_limit_ensure(PBVH *bvh, int node_index)
{
	GHash *prim_bbc;
	GHash *bm_faces;
	int bm_faces_size;
	GHashIterator gh_iter;
	BBC *bbc_array;
	unsigned int i;

	bm_faces = bvh->nodes[node_index].bm_faces;
	bm_faces_size = BLI_ghash_size(bm_faces);
	if (bm_faces_size <= bvh->leaf_limit) {
		/* Node limit not exceeded */
		return FALSE;
	}

	/* For each BMFace, store the AABB and AABB centroid */
	prim_bbc = BLI_ghash_ptr_new_ex("prim_bbc", bm_faces_size);
	bbc_array = MEM_callocN(sizeof(BBC) * bm_faces_size, "BBC");

	GHASH_ITER_INDEX (gh_iter, bm_faces, i) {
		BMFace *f = BLI_ghashIterator_getKey(&gh_iter);
		BBC *bbc = &bbc_array[i];
		BMLoop *l_iter;
		BMLoop *l_first;

		BB_reset((BB *)bbc);
		l_iter = l_first = BM_FACE_FIRST_LOOP(f);
		do {
			BB_expand((BB *)bbc, l_iter->v->co);
		} while ((l_iter = l_iter->next) != l_first);
		BBC_update_centroid(bbc);

		BLI_ghash_insert(prim_bbc, f, bbc);
	}

	pbvh_bmesh_node_split(bvh, prim_bbc, node_index);

	BLI_ghash_free(prim_bbc, NULL, NULL);
	MEM_freeN(bbc_array);

	return TRUE;
}

/**********************************************************************/

static PBVHNode *pbvh_bmesh_node_lookup(PBVH *bvh, GHash *map, void *key)
{
	int node_index;

	BLI_assert(BLI_ghash_haskey(map, key));

	node_index = GET_INT_FROM_POINTER(BLI_ghash_lookup(map, key));
	BLI_assert(node_index < bvh->totnode);

	return &bvh->nodes[node_index];
}

static BMVert *pbvh_bmesh_vert_create(PBVH *bvh, int node_index,
                                      const float co[3],
                                      const BMVert *example)
{
	BMVert *v = BM_vert_create(bvh->bm, co, example, BM_CREATE_NOP);
	void *val = SET_INT_IN_POINTER(node_index);

	BLI_assert((bvh->totnode == 1 || node_index) && node_index <= bvh->totnode);

	BLI_gset_insert(bvh->nodes[node_index].bm_unique_verts, v);
	BLI_ghash_insert(bvh->bm_vert_to_node, v, val);

	/* Log the new vertex */
	BM_log_vert_added(bvh->bm, bvh->bm_log, v);

	return v;
}

static BMFace *pbvh_bmesh_face_create(PBVH *bvh, int node_index,
                                      BMVert *v_tri[3], BMEdge *e_tri[3],
                                      const BMFace *f_example)
{
	BMFace *f;
	void *val = SET_INT_IN_POINTER(node_index);

	/* ensure we never add existing face */
	BLI_assert(BM_face_exists(v_tri, 3, NULL) == false);

	f = BM_face_create(bvh->bm, v_tri, e_tri, 3, f_example, BM_CREATE_NOP);

	if (!BLI_ghash_haskey(bvh->bm_face_to_node, f)) {

		BLI_ghash_insert(bvh->nodes[node_index].bm_faces, f, NULL);
		BLI_ghash_insert(bvh->bm_face_to_node, f, val);

		/* Log the new face */
		BM_log_face_added(bvh->bm_log, f);
	}

	return f;
}

/* Return the number of faces in 'node' that use vertex 'v' */
static int pbvh_bmesh_node_vert_use_count(PBVH *bvh, PBVHNode *node, BMVert *v)
{
	BMIter bm_iter;
	BMFace *f;
	int count = 0;

	BM_ITER_ELEM (f, &bm_iter, v, BM_FACES_OF_VERT) {
		PBVHNode *f_node;

		f_node = pbvh_bmesh_node_lookup(bvh, bvh->bm_face_to_node, f);

		if (f_node == node)
			count++;
	}

	return count;
}

/* Return a node that uses vertex 'v' other than its current owner */
static PBVHNode *pbvh_bmesh_vert_other_node_find(PBVH *bvh, BMVert *v)
{
	BMIter bm_iter;
	BMFace *f;
	PBVHNode *current_node;

	current_node = pbvh_bmesh_node_lookup(bvh, bvh->bm_vert_to_node, v);

	BM_ITER_ELEM (f, &bm_iter, v, BM_FACES_OF_VERT) {
		PBVHNode *f_node;

		f_node = pbvh_bmesh_node_lookup(bvh, bvh->bm_face_to_node, f);

		if (f_node != current_node)
			return f_node;
	}

	return NULL;
}

static void pbvh_bmesh_vert_ownership_transfer(PBVH *bvh, PBVHNode *new_owner,
                                               BMVert *v)
{
	PBVHNode *current_owner;

	current_owner = pbvh_bmesh_node_lookup(bvh, bvh->bm_vert_to_node, v);
	BLI_assert(current_owner != new_owner);

	/* Remove current ownership */
<<<<<<< HEAD
	BLI_ghash_remove(current_owner->bm_unique_verts, v, NULL, NULL);

	/* Set new ownership */
	BLI_ghash_reinsert(bvh->bm_vert_to_node, v,
	                 SET_INT_IN_POINTER(new_owner - bvh->nodes), NULL, NULL);
	BLI_ghash_insert(new_owner->bm_unique_verts, v, NULL);
	BLI_ghash_remove(new_owner->bm_other_verts, v, NULL, NULL);
	BLI_assert(!BLI_ghash_haskey(new_owner->bm_other_verts, v));
=======
	BLI_gset_remove(current_owner->bm_unique_verts, v, NULL);

	/* Set new ownership */
	BLI_ghash_reinsert(bvh->bm_vert_to_node, v,
	                   SET_INT_IN_POINTER(new_owner - bvh->nodes), NULL, NULL);
	BLI_gset_insert(new_owner->bm_unique_verts, v);
	BLI_gset_remove(new_owner->bm_other_verts, v, NULL);
	BLI_assert(!BLI_gset_haskey(new_owner->bm_other_verts, v));
>>>>>>> 4d2b50ad
}

static void pbvh_bmesh_vert_remove(PBVH *bvh, BMVert *v)
{
	PBVHNode *v_node;
	BMIter bm_iter;
	BMFace *f;

	BLI_assert(BLI_ghash_haskey(bvh->bm_vert_to_node, v));
	v_node = pbvh_bmesh_node_lookup(bvh, bvh->bm_vert_to_node, v);
	BLI_gset_remove(v_node->bm_unique_verts, v, NULL);
	BLI_ghash_remove(bvh->bm_vert_to_node, v, NULL, NULL);

	/* Have to check each neighboring face's node */
	BM_ITER_ELEM (f, &bm_iter, v, BM_FACES_OF_VERT) {
		PBVHNode *f_node = pbvh_bmesh_node_lookup(bvh, bvh->bm_face_to_node, f);

		/* Remove current ownership */
		/* Should be handled above by vert_to_node removal, leaving just in case - psy-fi */
		//BLI_ghash_remove(f_node->bm_unique_verts, v, NULL, NULL);
<<<<<<< HEAD
		BLI_ghash_remove(f_node->bm_other_verts, v, NULL, NULL);
=======
		BLI_gset_remove(f_node->bm_other_verts, v, NULL);
>>>>>>> 4d2b50ad

		BLI_assert(!BLI_gset_haskey(f_node->bm_unique_verts, v));
		BLI_assert(!BLI_gset_haskey(f_node->bm_other_verts, v));
	}
}

static void pbvh_bmesh_face_remove(PBVH *bvh, BMFace *f)
{
	PBVHNode *f_node;
	BMVert *v;

	BMLoop *l_iter;
	BMLoop *l_first;

	f_node = pbvh_bmesh_node_lookup(bvh, bvh->bm_face_to_node, f);

	/* Check if any of this face's vertices need to be removed
	 * from the node */
	l_iter = l_first = BM_FACE_FIRST_LOOP(f);
	do {
		v = l_iter->v;
		if (pbvh_bmesh_node_vert_use_count(bvh, f_node, v) == 1) {
			if (BLI_gset_haskey(f_node->bm_unique_verts, v)) {
				/* Find a different node that uses 'v' */
				PBVHNode *new_node;

				new_node = pbvh_bmesh_vert_other_node_find(bvh, v);
				BLI_assert(new_node || BM_vert_face_count(v) == 1);

				if (new_node) {
					pbvh_bmesh_vert_ownership_transfer(bvh, new_node, v);
				}
				else {
<<<<<<< HEAD
					BLI_ghash_remove(f_node->bm_unique_verts, v, NULL, NULL);
=======
					BLI_gset_remove(f_node->bm_unique_verts, v, NULL);
>>>>>>> 4d2b50ad
					BLI_ghash_remove(bvh->bm_vert_to_node, v, NULL, NULL);
				}
			}
			else {
				/* Remove from other verts */
				BLI_gset_remove(f_node->bm_other_verts, v, NULL);
			}
		}
	} while ((l_iter = l_iter->next) != l_first);

	/* Remove face from node and top level */
	BLI_ghash_remove(f_node->bm_faces, f, NULL, NULL);
	BLI_ghash_remove(bvh->bm_face_to_node, f, NULL, NULL);

	/* Log removed face */
	BM_log_face_removed(bvh->bm_log, f);
}

static void pbvh_bmesh_edge_loops(BLI_Buffer *buf, BMEdge *e)
{
	/* fast-path for most common case where an edge has 2 faces,
	 * no need to iterate twice.
	 * This assumes that the buffer */
	BMLoop **data = buf->data;
	BLI_assert(buf->alloc_count >= 2);
	if (LIKELY(BM_edge_loop_pair(e, &data[0], &data[1]))) {
		buf->count = 2;
	}
	else {
		BLI_buffer_resize(buf, BM_edge_face_count(e));
		BM_iter_as_array(NULL, BM_LOOPS_OF_EDGE, e, buf->data, buf->count);
	}
}

static void pbvh_bmesh_node_drop_orig(PBVHNode *node)
{
	if (node->bm_orco)
		MEM_freeN(node->bm_orco);
	if (node->bm_ortri)
		MEM_freeN(node->bm_ortri);
	node->bm_orco = NULL;
	node->bm_ortri = NULL;
	node->bm_tot_ortri = 0;
}

/****************************** EdgeQueue *****************************/

typedef struct {
	Heap *heap;
	const float *center;
	float radius_squared;
	float limit_len_squared;
} EdgeQueue;

typedef struct {
	EdgeQueue *q;
	BLI_mempool *pool;
	BMesh *bm;
	int cd_vert_mask_offset;
} EdgeQueueContext;

static int edge_queue_tri_in_sphere(const EdgeQueue *q, BMFace *f)
{
	BMVert *v_tri[3];
	float c[3];

	/* Get closest point in triangle to sphere center */
	// BM_iter_as_array(NULL, BM_VERTS_OF_FACE, f, (void **)v_tri, 3);
	BM_face_as_array_vert_tri(f, v_tri);

	closest_on_tri_to_point_v3(c, q->center, v_tri[0]->co, v_tri[1]->co, v_tri[2]->co);

	/* Check if triangle intersects the sphere */
	return ((len_squared_v3v3(q->center, c) <= q->radius_squared));
}

/* Return true if the vertex mask is less than 0.5, false otherwise */
static bool check_mask_half(EdgeQueueContext *eq_ctx, BMVert *v)
{
	return (BM_ELEM_CD_GET_FLOAT(v, eq_ctx->cd_vert_mask_offset) < 0.5f);
}

static void edge_queue_insert(EdgeQueueContext *eq_ctx, BMEdge *e,
                              float priority)
{
	BMVert **pair;

	/* Don't let topology update affect masked vertices. Unlike with
	 * displacements, can't do 50% topology update, so instead set
	 * (arbitrary) cutoff: if both vertices' masks are less than 50%,
	 * topology update can happen. */
	if (check_mask_half(eq_ctx, e->v1) && check_mask_half(eq_ctx, e->v2)) {
		pair = BLI_mempool_alloc(eq_ctx->pool);
		pair[0] = e->v1;
		pair[1] = e->v2;
		BLI_heap_insert(eq_ctx->q->heap, priority, pair);
	}
}

static void long_edge_queue_edge_add(EdgeQueueContext *eq_ctx,
                                     BMEdge *e)
{
	const float len_sq = BM_edge_calc_length_squared(e);
	if (len_sq > eq_ctx->q->limit_len_squared)
		edge_queue_insert(eq_ctx, e, 1.0f / len_sq);
}

static void short_edge_queue_edge_add(EdgeQueueContext *eq_ctx,
                                      BMEdge *e)
{
	const float len_sq = BM_edge_calc_length_squared(e);
	if (len_sq < eq_ctx->q->limit_len_squared)
		edge_queue_insert(eq_ctx, e, len_sq);
}

static void long_edge_queue_face_add(EdgeQueueContext *eq_ctx,
                                     BMFace *f)
{
	if (edge_queue_tri_in_sphere(eq_ctx->q, f)) {
		BMLoop *l_iter;
		BMLoop *l_first;

		/* Check each edge of the face */
		l_iter = l_first = BM_FACE_FIRST_LOOP(f);
		do {
			long_edge_queue_edge_add(eq_ctx, l_iter->e);
		} while ((l_iter = l_iter->next) != l_first);
	}
}

static void short_edge_queue_face_add(EdgeQueueContext *eq_ctx,
                                      BMFace *f)
{
	if (edge_queue_tri_in_sphere(eq_ctx->q, f)) {
		BMLoop *l_iter;
		BMLoop *l_first;

		/* Check each edge of the face */
		l_iter = l_first = BM_FACE_FIRST_LOOP(f);
		do {
			short_edge_queue_edge_add(eq_ctx, l_iter->e);
		} while ((l_iter = l_iter->next) != l_first);
	}
}

/* Create a priority queue containing vertex pairs connected by a long
 * edge as defined by PBVH.bm_max_edge_len.
 *
 * Only nodes marked for topology update are checked, and in those
 * nodes only edges used by a face intersecting the (center, radius)
 * sphere are checked.
 *
 * The highest priority (lowest number) is given to the longest edge.
 */
static void long_edge_queue_create(EdgeQueueContext *eq_ctx,
                                   PBVH *bvh, const float center[3],
                                   float radius)
{
	int n;

	eq_ctx->q->heap = BLI_heap_new();
	eq_ctx->q->center = center;
	eq_ctx->q->radius_squared = radius * radius;
	eq_ctx->q->limit_len_squared = bvh->bm_max_edge_len * bvh->bm_max_edge_len;

	for (n = 0; n < bvh->totnode; n++) {
		PBVHNode *node = &bvh->nodes[n];

		/* Check leaf nodes marked for topology update */
		if ((node->flag & PBVH_Leaf) &&
			(node->flag & PBVH_UpdateTopology))
		{
			GHashIterator gh_iter;

			/* Check each face */
			GHASH_ITER (gh_iter, node->bm_faces) {
				BMFace *f = BLI_ghashIterator_getKey(&gh_iter);

				long_edge_queue_face_add(eq_ctx, f);
			}
		}
	}
}

/* Create a priority queue containing vertex pairs connected by a
 * short edge as defined by PBVH.bm_min_edge_len.
 *
 * Only nodes marked for topology update are checked, and in those
 * nodes only edges used by a face intersecting the (center, radius)
 * sphere are checked.
 *
 * The highest priority (lowest number) is given to the shortest edge.
 */
static void short_edge_queue_create(EdgeQueueContext *eq_ctx,
                                    PBVH *bvh, const float center[3],
                                    float radius)
{
	int n;

	eq_ctx->q->heap = BLI_heap_new();
	eq_ctx->q->center = center;
	eq_ctx->q->radius_squared = radius * radius;
	eq_ctx->q->limit_len_squared = bvh->bm_min_edge_len * bvh->bm_min_edge_len;

	for (n = 0; n < bvh->totnode; n++) {
		PBVHNode *node = &bvh->nodes[n];

		/* Check leaf nodes marked for topology update */
		if ((node->flag & PBVH_Leaf) &&
			(node->flag & PBVH_UpdateTopology))
		{
			GHashIterator gh_iter;

			/* Check each face */
			GHASH_ITER (gh_iter, node->bm_faces) {
				BMFace *f = BLI_ghashIterator_getKey(&gh_iter);

				short_edge_queue_face_add(eq_ctx, f);
			}
		}
	}
}

/*************************** Topology update **************************/

static void bm_edges_from_tri(BMesh *bm, BMVert *v_tri[3], BMEdge *e_tri[3])
{
	e_tri[0] = BM_edge_create(bm, v_tri[0], v_tri[1], NULL, BM_CREATE_NO_DOUBLE);
	e_tri[1] = BM_edge_create(bm, v_tri[1], v_tri[2], NULL, BM_CREATE_NO_DOUBLE);
	e_tri[2] = BM_edge_create(bm, v_tri[2], v_tri[0], NULL, BM_CREATE_NO_DOUBLE);
}

static void pbvh_bmesh_split_edge(EdgeQueueContext *eq_ctx, PBVH *bvh,
                                  BMEdge *e, BLI_Buffer *edge_loops)
{
	BMVert *v_new;
	float mid[3];
	int i, node_index;

	/* Get all faces adjacent to the edge */
	pbvh_bmesh_edge_loops(edge_loops, e);

	/* Create a new vertex in current node at the edge's midpoint */
	mid_v3_v3v3(mid, e->v1->co, e->v2->co);

	node_index = GET_INT_FROM_POINTER(BLI_ghash_lookup(bvh->bm_vert_to_node,
	                                                   e->v1));
	v_new = pbvh_bmesh_vert_create(bvh, node_index, mid, e->v1);

	/* For each face, add two new triangles and delete the original */
	for (i = 0; i < edge_loops->count; i++) {
		BMLoop *l_adj = BLI_buffer_at(edge_loops, BMLoop *, i);
		BMFace *f_adj = l_adj->f;
		BMFace *f_new;
		BMVert *v_opp, *v1, *v2;
		BMVert *v_tri[3];
		BMEdge *e_tri[3];
		void *nip;
		int ni;

		BLI_assert(f_adj->len == 3);
		nip = BLI_ghash_lookup(bvh->bm_face_to_node, f_adj);
		ni = GET_INT_FROM_POINTER(nip);

		/* Ensure node gets redrawn */
		bvh->nodes[ni].flag |= PBVH_UpdateDrawBuffers | PBVH_UpdateNormals;

		/* Find the vertex not in the edge */
		v_opp = l_adj->prev->v;

		/* Get e->v1 and e->v2 in the order they appear in the
		 * existing face so that the new faces' winding orders
		 * match */
		v1 = l_adj->v;
		v2 = l_adj->next->v;

		if (ni != node_index && i == 0)
			pbvh_bmesh_vert_ownership_transfer(bvh, &bvh->nodes[ni], v_new);

		/* Create two new faces */
		v_tri[0] = v1;
		v_tri[1] = v_new;
		v_tri[2] = v_opp;
		bm_edges_from_tri(bvh->bm, v_tri, e_tri);
		f_new = pbvh_bmesh_face_create(bvh, ni, v_tri, e_tri, f_adj);
		long_edge_queue_face_add(eq_ctx, f_new);

		v_tri[0] = v_new;
		v_tri[1] = v2;
		/* v_tri[2] = v_opp; */ /* unchanged */
		e_tri[0] = BM_edge_create(bvh->bm, v_tri[0], v_tri[1], NULL, BM_CREATE_NO_DOUBLE);
		e_tri[2] = e_tri[1];  /* switched */
		e_tri[1] = BM_edge_create(bvh->bm, v_tri[1], v_tri[2], NULL, BM_CREATE_NO_DOUBLE);
		f_new = pbvh_bmesh_face_create(bvh, ni, v_tri, e_tri, f_adj);
		long_edge_queue_face_add(eq_ctx, f_new);

		/* Delete original */
		pbvh_bmesh_face_remove(bvh, f_adj);
		BM_face_kill(bvh->bm, f_adj);

		/* Ensure new vertex is in the node */
		if (!BLI_gset_haskey(bvh->nodes[ni].bm_unique_verts, v_new) &&
			!BLI_gset_haskey(bvh->nodes[ni].bm_other_verts, v_new))
		{
			BLI_gset_insert(bvh->nodes[ni].bm_other_verts, v_new);
		}

		if (BM_vert_edge_count(v_opp) >= 9) {
			BMIter bm_iter;
			BMEdge *e2;

			BM_ITER_ELEM (e2, &bm_iter, v_opp, BM_EDGES_OF_VERT) {
				long_edge_queue_edge_add(eq_ctx, e2);
			}
		}
	}

	BM_edge_kill(bvh->bm, e);
}

static int pbvh_bmesh_subdivide_long_edges(EdgeQueueContext *eq_ctx, PBVH *bvh,
                                           BLI_Buffer *edge_loops)
{
	int any_subdivided = FALSE;

	while (!BLI_heap_is_empty(eq_ctx->q->heap)) {
		BMVert **pair = BLI_heap_popmin(eq_ctx->q->heap);
		BMEdge *e;

		/* Check that the edge still exists */
		if (!(e = BM_edge_exists(pair[0], pair[1]))) {
			BLI_mempool_free(eq_ctx->pool, pair);
			continue;
		}

		BLI_mempool_free(eq_ctx->pool, pair);
		pair = NULL;

		/* Check that the edge's vertices are still in the PBVH. It's
		 * possible that an edge collapse has deleted adjacent faces
		 * and the node has been split, thus leaving wire edges and
		 * associated vertices. */
		if (!BLI_ghash_haskey(bvh->bm_vert_to_node, e->v1) ||
			!BLI_ghash_haskey(bvh->bm_vert_to_node, e->v2))
		{
			continue;
		}

		if (BM_edge_calc_length_squared(e) <= eq_ctx->q->limit_len_squared)
			continue;

		any_subdivided = TRUE;

		pbvh_bmesh_split_edge(eq_ctx, bvh, e, edge_loops);
	}

	return any_subdivided;
}

static void pbvh_bmesh_collapse_edge(PBVH *bvh, BMEdge *e, BMVert *v1,
                                     BMVert *v2, GHash *deleted_verts,
                                     BLI_Buffer *edge_loops,
                                     BLI_Buffer *deleted_faces)
{
	BMIter bm_iter;
	BMFace *f;
	int i;

	/* Get all faces adjacent to the edge */
	pbvh_bmesh_edge_loops(edge_loops, e);

	/* Remove the merge vertex from the PBVH */
	pbvh_bmesh_vert_remove(bvh, v2);

	/* Remove all faces adjacent to the edge */
	for (i = 0; i < edge_loops->count; i++) {
		BMLoop *l_adj = BLI_buffer_at(edge_loops, BMLoop *, i);
		BMFace *f_adj = l_adj->f;

		pbvh_bmesh_face_remove(bvh, f_adj);
		BM_face_kill(bvh->bm, f_adj);
	}

	/* Kill the edge */
	BLI_assert(BM_edge_face_count(e) == 0);
	BM_edge_kill(bvh->bm, e);

	/* For all remaining faces of v2, create a new face that is the
	 * same except it uses v1 instead of v2 */
	/* Note: this could be done with BM_vert_splice(), but that
	 * requires handling other issues like duplicate edges, so doesn't
	 * really buy anything. */
	deleted_faces->count = 0;
	BM_ITER_ELEM (f, &bm_iter, v2, BM_FACES_OF_VERT) {
		BMVert *v_tri[3];
		BMFace *existing_face;
		PBVHNode *n;
		int ni;

		/* Get vertices, replace use of v2 with v1 */
		// BM_iter_as_array(NULL, BM_VERTS_OF_FACE, f, (void **)v_tri, 3);
		BM_face_as_array_vert_tri(f, v_tri);
		for (i = 0; i < 3; i++) {
			if (v_tri[i] == v2) {
				v_tri[i] = v1;
			}
		}

		/* Check if a face using these vertices already exists. If so,
		 * skip adding this face and mark the existing one for
		 * deletion as well. Prevents extraneous "flaps" from being
		 * created. */
		if (BM_face_exists(v_tri, 3, &existing_face)) {
			BLI_assert(existing_face);
			BLI_buffer_append(deleted_faces, BMFace *, existing_face);
		}
		else {
			BMEdge *e_tri[3];
			n = pbvh_bmesh_node_lookup(bvh, bvh->bm_face_to_node, f);
			ni = n - bvh->nodes;
			bm_edges_from_tri(bvh->bm, v_tri, e_tri);
			pbvh_bmesh_face_create(bvh, ni, v_tri, e_tri, f);

			/* Ensure that v1 is in the new face's node */
			if (!BLI_gset_haskey(n->bm_unique_verts, v1) &&
			    !BLI_gset_haskey(n->bm_other_verts,  v1))
			{
				BLI_gset_insert(n->bm_other_verts, v1);
			}
		}

		BLI_buffer_append(deleted_faces, BMFace *, f);
	}

	/* Delete the tagged faces */
	for (i = 0; i < deleted_faces->count; i++) {
		BMFace *f_del = BLI_buffer_at(deleted_faces, BMFace *, i);
		BMLoop *l_iter;
		BMVert *v_tri[3];
		BMEdge *e_tri[3];
		int j;

		/* Get vertices and edges of face */
		BLI_assert(f_del->len == 3);
		l_iter = BM_FACE_FIRST_LOOP(f_del);
		v_tri[0] = l_iter->v; e_tri[0] = l_iter->e; l_iter = l_iter->next;
		v_tri[1] = l_iter->v; e_tri[1] = l_iter->e; l_iter = l_iter->next;
		v_tri[2] = l_iter->v; e_tri[2] = l_iter->e;

		/* Check if any of the face's vertices are now unused, if so
		 * remove them from the PBVH */
		for (j = 0; j < 3; j++) {
			if (v_tri[j] != v2 && BM_vert_face_count(v_tri[j]) == 1) {
				BLI_ghash_insert(deleted_verts, v_tri[j], NULL);
				pbvh_bmesh_vert_remove(bvh, v_tri[j]);
			}
			else {
				v_tri[j] = NULL;
			}
		}

		/* Remove the face */
		pbvh_bmesh_face_remove(bvh, f_del);
		BM_face_kill(bvh->bm, f_del);

		/* Check if any of the face's edges are now unused by any
		 * face, if so delete them */
		for (j = 0; j < 3; j++) {
			if (BM_edge_face_count(e_tri[j]) == 0)
				BM_edge_kill(bvh->bm, e_tri[j]);
		}

		/* Delete unused vertices */
		for (j = 0; j < 3; j++) {
			if (v_tri[j]) {
				BM_log_vert_removed(bvh->bm, bvh->bm_log, v_tri[j]);
				BM_vert_kill(bvh->bm, v_tri[j]);
			}
		}
	}

	/* Move v1 to the midpoint of v1 and v2 (if v1 still exists, it
	 * may have been deleted above) */
	if (!BLI_ghash_haskey(deleted_verts, v1)) {
		BM_log_vert_before_modified(bvh->bm, bvh->bm_log, v1);
		mid_v3_v3v3(v1->co, v1->co, v2->co);
	}

	/* Delete v2 */
	BLI_assert(BM_vert_face_count(v2) == 0);
	BLI_ghash_insert(deleted_verts, v2, NULL);
	BM_log_vert_removed(bvh->bm, bvh->bm_log, v2);
	BM_vert_kill(bvh->bm, v2);
}

static int pbvh_bmesh_collapse_short_edges(EdgeQueueContext *eq_ctx,
                                           PBVH *bvh,
                                           BLI_Buffer *edge_loops,
                                           BLI_Buffer *deleted_faces)
{
	float min_len_squared = bvh->bm_min_edge_len * bvh->bm_min_edge_len;
	GHash *deleted_verts;
	int any_collapsed = FALSE;

	deleted_verts = BLI_ghash_ptr_new("deleted_verts");

	while (!BLI_heap_is_empty(eq_ctx->q->heap)) {
		BMVert **pair = BLI_heap_popmin(eq_ctx->q->heap);
		BMEdge *e;
		BMVert *v1, *v2;

		v1 = pair[0];
		v2 = pair[1];
		BLI_mempool_free(eq_ctx->pool, pair);
		pair = NULL;

		/* Check that the vertices/edge still exist */
		if (BLI_ghash_haskey(deleted_verts, v1) ||
		    BLI_ghash_haskey(deleted_verts, v2) ||
		    !(e = BM_edge_exists(v1, v2)))
		{
			continue;
		}

		/* Check that the edge's vertices are still in the PBVH. It's
		 * possible that an edge collapse has deleted adjacent faces
		 * and the node has been split, thus leaving wire edges and
		 * associated vertices. */
		if (!BLI_ghash_haskey(bvh->bm_vert_to_node, e->v1) ||
			!BLI_ghash_haskey(bvh->bm_vert_to_node, e->v2))
		{
			continue;
		}

		if (BM_edge_calc_length_squared(e) >= min_len_squared)
			continue;

		any_collapsed = TRUE;

		pbvh_bmesh_collapse_edge(bvh, e, v1, v2,
		                         deleted_verts, edge_loops,
		                         deleted_faces);
	}

	BLI_ghash_free(deleted_verts, NULL, NULL);

	return any_collapsed;
}

/************************* Called from pbvh.c *************************/

int pbvh_bmesh_node_raycast(PBVHNode *node, const float ray_start[3],
                            const float ray_normal[3], float *dist,
                            int use_original)
{
	GHashIterator gh_iter;
	int hit = 0;

	if (use_original && node->bm_tot_ortri) {
		int i;
		for (i = 0; i < node->bm_tot_ortri; i++) {
			const int *t = node->bm_ortri[i];
			hit |= ray_face_intersection(ray_start, ray_normal,
			                             node->bm_orco[t[0]],
			                             node->bm_orco[t[1]],
			                             node->bm_orco[t[2]],
			                             NULL, dist);
		}
	}
	else {
		GHASH_ITER (gh_iter, node->bm_faces) {
			BMFace *f = BLI_ghashIterator_getKey(&gh_iter);

			BLI_assert(f->len == 3);
			if (f->len == 3 && !paint_is_bmesh_face_hidden(f)) {
				BMVert *v_tri[3];

				BM_face_as_array_vert_tri(f, v_tri);
				hit |= ray_face_intersection(ray_start, ray_normal,
				                             v_tri[0]->co,
				                             v_tri[1]->co,
				                             v_tri[2]->co,
				                             NULL, dist);
			}
		}
	}

	return hit;
}


void pbvh_bmesh_normals_update(PBVHNode **nodes, int totnode)
{
	int n;

	for (n = 0; n < totnode; n++) {
		PBVHNode *node = nodes[n];

		if (node->flag & PBVH_UpdateNormals) {
			GHashIterator gh_iter;
<<<<<<< HEAD
=======
			GSetIterator gs_iter;
>>>>>>> 4d2b50ad

			GHASH_ITER (gh_iter, node->bm_faces) {
				BM_face_normal_update(BLI_ghashIterator_getKey(&gh_iter));
			}
<<<<<<< HEAD
			GHASH_ITER (gh_iter, node->bm_unique_verts) {
				BM_vert_normal_update(BLI_ghashIterator_getKey(&gh_iter));
			}
			/* This should be unneeded normally */
			GHASH_ITER (gh_iter, node->bm_other_verts) {
				BM_vert_normal_update(BLI_ghashIterator_getKey(&gh_iter));
=======
			GSET_ITER (gs_iter, node->bm_unique_verts) {
				BM_vert_normal_update(BLI_gsetIterator_getKey(&gs_iter));
			}
			/* This should be unneeded normally */
			GSET_ITER (gs_iter, node->bm_other_verts) {
				BM_vert_normal_update(BLI_gsetIterator_getKey(&gs_iter));
>>>>>>> 4d2b50ad
			}
			node->flag &= ~PBVH_UpdateNormals;
		}
	}
}

/***************************** Public API *****************************/

/* Build a PBVH from a BMesh */
void BKE_pbvh_build_bmesh(PBVH *bvh, BMesh *bm, int smooth_shading,
                          BMLog *log)
{
	BMIter iter;
	BMFace *f;
	PBVHNode *n;
	int node_index = 0;

	bvh->bm = bm;

	BKE_pbvh_bmesh_detail_size_set(bvh, 0.75);

	bvh->type = PBVH_BMESH;
	bvh->bm_face_to_node = BLI_ghash_ptr_new("bm_face_to_node");
	bvh->bm_vert_to_node = BLI_ghash_ptr_new("bm_vert_to_node");
	bvh->bm_log = log;

	/* TODO: choose leaf limit better */
	bvh->leaf_limit = 100;

	if (smooth_shading)
		bvh->flags |= PBVH_DYNTOPO_SMOOTH_SHADING;

	/* Start with all faces in the root node */
	n = bvh->nodes = MEM_callocN(sizeof(PBVHNode), "PBVHNode");
	bvh->totnode = 1;
	n->flag = PBVH_Leaf;
	n->bm_faces = BLI_ghash_ptr_new_ex("bm_faces", bvh->bm->totface);
	BM_ITER_MESH (f, &iter, bvh->bm, BM_FACES_OF_MESH) {
		BLI_ghash_insert(n->bm_faces, f, NULL);
	}

	/* Recursively split the node until it is under the limit; if no
	 * splitting occurs then finalize the existing leaf node */
	if (!pbvh_bmesh_node_limit_ensure(bvh, node_index))
		pbvh_bmesh_node_finalize(bvh, 0);
}

/* Collapse short edges, subdivide long edges */
int BKE_pbvh_bmesh_update_topology(PBVH *bvh, PBVHTopologyUpdateMode mode,
                                   const float center[3], float radius)
{
	/* 2 is enough for edge faces - manifold edge */
	BLI_buffer_declare_static(BMFace *, edge_loops, BLI_BUFFER_NOP, 2);
	BLI_buffer_declare_static(BMFace *, deleted_faces, BLI_BUFFER_NOP, 32);
	const int cd_vert_mask_offset = CustomData_get_offset(&bvh->bm->vdata, CD_PAINT_MASK);

	int modified = FALSE;
	int n;

	if (mode & PBVH_Collapse) {
		EdgeQueue q;
		BLI_mempool *queue_pool = BLI_mempool_create(sizeof(BMVert) * 2,
		                                             128, 128, 0);
		EdgeQueueContext eq_ctx = {&q, queue_pool, bvh->bm, cd_vert_mask_offset};

		short_edge_queue_create(&eq_ctx, bvh, center, radius);
		pbvh_bmesh_collapse_short_edges(&eq_ctx, bvh, &edge_loops,
		                                &deleted_faces);
		BLI_heap_free(q.heap, NULL);
		BLI_mempool_destroy(queue_pool);
	}

	if (mode & PBVH_Subdivide) {
		EdgeQueue q;
		BLI_mempool *queue_pool = BLI_mempool_create(sizeof(BMVert) * 2,
		                                             128, 128, 0);
		EdgeQueueContext eq_ctx = {&q, queue_pool, bvh->bm, cd_vert_mask_offset};

		long_edge_queue_create(&eq_ctx, bvh, center, radius);
		pbvh_bmesh_subdivide_long_edges(&eq_ctx, bvh, &edge_loops);
		BLI_heap_free(q.heap, NULL);
		BLI_mempool_destroy(queue_pool);
	}
	
	/* Unmark nodes */
	for (n = 0; n < bvh->totnode; n++) {
		PBVHNode *node = &bvh->nodes[n];

		if (node->flag & PBVH_Leaf &&
			node->flag & PBVH_UpdateTopology)
		{
			node->flag &= ~PBVH_UpdateTopology;
		}
	}
	BLI_buffer_free(&edge_loops);
	BLI_buffer_free(&deleted_faces);

	return modified;
}

BLI_INLINE void bm_face_as_array_index_tri(BMFace *f, int r_index[3])
{
	BMLoop *l = BM_FACE_FIRST_LOOP(f);

	BLI_assert(f->len == 3);

	r_index[0] = BM_elem_index_get(l->v); l = l->next;
	r_index[1] = BM_elem_index_get(l->v); l = l->next;
	r_index[2] = BM_elem_index_get(l->v);
}

/* In order to perform operations on the original node coordinates
 * (currently just raycast), store the node's triangles and vertices.
 *
 * Skips triangles that are hidden. */
void BKE_pbvh_bmesh_node_save_orig(PBVHNode *node)
{
	GHashIterator gh_iter;
	GSetIterator gs_iter;
	int i, totvert, tottri;

	/* Skip if original coords/triangles are already saved */
	if (node->bm_orco)
		return;

	totvert = (BLI_gset_size(node->bm_unique_verts) +
	           BLI_gset_size(node->bm_other_verts));

	tottri = BLI_ghash_size(node->bm_faces);

	node->bm_orco = MEM_mallocN(sizeof(*node->bm_orco) * totvert, AT);
	node->bm_ortri = MEM_mallocN(sizeof(*node->bm_ortri) * tottri, AT);

	/* Copy out the vertices and assign a temporary index */
	i = 0;
	GSET_ITER (gs_iter, node->bm_unique_verts) {
		BMVert *v = BLI_gsetIterator_getKey(&gs_iter);
		copy_v3_v3(node->bm_orco[i], v->co);
		BM_elem_index_set(v, i); /* set_dirty! */
		i++;
	}
	GSET_ITER (gs_iter, node->bm_other_verts) {
		BMVert *v = BLI_gsetIterator_getKey(&gs_iter);
		copy_v3_v3(node->bm_orco[i], v->co);
		BM_elem_index_set(v, i); /* set_dirty! */
		i++;
	}

	/* Copy the triangles */
	i = 0;
	GHASH_ITER (gh_iter, node->bm_faces) {
		BMFace *f = BLI_ghashIterator_getKey(&gh_iter);

		if (paint_is_bmesh_face_hidden(f))
			continue;

#if 0
		BMIter bm_iter;
		BMVert *v;
		int j = 0;
		BM_ITER_ELEM (v, &bm_iter, f, BM_VERTS_OF_FACE) {
			node->bm_ortri[i][j] = BM_elem_index_get(v);
			j++;
		}
#else
		bm_face_as_array_index_tri(f, node->bm_ortri[i]);
#endif
		i++;
	}
	node->bm_tot_ortri = i;
}

void BKE_pbvh_bmesh_after_stroke(PBVH *bvh)
{
	int i;
	for (i = 0; i < bvh->totnode; i++) {
		PBVHNode *n = &bvh->nodes[i];
		if (n->flag & PBVH_Leaf) {
			/* Free orco/ortri data */
			pbvh_bmesh_node_drop_orig(n);

			/* Recursively split nodes that have gotten too many
			 * elements */
			pbvh_bmesh_node_limit_ensure(bvh, i);
		}
	}
}

void BKE_pbvh_bmesh_detail_size_set(PBVH *bvh, float detail_size)
{
	bvh->bm_max_edge_len = detail_size;
	bvh->bm_min_edge_len = bvh->bm_max_edge_len * 0.4f;
}

void BKE_pbvh_node_mark_topology_update(PBVHNode *node)
{
	node->flag |= PBVH_UpdateTopology;
}

GSet *BKE_pbvh_bmesh_node_unique_verts(PBVHNode *node)
{
	return node->bm_unique_verts;
}

GSet *BKE_pbvh_bmesh_node_other_verts(PBVHNode *node)
{
	return node->bm_other_verts;
}

/****************************** Debugging *****************************/

#if 0
void bli_ghash_duplicate_key_check(GHash *gh)
{
	GHashIterator gh_iter1, gh_iter2;

	GHASH_ITER (gh_iter1, gh) {
		void *key1 = BLI_ghashIterator_getKey(&gh_iter1);
		int dup = -1;

		GHASH_ITER (gh_iter2, gh) {
			void *key2 = BLI_ghashIterator_getKey(&gh_iter2);

			if (key1 == key2) {
				dup++;
				if (dup > 0) {
					BLI_assert(!"duplicate in hash");
				}
			}
		}
	}
}

void bli_gset_duplicate_key_check(GSet *gs)
{
	GSetIterator gs_iter1, gs_iter2;

	GSET_ITER (gs_iter1, gs) {
		void *key1 = BLI_gsetIterator_getKey(&gs_iter1);
		int dup = -1;

		GSET_ITER (gs_iter2, gs) {
			void *key2 = BLI_gsetIterator_getKey(&gs_iter2);

			if (key1 == key2) {
				dup++;
				if (dup > 0) {
					BLI_assert(!"duplicate in hash");
				}
			}
		}
	}
}

void bmesh_print(BMesh *bm)
{
	BMIter iter, siter;
	BMVert *v;
	BMEdge *e;
	BMFace *f;
	BMLoop *l;

	fprintf(stderr, "\nbm=%p, totvert=%d, totedge=%d, "
	        "totloop=%d, totface=%d\n",
	        bm, bm->totvert, bm->totedge,
	        bm->totloop, bm->totface);

	fprintf(stderr, "vertices:\n");
	BM_ITER_MESH (v, &iter, bm, BM_VERTS_OF_MESH) {
		fprintf(stderr, "  %d co=(%.3f %.3f %.3f) oflag=%x\n",
		        BM_elem_index_get(v), v->co[0], v->co[1], v->co[2],
		        v->oflags[bm->stackdepth - 1].f);
	}

	fprintf(stderr, "edges:\n");
	BM_ITER_MESH (e, &iter, bm, BM_EDGES_OF_MESH) {
		fprintf(stderr, "  %d v1=%d, v2=%d, oflag=%x\n",
		        BM_elem_index_get(e),
		        BM_elem_index_get(e->v1),
		        BM_elem_index_get(e->v2),
		        e->oflags[bm->stackdepth - 1].f);
	}

	fprintf(stderr, "faces:\n");
	BM_ITER_MESH (f, &iter, bm, BM_FACES_OF_MESH) {
		fprintf(stderr, "  %d len=%d, oflag=%x\n",
		        BM_elem_index_get(f), f->len,
		        f->oflags[bm->stackdepth - 1].f);

		fprintf(stderr, "    v: ");
		BM_ITER_ELEM(v, &siter, f, BM_VERTS_OF_FACE) {
			fprintf(stderr, "%d ", BM_elem_index_get(v));
		}
		fprintf(stderr, "\n");

		fprintf(stderr, "    e: ");
		BM_ITER_ELEM(e, &siter, f, BM_EDGES_OF_FACE) {
			fprintf(stderr, "%d ", BM_elem_index_get(e));
		}
		fprintf(stderr, "\n");

		fprintf(stderr, "    l: ");
		BM_ITER_ELEM(l, &siter, f, BM_LOOPS_OF_FACE) {
			fprintf(stderr, "%d(v=%d, e=%d) ",
			        BM_elem_index_get(l),
			        BM_elem_index_get(l->v),
			        BM_elem_index_get(l->e));
		}
		fprintf(stderr, "\n");
	}	
}

void pbvh_bmesh_print(PBVH *bvh)
{
	GHashIterator gh_iter;
	GSetIterator gs_iter;
	int n;

	fprintf(stderr, "\npbvh=%p\n", bvh);
	fprintf(stderr, "bm_face_to_node:\n");
	GHASH_ITER (gh_iter, bvh->bm_face_to_node) {
		fprintf(stderr, "  %d -> %d\n",
		        BM_elem_index_get((BMFace *)BLI_ghashIterator_getKey(&gh_iter)),
		        GET_INT_FROM_POINTER(BLI_ghashIterator_getValue(&gh_iter)));
	}

	fprintf(stderr, "bm_vert_to_node:\n");
	GHASH_ITER (gh_iter, bvh->bm_vert_to_node) {
		fprintf(stderr, "  %d -> %d\n",
		        BM_elem_index_get((BMVert *)BLI_ghashIterator_getKey(&gh_iter)),
		        GET_INT_FROM_POINTER(BLI_ghashIterator_getValue(&gh_iter)));
	}

	for (n = 0; n < bvh->totnode; n++) {
		PBVHNode *node = &bvh->nodes[n];
		if (!(node->flag & PBVH_Leaf))
			continue;

		fprintf(stderr, "node %d\n  faces:\n", n);
		GHASH_ITER (gh_iter, node->bm_faces)
			fprintf(stderr, "    %d\n",
			        BM_elem_index_get((BMFace *)BLI_ghashIterator_getKey(&gh_iter)));
		fprintf(stderr, "  unique verts:\n");
		GSET_ITER (gs_iter, node->bm_unique_verts)
			fprintf(stderr, "    %d\n",
			        BM_elem_index_get((BMVert *)BLI_gsetIterator_getKey(&gs_iter)));
		fprintf(stderr, "  other verts:\n");
		GSET_ITER (gs_iter, node->bm_other_verts)
			fprintf(stderr, "    %d\n",
			        BM_elem_index_get((BMVert *)BLI_gsetIterator_getKey(&gs_iter)));
	}
}

void print_flag_factors(int flag)
{
	int i;
	printf("flag=0x%x:\n", flag);
	for (i = 0; i < 32; i++) {
		if (flag & (1 << i)) {
			printf("  %d (1 << %d)\n", 1 << i, i);
		}
	}
}

void pbvh_bmesh_verify(PBVH *bvh)
{
	GHashIterator gh_iter;
<<<<<<< HEAD
=======
	GSetIterator gs_iter;
>>>>>>> 4d2b50ad
	int i, vert_count = 0;
	BMIter iter;
	BMVert *vi;

	/* Check faces */
	BLI_assert(bvh->bm->totface == BLI_ghash_size(bvh->bm_face_to_node));
	GHASH_ITER (gh_iter, bvh->bm_face_to_node) {
		BMIter bm_iter;
		BMVert *v;
		BMFace *f = BLI_ghashIterator_getKey(&gh_iter);
		void *nip = BLI_ghashIterator_getValue(&gh_iter);
		int ni = GET_INT_FROM_POINTER(nip);
		PBVHNode *n = &bvh->nodes[ni];

		/* Check that the face's node is a leaf */
		BLI_assert(n->flag & PBVH_Leaf);

		/* Check that the face's node knows it owns the face */
		BLI_assert(BLI_ghash_haskey(n->bm_faces, f));

		/* Check the face's vertices... */
		BM_ITER_ELEM (v, &bm_iter, f, BM_VERTS_OF_FACE) {
			PBVHNode *nv;

			/* Check that the vertex is in the node */
			BLI_assert(BLI_gset_haskey(n->bm_unique_verts, v) ^
			           BLI_gset_haskey(n->bm_other_verts, v));

			/* Check that the vertex has a node owner */
			nv = pbvh_bmesh_node_lookup(bvh, bvh->bm_vert_to_node, v);

			/* Check that the vertex's node knows it owns the vert */
			BLI_assert(BLI_gset_haskey(nv->bm_unique_verts, v));

			/* Check that the vertex isn't duplicated as an 'other' vert */
			BLI_assert(!BLI_gset_haskey(nv->bm_other_verts, v));
		}
	}

	/* Check verts */
	BLI_assert(bvh->bm->totvert == BLI_ghash_size(bvh->bm_vert_to_node));
	GHASH_ITER (gh_iter, bvh->bm_vert_to_node) {
		BMIter bm_iter;
		BMVert *v = BLI_ghashIterator_getKey(&gh_iter);
		BMFace *f;
		void *nip = BLI_ghashIterator_getValue(&gh_iter);
		int ni = GET_INT_FROM_POINTER(nip);
		PBVHNode *n = &bvh->nodes[ni];
		int found;

		/* Check that the vert's node is a leaf */
		BLI_assert(n->flag & PBVH_Leaf);

		/* Check that the vert's node knows it owns the vert */
		BLI_assert(BLI_gset_haskey(n->bm_unique_verts, v));

		/* Check that the vertex isn't duplicated as an 'other' vert */
		BLI_assert(!BLI_gset_haskey(n->bm_other_verts, v));

		/* Check that the vert's node also contains one of the vert's
		 * adjacent faces */
		BM_ITER_ELEM (f, &bm_iter, v, BM_FACES_OF_VERT) {
			if (BLI_ghash_lookup(bvh->bm_face_to_node, f) == nip) {
				found = TRUE;
				break;
			}
		}
		BLI_assert(found);

<<<<<<< HEAD
		#if 0
=======
		#if 1
>>>>>>> 4d2b50ad
		/* total freak stuff, check if node exists somewhere else */
		/* Slow */
		for (i = 0; i < bvh->totnode; i++) {
			PBVHNode *n = &bvh->nodes[i];
			if (i != ni && n->bm_unique_verts)
<<<<<<< HEAD
				BLI_assert(!BLI_ghash_haskey(n->bm_unique_verts, v));
=======
				BLI_assert(!BLI_gset_haskey(n->bm_unique_verts, v));
>>>>>>> 4d2b50ad
		}

		#endif
	}

	#if 0
	/* check that every vert belongs somewhere */
	/* Slow */
	BM_ITER_MESH (vi, &iter, bvh->bm, BM_VERTS_OF_MESH) {
		bool has_unique = false;
		for (i = 0; i < bvh->totnode; i++) {
			PBVHNode *n = &bvh->nodes[i];
<<<<<<< HEAD
			if ((n->bm_unique_verts != NULL) && BLI_ghash_haskey(n->bm_unique_verts, vi))
=======
			if ((n->bm_unique_verts != NULL) && BLI_gset_haskey(n->bm_unique_verts, vi))
>>>>>>> 4d2b50ad
				has_unique = true;
		}
		BLI_assert(has_unique);
		vert_count++;
	}

	/* if totvert differs from number of verts inside the hash. hash-totvert is checked above  */
	BLI_assert(vert_count == bvh->bm->totvert);
	#endif

	/* Check that node elements are recorded in the top level */
	for (i = 0; i < bvh->totnode; i++) {
		PBVHNode *n = &bvh->nodes[i];
		if (n->flag & PBVH_Leaf) {
			/* Check for duplicate entries */
			/* Slow */
			#if 0
			bli_ghash_duplicate_key_check(n->bm_faces);
			bli_gset_duplicate_key_check(n->bm_unique_verts);
			bli_gset_duplicate_key_check(n->bm_other_verts);
			#endif

			GHASH_ITER (gh_iter, n->bm_faces) {
				BMFace *f = BLI_ghashIterator_getKey(&gh_iter);
				void *nip = BLI_ghash_lookup(bvh->bm_face_to_node, f);
				BLI_assert(BLI_ghash_haskey(bvh->bm_face_to_node, f));
				BLI_assert(GET_INT_FROM_POINTER(nip) == (n - bvh->nodes));
			}

			GSET_ITER (gs_iter, n->bm_unique_verts) {
				BMVert *v = BLI_gsetIterator_getKey(&gs_iter);
				void *nip = BLI_ghash_lookup(bvh->bm_vert_to_node, v);
				BLI_assert(BLI_ghash_haskey(bvh->bm_vert_to_node, v));
				BLI_assert(!BLI_gset_haskey(n->bm_other_verts, v));
				BLI_assert(GET_INT_FROM_POINTER(nip) == (n - bvh->nodes));
			}

			GSET_ITER (gs_iter, n->bm_other_verts) {
				BMVert *v = BLI_gsetIterator_getKey(&gs_iter);
				BLI_assert(BLI_ghash_haskey(bvh->bm_vert_to_node, v));
				BLI_assert(BM_vert_face_count(v) > 0);
			}
		}
	}
}

#endif<|MERGE_RESOLUTION|>--- conflicted
+++ resolved
@@ -373,16 +373,6 @@
 	BLI_assert(current_owner != new_owner);
 
 	/* Remove current ownership */
-<<<<<<< HEAD
-	BLI_ghash_remove(current_owner->bm_unique_verts, v, NULL, NULL);
-
-	/* Set new ownership */
-	BLI_ghash_reinsert(bvh->bm_vert_to_node, v,
-	                 SET_INT_IN_POINTER(new_owner - bvh->nodes), NULL, NULL);
-	BLI_ghash_insert(new_owner->bm_unique_verts, v, NULL);
-	BLI_ghash_remove(new_owner->bm_other_verts, v, NULL, NULL);
-	BLI_assert(!BLI_ghash_haskey(new_owner->bm_other_verts, v));
-=======
 	BLI_gset_remove(current_owner->bm_unique_verts, v, NULL);
 
 	/* Set new ownership */
@@ -391,7 +381,6 @@
 	BLI_gset_insert(new_owner->bm_unique_verts, v);
 	BLI_gset_remove(new_owner->bm_other_verts, v, NULL);
 	BLI_assert(!BLI_gset_haskey(new_owner->bm_other_verts, v));
->>>>>>> 4d2b50ad
 }
 
 static void pbvh_bmesh_vert_remove(PBVH *bvh, BMVert *v)
@@ -412,11 +401,7 @@
 		/* Remove current ownership */
 		/* Should be handled above by vert_to_node removal, leaving just in case - psy-fi */
 		//BLI_ghash_remove(f_node->bm_unique_verts, v, NULL, NULL);
-<<<<<<< HEAD
-		BLI_ghash_remove(f_node->bm_other_verts, v, NULL, NULL);
-=======
 		BLI_gset_remove(f_node->bm_other_verts, v, NULL);
->>>>>>> 4d2b50ad
 
 		BLI_assert(!BLI_gset_haskey(f_node->bm_unique_verts, v));
 		BLI_assert(!BLI_gset_haskey(f_node->bm_other_verts, v));
@@ -450,11 +435,7 @@
 					pbvh_bmesh_vert_ownership_transfer(bvh, new_node, v);
 				}
 				else {
-<<<<<<< HEAD
-					BLI_ghash_remove(f_node->bm_unique_verts, v, NULL, NULL);
-=======
 					BLI_gset_remove(f_node->bm_unique_verts, v, NULL);
->>>>>>> 4d2b50ad
 					BLI_ghash_remove(bvh->bm_vert_to_node, v, NULL, NULL);
 				}
 			}
@@ -1055,29 +1036,17 @@
 
 		if (node->flag & PBVH_UpdateNormals) {
 			GHashIterator gh_iter;
-<<<<<<< HEAD
-=======
 			GSetIterator gs_iter;
->>>>>>> 4d2b50ad
 
 			GHASH_ITER (gh_iter, node->bm_faces) {
 				BM_face_normal_update(BLI_ghashIterator_getKey(&gh_iter));
 			}
-<<<<<<< HEAD
-			GHASH_ITER (gh_iter, node->bm_unique_verts) {
-				BM_vert_normal_update(BLI_ghashIterator_getKey(&gh_iter));
-			}
-			/* This should be unneeded normally */
-			GHASH_ITER (gh_iter, node->bm_other_verts) {
-				BM_vert_normal_update(BLI_ghashIterator_getKey(&gh_iter));
-=======
 			GSET_ITER (gs_iter, node->bm_unique_verts) {
 				BM_vert_normal_update(BLI_gsetIterator_getKey(&gs_iter));
 			}
 			/* This should be unneeded normally */
 			GSET_ITER (gs_iter, node->bm_other_verts) {
 				BM_vert_normal_update(BLI_gsetIterator_getKey(&gs_iter));
->>>>>>> 4d2b50ad
 			}
 			node->flag &= ~PBVH_UpdateNormals;
 		}
@@ -1445,10 +1414,7 @@
 void pbvh_bmesh_verify(PBVH *bvh)
 {
 	GHashIterator gh_iter;
-<<<<<<< HEAD
-=======
 	GSetIterator gs_iter;
->>>>>>> 4d2b50ad
 	int i, vert_count = 0;
 	BMIter iter;
 	BMVert *vi;
@@ -1518,21 +1484,13 @@
 		}
 		BLI_assert(found);
 
-<<<<<<< HEAD
-		#if 0
-=======
 		#if 1
->>>>>>> 4d2b50ad
 		/* total freak stuff, check if node exists somewhere else */
 		/* Slow */
 		for (i = 0; i < bvh->totnode; i++) {
 			PBVHNode *n = &bvh->nodes[i];
 			if (i != ni && n->bm_unique_verts)
-<<<<<<< HEAD
-				BLI_assert(!BLI_ghash_haskey(n->bm_unique_verts, v));
-=======
 				BLI_assert(!BLI_gset_haskey(n->bm_unique_verts, v));
->>>>>>> 4d2b50ad
 		}
 
 		#endif
@@ -1545,11 +1503,7 @@
 		bool has_unique = false;
 		for (i = 0; i < bvh->totnode; i++) {
 			PBVHNode *n = &bvh->nodes[i];
-<<<<<<< HEAD
-			if ((n->bm_unique_verts != NULL) && BLI_ghash_haskey(n->bm_unique_verts, vi))
-=======
 			if ((n->bm_unique_verts != NULL) && BLI_gset_haskey(n->bm_unique_verts, vi))
->>>>>>> 4d2b50ad
 				has_unique = true;
 		}
 		BLI_assert(has_unique);
