--- conflicted
+++ resolved
@@ -218,13 +218,8 @@
 
 	*p = 0;
 
-<<<<<<< HEAD
-	if (strcmp(path, "/index.html") == 0 || strcmp(path, "/") == 0) {
+	if (STREQ(path, "/index.html") || strcmp(path, "/")) {
 		safe_puts(context->connsock, index_page);
-=======
-	if (STREQ(path, "/index.html") || STREQ(path, "/")) {
-		safe_puts(index_page);
->>>>>>> 810c7ee8
 		return -1;
 	}
 
@@ -259,13 +254,8 @@
 		safe_puts(context->connsock, buf);
 		return -1;
 	}
-<<<<<<< HEAD
-	if (strcmp(path, "/close.txt") == 0) {
+	if (STREQ(path, "/close.txt")) {
 		safe_puts(context->connsock, good_bye);
-=======
-	if (STREQ(path, "/close.txt")) {
-		safe_puts(good_bye);
->>>>>>> 810c7ee8
 		G.is_break = true;  /* Abort render */
 		return -1;
 	}
