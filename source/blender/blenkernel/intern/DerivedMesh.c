--- conflicted
+++ resolved
@@ -487,9 +487,16 @@
 	CustomData_add_layer(&dm->faceData, type, alloctype, layer, dm->numFaceData);
 }
 
-<<<<<<< HEAD
 static void DM_add_loop_layer(DerivedMesh *dm, int type, int alloctype, void *layer)
-=======
+{
+	CustomData_add_layer(&dm->loopData, type, alloctype, layer, dm->numLoopData);
+}
+
+void DM_add_face_layer(DerivedMesh *dm, int type, int alloctype, void *layer)
+{
+	CustomData_add_layer(&dm->polyData, type, alloctype, layer, dm->numPolyData);
+}
+
 void *DM_get_vert_data(DerivedMesh *dm, int index, int type)
 {
 	return CustomData_get(&dm->vertData, index, type);
@@ -521,508 +528,6 @@
 	return CustomData_get_layer(&dm->edgeData, type);
 }
 
-void *DM_get_face_data_layer(DerivedMesh *dm, int type)
-{
-	if(type == CD_MFACE)
-		return dm->getFaceArray(dm);
-
-	return CustomData_get_layer(&dm->faceData, type);
-}
-
-void DM_set_vert_data(DerivedMesh *dm, int index, int type, void *data)
-{
-	CustomData_set(&dm->vertData, index, type, data);
-}
-
-void DM_set_edge_data(DerivedMesh *dm, int index, int type, void *data)
-{
-	CustomData_set(&dm->edgeData, index, type, data);
-}
-
-void DM_set_face_data(DerivedMesh *dm, int index, int type, void *data)
-{
-	CustomData_set(&dm->faceData, index, type, data);
-}
-
-void DM_copy_vert_data(DerivedMesh *source, DerivedMesh *dest,
-					   int source_index, int dest_index, int count)
-{
-	CustomData_copy_data(&source->vertData, &dest->vertData,
-						 source_index, dest_index, count);
-}
-
-void DM_copy_edge_data(DerivedMesh *source, DerivedMesh *dest,
-					   int source_index, int dest_index, int count)
-{
-	CustomData_copy_data(&source->edgeData, &dest->edgeData,
-						 source_index, dest_index, count);
-}
-
-void DM_copy_face_data(DerivedMesh *source, DerivedMesh *dest,
-					   int source_index, int dest_index, int count)
-{
-	CustomData_copy_data(&source->faceData, &dest->faceData,
-						 source_index, dest_index, count);
-}
-
-void DM_free_vert_data(struct DerivedMesh *dm, int index, int count)
-{
-	CustomData_free_elem(&dm->vertData, index, count);
-}
-
-void DM_free_edge_data(struct DerivedMesh *dm, int index, int count)
-{
-	CustomData_free_elem(&dm->edgeData, index, count);
-}
-
-void DM_free_face_data(struct DerivedMesh *dm, int index, int count)
-{
-	CustomData_free_elem(&dm->faceData, index, count);
-}
-
-void DM_interp_vert_data(DerivedMesh *source, DerivedMesh *dest,
-						 int *src_indices, float *weights,
-						 int count, int dest_index)
-{
-	CustomData_interp(&source->vertData, &dest->vertData, src_indices,
-					  weights, NULL, count, dest_index);
-}
-
-void DM_interp_edge_data(DerivedMesh *source, DerivedMesh *dest,
-						 int *src_indices,
-						 float *weights, EdgeVertWeight *vert_weights,
-						 int count, int dest_index)
-{
-	CustomData_interp(&source->edgeData, &dest->edgeData, src_indices,
-					  weights, (float*)vert_weights, count, dest_index);
-}
-
-void DM_interp_face_data(DerivedMesh *source, DerivedMesh *dest,
-						 int *src_indices,
-						 float *weights, FaceVertWeight *vert_weights,
-						 int count, int dest_index)
-{
-	CustomData_interp(&source->faceData, &dest->faceData, src_indices,
-					  weights, (float*)vert_weights, count, dest_index);
-}
-
-void DM_swap_face_data(DerivedMesh *dm, int index, const int *corner_indices)
-{
-	CustomData_swap(&dm->faceData, index, corner_indices);
-}
-
-///
-
-DerivedMesh *mesh_create_derived(Mesh *me, Object *ob, float (*vertCos)[3])
-{
-	DerivedMesh *dm = CDDM_from_mesh(me, ob);
-	
-	if(!dm)
-		return NULL;
-	
-	if (vertCos)
-		CDDM_apply_vert_coords(dm, vertCos);
-
-	CDDM_calc_normals(dm);
-
-	return dm;
-}
-
-///
-
-typedef struct {
-	DerivedMesh dm;
-
-	EditMesh *em;
-	float (*vertexCos)[3];
-	float (*vertexNos)[3];
-	float (*faceNos)[3];
-} EditMeshDerivedMesh;
-
-static void emDM_foreachMappedVert(DerivedMesh *dm, void (*func)(void *userData, int index, float *co, float *no_f, short *no_s), void *userData)
-{
-	EditMeshDerivedMesh *emdm= (EditMeshDerivedMesh*) dm;
-	EditVert *eve;
-	int i;
-
-	for (i=0,eve= emdm->em->verts.first; eve; i++,eve=eve->next) {
-		if (emdm->vertexCos) {
-			func(userData, i, emdm->vertexCos[i], emdm->vertexNos[i], NULL);
-		} else {
-			func(userData, i, eve->co, eve->no, NULL);
-		}
-	}
-}
-static void emDM_foreachMappedEdge(DerivedMesh *dm, void (*func)(void *userData, int index, float *v0co, float *v1co), void *userData)
-{
-	EditMeshDerivedMesh *emdm= (EditMeshDerivedMesh*) dm;
-	EditEdge *eed;
-	int i;
-
-	if (emdm->vertexCos) {
-		EditVert *eve;
-
-		for (i=0,eve=emdm->em->verts.first; eve; eve= eve->next)
-			eve->tmp.l = (intptr_t) i++;
-		for(i=0,eed= emdm->em->edges.first; eed; i++,eed= eed->next)
-			func(userData, i, emdm->vertexCos[(int) eed->v1->tmp.l], emdm->vertexCos[(int) eed->v2->tmp.l]);
-	} else {
-		for(i=0,eed= emdm->em->edges.first; eed; i++,eed= eed->next)
-			func(userData, i, eed->v1->co, eed->v2->co);
-	}
-}
-static void emDM_drawMappedEdges(DerivedMesh *dm, int (*setDrawOptions)(void *userData, int index), void *userData) 
-{
-	EditMeshDerivedMesh *emdm= (EditMeshDerivedMesh*) dm;
-	EditEdge *eed;
-	int i;
-
-	if (emdm->vertexCos) {
-		EditVert *eve;
-
-		for (i=0,eve=emdm->em->verts.first; eve; eve= eve->next)
-			eve->tmp.l = (intptr_t) i++;
-
-		glBegin(GL_LINES);
-		for(i=0,eed= emdm->em->edges.first; eed; i++,eed= eed->next) {
-			if(!setDrawOptions || setDrawOptions(userData, i)) {
-				glVertex3fv(emdm->vertexCos[(int) eed->v1->tmp.l]);
-				glVertex3fv(emdm->vertexCos[(int) eed->v2->tmp.l]);
-			}
-		}
-		glEnd();
-	} else {
-		glBegin(GL_LINES);
-		for(i=0,eed= emdm->em->edges.first; eed; i++,eed= eed->next) {
-			if(!setDrawOptions || setDrawOptions(userData, i)) {
-				glVertex3fv(eed->v1->co);
-				glVertex3fv(eed->v2->co);
-			}
-		}
-		glEnd();
-	}
-}
-static void emDM_drawEdges(DerivedMesh *dm, int UNUSED(drawLooseEdges), int UNUSED(drawAllEdges))
-{
-	emDM_drawMappedEdges(dm, NULL, NULL);
-}
-static void emDM_drawMappedEdgesInterp(DerivedMesh *dm, int (*setDrawOptions)(void *userData, int index), void (*setDrawInterpOptions)(void *userData, int index, float t), void *userData) 
-{
-	EditMeshDerivedMesh *emdm= (EditMeshDerivedMesh*) dm;
-	EditEdge *eed;
-	int i;
-
-	if (emdm->vertexCos) {
-		EditVert *eve;
-
-		for (i=0,eve=emdm->em->verts.first; eve; eve= eve->next)
-			eve->tmp.l = (intptr_t) i++;
-
-		glBegin(GL_LINES);
-		for (i=0,eed= emdm->em->edges.first; eed; i++,eed= eed->next) {
-			if(!setDrawOptions || setDrawOptions(userData, i)) {
-				setDrawInterpOptions(userData, i, 0.0);
-				glVertex3fv(emdm->vertexCos[(int) eed->v1->tmp.l]);
-				setDrawInterpOptions(userData, i, 1.0);
-				glVertex3fv(emdm->vertexCos[(int) eed->v2->tmp.l]);
-			}
-		}
-		glEnd();
-	} else {
-		glBegin(GL_LINES);
-		for (i=0,eed= emdm->em->edges.first; eed; i++,eed= eed->next) {
-			if(!setDrawOptions || setDrawOptions(userData, i)) {
-				setDrawInterpOptions(userData, i, 0.0);
-				glVertex3fv(eed->v1->co);
-				setDrawInterpOptions(userData, i, 1.0);
-				glVertex3fv(eed->v2->co);
-			}
-		}
-		glEnd();
-	}
-}
-
-static void emDM_drawUVEdges(DerivedMesh *dm)
-{
-	EditMeshDerivedMesh *emdm= (EditMeshDerivedMesh*) dm;
-	EditFace *efa;
-	MTFace *tf;
-
-	glBegin(GL_LINES);
-	for(efa= emdm->em->faces.first; efa; efa= efa->next) {
-		tf = CustomData_em_get(&emdm->em->fdata, efa->data, CD_MTFACE);
-
-		if(tf && !(efa->h)) {
-			glVertex2fv(tf->uv[0]);
-			glVertex2fv(tf->uv[1]);
-
-			glVertex2fv(tf->uv[1]);
-			glVertex2fv(tf->uv[2]);
-
-			if (!efa->v4) {
-				glVertex2fv(tf->uv[2]);
-				glVertex2fv(tf->uv[0]);
-			} else {
-				glVertex2fv(tf->uv[2]);
-				glVertex2fv(tf->uv[3]);
-				glVertex2fv(tf->uv[3]);
-				glVertex2fv(tf->uv[0]);
-			}
-		}
-	}
-	glEnd();
-}
-
-static void emDM__calcFaceCent(EditFace *efa, float cent[3], float (*vertexCos)[3])
-{
-	if (vertexCos) {
-		copy_v3_v3(cent, vertexCos[(int) efa->v1->tmp.l]);
-		add_v3_v3(cent, vertexCos[(int) efa->v2->tmp.l]);
-		add_v3_v3(cent, vertexCos[(int) efa->v3->tmp.l]);
-		if (efa->v4) add_v3_v3(cent, vertexCos[(int) efa->v4->tmp.l]);
-	} else {
-		copy_v3_v3(cent, efa->v1->co);
-		add_v3_v3(cent, efa->v2->co);
-		add_v3_v3(cent, efa->v3->co);
-		if (efa->v4) add_v3_v3(cent, efa->v4->co);
-	}
-
-	if (efa->v4) {
-		mul_v3_fl(cent, 0.25f);
-	} else {
-		mul_v3_fl(cent, 0.33333333333f);
-	}
-}
-static void emDM_foreachMappedFaceCenter(DerivedMesh *dm, void (*func)(void *userData, int index, float *co, float *no), void *userData)
-{
-	EditMeshDerivedMesh *emdm= (EditMeshDerivedMesh*) dm;
-	EditVert *eve;
-	EditFace *efa;
-	float cent[3];
-	int i;
-
-	if (emdm->vertexCos) {
-		for (i=0,eve=emdm->em->verts.first; eve; eve= eve->next)
-			eve->tmp.l = (intptr_t) i++;
-	}
-
-	for(i=0,efa= emdm->em->faces.first; efa; i++,efa= efa->next) {
-		emDM__calcFaceCent(efa, cent, emdm->vertexCos);
-		func(userData, i, cent, emdm->vertexCos?emdm->faceNos[i]:efa->n);
-	}
-}
-
-/* note, material function is ignored for now. */
-static void emDM_drawMappedFaces(DerivedMesh *dm, int (*setDrawOptions)(void *userData, int index, int *drawSmooth_r), void *userData, int UNUSED(useColors), int (*setMaterial)(int, void *attribs),
-			int (*compareDrawOptions)(void *userData, int cur_index, int next_index))
-{
-	EditMeshDerivedMesh *emdm= (EditMeshDerivedMesh*) dm;
-	EditFace *efa;
-	int i, draw;
-	const int skip_normals= !glIsEnabled(GL_LIGHTING); /* could be passed as an arg */
-
-	/* GL_ZERO is used to detect if drawing has started or not */
-	GLenum poly_prev= GL_ZERO;
-	GLenum shade_prev= GL_ZERO;
-
-	(void)setMaterial; /* unused */
-
-	/* currently unused -- each original face is handled separately */
-	(void)compareDrawOptions;
-
-	if (emdm->vertexCos) {
-		/* add direct access */
-		float (*vertexCos)[3]= emdm->vertexCos;
-		float (*vertexNos)[3]= emdm->vertexNos;
-		float (*faceNos)[3]=   emdm->faceNos;
-		EditVert *eve;
-
-		for (i=0,eve=emdm->em->verts.first; eve; eve= eve->next)
-			eve->tmp.l = (intptr_t) i++;
-
-		for (i=0,efa= emdm->em->faces.first; efa; i++,efa= efa->next) {
-			int drawSmooth = (efa->flag & ME_SMOOTH);
-			draw = setDrawOptions==NULL ? 1 : setDrawOptions(userData, i, &drawSmooth);
-			if(draw) {
-				const GLenum poly_type= efa->v4 ? GL_QUADS:GL_TRIANGLES;
-				if (draw==2) { /* enabled with stipple */
-
-					if(poly_prev != GL_ZERO) glEnd();
-					poly_prev= GL_ZERO; /* force glBegin */
-
-					glEnable(GL_POLYGON_STIPPLE);
-					glPolygonStipple(stipple_quarttone);
-				}
-				
-				if(skip_normals) {
-					if(poly_type != poly_prev) {
-						if(poly_prev != GL_ZERO) glEnd();
-						glBegin((poly_prev= poly_type));
-					}
-					glVertex3fv(vertexCos[(int) efa->v1->tmp.l]);
-					glVertex3fv(vertexCos[(int) efa->v2->tmp.l]);
-					glVertex3fv(vertexCos[(int) efa->v3->tmp.l]);
-					if(poly_type == GL_QUADS) glVertex3fv(vertexCos[(int) efa->v4->tmp.l]);
-				}
-				else {
-					const GLenum shade_type= drawSmooth ? GL_SMOOTH : GL_FLAT;
-					if (shade_type != shade_prev) {
-						if(poly_prev != GL_ZERO) glEnd();
-						glShadeModel((shade_prev= shade_type)); /* same as below but switch shading */
-						glBegin((poly_prev= poly_type));
-					}
-					else if(poly_type != poly_prev) {
-						if(poly_prev != GL_ZERO) glEnd();
-						glBegin((poly_prev= poly_type));
-					}
-
-					if (!drawSmooth) {
-						glNormal3fv(faceNos[i]);
-						glVertex3fv(vertexCos[(int) efa->v1->tmp.l]);
-						glVertex3fv(vertexCos[(int) efa->v2->tmp.l]);
-						glVertex3fv(vertexCos[(int) efa->v3->tmp.l]);
-						if(poly_type == GL_QUADS) glVertex3fv(vertexCos[(int) efa->v4->tmp.l]);
-					} else {
-						glNormal3fv(vertexNos[(int) efa->v1->tmp.l]);
-						glVertex3fv(vertexCos[(int) efa->v1->tmp.l]);
-						glNormal3fv(vertexNos[(int) efa->v2->tmp.l]);
-						glVertex3fv(vertexCos[(int) efa->v2->tmp.l]);
-						glNormal3fv(vertexNos[(int) efa->v3->tmp.l]);
-						glVertex3fv(vertexCos[(int) efa->v3->tmp.l]);
-						if(poly_type == GL_QUADS) {
-							glNormal3fv(vertexNos[(int) efa->v4->tmp.l]);
-							glVertex3fv(vertexCos[(int) efa->v4->tmp.l]);
-						}
-					}
-				}
-
-				
-				if (draw==2) {
-					glEnd();
-					poly_prev= GL_ZERO; /* force glBegin */
-
-					glDisable(GL_POLYGON_STIPPLE);
-				}
-			}
-		}
-	}
-	else {
-		for (i=0,efa= emdm->em->faces.first; efa; i++,efa= efa->next) {
-			int drawSmooth = (efa->flag & ME_SMOOTH);
-			draw = setDrawOptions==NULL ? 1 : setDrawOptions(userData, i, &drawSmooth);
-			if(draw) {
-				const GLenum poly_type= efa->v4 ? GL_QUADS:GL_TRIANGLES;
-				if (draw==2) { /* enabled with stipple */
-
-					if(poly_prev != GL_ZERO) glEnd();
-					poly_prev= GL_ZERO; /* force glBegin */
-
-					glEnable(GL_POLYGON_STIPPLE);
-					glPolygonStipple(stipple_quarttone);
-				}
-
-				if(skip_normals) {
-					if(poly_type != poly_prev) {
-						if(poly_prev != GL_ZERO) glEnd();
-						glBegin((poly_prev= poly_type));
-					}
-					glVertex3fv(efa->v1->co);
-					glVertex3fv(efa->v2->co);
-					glVertex3fv(efa->v3->co);
-					if(poly_type == GL_QUADS) glVertex3fv(efa->v4->co);
-				}
-				else {
-					const GLenum shade_type= drawSmooth ? GL_SMOOTH : GL_FLAT;
-					if (shade_type != shade_prev) {
-						if(poly_prev != GL_ZERO) glEnd();
-						glShadeModel((shade_prev= shade_type)); /* same as below but switch shading */
-						glBegin((poly_prev= poly_type));
-					}
-					else if(poly_type != poly_prev) {
-						if(poly_prev != GL_ZERO) glEnd();
-						glBegin((poly_prev= poly_type));
-					}
-
-					if (!drawSmooth) {
-						glNormal3fv(efa->n);
-						glVertex3fv(efa->v1->co);
-						glVertex3fv(efa->v2->co);
-						glVertex3fv(efa->v3->co);
-						if(poly_type == GL_QUADS) glVertex3fv(efa->v4->co);
-					} else {
-						glNormal3fv(efa->v1->no);
-						glVertex3fv(efa->v1->co);
-						glNormal3fv(efa->v2->no);
-						glVertex3fv(efa->v2->co);
-						glNormal3fv(efa->v3->no);
-						glVertex3fv(efa->v3->co);
-						if(poly_type == GL_QUADS) {
-							glNormal3fv(efa->v4->no);
-							glVertex3fv(efa->v4->co);
-						}
-					}
-				}
-
-				
-				if (draw==2) {
-					glEnd();
-					poly_prev= GL_ZERO;
-
-					glDisable(GL_POLYGON_STIPPLE);
-				}
-			}
-		}
-	}
-
-	/* if non zero we know a face was rendered */
-	if(poly_prev != GL_ZERO) glEnd();
-}
-
-static void emDM_drawFacesTex_common(DerivedMesh *dm,
-			   int (*drawParams)(MTFace *tface, int has_mcol, int matnr),
-			   int (*drawParamsMapped)(void *userData, int index),
-			   void *userData) 
->>>>>>> 4b3cc63f
-{
-	CustomData_add_layer(&dm->loopData, type, alloctype, layer, dm->numLoopData);
-}
-
-void DM_add_face_layer(DerivedMesh *dm, int type, int alloctype, void *layer)
-{
-	CustomData_add_layer(&dm->polyData, type, alloctype, layer, dm->numPolyData);
-}
-
-void *DM_get_vert_data(DerivedMesh *dm, int index, int type)
-{
-	return CustomData_get(&dm->vertData, index, type);
-}
-
-void *DM_get_edge_data(DerivedMesh *dm, int index, int type)
-{
-	return CustomData_get(&dm->edgeData, index, type);
-}
-
-void *DM_get_face_data(DerivedMesh *dm, int index, int type)
-{
-	return CustomData_get(&dm->faceData, index, type);
-}
-
-void *DM_get_vert_data_layer(DerivedMesh *dm, int type)
-{
-	if(type == CD_MVERT)
-		return dm->getVertArray(dm);
-
-	return CustomData_get_layer(&dm->vertData, type);
-}
-
-void *DM_get_edge_data_layer(DerivedMesh *dm, int type)
-{
-	if(type == CD_MEDGE)
-		return dm->getEdgeArray(dm);
-
-	return CustomData_get_layer(&dm->edgeData, type);
-}
-
 void *DM_get_tessface_data_layer(DerivedMesh *dm, int type)
 {
 	if(type == CD_MFACE)
@@ -1043,21 +548,7 @@
 
 void DM_set_edge_data(DerivedMesh *dm, int index, int type, void *data)
 {
-<<<<<<< HEAD
 	CustomData_set(&dm->edgeData, index, type, data);
-=======
-	EditVert *ev = ((EditMeshDerivedMesh *)dm)->em->verts.first;
-	int i;
-
-	for(i = 0; i < index; ++i) ev = ev->next;
-
-	copy_v3_v3(vert_r->co, ev->co);
-
-	normal_float_to_short_v3(vert_r->no, ev->no);
-
-	/* TODO what to do with vert_r->flag? */
-	vert_r->bweight = (unsigned char) (ev->bweight*255.0f);
->>>>>>> 4b3cc63f
 }
 
 void DM_set_face_data(DerivedMesh *dm, int index, int type, void *data)
@@ -1245,15 +736,10 @@
 	
 	orco = MEM_mallocN(sizeof(float)*3*totvert, "EditMesh Orco");
 
-<<<<<<< HEAD
 	eve = BMIter_New(&iter, em->bm, BM_VERTS_OF_MESH, NULL);
-	for (a=0; eve; eve=BMIter_Step(&iter), a+=3)
-		VECCOPY(orco+a, eve->co);
-=======
-	for(a=0, eve=em->verts.first; eve; eve=eve->next, a+=3) {
+	for (a=0; eve; eve=BMIter_Step(&iter), a+=3) {
 		copy_v3_v3(orco+a, eve->co);
 	}
->>>>>>> 4b3cc63f
 	
 	return orco;
 }
@@ -1986,17 +1472,11 @@
 	BMIter iter;
 	BMVert *eve;
 
-<<<<<<< HEAD
 	cos = MEM_mallocN(sizeof(float)*3*numVerts, "vertexcos");
 
 	eve = BMIter_New(&iter, em->bm, BM_VERTS_OF_MESH, NULL);
 	for (i=0; eve; eve=BMIter_Step(&iter), i++) {
-		VECCOPY(cos[i], eve->co);
-=======
-	cos = MEM_mallocN(sizeof(*cos)*numVerts, "vertexcos");
-	for (i=0,eve=em->verts.first; i<numVerts; i++,eve=eve->next) {
 		copy_v3_v3(cos[i], eve->co);
->>>>>>> 4b3cc63f
 	}
 
 	return cos;
