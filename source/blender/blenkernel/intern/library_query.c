/*
 * ***** BEGIN GPL LICENSE BLOCK *****
 *
 * This program is free software; you can redistribute it and/or
 * modify it under the terms of the GNU General Public License
 * as published by the Free Software Foundation; either version 2
 * of the License, or (at your option) any later version.
 *
 * This program is distributed in the hope that it will be useful,
 * but WITHOUT ANY WARRANTY; without even the implied warranty of
 * MERCHANTABILITY or FITNESS FOR A PARTICULAR PURPOSE.  See the
 * GNU General Public License for more details.
 *
 * You should have received a copy of the GNU General Public License
 * along with this program; if not, write to the Free Software Foundation,
 * Inc., 51 Franklin Street, Fifth Floor, Boston, MA 02110-1301, USA.
 *
 * The Original Code is Copyright (C) 2014 by Blender Foundation.
 * All rights reserved.
 *
 * Contributor(s): Sergey Sharybin.
 *
 * ***** END GPL LICENSE BLOCK *****
 */

/** \file blender/blenkernel/intern/library_query.c
 *  \ingroup bke
 */

#include <stdlib.h>

#include "MEM_guardedalloc.h"

#include "DNA_actuator_types.h"
#include "DNA_anim_types.h"
#include "DNA_armature_types.h"
#include "DNA_brush_types.h"
#include "DNA_camera_types.h"
#include "DNA_constraint_types.h"
#include "DNA_controller_types.h"
#include "DNA_group_types.h"
#include "DNA_gpencil_types.h"
#include "DNA_key_types.h"
#include "DNA_lamp_types.h"
#include "DNA_lattice_types.h"
#include "DNA_linestyle_types.h"
#include "DNA_material_types.h"
#include "DNA_mesh_types.h"
#include "DNA_meshdata_types.h"
#include "DNA_meta_types.h"
#include "DNA_movieclip_types.h"
#include "DNA_mask_types.h"
#include "DNA_node_types.h"
#include "DNA_object_force.h"
#include "DNA_rigidbody_types.h"
#include "DNA_scene_types.h"
#include "DNA_sensor_types.h"
#include "DNA_sequence_types.h"
#include "DNA_screen_types.h"
#include "DNA_speaker_types.h"
#include "DNA_sound_types.h"
#include "DNA_text_types.h"
#include "DNA_vfont_types.h"
#include "DNA_world_types.h"

#include "BLI_utildefines.h"
#include "BLI_listbase.h"
#include "BLI_ghash.h"
#include "BLI_linklist_stack.h"

#include "BKE_animsys.h"
#include "BKE_collection.h"
#include "BKE_constraint.h"
#include "BKE_fcurve.h"
#include "BKE_idprop.h"
#include "BKE_library.h"
#include "BKE_library_query.h"
#include "BKE_main.h"
#include "BKE_modifier.h"
#include "BKE_node.h"
#include "BKE_particle.h"
#include "BKE_rigidbody.h"
#include "BKE_sca.h"
#include "BKE_sequencer.h"
#include "BKE_tracking.h"


#define FOREACH_FINALIZE _finalize
#define FOREACH_FINALIZE_VOID \
	if (0) { goto FOREACH_FINALIZE; } \
	FOREACH_FINALIZE: ((void)0)

#define FOREACH_CALLBACK_INVOKE_ID_PP(_data, id_pp, _cb_flag) \
	CHECK_TYPE(id_pp, ID **); \
	if (!((_data)->status & IDWALK_STOP)) { \
		const int _flag = (_data)->flag; \
		ID *old_id = *(id_pp); \
		const int callback_return = (_data)->callback((_data)->user_data, (_data)->self_id, id_pp, _cb_flag | (_data)->cb_flag); \
		if (_flag & IDWALK_READONLY) { \
			BLI_assert(*(id_pp) == old_id); \
		} \
		if (old_id && (_flag & IDWALK_RECURSE)) { \
			if (!BLI_gset_haskey((_data)->ids_handled, old_id)) { \
				BLI_gset_add((_data)->ids_handled, old_id); \
				if (!(callback_return & IDWALK_RET_STOP_RECURSION)) { \
					BLI_LINKSTACK_PUSH((_data)->ids_todo, old_id); \
				} \
			} \
		} \
		if (callback_return & IDWALK_RET_STOP_ITER) { \
			(_data)->status |= IDWALK_STOP; \
			goto FOREACH_FINALIZE; \
		} \
	} \
	else { \
		goto FOREACH_FINALIZE; \
	} ((void)0)

#define FOREACH_CALLBACK_INVOKE_ID(_data, id, cb_flag) \
	{ \
		CHECK_TYPE_ANY(id, ID *, void *); \
		FOREACH_CALLBACK_INVOKE_ID_PP(_data, (ID **)&(id), cb_flag); \
	} ((void)0)

#define FOREACH_CALLBACK_INVOKE(_data, id_super, cb_flag) \
	{ \
		CHECK_TYPE(&((id_super)->id), ID *); \
		FOREACH_CALLBACK_INVOKE_ID_PP(_data, (ID **)&(id_super), cb_flag); \
	} ((void)0)

/* status */
enum {
	IDWALK_STOP     = 1 << 0,
};

typedef struct LibraryForeachIDData {
	ID *self_id;
	int flag;
	int cb_flag;
	LibraryIDLinkCallback callback;
	void *user_data;
	int status;

	/* To handle recursion. */
	GSet *ids_handled;  /* All IDs that are either already done, or still in ids_todo stack. */
	BLI_LINKSTACK_DECLARE(ids_todo, ID *);
} LibraryForeachIDData;

static void library_foreach_idproperty_ID_link(LibraryForeachIDData *data, IDProperty *prop, int flag)
{
	if (!prop)
		return;

	switch (prop->type) {
		case IDP_GROUP:
		{
			for (IDProperty *loop = prop->data.group.first; loop; loop = loop->next) {
				library_foreach_idproperty_ID_link(data, loop, flag);
			}
			break;
		}
		case IDP_IDPARRAY:
		{
			IDProperty *loop = IDP_Array(prop);
			for (int i = 0; i < prop->len; i++) {
				library_foreach_idproperty_ID_link(data, &loop[i], flag);
			}
			break;
		}
		case IDP_ID:
			FOREACH_CALLBACK_INVOKE_ID(data, prop->data.pointer, flag);
			break;
		default:
			break;  /* Nothing to do here with other types of IDProperties... */
	}

	FOREACH_FINALIZE_VOID;
}

static void library_foreach_rigidbodyworldSceneLooper(
        struct RigidBodyWorld *UNUSED(rbw), ID **id_pointer, void *user_data, int cb_flag)
{
	LibraryForeachIDData *data = (LibraryForeachIDData *) user_data;
	FOREACH_CALLBACK_INVOKE_ID_PP(data, id_pointer, cb_flag);

	FOREACH_FINALIZE_VOID;
}

static void library_foreach_modifiersForeachIDLink(
        void *user_data, Object *UNUSED(object), ID **id_pointer, int cb_flag)
{
	LibraryForeachIDData *data = (LibraryForeachIDData *) user_data;
	FOREACH_CALLBACK_INVOKE_ID_PP(data, id_pointer, cb_flag);

	FOREACH_FINALIZE_VOID;
}

static void library_foreach_constraintObjectLooper(bConstraint *UNUSED(con), ID **id_pointer,
                                                   bool is_reference, void *user_data)
{
	LibraryForeachIDData *data = (LibraryForeachIDData *) user_data;
	const int cb_flag = is_reference ? IDWALK_CB_USER : IDWALK_CB_NOP;
	FOREACH_CALLBACK_INVOKE_ID_PP(data, id_pointer, cb_flag);

	FOREACH_FINALIZE_VOID;
}

static void library_foreach_particlesystemsObjectLooper(
        ParticleSystem *UNUSED(psys), ID **id_pointer, void *user_data, int cb_flag)
{
	LibraryForeachIDData *data = (LibraryForeachIDData *) user_data;
	FOREACH_CALLBACK_INVOKE_ID_PP(data, id_pointer, cb_flag);

	FOREACH_FINALIZE_VOID;
}

static void library_foreach_sensorsObjectLooper(
        bSensor *UNUSED(sensor), ID **id_pointer, void *user_data, int cb_flag)
{
	LibraryForeachIDData *data = (LibraryForeachIDData *) user_data;
	FOREACH_CALLBACK_INVOKE_ID_PP(data, id_pointer, cb_flag);

	FOREACH_FINALIZE_VOID;
}

static void library_foreach_controllersObjectLooper(
        bController *UNUSED(controller), ID **id_pointer, void *user_data, int cb_flag)
{
	LibraryForeachIDData *data = (LibraryForeachIDData *) user_data;
	FOREACH_CALLBACK_INVOKE_ID_PP(data, id_pointer, cb_flag);

	FOREACH_FINALIZE_VOID;
}

static void library_foreach_actuatorsObjectLooper(
        bActuator *UNUSED(actuator), ID **id_pointer, void *user_data, int cb_flag)
{
	LibraryForeachIDData *data = (LibraryForeachIDData *) user_data;
	FOREACH_CALLBACK_INVOKE_ID_PP(data, id_pointer, cb_flag);

	FOREACH_FINALIZE_VOID;
}

static void library_foreach_nla_strip(LibraryForeachIDData *data, NlaStrip *strip)
{
	NlaStrip *substrip;

	FOREACH_CALLBACK_INVOKE(data, strip->act, IDWALK_CB_USER);

	for (substrip = strip->strips.first; substrip; substrip = substrip->next) {
		library_foreach_nla_strip(data, substrip);
	}

	FOREACH_FINALIZE_VOID;
}

static void library_foreach_animationData(LibraryForeachIDData *data, AnimData *adt)
{
	FCurve *fcu;
	NlaTrack *nla_track;
	NlaStrip *nla_strip;

	for (fcu = adt->drivers.first; fcu; fcu = fcu->next) {
		ChannelDriver *driver = fcu->driver;
		DriverVar *dvar;

		for (dvar = driver->variables.first; dvar; dvar = dvar->next) {
			/* only used targets */
			DRIVER_TARGETS_USED_LOOPER(dvar)
			{
				FOREACH_CALLBACK_INVOKE_ID(data, dtar->id, IDWALK_CB_NOP);
			}
			DRIVER_TARGETS_LOOPER_END
		}
	}

	FOREACH_CALLBACK_INVOKE(data, adt->action, IDWALK_CB_USER);
	FOREACH_CALLBACK_INVOKE(data, adt->tmpact, IDWALK_CB_USER);

	for (nla_track = adt->nla_tracks.first; nla_track; nla_track = nla_track->next) {
		for (nla_strip = nla_track->strips.first; nla_strip; nla_strip = nla_strip->next) {
			library_foreach_nla_strip(data, nla_strip);
		}
	}

	FOREACH_FINALIZE_VOID;
}

static void library_foreach_mtex(LibraryForeachIDData *data, MTex *mtex)
{
	FOREACH_CALLBACK_INVOKE(data, mtex->object, IDWALK_CB_NOP);
	FOREACH_CALLBACK_INVOKE(data, mtex->tex, IDWALK_CB_USER);

	FOREACH_FINALIZE_VOID;
}

static void library_foreach_paint(LibraryForeachIDData *data, Paint *paint)
{
	FOREACH_CALLBACK_INVOKE(data, paint->brush, IDWALK_CB_USER);
	FOREACH_CALLBACK_INVOKE(data, paint->palette, IDWALK_CB_USER);

	FOREACH_FINALIZE_VOID;
}

static void library_foreach_bone(LibraryForeachIDData *data, Bone *bone)
{
	library_foreach_idproperty_ID_link(data, bone->prop, IDWALK_CB_USER);

	for (Bone *curbone = bone->childbase.first; curbone; curbone = curbone->next) {
		library_foreach_bone(data, curbone);
	}

	FOREACH_FINALIZE_VOID;
}

static void library_foreach_ID_as_subdata_link(
        ID **id_pp, LibraryIDLinkCallback callback, void *user_data, int flag, LibraryForeachIDData *data)
{
	/* Needed e.g. for callbacks handling relationships... This call shall be absolutely readonly. */
	ID *id = *id_pp;
	FOREACH_CALLBACK_INVOKE_ID_PP(data, id_pp, IDWALK_CB_PRIVATE);
	BLI_assert(id == *id_pp);

	if (flag & IDWALK_RECURSE) {
		/* Defer handling into main loop, recursively calling BKE_library_foreach_ID_link in IDWALK_RECURSE case is
		 * troublesome, see T49553. */
		if (!BLI_gset_haskey(data->ids_handled, id)) {
			BLI_gset_add(data->ids_handled, id);
			BLI_LINKSTACK_PUSH(data->ids_todo, id);
		}
	}
	else {
		BKE_library_foreach_ID_link(NULL, id, callback, user_data, flag);
	}

	FOREACH_FINALIZE_VOID;
}

/**
 * Loop over all of the ID's this datablock links to.
 *
 * \note: May be extended to be recursive in the future.
 */
void BKE_library_foreach_ID_link(Main *bmain, ID *id, LibraryIDLinkCallback callback, void *user_data, int flag)
{
	LibraryForeachIDData data;
	int i;

	if (flag & IDWALK_RECURSE) {
		/* For now, recusion implies read-only. */
		flag |= IDWALK_READONLY;

		data.ids_handled = BLI_gset_new(BLI_ghashutil_ptrhash, BLI_ghashutil_ptrcmp, __func__);
		BLI_LINKSTACK_INIT(data.ids_todo);

		BLI_gset_add(data.ids_handled, id);
	}
	else {
		data.ids_handled = NULL;
	}
	data.flag = flag;
	data.status = 0;
	data.callback = callback;
	data.user_data = user_data;

#define CALLBACK_INVOKE_ID(check_id, cb_flag) \
	FOREACH_CALLBACK_INVOKE_ID(&data, check_id, cb_flag)

#define CALLBACK_INVOKE(check_id_super, cb_flag) \
	FOREACH_CALLBACK_INVOKE(&data, check_id_super, cb_flag)

	for (; id != NULL; id = (flag & IDWALK_RECURSE) ? BLI_LINKSTACK_POP(data.ids_todo) : NULL) {
		data.self_id = id;
		data.cb_flag = ID_IS_LINKED_DATABLOCK(id) ? IDWALK_CB_INDIRECT_USAGE : 0;

		if (bmain != NULL && bmain->relations != NULL && (flag & IDWALK_READONLY)) {
			/* Note that this is minor optimization, even in worst cases (like id being an object with lots of
			 * drivers and constraints and modifiers, or material etc. with huge node tree),
			 * but we might as well use it (Main->relations is always assumed valid, it's responsability of code
			 * creating it to free it, especially if/when it starts modifying Main database). */
			MainIDRelationsEntry *entry = BLI_ghash_lookup(bmain->relations->id_user_to_used, id);
			for (; entry != NULL; entry = entry->next) {
				FOREACH_CALLBACK_INVOKE_ID_PP(&data, entry->id_pointer, entry->usage_flag);
			}
			continue;
		}

		library_foreach_idproperty_ID_link(&data, id->properties, IDWALK_CB_USER);

		AnimData *adt = BKE_animdata_from_id(id);
		if (adt) {
			library_foreach_animationData(&data, adt);
		}

		switch ((ID_Type)GS(id->name)) {
			case ID_LI:
			{
				Library *lib = (Library *) id;
				CALLBACK_INVOKE(lib->parent, IDWALK_CB_NOP);
				break;
			}
			case ID_SCE:
			{
				Scene *scene = (Scene *) id;
				ToolSettings *toolsett = scene->toolsettings;
				SceneRenderLayer *srl;
				BaseLegacy *legacy_base;

				CALLBACK_INVOKE(scene->camera, IDWALK_CB_NOP);
				CALLBACK_INVOKE(scene->world, IDWALK_CB_USER);
				CALLBACK_INVOKE(scene->set, IDWALK_CB_NOP);
				CALLBACK_INVOKE(scene->clip, IDWALK_CB_USER);
				if (scene->nodetree) {
					/* nodetree **are owned by IDs**, treat them as mere sub-data and not real ID! */
					library_foreach_ID_as_subdata_link((ID **)&scene->nodetree, callback, user_data, flag, &data);
				}
				/* DO NOT handle scene->basact here, it's doubling with the loop over whole scene->base later,
				 * since basact is just a pointer to one of those items. */
				CALLBACK_INVOKE(scene->obedit, IDWALK_CB_NOP);

				for (srl = scene->r.layers.first; srl; srl = srl->next) {
					FreestyleModuleConfig *fmc;
					FreestyleLineSet *fls;

					if (srl->mat_override) {
						CALLBACK_INVOKE(srl->mat_override, IDWALK_CB_USER);
					}
					if (srl->light_override) {
						CALLBACK_INVOKE(srl->light_override, IDWALK_CB_USER);
					}
					for (fmc = srl->freestyleConfig.modules.first; fmc; fmc = fmc->next) {
						if (fmc->script) {
							CALLBACK_INVOKE(fmc->script, IDWALK_CB_NOP);
						}
					}
					for (fls = srl->freestyleConfig.linesets.first; fls; fls = fls->next) {
						if (fls->group) {
							CALLBACK_INVOKE(fls->group, IDWALK_CB_USER);
						}
						if (fls->linestyle) {
							CALLBACK_INVOKE(fls->linestyle, IDWALK_CB_USER);
						}
					}
				}

				if (scene->ed) {
					Sequence *seq;
					SEQP_BEGIN(scene->ed, seq)
					{
						CALLBACK_INVOKE(seq->scene, IDWALK_CB_NOP);
						CALLBACK_INVOKE(seq->scene_camera, IDWALK_CB_NOP);
						CALLBACK_INVOKE(seq->clip, IDWALK_CB_USER);
						CALLBACK_INVOKE(seq->mask, IDWALK_CB_USER);
						CALLBACK_INVOKE(seq->sound, IDWALK_CB_USER);
						library_foreach_idproperty_ID_link(&data, seq->prop, IDWALK_CB_USER);
						for (SequenceModifierData *smd = seq->modifiers.first; smd; smd = smd->next) {
							CALLBACK_INVOKE(smd->mask_id, IDWALK_CB_USER);
						}
					}
					SEQ_END
				}

				CALLBACK_INVOKE(scene->gpd, IDWALK_CB_USER);

				for (legacy_base = scene->base.first; legacy_base; legacy_base = legacy_base->next) {
					CALLBACK_INVOKE(legacy_base->object, IDWALK_CB_USER);
				}

				FOREACH_SCENE_COLLECTION(scene, sc)
				{
					for (LinkData *link = sc->objects.first; link; link = link->next) {
						CALLBACK_INVOKE_ID(link->data, IDWALK_CB_USER);
					}

					for (LinkData *link = sc->filter_objects.first; link; link = link->next) {
						CALLBACK_INVOKE_ID(link->data, IDWALK_CB_USER);
					}
				}
				FOREACH_SCENE_COLLECTION_END

				SceneLayer *sl;
				for (sl = scene->render_layers.first; sl; sl = sl->next) {
					for (Base *base = sl->object_bases.first; base; base = base->next) {
						CALLBACK_INVOKE(base->object, IDWALK_NOP);
					}
				}

				for (TimeMarker *marker = scene->markers.first; marker; marker = marker->next) {
					CALLBACK_INVOKE(marker->camera, IDWALK_CB_NOP);
				}

				if (toolsett) {
					CALLBACK_INVOKE(toolsett->skgen_template, IDWALK_CB_NOP);

					CALLBACK_INVOKE(toolsett->particle.scene, IDWALK_CB_NOP);
					CALLBACK_INVOKE(toolsett->particle.object, IDWALK_CB_NOP);
					CALLBACK_INVOKE(toolsett->particle.shape_object, IDWALK_CB_NOP);

					library_foreach_paint(&data, &toolsett->imapaint.paint);
					CALLBACK_INVOKE(toolsett->imapaint.stencil, IDWALK_CB_USER);
					CALLBACK_INVOKE(toolsett->imapaint.clone, IDWALK_CB_USER);
					CALLBACK_INVOKE(toolsett->imapaint.canvas, IDWALK_CB_USER);

					if (toolsett->vpaint) {
						library_foreach_paint(&data, &toolsett->vpaint->paint);
					}
					if (toolsett->wpaint) {
						library_foreach_paint(&data, &toolsett->wpaint->paint);
					}
					if (toolsett->sculpt) {
						library_foreach_paint(&data, &toolsett->sculpt->paint);
						CALLBACK_INVOKE(toolsett->sculpt->gravity_object, IDWALK_CB_NOP);
					}
					if (toolsett->uvsculpt) {
						library_foreach_paint(&data, &toolsett->uvsculpt->paint);
					}
				}

				if (scene->rigidbody_world) {
					BKE_rigidbody_world_id_loop(scene->rigidbody_world, library_foreach_rigidbodyworldSceneLooper, &data);
				}

				CALLBACK_INVOKE(scene->gm.dome.warptext, IDWALK_CB_NOP);

				break;
			}

			case ID_OB:
			{
				Object *object = (Object *) id;
				ParticleSystem *psys;

				/* Object is special, proxies make things hard... */
				const int data_cb_flag = data.cb_flag;
				const int proxy_cb_flag = (object->proxy || object->proxy_group) ? IDWALK_CB_INDIRECT_USAGE : 0;

				/* object data special case */
				data.cb_flag |= proxy_cb_flag;
				if (object->type == OB_EMPTY) {
					/* empty can have NULL or Image */
					CALLBACK_INVOKE_ID(object->data, IDWALK_CB_USER);
				}
				else {
					/* when set, this can't be NULL */
					if (object->data) {
						CALLBACK_INVOKE_ID(object->data, IDWALK_CB_USER | IDWALK_CB_NEVER_NULL);
					}
				}
				data.cb_flag = data_cb_flag;

				CALLBACK_INVOKE(object->parent, IDWALK_CB_NOP);
				CALLBACK_INVOKE(object->track, IDWALK_CB_NOP);
				/* object->proxy is refcounted, but not object->proxy_group... *sigh* */
				CALLBACK_INVOKE(object->proxy, IDWALK_CB_USER);
				CALLBACK_INVOKE(object->proxy_group, IDWALK_CB_NOP);

				/* Special case!
				 * Since this field is set/owned by 'user' of this ID (and not ID itself), it is only indirect usage
				 * if proxy object is linked... Twisted. */
				if (object->proxy_from) {
					data.cb_flag = ID_IS_LINKED_DATABLOCK(object->proxy_from) ? IDWALK_CB_INDIRECT_USAGE : 0;
				}
				CALLBACK_INVOKE(object->proxy_from, IDWALK_CB_NOP);
				data.cb_flag = data_cb_flag;

				CALLBACK_INVOKE(object->poselib, IDWALK_CB_USER);

				data.cb_flag |= proxy_cb_flag;
				for (i = 0; i < object->totcol; i++) {
					CALLBACK_INVOKE(object->mat[i], IDWALK_CB_USER);
				}
				data.cb_flag = data_cb_flag;

				CALLBACK_INVOKE(object->gpd, IDWALK_CB_USER);
				CALLBACK_INVOKE(object->dup_group, IDWALK_CB_USER);

				if (object->pd) {
					CALLBACK_INVOKE(object->pd->tex, IDWALK_CB_USER);
					CALLBACK_INVOKE(object->pd->f_source, IDWALK_CB_NOP);
				}
				/* Note that ob->effect is deprecated, so no need to handle it here. */

				if (object->pose) {
					bPoseChannel *pchan;

					data.cb_flag |= proxy_cb_flag;
					for (pchan = object->pose->chanbase.first; pchan; pchan = pchan->next) {
<<<<<<< HEAD
						CALLBACK_INVOKE(pchan->fmap_object, IDWALK_CB_USER);
=======
						library_foreach_idproperty_ID_link(&data, pchan->prop, IDWALK_CB_USER);
>>>>>>> 26f25b1b
						CALLBACK_INVOKE(pchan->custom, IDWALK_CB_USER);
						BKE_constraints_id_loop(&pchan->constraints, library_foreach_constraintObjectLooper, &data);
					}
					data.cb_flag = data_cb_flag;
				}

				if (object->rigidbody_constraint) {
					CALLBACK_INVOKE(object->rigidbody_constraint->ob1, IDWALK_CB_NOP);
					CALLBACK_INVOKE(object->rigidbody_constraint->ob2, IDWALK_CB_NOP);
				}

				if (object->lodlevels.first) {
					LodLevel *level;
					for (level = object->lodlevels.first; level; level = level->next) {
						CALLBACK_INVOKE(level->source, IDWALK_CB_NOP);
					}
				}

				modifiers_foreachIDLink(object, library_foreach_modifiersForeachIDLink, &data);
				BKE_constraints_id_loop(&object->constraints, library_foreach_constraintObjectLooper, &data);

				for (psys = object->particlesystem.first; psys; psys = psys->next) {
					BKE_particlesystem_id_loop(psys, library_foreach_particlesystemsObjectLooper, &data);
				}

				if (object->soft) {
					CALLBACK_INVOKE(object->soft->collision_group, IDWALK_CB_NOP);

					if (object->soft->effector_weights) {
						CALLBACK_INVOKE(object->soft->effector_weights->group, IDWALK_CB_NOP);
					}
				}

				BKE_sca_sensors_id_loop(&object->sensors, library_foreach_sensorsObjectLooper, &data);
				BKE_sca_controllers_id_loop(&object->controllers, library_foreach_controllersObjectLooper, &data);
				BKE_sca_actuators_id_loop(&object->actuators, library_foreach_actuatorsObjectLooper, &data);
				break;
			}

			case ID_AR:
			{
				bArmature *arm = (bArmature *)id;

				for (Bone *bone = arm->bonebase.first; bone; bone = bone->next) {
					library_foreach_bone(&data, bone);
				}
				break;
			}

			case ID_ME:
			{
				Mesh *mesh = (Mesh *) id;
				CALLBACK_INVOKE(mesh->texcomesh, IDWALK_CB_USER);
				CALLBACK_INVOKE(mesh->key, IDWALK_CB_USER);
				for (i = 0; i < mesh->totcol; i++) {
					CALLBACK_INVOKE(mesh->mat[i], IDWALK_CB_USER);
				}

				/* XXX Really not happy with this - probably texface should rather use some kind of
				 * 'texture slots' and just set indices in each poly/face item - would also save some memory.
				 * Maybe a nice TODO for blender2.8? */
				if (mesh->mtface || mesh->mtpoly) {
					for (i = 0; i < mesh->pdata.totlayer; i++) {
						if (mesh->pdata.layers[i].type == CD_MTEXPOLY) {
							MTexPoly *txface = (MTexPoly *)mesh->pdata.layers[i].data;

							for (int j = 0; j < mesh->totpoly; j++, txface++) {
								CALLBACK_INVOKE(txface->tpage, IDWALK_CB_USER_ONE);
							}
						}
					}

					for (i = 0; i < mesh->fdata.totlayer; i++) {
						if (mesh->fdata.layers[i].type == CD_MTFACE) {
							MTFace *tface = (MTFace *)mesh->fdata.layers[i].data;

							for (int j = 0; j < mesh->totface; j++, tface++) {
								CALLBACK_INVOKE(tface->tpage, IDWALK_CB_USER_ONE);
							}
						}
					}
				}
				break;
			}

			case ID_CU:
			{
				Curve *curve = (Curve *) id;
				CALLBACK_INVOKE(curve->bevobj, IDWALK_CB_NOP);
				CALLBACK_INVOKE(curve->taperobj, IDWALK_CB_NOP);
				CALLBACK_INVOKE(curve->textoncurve, IDWALK_CB_NOP);
				CALLBACK_INVOKE(curve->key, IDWALK_CB_USER);
				for (i = 0; i < curve->totcol; i++) {
					CALLBACK_INVOKE(curve->mat[i], IDWALK_CB_USER);
				}
				CALLBACK_INVOKE(curve->vfont, IDWALK_CB_USER);
				CALLBACK_INVOKE(curve->vfontb, IDWALK_CB_USER);
				CALLBACK_INVOKE(curve->vfonti, IDWALK_CB_USER);
				CALLBACK_INVOKE(curve->vfontbi, IDWALK_CB_USER);
				break;
			}

			case ID_MB:
			{
				MetaBall *metaball = (MetaBall *) id;
				for (i = 0; i < metaball->totcol; i++) {
					CALLBACK_INVOKE(metaball->mat[i], IDWALK_CB_USER);
				}
				break;
			}

			case ID_MA:
			{
				Material *material = (Material *) id;
				for (i = 0; i < MAX_MTEX; i++) {
					if (material->mtex[i]) {
						library_foreach_mtex(&data, material->mtex[i]);
					}
				}
				if (material->nodetree) {
					/* nodetree **are owned by IDs**, treat them as mere sub-data and not real ID! */
					library_foreach_ID_as_subdata_link((ID **)&material->nodetree, callback, user_data, flag, &data);
				}
				CALLBACK_INVOKE(material->group, IDWALK_CB_USER);
				break;
			}

			case ID_TE:
			{
				Tex *texture = (Tex *) id;
				if (texture->nodetree) {
					/* nodetree **are owned by IDs**, treat them as mere sub-data and not real ID! */
					library_foreach_ID_as_subdata_link((ID **)&texture->nodetree, callback, user_data, flag, &data);
				}
				CALLBACK_INVOKE(texture->ima, IDWALK_CB_USER);
				if (texture->env) {
					CALLBACK_INVOKE(texture->env->object, IDWALK_CB_NOP);
					CALLBACK_INVOKE(texture->env->ima, IDWALK_CB_USER);
				}
				if (texture->pd)
					CALLBACK_INVOKE(texture->pd->object, IDWALK_CB_NOP);
				if (texture->vd)
					CALLBACK_INVOKE(texture->vd->object, IDWALK_CB_NOP);
				if (texture->ot)
					CALLBACK_INVOKE(texture->ot->object, IDWALK_CB_NOP);
				break;
			}

			case ID_LT:
			{
				Lattice *lattice = (Lattice *) id;
				CALLBACK_INVOKE(lattice->key, IDWALK_CB_USER);
				break;
			}

			case ID_LA:
			{
				Lamp *lamp = (Lamp *) id;
				for (i = 0; i < MAX_MTEX; i++) {
					if (lamp->mtex[i]) {
						library_foreach_mtex(&data, lamp->mtex[i]);
					}
				}
				if (lamp->nodetree) {
					/* nodetree **are owned by IDs**, treat them as mere sub-data and not real ID! */
					library_foreach_ID_as_subdata_link((ID **)&lamp->nodetree, callback, user_data, flag, &data);
				}
				break;
			}

			case ID_CA:
			{
				Camera *camera = (Camera *) id;
				CALLBACK_INVOKE(camera->dof_ob, IDWALK_CB_NOP);
				break;
			}

			case ID_KE:
			{
				/* XXX Only ID pointer from shapekeys is the 'from' one, which is not actually ID usage.
				 * Maybe we should even nuke it from here, not 100% sure yet...
				 * (see also foreach_libblock_id_users_callback).
				 */
				Key *key = (Key *) id;
				CALLBACK_INVOKE_ID(key->from, IDWALK_CB_NOP);
				break;
			}

			case ID_SCR:
			{
				bScreen *screen = (bScreen *) id;
				CALLBACK_INVOKE(screen->scene, IDWALK_CB_USER_ONE);
				break;
			}

			case ID_WO:
			{
				World *world = (World *) id;
				for (i = 0; i < MAX_MTEX; i++) {
					if (world->mtex[i]) {
						library_foreach_mtex(&data, world->mtex[i]);
					}
				}
				if (world->nodetree) {
					/* nodetree **are owned by IDs**, treat them as mere sub-data and not real ID! */
					library_foreach_ID_as_subdata_link((ID **)&world->nodetree, callback, user_data, flag, &data);
				}
				break;
			}

			case ID_SPK:
			{
				Speaker *speaker = (Speaker *) id;
				CALLBACK_INVOKE(speaker->sound, IDWALK_CB_USER);
				break;
			}

			case ID_GR:
			{
				Group *group = (Group *) id;
				GroupObject *gob;
				for (gob = group->gobject.first; gob; gob = gob->next) {
					CALLBACK_INVOKE(gob->ob, IDWALK_CB_USER_ONE);
				}
				break;
			}

			case ID_NT:
			{
				bNodeTree *ntree = (bNodeTree *) id;
				bNode *node;
				bNodeSocket *sock;

				CALLBACK_INVOKE(ntree->gpd, IDWALK_CB_USER);

				for (node = ntree->nodes.first; node; node = node->next) {
					CALLBACK_INVOKE_ID(node->id, IDWALK_CB_USER);

					library_foreach_idproperty_ID_link(&data, node->prop, IDWALK_CB_USER);
					for (sock = node->inputs.first; sock; sock = sock->next) {
						library_foreach_idproperty_ID_link(&data, sock->prop, IDWALK_CB_USER);
					}
					for (sock = node->outputs.first; sock; sock = sock->next) {
						library_foreach_idproperty_ID_link(&data, sock->prop, IDWALK_CB_USER);
					}
				}

				for (sock = ntree->inputs.first; sock; sock = sock->next) {
					library_foreach_idproperty_ID_link(&data, sock->prop, IDWALK_CB_USER);
				}
				for (sock = ntree->outputs.first; sock; sock = sock->next) {
					library_foreach_idproperty_ID_link(&data, sock->prop, IDWALK_CB_USER);
				}
				break;
			}

			case ID_BR:
			{
				Brush *brush = (Brush *) id;
				CALLBACK_INVOKE(brush->toggle_brush, IDWALK_CB_NOP);
				CALLBACK_INVOKE(brush->clone.image, IDWALK_CB_NOP);
				CALLBACK_INVOKE(brush->paint_curve, IDWALK_CB_USER);
				library_foreach_mtex(&data, &brush->mtex);
				library_foreach_mtex(&data, &brush->mask_mtex);
				break;
			}

			case ID_PA:
			{
				ParticleSettings *psett = (ParticleSettings *) id;
				CALLBACK_INVOKE(psett->dup_group, IDWALK_CB_NOP);
				CALLBACK_INVOKE(psett->dup_ob, IDWALK_CB_NOP);
				CALLBACK_INVOKE(psett->bb_ob, IDWALK_CB_NOP);
				CALLBACK_INVOKE(psett->collision_group, IDWALK_CB_NOP);

				for (i = 0; i < MAX_MTEX; i++) {
					if (psett->mtex[i]) {
						library_foreach_mtex(&data, psett->mtex[i]);
					}
				}

				if (psett->effector_weights) {
					CALLBACK_INVOKE(psett->effector_weights->group, IDWALK_CB_NOP);
				}

				if (psett->pd) {
					CALLBACK_INVOKE(psett->pd->tex, IDWALK_CB_USER);
					CALLBACK_INVOKE(psett->pd->f_source, IDWALK_CB_NOP);
				}
				if (psett->pd2) {
					CALLBACK_INVOKE(psett->pd2->tex, IDWALK_CB_USER);
					CALLBACK_INVOKE(psett->pd2->f_source, IDWALK_CB_NOP);
				}

				if (psett->boids) {
					BoidState *state;
					BoidRule *rule;

					for (state = psett->boids->states.first; state; state = state->next) {
						for (rule = state->rules.first; rule; rule = rule->next) {
							if (rule->type == eBoidRuleType_Avoid) {
								BoidRuleGoalAvoid *gabr = (BoidRuleGoalAvoid *)rule;
								CALLBACK_INVOKE(gabr->ob, IDWALK_CB_NOP);
							}
							else if (rule->type == eBoidRuleType_FollowLeader) {
								BoidRuleFollowLeader *flbr = (BoidRuleFollowLeader *)rule;
								CALLBACK_INVOKE(flbr->ob, IDWALK_CB_NOP);
							}
						}
					}
				}
				break;
			}

			case ID_MC:
			{
				MovieClip *clip = (MovieClip *) id;
				MovieTracking *tracking = &clip->tracking;
				MovieTrackingObject *object;
				MovieTrackingTrack *track;
				MovieTrackingPlaneTrack *plane_track;

				CALLBACK_INVOKE(clip->gpd, IDWALK_CB_USER);

				for (track = tracking->tracks.first; track; track = track->next) {
					CALLBACK_INVOKE(track->gpd, IDWALK_CB_USER);
				}
				for (object = tracking->objects.first; object; object = object->next) {
					for (track = object->tracks.first; track; track = track->next) {
						CALLBACK_INVOKE(track->gpd, IDWALK_CB_USER);
					}
				}

				for (plane_track = tracking->plane_tracks.first; plane_track; plane_track = plane_track->next) {
					CALLBACK_INVOKE(plane_track->image, IDWALK_CB_USER);
				}
				break;
			}

			case ID_MSK:
			{
				Mask *mask = (Mask *) id;
				MaskLayer *mask_layer;
				for (mask_layer = mask->masklayers.first; mask_layer; mask_layer = mask_layer->next) {
					MaskSpline *mask_spline;

					for (mask_spline = mask_layer->splines.first; mask_spline; mask_spline = mask_spline->next) {
						for (i = 0; i < mask_spline->tot_point; i++) {
							MaskSplinePoint *point = &mask_spline->points[i];
							CALLBACK_INVOKE_ID(point->parent.id, IDWALK_CB_USER);
						}
					}
				}
				break;
			}

			case ID_LS:
			{
				FreestyleLineStyle *linestyle = (FreestyleLineStyle *) id;
				LineStyleModifier *lsm;
				for (i = 0; i < MAX_MTEX; i++) {
					if (linestyle->mtex[i]) {
						library_foreach_mtex(&data, linestyle->mtex[i]);
					}
				}
				if (linestyle->nodetree) {
					/* nodetree **are owned by IDs**, treat them as mere sub-data and not real ID! */
					library_foreach_ID_as_subdata_link((ID **)&linestyle->nodetree, callback, user_data, flag, &data);
				}

				for (lsm = linestyle->color_modifiers.first; lsm; lsm = lsm->next) {
					if (lsm->type == LS_MODIFIER_DISTANCE_FROM_OBJECT) {
						LineStyleColorModifier_DistanceFromObject *p = (LineStyleColorModifier_DistanceFromObject *)lsm;
						if (p->target) {
							CALLBACK_INVOKE(p->target, IDWALK_CB_NOP);
						}
					}
				}
				for (lsm = linestyle->alpha_modifiers.first; lsm; lsm = lsm->next) {
					if (lsm->type == LS_MODIFIER_DISTANCE_FROM_OBJECT) {
						LineStyleAlphaModifier_DistanceFromObject *p = (LineStyleAlphaModifier_DistanceFromObject *)lsm;
						if (p->target) {
							CALLBACK_INVOKE(p->target, IDWALK_CB_NOP);
						}
					}
				}
				for (lsm = linestyle->thickness_modifiers.first; lsm; lsm = lsm->next) {
					if (lsm->type == LS_MODIFIER_DISTANCE_FROM_OBJECT) {
						LineStyleThicknessModifier_DistanceFromObject *p = (LineStyleThicknessModifier_DistanceFromObject *)lsm;
						if (p->target) {
							CALLBACK_INVOKE(p->target, IDWALK_CB_NOP);
						}
					}
				}
				break;
			}
			case ID_AC:
			{
				bAction *act = (bAction *) id;

				for (TimeMarker *marker = act->markers.first; marker; marker = marker->next) {
					CALLBACK_INVOKE(marker->camera, IDWALK_CB_NOP);
				}
				break;
			}

			/* Nothing needed for those... */
			case ID_IM:
			case ID_VF:
			case ID_TXT:
			case ID_SO:
			case ID_GD:
			case ID_WM:
			case ID_PAL:
			case ID_PC:
			case ID_CF:
				break;

			/* Deprecated. */
			case ID_IP:
				break;

		}
	}

FOREACH_FINALIZE:
	if (data.ids_handled) {
		BLI_gset_free(data.ids_handled, NULL);
		BLI_LINKSTACK_FREE(data.ids_todo);
	}

#undef CALLBACK_INVOKE_ID
#undef CALLBACK_INVOKE
}

#undef FOREACH_CALLBACK_INVOKE_ID
#undef FOREACH_CALLBACK_INVOKE

/**
 * re-usable function, use when replacing ID's
 */
void BKE_library_update_ID_link_user(ID *id_dst, ID *id_src, const int cb_flag)
{
	if (cb_flag & IDWALK_CB_USER) {
		id_us_min(id_src);
		id_us_plus(id_dst);
	}
	else if (cb_flag & IDWALK_CB_USER_ONE) {
		id_us_ensure_real(id_dst);
	}
}

/**
 * Say whether given \a id_type_owner can use (in any way) a datablock of \a id_type_used.
 *
 * This is a 'simplified' abstract version of #BKE_library_foreach_ID_link() above, quite useful to reduce
 * useless iterations in some cases.
 */
/* XXX This has to be fully rethink, basing check on ID type is not really working anymore (and even worth once
 *     IDProps will support ID pointers), we'll have to do some quick checks on IDs themselves... */
bool BKE_library_id_can_use_idtype(ID *id_owner, const short id_type_used)
{
	/* any type of ID can be used in custom props. */
	if (id_owner->properties) {
		return true;
	}

	const short id_type_owner = GS(id_owner->name);

	/* IDProps of armature bones and nodes, and bNode->id can use virtually any type of ID. */
	if (ELEM(id_type_owner, ID_NT, ID_AR)) {
		return true;
	}

	if (ntreeFromID(id_owner)) {
		return true;
	}

	if (BKE_animdata_from_id(id_owner)) {
		return true;  /* AnimationData can use virtually any kind of datablocks, through drivers especially. */
	}

	switch ((ID_Type)id_type_owner) {
		case ID_LI:
			return ELEM(id_type_used, ID_LI);
		case ID_SCE:
			return (ELEM(id_type_used, ID_OB, ID_WO, ID_SCE, ID_MC, ID_MA, ID_GR, ID_TXT,
			                           ID_LS, ID_MSK, ID_SO, ID_GD, ID_BR, ID_PAL, ID_IM, ID_NT));
		case ID_OB:
			/* Could be the following, but simpler to just always say 'yes' here. */
#if 0
			return ELEM(id_type_used, ID_ME, ID_CU, ID_MB, ID_LT, ID_SPK, ID_AR, ID_LA, ID_CA,  /* obdata */
			                          ID_OB, ID_MA, ID_GD, ID_GR, ID_TE, ID_PA, ID_TXT, ID_SO, ID_MC, ID_IM, ID_AC
			                          /* + constraints, modifiers and game logic ID types... */);
#else
			return true;
#endif
		case ID_ME:
			return ELEM(id_type_used, ID_ME, ID_KE, ID_MA);
		case ID_CU:
			return ELEM(id_type_used, ID_OB, ID_KE, ID_MA, ID_VF);
		case ID_MB:
			return ELEM(id_type_used, ID_MA);
		case ID_MA:
			return (ELEM(id_type_used, ID_TE, ID_GR));
		case ID_TE:
			return (ELEM(id_type_used, ID_IM, ID_OB));
		case ID_LT:
			return ELEM(id_type_used, ID_KE);
		case ID_LA:
			return (ELEM(id_type_used, ID_TE));
		case ID_CA:
			return ELEM(id_type_used, ID_OB);
		case ID_KE:
			return ELEM(id_type_used, ID_ME, ID_CU, ID_LT);  /* Warning! key->from, could be more types in future? */
		case ID_SCR:
			return ELEM(id_type_used, ID_SCE);
		case ID_WO:
			return (ELEM(id_type_used, ID_TE));
		case ID_SPK:
			return ELEM(id_type_used, ID_SO);
		case ID_GR:
			return ELEM(id_type_used, ID_OB);
		case ID_NT:
			/* Could be the following, but node.id has no type restriction... */
#if 0
			return ELEM(id_type_used, ID_GD /* + node.id types... */);
#else
			return true;
#endif
		case ID_BR:
			return ELEM(id_type_used, ID_BR, ID_IM, ID_PC, ID_TE);
		case ID_PA:
			return ELEM(id_type_used, ID_OB, ID_GR, ID_TE);
		case ID_MC:
			return ELEM(id_type_used, ID_GD, ID_IM);
		case ID_MSK:
			return ELEM(id_type_used, ID_MC);  /* WARNING! mask->parent.id, not typed. */
		case ID_LS:
			return (ELEM(id_type_used, ID_TE, ID_OB));
		case ID_IM:
		case ID_VF:
		case ID_TXT:
		case ID_SO:
		case ID_AR:
		case ID_AC:
		case ID_GD:
		case ID_WM:
		case ID_PAL:
		case ID_PC:
		case ID_CF:
			/* Those types never use/reference other IDs... */
			return false;
		case ID_IP:
			/* Deprecated... */
			return false;
	}
	return false;
}


/* ***** ID users iterator. ***** */
typedef struct IDUsersIter {
	ID *id;

	ListBase *lb_array[MAX_LIBARRAY];
	int lb_idx;

	ID *curr_id;
	int count_direct, count_indirect;  /* Set by callback. */
} IDUsersIter;

static int foreach_libblock_id_users_callback(void *user_data, ID *self_id, ID **id_p, int cb_flag)
{
	IDUsersIter *iter = user_data;

	if (*id_p) {
		/* XXX This is actually some kind of hack...
		 * Issue is, shapekeys' 'from' ID pointer is not actually ID usage.
		 * Maybe we should even nuke it from BKE_library_foreach_ID_link, not 100% sure yet...
		 */
		if ((GS(self_id->name) == ID_KE) && (((Key *)self_id)->from == *id_p)) {
			return IDWALK_RET_NOP;
		}
		/* XXX another hack, for similar reasons as above one. */
		if ((GS(self_id->name) == ID_OB) && (((Object *)self_id)->proxy_from == (Object *)*id_p)) {
			return IDWALK_RET_NOP;
		}

		if (*id_p == iter->id) {
#if 0
			printf("%s uses %s (refcounted: %d, userone: %d, used_one: %d, used_one_active: %d, indirect_usage: %d)\n",
				   iter->curr_id->name, iter->id->name, (cb_flag & IDWALK_USER) ? 1 : 0, (cb_flag & IDWALK_USER_ONE) ? 1 : 0,
				   (iter->id->tag & LIB_TAG_EXTRAUSER) ? 1 : 0, (iter->id->tag & LIB_TAG_EXTRAUSER_SET) ? 1 : 0,
				   (cb_flag & IDWALK_INDIRECT_USAGE) ? 1 : 0);
#endif
			if (cb_flag & IDWALK_CB_INDIRECT_USAGE) {
				iter->count_indirect++;
			}
			else {
				iter->count_direct++;
			}
		}
	}

	return IDWALK_RET_NOP;
}

/**
 * Return the number of times given \a id_user uses/references \a id_used.
 *
 * \note This only checks for pointer references of an ID, shallow usages (like e.g. by RNA paths, as done
 *       for FCurves) are not detected at all.
 *
 * \param id_user the ID which is supposed to use (reference) \a id_used.
 * \param id_used the ID which is supposed to be used (referenced) by \a id_user.
 * \return the number of direct usages/references of \a id_used by \a id_user.
 */
int BKE_library_ID_use_ID(ID *id_user, ID *id_used)
{
	IDUsersIter iter;

	/* We do not care about iter.lb_array/lb_idx here... */
	iter.id = id_used;
	iter.curr_id = id_user;
	iter.count_direct = iter.count_indirect = 0;

	BKE_library_foreach_ID_link(NULL, iter.curr_id, foreach_libblock_id_users_callback, (void *)&iter, IDWALK_READONLY);

	return iter.count_direct + iter.count_indirect;
}

static bool library_ID_is_used(Main *bmain, void *idv, const bool check_linked)
{
	IDUsersIter iter;
	ListBase *lb_array[MAX_LIBARRAY];
	ID *id = idv;
	int i = set_listbasepointers(bmain, lb_array);
	bool is_defined = false;

	iter.id = id;
	iter.count_direct = iter.count_indirect = 0;
	while (i-- && !is_defined) {
		ID *id_curr = lb_array[i]->first;

		if (!id_curr || !BKE_library_id_can_use_idtype(id_curr, GS(id->name))) {
			continue;
		}

		for (; id_curr && !is_defined; id_curr = id_curr->next) {
			if (id_curr == id) {
				/* We are not interested in self-usages (mostly from drivers or bone constraints...). */
				continue;
			}
			iter.curr_id = id_curr;
			BKE_library_foreach_ID_link(
			            bmain, id_curr, foreach_libblock_id_users_callback, &iter, IDWALK_READONLY);

			is_defined = ((check_linked ? iter.count_indirect : iter.count_direct) != 0);
		}
	}

	return is_defined;
}

/**
 * Check whether given ID is used locally (i.e. by another non-linked ID).
 */
bool BKE_library_ID_is_locally_used(Main *bmain, void *idv)
{
	return library_ID_is_used(bmain, idv, false);
}

/**
 * Check whether given ID is used indirectly (i.e. by another linked ID).
 */
bool BKE_library_ID_is_indirectly_used(Main *bmain, void *idv)
{
	return library_ID_is_used(bmain, idv, true);
}

/**
 * Combine \a BKE_library_ID_is_locally_used() and \a BKE_library_ID_is_indirectly_used() in a single call.
 */
void BKE_library_ID_test_usages(Main *bmain, void *idv, bool *is_used_local, bool *is_used_linked)
{
	IDUsersIter iter;
	ListBase *lb_array[MAX_LIBARRAY];
	ID *id = idv;
	int i = set_listbasepointers(bmain, lb_array);
	bool is_defined = false;

	iter.id = id;
	iter.count_direct = iter.count_indirect = 0;
	while (i-- && !is_defined) {
		ID *id_curr = lb_array[i]->first;

		if (!id_curr || !BKE_library_id_can_use_idtype(id_curr, GS(id->name))) {
			continue;
		}

		for (; id_curr && !is_defined; id_curr = id_curr->next) {
			if (id_curr == id) {
				/* We are not interested in self-usages (mostly from drivers or bone constraints...). */
				continue;
			}
			iter.curr_id = id_curr;
			BKE_library_foreach_ID_link(bmain, id_curr, foreach_libblock_id_users_callback, &iter, IDWALK_READONLY);

			is_defined = (iter.count_direct != 0 && iter.count_indirect != 0);
		}
	}

	*is_used_local = (iter.count_direct != 0);
	*is_used_linked = (iter.count_indirect != 0);
}

/* ***** IDs usages.checking/tagging. ***** */
static int foreach_libblock_used_linked_data_tag_clear_cb(
        void *user_data, ID *self_id, ID **id_p, int UNUSED(cb_flag))
{
	bool *is_changed = user_data;

	if (*id_p) {
		/* XXX This is actually some kind of hack...
		 * Issue is, shapekeys' 'from' ID pointer is not actually ID usage.
		 * Maybe we should even nuke it from BKE_library_foreach_ID_link, not 100% sure yet...
		 */
		if ((GS(self_id->name) == ID_KE) && (((Key *)self_id)->from == *id_p)) {
			return IDWALK_RET_NOP;
		}
		/* XXX another hack, for similar reasons as above one. */
		if ((GS(self_id->name) == ID_OB) && (((Object *)self_id)->proxy_from == (Object *)*id_p)) {
			return IDWALK_RET_NOP;
		}

		/* If checked id is used by an assumed used ID, then it is also used and not part of any linked archipelago. */
		if (!(self_id->tag & LIB_TAG_DOIT) && ((*id_p)->tag & LIB_TAG_DOIT)) {
			(*id_p)->tag &= ~LIB_TAG_DOIT;
			*is_changed = true;
		}
	}

	return IDWALK_RET_NOP;
}

/**
 * Detect orphaned linked data blocks (i.e. linked data not used (directly or indirectly) in any way by any local data),
 * including complex cases like 'linked archipelagoes', i.e. linked datablocks that use each other in loops,
 * which prevents their deletion by 'basic' usage checks...
 *
 * \param do_init_tag if \a true, all linked data are checked, if \a false, only linked datablocks already tagged with
 *                    LIB_TAG_DOIT are checked.
 */
void BKE_library_unused_linked_data_set_tag(Main *bmain, const bool do_init_tag)
{
	ListBase *lb_array[MAX_LIBARRAY];

	if (do_init_tag) {
		int i = set_listbasepointers(bmain, lb_array);

		while (i--) {
			for (ID *id = lb_array[i]->first; id; id = id->next) {
				if (id->lib && (id->tag & LIB_TAG_INDIRECT) != 0) {
					id->tag |= LIB_TAG_DOIT;
				}
				else {
					id->tag &= ~LIB_TAG_DOIT;
				}
			}
		}
	}

	bool do_loop = true;
	while (do_loop) {
		int i = set_listbasepointers(bmain, lb_array);
		do_loop = false;

		while (i--) {
			for (ID *id = lb_array[i]->first; id; id = id->next) {
				if (id->tag & LIB_TAG_DOIT) {
					/* Unused ID (so far), no need to check it further. */
					continue;
				}
				BKE_library_foreach_ID_link(
				            bmain, id, foreach_libblock_used_linked_data_tag_clear_cb, &do_loop, IDWALK_READONLY);
			}
		}
	}
}

/**
 * Untag linked data blocks used by other untagged linked datablocks.
 * Used to detect datablocks that we can forcefully make local (instead of copying them to later get rid of original):
 * All datablocks we want to make local are tagged by caller, after this function has ran caller knows datablocks still
 * tagged can directly be made local, since they are only used by other datablocks that will also be made fully local.
 */
void BKE_library_indirectly_used_data_tag_clear(Main *bmain)
{
	ListBase *lb_array[MAX_LIBARRAY];

	bool do_loop = true;
	while (do_loop) {
		int i = set_listbasepointers(bmain, lb_array);
		do_loop = false;

		while (i--) {
			for (ID *id = lb_array[i]->first; id; id = id->next) {
				if (id->lib == NULL || id->tag & LIB_TAG_DOIT) {
					/* Local or non-indirectly-used ID (so far), no need to check it further. */
					continue;
				}
				BKE_library_foreach_ID_link(
				            bmain, id, foreach_libblock_used_linked_data_tag_clear_cb, &do_loop, IDWALK_READONLY);
			}
		}
	}
}<|MERGE_RESOLUTION|>--- conflicted
+++ resolved
@@ -585,11 +585,8 @@
 
 					data.cb_flag |= proxy_cb_flag;
 					for (pchan = object->pose->chanbase.first; pchan; pchan = pchan->next) {
-<<<<<<< HEAD
+						library_foreach_idproperty_ID_link(&data, pchan->prop, IDWALK_CB_USER);
 						CALLBACK_INVOKE(pchan->fmap_object, IDWALK_CB_USER);
-=======
-						library_foreach_idproperty_ID_link(&data, pchan->prop, IDWALK_CB_USER);
->>>>>>> 26f25b1b
 						CALLBACK_INVOKE(pchan->custom, IDWALK_CB_USER);
 						BKE_constraints_id_loop(&pchan->constraints, library_foreach_constraintObjectLooper, &data);
 					}
