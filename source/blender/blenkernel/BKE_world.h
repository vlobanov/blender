/*
 * ***** BEGIN GPL LICENSE BLOCK *****
 *
 * This program is free software; you can redistribute it and/or
 * modify it under the terms of the GNU General Public License
 * as published by the Free Software Foundation; either version 2
 * of the License, or (at your option) any later version.
 *
 * This program is distributed in the hope that it will be useful,
 * but WITHOUT ANY WARRANTY; without even the implied warranty of
 * MERCHANTABILITY or FITNESS FOR A PARTICULAR PURPOSE.  See the
 * GNU General Public License for more details.
 *
 * You should have received a copy of the GNU General Public License
 * along with this program; if not, write to the Free Software Foundation,
 * Inc., 51 Franklin Street, Fifth Floor, Boston, MA 02110-1301, USA.
 *
 * The Original Code is Copyright (C) 2001-2002 by NaN Holding BV.
 * All rights reserved.
 *
 * The Original Code is: all of this file.
 *
 * Contributor(s): none yet.
 *
 * ***** END GPL LICENSE BLOCK *****
 */
#ifndef __BKE_WORLD_H__
#define __BKE_WORLD_H__

/** \file BKE_world.h
 *  \ingroup bke
 *  \since March 2001
 *  \author nzc
 */

struct Main;
struct World;

<<<<<<< HEAD
void BKE_world_free(struct World *sc);
void BKE_world_free_ex(struct World *sc, bool do_id_user);
void BKE_world_init(struct World *wrld);
=======
void BKE_world_free(struct World *sc, const bool do_id_user);
>>>>>>> 249aa6c6
struct World *add_world(struct Main *bmian, const char *name);
struct World *BKE_world_copy(struct World *wrld);
struct World *localize_world(struct World *wrld);
void BKE_world_make_local(struct World *wrld);

#endif
<|MERGE_RESOLUTION|>--- conflicted
+++ resolved
@@ -36,13 +36,8 @@
 struct Main;
 struct World;
 
-<<<<<<< HEAD
-void BKE_world_free(struct World *sc);
-void BKE_world_free_ex(struct World *sc, bool do_id_user);
+void BKE_world_free(struct World *sc, const bool do_id_user);
 void BKE_world_init(struct World *wrld);
-=======
-void BKE_world_free(struct World *sc, const bool do_id_user);
->>>>>>> 249aa6c6
 struct World *add_world(struct Main *bmian, const char *name);
 struct World *BKE_world_copy(struct World *wrld);
 struct World *localize_world(struct World *wrld);
