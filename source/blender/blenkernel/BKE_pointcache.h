--- conflicted
+++ resolved
@@ -116,14 +116,9 @@
 #define PTCACHE_VEL_PER_SEC 1
 
 enum {
-<<<<<<< HEAD
-	PTCACHE_FILE_PTCACHE = 0,
-	PTCACHE_FILE_OPENVDB = 1,
-	PTCACHE_FILE_OPENVDB_EXTERN = 2,
-=======
   PTCACHE_FILE_PTCACHE = 0,
   PTCACHE_FILE_OPENVDB = 1,
->>>>>>> 9620b8f6
+  PTCACHE_FILE_OPENVDB_EXTERN = 2,
 };
 
 typedef struct PTCacheID {
