/*
 * ***** BEGIN GPL LICENSE BLOCK *****
 *
 * This program is free software; you can redistribute it and/or
 * modify it under the terms of the GNU General Public License
 * as published by the Free Software Foundation; either version 2
 * of the License, or (at your option) any later version.
 *
 * This program is distributed in the hope that it will be useful,
 * but WITHOUT ANY WARRANTY; without even the implied warranty of
 * MERCHANTABILITY or FITNESS FOR A PARTICULAR PURPOSE.  See the
 * GNU General Public License for more details.
 *
 * You should have received a copy of the GNU General Public License
 * along with this program; if not, write to the Free Software Foundation,
 * Inc., 51 Franklin Street, Fifth Floor, Boston, MA 02110-1301, USA.
 *
 * The Original Code is Copyright (C) 2017 by Blender Foundation.
 * All rights reserved.
 *
 * Contributor(s): Blender Foundation, Mike Erwin, Dalai Felinto
 *
 * ***** END GPL LICENSE BLOCK *****
 */

/** \file draw_cache_impl_particles.c
 *  \ingroup draw
 *
 * \brief Particle API for render engines
 */

#include "DRW_render.h"

#include "MEM_guardedalloc.h"

#include "BLI_utildefines.h"
#include "BLI_math_vector.h"
#include "BLI_string.h"
#include "BLI_ghash.h"

#include "DNA_mesh_types.h"
#include "DNA_meshdata_types.h"
#include "DNA_modifier_types.h"
#include "DNA_particle_types.h"
#include "DNA_customdata_types.h"

#include "BKE_mesh.h"
#include "BKE_modifier.h"
#include "BKE_particle.h"
#include "BKE_pointcache.h"

#include "ED_particle.h"

#include "GPU_batch.h"

#include "DEG_depsgraph_query.h"

#include "draw_cache_impl.h"  /* own include */
#include "draw_hair_private.h"

static void particle_batch_cache_clear(ParticleSystem *psys);

/* ---------------------------------------------------------------------- */
/* Particle GPUBatch Cache */

typedef struct ParticlePointCache {
	GPUVertBuf *pos;
	GPUBatch *points;
	int elems_len;
	int point_len;
} ParticlePointCache;

typedef struct ParticleBatchCache {
	/* Object mode strands for hair and points for particle,
	 * strands for paths when in edit mode.
	 */
	ParticleHairCache hair;    /* Used for hair strands */
	ParticlePointCache point;  /* Used for particle points. */

	/* Control points when in edit mode. */
	ParticleHairCache edit_hair;

	GPUVertBuf *edit_inner_pos;
	GPUBatch *edit_inner_points;
	int edit_inner_point_len;

	GPUVertBuf *edit_tip_pos;
	GPUBatch *edit_tip_points;
	int edit_tip_point_len;

	/* Settings to determine if cache is invalid. */
	bool is_dirty;
} ParticleBatchCache;

/* GPUBatch cache management. */

typedef struct HairAttributeID {
	uint pos;
	uint tan;
	uint ind;
} HairAttributeID;

static bool particle_batch_cache_valid(ParticleSystem *psys)
{
	ParticleBatchCache *cache = psys->batch_cache;

	if (cache == NULL) {
		return false;
	}

	if (cache->is_dirty == false) {
		return true;
	}
	else {
		return false;
	}

	return true;
}

static void particle_batch_cache_init(ParticleSystem *psys)
{
	ParticleBatchCache *cache = psys->batch_cache;

	if (!cache) {
		cache = psys->batch_cache = MEM_callocN(sizeof(*cache), __func__);
	}
	else {
		memset(cache, 0, sizeof(*cache));
	}

	cache->is_dirty = false;
}

static ParticleBatchCache *particle_batch_cache_get(ParticleSystem *psys)
{
	if (!particle_batch_cache_valid(psys)) {
		particle_batch_cache_clear(psys);
		particle_batch_cache_init(psys);
	}
	return psys->batch_cache;
}

void DRW_particle_batch_cache_dirty(ParticleSystem *psys, int mode)
{
	ParticleBatchCache *cache = psys->batch_cache;
	if (cache == NULL) {
		return;
	}
	switch (mode) {
		case BKE_PARTICLE_BATCH_DIRTY_ALL:
			cache->is_dirty = true;
			break;
		default:
			BLI_assert(0);
	}
}

static void particle_batch_cache_clear_point(ParticlePointCache *point_cache)
{
	GPU_BATCH_DISCARD_SAFE(point_cache->points);
	GPU_VERTBUF_DISCARD_SAFE(point_cache->pos);
}

<<<<<<< HEAD
=======
static void particle_batch_cache_clear_hair(ParticleHairCache *hair_cache)
{
	/* TODO more granular update tagging. */
	GPU_VERTBUF_DISCARD_SAFE(hair_cache->proc_point_buf);
	DRW_TEXTURE_FREE_SAFE(hair_cache->point_tex);

	GPU_VERTBUF_DISCARD_SAFE(hair_cache->proc_strand_buf);
	DRW_TEXTURE_FREE_SAFE(hair_cache->strand_tex);

	for (int i = 0; i < MAX_MTFACE; ++i) {
		GPU_VERTBUF_DISCARD_SAFE(hair_cache->proc_uv_buf[i]);
		DRW_TEXTURE_FREE_SAFE(hair_cache->uv_tex[i]);
	}
	for (int i = 0; i < MAX_MCOL; ++i) {
		GPU_VERTBUF_DISCARD_SAFE(hair_cache->proc_col_buf[i]);
		DRW_TEXTURE_FREE_SAFE(hair_cache->col_tex[i]);
	}
	for (int i = 0; i < MAX_HAIR_SUBDIV; ++i) {
		GPU_VERTBUF_DISCARD_SAFE(hair_cache->final[i].proc_buf);
		DRW_TEXTURE_FREE_SAFE(hair_cache->final[i].proc_tex);
		for (int j = 0; j < MAX_THICKRES; ++j) {
			GPU_BATCH_DISCARD_SAFE(hair_cache->final[i].proc_hairs[j]);
		}
	}

	/* "Normal" legacy hairs */
	GPU_BATCH_DISCARD_SAFE(hair_cache->hairs);
	GPU_VERTBUF_DISCARD_SAFE(hair_cache->pos);
	GPU_INDEXBUF_DISCARD_SAFE(hair_cache->indices);
}

>>>>>>> 4b6fa4d8
static void particle_batch_cache_clear(ParticleSystem *psys)
{
	ParticleBatchCache *cache = psys->batch_cache;
	if (!cache) {
		return;
	}

	particle_batch_cache_clear_point(&cache->point);
	particle_batch_cache_clear_hair(&cache->hair);

	particle_batch_cache_clear_hair(&cache->edit_hair);

	GPU_BATCH_DISCARD_SAFE(cache->edit_inner_points);
	GPU_VERTBUF_DISCARD_SAFE(cache->edit_inner_pos);
	GPU_BATCH_DISCARD_SAFE(cache->edit_tip_points);
	GPU_VERTBUF_DISCARD_SAFE(cache->edit_tip_pos);
}

void DRW_particle_batch_cache_free(ParticleSystem *psys)
{
	particle_batch_cache_clear(psys);
	MEM_SAFE_FREE(psys->batch_cache);
}

static void count_cache_segment_keys(
        ParticleCacheKey **pathcache,
        const int num_path_cache_keys,
        ParticleHairCache *hair_cache)
{
	for (int i = 0; i < num_path_cache_keys; i++) {
		ParticleCacheKey *path = pathcache[i];
		if (path->segments > 0) {
			hair_cache->strands_len++;
			hair_cache->elems_len += path->segments + 2;
			hair_cache->point_len += path->segments + 1;
		}
	}
}

static void ensure_seg_pt_count(
        PTCacheEdit *edit,
        ParticleSystem *psys,
        ParticleHairCache *hair_cache)
{
	if ((hair_cache->pos != NULL && hair_cache->indices != NULL) ||
	    (hair_cache->proc_point_buf != NULL))
	{
		return;
	}

	hair_cache->strands_len = 0;
	hair_cache->elems_len = 0;
	hair_cache->point_len = 0;

	if (edit != NULL && edit->pathcache != NULL) {
		count_cache_segment_keys(edit->pathcache, edit->totcached, hair_cache);
	}
	else {
		if (psys->pathcache &&
		    (!psys->childcache || (psys->part->draw & PART_DRAW_PARENT)))
		{
			count_cache_segment_keys(psys->pathcache, psys->totpart, hair_cache);
		}
		if (psys->childcache) {
			const int child_count = psys->totchild * psys->part->disp / 100;
			count_cache_segment_keys(psys->childcache, child_count, hair_cache);
		}
	}
}

static void particle_pack_mcol(MCol *mcol, ushort r_scol[3])
{
	/* Convert to linear ushort and swizzle */
	r_scol[0] = unit_float_to_ushort_clamp(BLI_color_from_srgb_table[mcol->b]);
	r_scol[1] = unit_float_to_ushort_clamp(BLI_color_from_srgb_table[mcol->g]);
	r_scol[2] = unit_float_to_ushort_clamp(BLI_color_from_srgb_table[mcol->r]);
}

/* Used by parent particles and simple children. */
static void particle_calculate_parent_uvs(
        ParticleSystem *psys,
        ParticleSystemModifierData *psmd,
        const int num_uv_layers,
        const int parent_index,
        /*const*/ MTFace **mtfaces,
        float (*r_uv)[2])
{
	if (psmd == NULL) {
		return;
	}
	const int emit_from = psmd->psys->part->from;
	if (!ELEM(emit_from, PART_FROM_FACE, PART_FROM_VOLUME)) {
		return;
	}
	ParticleData *particle = &psys->particles[parent_index];
	int num = particle->num_dmcache;
	if (num == DMCACHE_NOTFOUND || num == DMCACHE_ISCHILD) {
		if (particle->num < psmd->mesh_final->totface) {
			num = particle->num;
		}
	}
	if (num != DMCACHE_NOTFOUND && num != DMCACHE_ISCHILD) {
		MFace *mface = &psmd->mesh_final->mface[num];
		for (int j = 0; j < num_uv_layers; j++) {
			psys_interpolate_uvs(
			        mtfaces[j] + num,
			        mface->v4,
			        particle->fuv,
			        r_uv[j]);
		}
	}
}

static void particle_calculate_parent_mcol(
        ParticleSystem *psys,
        ParticleSystemModifierData *psmd,
        const int num_uv_layers,
        const int parent_index,
        /*const*/ MCol **mcols,
        MCol *r_mcol)
{
	if (psmd == NULL) {
		return;
	}
	const int emit_from = psmd->psys->part->from;
	if (!ELEM(emit_from, PART_FROM_FACE, PART_FROM_VOLUME)) {
		return;
	}
	ParticleData *particle = &psys->particles[parent_index];
	int num = particle->num_dmcache;
	if (num == DMCACHE_NOTFOUND || num == DMCACHE_ISCHILD) {
		if (particle->num < psmd->mesh_final->totface) {
			num = particle->num;
		}
	}
	if (num != DMCACHE_NOTFOUND && num != DMCACHE_ISCHILD) {
		MFace *mface = &psmd->mesh_final->mface[num];
		for (int j = 0; j < num_uv_layers; j++) {
			psys_interpolate_mcol(
			        mcols[j] + num,
			        mface->v4,
			        particle->fuv,
			        &r_mcol[j]);
		}
	}
}

/* Used by interpolated children. */
static void particle_interpolate_children_uvs(
        ParticleSystem *psys,
        ParticleSystemModifierData *psmd,
        const int num_uv_layers,
        const int child_index,
        /*const*/ MTFace **mtfaces,
        float (*r_uv)[2])
{
	if (psmd == NULL) {
		return;
	}
	const int emit_from = psmd->psys->part->from;
	if (!ELEM(emit_from, PART_FROM_FACE, PART_FROM_VOLUME)) {
		return;
	}
	ChildParticle *particle = &psys->child[child_index];
	int num = particle->num;
	if (num != DMCACHE_NOTFOUND) {
		MFace *mface = &psmd->mesh_final->mface[num];
		for (int j = 0; j < num_uv_layers; j++) {
			psys_interpolate_uvs(
			        mtfaces[j] + num,
			        mface->v4,
			        particle->fuv,
			        r_uv[j]);
		}
	}
}

static void particle_interpolate_children_mcol(
        ParticleSystem *psys,
        ParticleSystemModifierData *psmd,
        const int num_col_layers,
        const int child_index,
        /*const*/ MCol **mcols,
        MCol *r_mcol)
{
	if (psmd == NULL) {
		return;
	}
	const int emit_from = psmd->psys->part->from;
	if (!ELEM(emit_from, PART_FROM_FACE, PART_FROM_VOLUME)) {
		return;
	}
	ChildParticle *particle = &psys->child[child_index];
	int num = particle->num;
	if (num != DMCACHE_NOTFOUND) {
		MFace *mface = &psmd->mesh_final->mface[num];
		for (int j = 0; j < num_col_layers; j++) {
			psys_interpolate_mcol(
			        mcols[j] + num,
			        mface->v4,
			        particle->fuv,
			        &r_mcol[j]);
		}
	}
}

static void particle_calculate_uvs(
        ParticleSystem *psys,
        ParticleSystemModifierData *psmd,
        const bool is_simple,
        const int num_uv_layers,
        const int parent_index,
        const int child_index,
        /*const*/ MTFace **mtfaces,
        float (**r_parent_uvs)[2],
        float (**r_uv)[2])
{
	if (psmd == NULL) {
		return;
	}
	if (is_simple) {
		if (r_parent_uvs[parent_index] != NULL) {
			*r_uv = r_parent_uvs[parent_index];
		}
		else {
			*r_uv = MEM_callocN(sizeof(**r_uv) * num_uv_layers, "Particle UVs");
		}
	}
	else {
		*r_uv = MEM_callocN(sizeof(**r_uv) * num_uv_layers, "Particle UVs");
	}
	if (child_index == -1) {
		/* Calculate UVs for parent particles. */
		if (is_simple) {
			r_parent_uvs[parent_index] = *r_uv;
		}
		particle_calculate_parent_uvs(
		        psys, psmd, num_uv_layers, parent_index, mtfaces, *r_uv);
	}
	else {
		/* Calculate UVs for child particles. */
		if (!is_simple) {
			particle_interpolate_children_uvs(
			        psys, psmd, num_uv_layers, child_index, mtfaces, *r_uv);
		}
		else if (!r_parent_uvs[psys->child[child_index].parent]) {
			r_parent_uvs[psys->child[child_index].parent] = *r_uv;
			particle_calculate_parent_uvs(
			        psys, psmd, num_uv_layers, parent_index, mtfaces, *r_uv);
		}
	}
}

static void particle_calculate_mcol(
        ParticleSystem *psys,
        ParticleSystemModifierData *psmd,
        const bool is_simple,
        const int num_col_layers,
        const int parent_index,
        const int child_index,
        /*const*/ MCol **mcols,
        MCol **r_parent_mcol,
        MCol **r_mcol)
{
	if (psmd == NULL) {
		return;
	}
	if (is_simple) {
		if (r_parent_mcol[parent_index] != NULL) {
			*r_mcol = r_parent_mcol[parent_index];
		}
		else {
			*r_mcol = MEM_callocN(sizeof(**r_mcol) * num_col_layers, "Particle MCol");
		}
	}
	else {
		*r_mcol = MEM_callocN(sizeof(**r_mcol) * num_col_layers, "Particle MCol");
	}
	if (child_index == -1) {
		/* Calculate MCols for parent particles. */
		if (is_simple) {
			r_parent_mcol[parent_index] = *r_mcol;
		}
		particle_calculate_parent_mcol(
		        psys, psmd, num_col_layers, parent_index, mcols, *r_mcol);
	}
	else {
		/* Calculate MCols for child particles. */
		if (!is_simple) {
			particle_interpolate_children_mcol(
			        psys, psmd, num_col_layers, child_index, mcols, *r_mcol);
		}
		else if (!r_parent_mcol[psys->child[child_index].parent]) {
			r_parent_mcol[psys->child[child_index].parent] = *r_mcol;
			particle_calculate_parent_mcol(
			        psys, psmd, num_col_layers, parent_index, mcols, *r_mcol);
		}
	}
}

/* Will return last filled index. */
typedef enum ParticleSource {
	PARTICLE_SOURCE_PARENT,
	PARTICLE_SOURCE_CHILDREN,
} ParticleSource;
static int particle_batch_cache_fill_segments(
        ParticleSystem *psys,
        ParticleSystemModifierData *psmd,
        ParticleCacheKey **path_cache,
        const ParticleSource particle_source,
        const int global_offset,
        const int start_index,
        const int num_path_keys,
        const int num_uv_layers,
        const int num_col_layers,
        /*const*/ MTFace **mtfaces,
        /*const*/ MCol **mcols,
        uint *uv_id,
        uint *col_id,
        float (***r_parent_uvs)[2],
        MCol ***r_parent_mcol,
        GPUIndexBufBuilder *elb,
        HairAttributeID *attr_id,
        ParticleHairCache *hair_cache)
{
	const bool is_simple = (psys->part->childtype == PART_CHILD_PARTICLES);
	const bool is_child = (particle_source == PARTICLE_SOURCE_CHILDREN);
	if (is_simple && *r_parent_uvs == NULL) {
		/* TODO(sergey): For edit mode it should be edit->totcached. */
		*r_parent_uvs = MEM_callocN(
		        sizeof(*r_parent_uvs) * psys->totpart,
		        "Parent particle UVs");
	}
	if (is_simple && *r_parent_mcol == NULL) {
		*r_parent_mcol = MEM_callocN(
		        sizeof(*r_parent_mcol) * psys->totpart,
		        "Parent particle MCol");
	}
	int curr_point = start_index;
	for (int i = 0; i < num_path_keys; i++) {
		ParticleCacheKey *path = path_cache[i];
		if (path->segments <= 0) {
			continue;
		}
		float tangent[3];
		float (*uv)[2] = NULL;
		MCol *mcol = NULL;
		particle_calculate_mcol(
		        psys, psmd,
		        is_simple, num_col_layers,
		        is_child ? psys->child[i].parent : i,
		        is_child ? i : -1,
		        mcols,
		        *r_parent_mcol, &mcol);
		particle_calculate_uvs(
		        psys, psmd,
		        is_simple, num_uv_layers,
		        is_child ? psys->child[i].parent : i,
		        is_child ? i : -1,
		        mtfaces,
		        *r_parent_uvs, &uv);
		for (int j = 0; j < path->segments; j++) {
			if (j == 0) {
				sub_v3_v3v3(tangent, path[j + 1].co, path[j].co);
			}
			else {
				sub_v3_v3v3(tangent, path[j + 1].co, path[j - 1].co);
			}
			GPU_vertbuf_attr_set(hair_cache->pos, attr_id->pos, curr_point, path[j].co);
			GPU_vertbuf_attr_set(hair_cache->pos, attr_id->tan, curr_point, tangent);
			GPU_vertbuf_attr_set(hair_cache->pos, attr_id->ind, curr_point, &i);
			if (psmd != NULL) {
				for (int k = 0; k < num_uv_layers; k++) {
					GPU_vertbuf_attr_set(
					        hair_cache->pos, uv_id[k], curr_point,
					        (is_simple && is_child) ?
					        (*r_parent_uvs)[psys->child[i].parent][k] : uv[k]);
				}
				for (int k = 0; k < num_col_layers; k++) {
					/* TODO Put the conversion outside the loop */
					ushort scol[4];
					particle_pack_mcol(
					        (is_simple && is_child) ?
					        &(*r_parent_mcol)[psys->child[i].parent][k] : &mcol[k],
					        scol);
					GPU_vertbuf_attr_set(hair_cache->pos, col_id[k], curr_point, scol);
				}
			}
			GPU_indexbuf_add_generic_vert(elb, curr_point);
			curr_point++;
		}
		sub_v3_v3v3(tangent, path[path->segments].co, path[path->segments - 1].co);

		int global_index = i + global_offset;
		GPU_vertbuf_attr_set(hair_cache->pos, attr_id->pos, curr_point, path[path->segments].co);
		GPU_vertbuf_attr_set(hair_cache->pos, attr_id->tan, curr_point, tangent);
		GPU_vertbuf_attr_set(hair_cache->pos, attr_id->ind, curr_point, &global_index);

		if (psmd != NULL) {
			for (int k = 0; k < num_uv_layers; k++) {
				GPU_vertbuf_attr_set(
				        hair_cache->pos, uv_id[k], curr_point,
				        (is_simple && is_child) ?
				        (*r_parent_uvs)[psys->child[i].parent][k] : uv[k]);
			}
			for (int k = 0; k < num_col_layers; k++) {
				/* TODO Put the conversion outside the loop */
				ushort scol[4];
				particle_pack_mcol(
				        (is_simple && is_child) ?
				        &(*r_parent_mcol)[psys->child[i].parent][k] : &mcol[k],
				        scol);
				GPU_vertbuf_attr_set(hair_cache->pos, col_id[k], curr_point, scol);
			}
			if (!is_simple) {
				MEM_freeN(uv);
				MEM_freeN(mcol);
			}
		}
		/* Finish the segment and add restart primitive. */
		GPU_indexbuf_add_generic_vert(elb, curr_point);
		GPU_indexbuf_add_primitive_restart(elb);
		curr_point++;
	}
	return curr_point;
}

static void particle_batch_cache_fill_segments_proc_pos(
        ParticleCacheKey **path_cache,
        const int num_path_keys,
        GPUVertBufRaw *attr_step)
{
	for (int i = 0; i < num_path_keys; i++) {
		ParticleCacheKey *path = path_cache[i];
		if (path->segments <= 0) {
			continue;
		}
		float total_len = 0.0f;
		float *co_prev = NULL, *seg_data_first;
		for (int j = 0; j <= path->segments; j++) {
			float *seg_data = (float *)GPU_vertbuf_raw_step(attr_step);
			copy_v3_v3(seg_data, path[j].co);
			if (co_prev) {
				total_len += len_v3v3(co_prev, path[j].co);
			}
			else {
				seg_data_first = seg_data;
			}
			seg_data[3] = total_len;
			co_prev = path[j].co;
		}
		if (total_len > 0.0f) {
			/* Divide by total length to have a [0-1] number. */
			for (int j = 0; j <= path->segments; j++, seg_data_first += 4) {
				seg_data_first[3] /= total_len;
			}
		}
	}
}

static int particle_batch_cache_fill_segments_indices(
        const ParticleSystem *psys,
        ParticleCacheKey **path_cache,
        const int start_index,
        const int num_path_keys,
<<<<<<< HEAD
        const int subdiv,
        const int thickness_res,
        Gwn_IndexBufBuilder *elb)
=======
        const int res,
        GPUIndexBufBuilder *elb)
>>>>>>> 4b6fa4d8
{
	const ParticleSettings *part = psys->part;
	const int points_per_curve = (1 << (part->draw_step + subdiv)) + 1;
	const int points_per_hair = points_per_curve * thickness_res;
	
	int curr_point = start_index;
	for (int i = 0; i < num_path_keys; i++) {
		ParticleCacheKey *path = path_cache[i];
		if (path->segments <= 0) {
			continue;
		}
<<<<<<< HEAD
		
		for (int k = 0; k < points_per_hair; k++) {
			GWN_indexbuf_add_generic_vert(elb, curr_point++);
=======
		for (int k = 0; k < res; k++) {
			GPU_indexbuf_add_generic_vert(elb, curr_point++);
>>>>>>> 4b6fa4d8
		}
		GPU_indexbuf_add_primitive_restart(elb);
	}
	return curr_point;
}

static int particle_batch_cache_fill_strands_data(
        ParticleSystem *psys,
        ParticleSystemModifierData *psmd,
        ParticleCacheKey **path_cache,
        const ParticleSource particle_source,
        const int start_index,
        const int num_path_keys,
        GPUVertBufRaw *data_step,
        float (***r_parent_uvs)[2], GPUVertBufRaw *uv_step, MTFace **mtfaces, int num_uv_layers,
        MCol ***r_parent_mcol, GPUVertBufRaw *col_step, MCol **mcols, int num_col_layers)
{
	const bool is_simple = (psys->part->childtype == PART_CHILD_PARTICLES);
	const bool is_child = (particle_source == PARTICLE_SOURCE_CHILDREN);
	if (is_simple && *r_parent_uvs == NULL) {
		/* TODO(sergey): For edit mode it should be edit->totcached. */
		*r_parent_uvs = MEM_callocN(
		        sizeof(*r_parent_uvs) * psys->totpart,
		        "Parent particle UVs");
	}
	if (is_simple && *r_parent_mcol == NULL) {
		*r_parent_mcol = MEM_callocN(
		        sizeof(*r_parent_mcol) * psys->totpart,
		        "Parent particle MCol");
	}
	int curr_point = start_index;
	for (int i = 0; i < num_path_keys; i++) {
		ParticleCacheKey *path = path_cache[i];
		if (path->segments <= 0) {
			continue;
		}

		uint *seg_data = (uint *)GPU_vertbuf_raw_step(data_step);
		*seg_data = (curr_point & 0xFFFFFF) | (path->segments << 24);
		curr_point += path->segments + 1;

		if (psmd != NULL) {
			float (*uv)[2] = NULL;
			MCol *mcol = NULL;

			particle_calculate_uvs(
			        psys, psmd,
			        is_simple, num_uv_layers,
			        is_child ? psys->child[i].parent : i,
			        is_child ? i : -1,
			        mtfaces,
			        *r_parent_uvs, &uv);

			particle_calculate_mcol(
			        psys, psmd,
			        is_simple, num_col_layers,
			        is_child ? psys->child[i].parent : i,
			        is_child ? i : -1,
			        mcols,
			        *r_parent_mcol, &mcol);

			for (int k = 0; k < num_uv_layers; k++) {
				float *t_uv = (float *)GPU_vertbuf_raw_step(uv_step + k);
				copy_v2_v2(t_uv, uv[k]);
			}
			for (int k = 0; k < num_col_layers; k++) {
				ushort *scol = (ushort *)GPU_vertbuf_raw_step(col_step + k);
				particle_pack_mcol(
				        (is_simple && is_child) ?
				        &(*r_parent_mcol)[psys->child[i].parent][k] : &mcol[k],
				        scol);
			}
			if (!is_simple) {
				MEM_freeN(uv);
				MEM_freeN(mcol);
			}
		}
	}
	return curr_point;
}

static void ensure_seg_pt_final_count(
        const ParticleSystem *psys,
        ParticleHairCache *hair_cache,
        int subdiv,
        int thickness_res)
{
	ParticleHairFinalCache *final_cache = &hair_cache->final[subdiv];
	
	const ParticleSettings *part = psys->part;
	const int points_per_curve = (1 << (part->draw_step + subdiv)) + 1;

	final_cache->strands_len = hair_cache->strands_len;
	final_cache->point_len = points_per_curve * final_cache->strands_len;
	
	/* +1 for primitive restart */
	final_cache->elems_len = (points_per_curve * thickness_res + 1) * final_cache->strands_len;
}

#define USE_POSITION_HAIR_INDEX

static void particle_batch_cache_ensure_procedural_final_points(
        const ParticleSystem *psys,
        ParticleHairCache *cache,
        int subdiv)
{

	/* Same format as point_tex. */
<<<<<<< HEAD
#ifdef USE_POSITION_HAIR_INDEX
	static Gwn_VertFormat format = { 0 };
	GWN_vertformat_clear(&format);
	uint pos_id = GWN_vertformat_attr_add(&format, "pos", GWN_COMP_F32, 4, GWN_FETCH_FLOAT);
#else
	Gwn_VertFormat format = { 0 };
	GWN_vertformat_attr_add(&format, "pos", GWN_COMP_F32, 4, GWN_FETCH_FLOAT);
#endif

	cache->final[subdiv].proc_point_buf = GWN_vertbuf_create_with_format(&format);

	/* Create a destination buffer for the tranform feedback. Sized appropriately */
	/* Thoses are points! not line segments. */
	GWN_vertbuf_data_alloc(cache->final[subdiv].proc_point_buf, cache->final[subdiv].point_len);

#ifdef USE_POSITION_HAIR_INDEX
	Gwn_VertBufRaw data_step;
	GWN_vertbuf_attr_get_raw_data(cache->final[subdiv].proc_point_buf, pos_id, &data_step);
	const int points_per_curve = (1 << (psys->part->draw_step + subdiv)) + 1;
	for (int i = 0; i < cache->final[subdiv].strands_len; i++) {
		for (int j = 0; j < points_per_curve; ++j) {
			uint *data = (uint *)GWN_vertbuf_raw_step(&data_step);
			*data = (uint)i;
		}
	}
#endif

	/* Create vbo immediatly to bind to texture buffer. */
	GWN_vertbuf_use(cache->final[subdiv].proc_point_buf);

	cache->final[subdiv].proc_tex = GPU_texture_create_from_vertbuf(cache->final[subdiv].proc_point_buf);
}

static void particle_batch_cache_ensure_procedural_final_hair_index(
        const ParticleSystem *psys,
        ParticleHairCache *cache,
        int subdiv)
{
	/* Same format as point_tex. */
	Gwn_VertFormat format = { 0 };
	uint hair_index_id = GWN_vertformat_attr_add(&format, "hair_index", GWN_COMP_U32, 1, GWN_FETCH_INT);

	cache->final[subdiv].proc_hair_index_buf = GWN_vertbuf_create_with_format(&format);

	GWN_vertbuf_data_alloc(cache->final[subdiv].proc_hair_index_buf, cache->final[subdiv].point_len);

	Gwn_VertBufRaw data_step;
	GWN_vertbuf_attr_get_raw_data(cache->final[subdiv].proc_hair_index_buf, hair_index_id, &data_step);
	const int points_per_curve = (1 << (psys->part->draw_step + subdiv)) + 1;
	for (int i = 0; i < cache->final[subdiv].strands_len; i++) {
		for (int j = 0; j < points_per_curve; ++j) {
			uint *data = (uint *)GWN_vertbuf_raw_step(&data_step);
			*data = (uint)i;
		}
	}

	/* Create vbo immediatly to bind to texture buffer. */
	GWN_vertbuf_use(cache->final[subdiv].proc_hair_index_buf);
=======
	GPUVertFormat format = { 0 };
	GPU_vertformat_attr_add(&format, "pos", GPU_COMP_F32, 4, GPU_FETCH_FLOAT);

	cache->final[subdiv].proc_buf = GPU_vertbuf_create_with_format(&format);

	/* Create a destination buffer for the tranform feedback. Sized appropriately */
	/* Thoses are points! not line segments. */
	GPU_vertbuf_data_alloc(cache->final[subdiv].proc_buf, cache->final[subdiv].strands_res * cache->strands_len);

	/* Create vbo immediatly to bind to texture buffer. */
	GPU_vertbuf_use(cache->final[subdiv].proc_buf);
>>>>>>> 4b6fa4d8

	cache->final[subdiv].hair_index_tex = GPU_texture_create_from_vertbuf(cache->final[subdiv].proc_hair_index_buf);
}

static void particle_batch_cache_ensure_procedural_strand_data(
        PTCacheEdit *edit,
        ParticleSystem *psys,
        ModifierData *md,
        ParticleHairCache *cache)
{
	int active_uv = 0;
	int active_col = 0;

	ParticleSystemModifierData *psmd = (ParticleSystemModifierData *)md;

	if (psmd != NULL && psmd->mesh_final != NULL) {
		if (CustomData_has_layer(&psmd->mesh_final->ldata, CD_MLOOPUV)) {
			cache->num_uv_layers = CustomData_number_of_layers(&psmd->mesh_final->ldata, CD_MLOOPUV);
			active_uv = CustomData_get_active_layer(&psmd->mesh_final->ldata, CD_MLOOPUV);
		}
		if (CustomData_has_layer(&psmd->mesh_final->ldata, CD_MLOOPCOL)) {
			cache->num_col_layers = CustomData_number_of_layers(&psmd->mesh_final->ldata, CD_MLOOPCOL);
			active_col = CustomData_get_active_layer(&psmd->mesh_final->ldata, CD_MLOOPCOL);
		}
	}

	GPUVertBufRaw data_step;
	GPUVertBufRaw uv_step[MAX_MTFACE];
	GPUVertBufRaw col_step[MAX_MCOL];

	MTFace *mtfaces[MAX_MTFACE] = {NULL};
	MCol *mcols[MAX_MCOL] = {NULL};
	float (**parent_uvs)[2] = NULL;
	MCol **parent_mcol = NULL;

	GPUVertFormat format_data = {0};
	uint data_id = GPU_vertformat_attr_add(&format_data, "data", GPU_COMP_U32, 1, GPU_FETCH_INT);

	GPUVertFormat format_uv = {0};
	uint uv_id = GPU_vertformat_attr_add(&format_uv, "uv", GPU_COMP_F32, 2, GPU_FETCH_FLOAT);

	GPUVertFormat format_col = {0};
	uint col_id = GPU_vertformat_attr_add(&format_col, "col", GPU_COMP_U16, 4, GPU_FETCH_INT_TO_FLOAT_UNIT);

	memset(cache->uv_layer_names, 0, sizeof(cache->uv_layer_names));
	memset(cache->col_layer_names, 0, sizeof(cache->col_layer_names));

	/* Strand Data */
	cache->proc_strand_buf = GPU_vertbuf_create_with_format(&format_data);
	GPU_vertbuf_data_alloc(cache->proc_strand_buf, cache->strands_len);
	GPU_vertbuf_attr_get_raw_data(cache->proc_strand_buf, data_id, &data_step);

	/* UV layers */
	for (int i = 0; i < cache->num_uv_layers; i++) {
		cache->proc_uv_buf[i] = GPU_vertbuf_create_with_format(&format_uv);
		GPU_vertbuf_data_alloc(cache->proc_uv_buf[i], cache->strands_len);
		GPU_vertbuf_attr_get_raw_data(cache->proc_uv_buf[i], uv_id, &uv_step[i]);

		const char *name = CustomData_get_layer_name(&psmd->mesh_final->ldata, CD_MLOOPUV, i);
		uint hash = BLI_ghashutil_strhash_p(name);
		int n = 0;
		BLI_snprintf(cache->uv_layer_names[i][n++], MAX_LAYER_NAME_LEN, "u%u", hash);
		BLI_snprintf(cache->uv_layer_names[i][n++], MAX_LAYER_NAME_LEN, "a%u", hash);

		if (i == active_uv) {
			BLI_snprintf(cache->uv_layer_names[i][n], MAX_LAYER_NAME_LEN, "u");
		}
	}
	/* Vertex colors */
	for (int i = 0; i < cache->num_col_layers; i++) {
		cache->proc_col_buf[i] = GPU_vertbuf_create_with_format(&format_col);
		GPU_vertbuf_data_alloc(cache->proc_col_buf[i], cache->strands_len);
		GPU_vertbuf_attr_get_raw_data(cache->proc_col_buf[i], col_id, &col_step[i]);

		const char *name = CustomData_get_layer_name(&psmd->mesh_final->ldata, CD_MLOOPCOL, i);
		uint hash = BLI_ghashutil_strhash_p(name);
		int n = 0;
		BLI_snprintf(cache->col_layer_names[i][n++], MAX_LAYER_NAME_LEN, "c%u", hash);

		/* We only do vcols auto name that are not overridden by uvs */
		if (CustomData_get_named_layer_index(&psmd->mesh_final->ldata, CD_MLOOPUV, name) == -1) {
			BLI_snprintf(cache->col_layer_names[i][n++], MAX_LAYER_NAME_LEN, "a%u", hash);
		}

		if (i == active_col) {
			BLI_snprintf(cache->col_layer_names[i][n], MAX_LAYER_NAME_LEN, "c");
		}
	}

	if (cache->num_uv_layers || cache->num_col_layers) {
		BKE_mesh_tessface_ensure(psmd->mesh_final);
		if (cache->num_uv_layers) {
			for (int j = 0; j < cache->num_uv_layers; j++) {
				mtfaces[j] = (MTFace *)CustomData_get_layer_n(&psmd->mesh_final->fdata, CD_MTFACE, j);
			}
		}
		if (cache->num_col_layers) {
			for (int j = 0; j < cache->num_col_layers; j++) {
				mcols[j] = (MCol *)CustomData_get_layer_n(&psmd->mesh_final->fdata, CD_MCOL, j);
			}
		}
	}

	if (edit != NULL && edit->pathcache != NULL) {
		particle_batch_cache_fill_strands_data(
		        psys, psmd, edit->pathcache, PARTICLE_SOURCE_PARENT,
		        0, edit->totcached,
		        &data_step,
		        &parent_uvs, uv_step, (MTFace **)mtfaces, cache->num_uv_layers,
		        &parent_mcol, col_step, (MCol **)mcols, cache->num_col_layers);
	}
	else {
		int curr_point = 0;
		if ((psys->pathcache != NULL) &&
		    (!psys->childcache || (psys->part->draw & PART_DRAW_PARENT)))
		{
			curr_point = particle_batch_cache_fill_strands_data(
			        psys, psmd, psys->pathcache, PARTICLE_SOURCE_PARENT,
			        0, psys->totpart,
			        &data_step,
			        &parent_uvs, uv_step, (MTFace **)mtfaces, cache->num_uv_layers,
			        &parent_mcol, col_step, (MCol **)mcols, cache->num_col_layers);
		}
		if (psys->childcache) {
			const int child_count = psys->totchild * psys->part->disp / 100;
			curr_point = particle_batch_cache_fill_strands_data(
			        psys, psmd, psys->childcache, PARTICLE_SOURCE_CHILDREN,
			        curr_point, child_count,
			        &data_step,
			        &parent_uvs, uv_step, (MTFace **)mtfaces, cache->num_uv_layers,
			        &parent_mcol, col_step, (MCol **)mcols, cache->num_col_layers);
		}
	}
	/* Cleanup. */
	if (parent_uvs != NULL) {
		/* TODO(sergey): For edit mode it should be edit->totcached. */
		for (int i = 0; i < psys->totpart; i++) {
			MEM_SAFE_FREE(parent_uvs[i]);
		}
		MEM_freeN(parent_uvs);
	}
	if (parent_mcol != NULL) {
		for (int i = 0; i < psys->totpart; i++) {
			MEM_SAFE_FREE(parent_mcol[i]);
		}
		MEM_freeN(parent_mcol);
	}

	/* Create vbo immediatly to bind to texture buffer. */
	GPU_vertbuf_use(cache->proc_strand_buf);
	cache->strand_tex = GPU_texture_create_from_vertbuf(cache->proc_strand_buf);

	for (int i = 0; i < cache->num_uv_layers; i++) {
		GPU_vertbuf_use(cache->proc_uv_buf[i]);
		cache->uv_tex[i] = GPU_texture_create_from_vertbuf(cache->proc_uv_buf[i]);
	}
	for (int i = 0; i < cache->num_col_layers; i++) {
		GPU_vertbuf_use(cache->proc_col_buf[i]);
		cache->col_tex[i] = GPU_texture_create_from_vertbuf(cache->proc_col_buf[i]);
	}
}

static void particle_batch_cache_ensure_procedural_indices(
        PTCacheEdit *edit,
        ParticleSystem *psys,
        ParticleHairCache *cache,
        int thickness_res,
        int subdiv)
{
	BLI_assert(thickness_res <= MAX_THICKRES); /* Cylinder strip not currently supported. */

	if (cache->final[subdiv].proc_hairs[thickness_res - 1] != NULL) {
		return;
	}

<<<<<<< HEAD
	int element_count = cache->final[subdiv].elems_len;
	Gwn_PrimType prim_type = (thickness_res == 1) ? GWN_PRIM_LINE_STRIP : GWN_PRIM_TRI_STRIP;
=======
	int verts_per_hair = cache->final[subdiv].strands_res * thickness_res;
	/* +1 for primitive restart */
	int element_count = (verts_per_hair + 1) * cache->strands_len;
	GPUPrimType prim_type = (thickness_res == 1) ? GPU_PRIM_LINE_STRIP : GPU_PRIM_TRI_STRIP;
>>>>>>> 4b6fa4d8

	static GPUVertFormat format = { 0 };
	GPU_vertformat_clear(&format);

	/* initialize vertex format */
	GPU_vertformat_attr_add(&format, "dummy", GPU_COMP_U8, 1, GPU_FETCH_INT_TO_FLOAT_UNIT);

	GPUVertBuf *vbo = GPU_vertbuf_create_with_format(&format);
	GPU_vertbuf_data_alloc(vbo, 1);

	GPUIndexBufBuilder elb;
	GPU_indexbuf_init_ex(&elb, prim_type, element_count, element_count, true);

	if (edit != NULL && edit->pathcache != NULL) {
		particle_batch_cache_fill_segments_indices(
		        psys, edit->pathcache, 0, edit->totcached, subdiv, thickness_res, &elb);
	}
	else {
		int curr_point = 0;
		if ((psys->pathcache != NULL) &&
		    (!psys->childcache || (psys->part->draw & PART_DRAW_PARENT)))
		{
			curr_point = particle_batch_cache_fill_segments_indices(
			        psys, psys->pathcache, 0, psys->totpart, subdiv, thickness_res, &elb);
		}
		if (psys->childcache) {
			const int child_count = psys->totchild * psys->part->disp / 100;
			curr_point = particle_batch_cache_fill_segments_indices(
			        psys, psys->childcache, curr_point, child_count, subdiv, thickness_res, &elb);
		}
	}

	cache->final[subdiv].proc_hairs[thickness_res - 1] = GPU_batch_create_ex(
	        prim_type,
	        vbo,
	        GPU_indexbuf_build(&elb),
	        GPU_BATCH_OWNS_VBO | GPU_BATCH_OWNS_INDEX);
}

static void particle_batch_cache_ensure_procedural_pos(
        PTCacheEdit *edit,
        ParticleSystem *psys,
        ParticleHairCache *cache)
{
	if (cache->proc_point_buf != NULL) {
		return;
	}

	/* initialize vertex format */
	GPUVertFormat format = {0};
	uint pos_id = GPU_vertformat_attr_add(&format, "posTime", GPU_COMP_F32, 4, GPU_FETCH_FLOAT);

	cache->proc_point_buf = GPU_vertbuf_create_with_format(&format);
	GPU_vertbuf_data_alloc(cache->proc_point_buf, cache->point_len);

	GPUVertBufRaw pos_step;
	GPU_vertbuf_attr_get_raw_data(cache->proc_point_buf, pos_id, &pos_step);

	if (edit != NULL && edit->pathcache != NULL) {
		particle_batch_cache_fill_segments_proc_pos(
		        edit->pathcache,
		        edit->totcached,
		        &pos_step);
	}
	else {
		if ((psys->pathcache != NULL) &&
		    (!psys->childcache || (psys->part->draw & PART_DRAW_PARENT)))
		{
			particle_batch_cache_fill_segments_proc_pos(
			        psys->pathcache,
			        psys->totpart,
			        &pos_step);
		}
		if (psys->childcache) {
			const int child_count = psys->totchild * psys->part->disp / 100;
			particle_batch_cache_fill_segments_proc_pos(
			        psys->childcache,
			        child_count,
			        &pos_step);
		}
	}

	/* Create vbo immediatly to bind to texture buffer. */
	GPU_vertbuf_use(cache->proc_point_buf);

	cache->point_tex = GPU_texture_create_from_vertbuf(cache->proc_point_buf);
}

static void particle_batch_cache_ensure_pos_and_seg(
        PTCacheEdit *edit,
        ParticleSystem *psys,
        ModifierData *md,
        ParticleHairCache *hair_cache)
{
	if (hair_cache->pos != NULL && hair_cache->indices != NULL) {
		return;
	}

	int curr_point = 0;
	ParticleSystemModifierData *psmd = (ParticleSystemModifierData *)md;

	GPU_VERTBUF_DISCARD_SAFE(hair_cache->pos);
	GPU_INDEXBUF_DISCARD_SAFE(hair_cache->indices);

	static GPUVertFormat format = { 0 };
	HairAttributeID attr_id;
	uint *uv_id = NULL;
	uint *col_id = NULL;
	int num_uv_layers = 0;
	int num_col_layers = 0;
	int active_uv = 0;
	int active_col = 0;
	MTFace **mtfaces = NULL;
	MCol **mcols = NULL;
	float (**parent_uvs)[2] = NULL;
	MCol **parent_mcol = NULL;

	if (psmd != NULL) {
		if (CustomData_has_layer(&psmd->mesh_final->ldata, CD_MLOOPUV)) {
			num_uv_layers = CustomData_number_of_layers(&psmd->mesh_final->ldata, CD_MLOOPUV);
			active_uv = CustomData_get_active_layer(&psmd->mesh_final->ldata, CD_MLOOPUV);
		}
		if (CustomData_has_layer(&psmd->mesh_final->ldata, CD_MLOOPCOL)) {
			num_col_layers = CustomData_number_of_layers(&psmd->mesh_final->ldata, CD_MLOOPCOL);
			active_col = CustomData_get_active_layer(&psmd->mesh_final->ldata, CD_MLOOPCOL);
		}
	}

	GPU_vertformat_clear(&format);

	/* initialize vertex format */
	attr_id.pos = GPU_vertformat_attr_add(&format, "pos", GPU_COMP_F32, 3, GPU_FETCH_FLOAT);
	attr_id.tan = GPU_vertformat_attr_add(&format, "nor", GPU_COMP_F32, 3, GPU_FETCH_FLOAT);
	attr_id.ind = GPU_vertformat_attr_add(&format, "ind", GPU_COMP_I32, 1, GPU_FETCH_INT);

	if (psmd) {
		uv_id = MEM_mallocN(sizeof(*uv_id) * num_uv_layers, "UV attrib format");
		col_id = MEM_mallocN(sizeof(*col_id) * num_col_layers, "Col attrib format");

		for (int i = 0; i < num_uv_layers; i++) {
			const char *name = CustomData_get_layer_name(&psmd->mesh_final->ldata, CD_MLOOPUV, i);
			char uuid[32];

			BLI_snprintf(uuid, sizeof(uuid), "u%u", BLI_ghashutil_strhash_p(name));
			uv_id[i] = GPU_vertformat_attr_add(&format, uuid, GPU_COMP_F32, 2, GPU_FETCH_FLOAT);

			if (i == active_uv) {
				GPU_vertformat_alias_add(&format, "u");
			}
		}

		for (int i = 0; i < num_uv_layers; i++) {
			const char *name = CustomData_get_layer_name(&psmd->mesh_final->ldata, CD_MLOOPUV, i);
			char uuid[32];

			BLI_snprintf(uuid, sizeof(uuid), "c%u", BLI_ghashutil_strhash_p(name));
			col_id[i] = GPU_vertformat_attr_add(&format, uuid, GPU_COMP_F32, 2, GPU_FETCH_FLOAT);

			if (i == active_col) {
				GPU_vertformat_alias_add(&format, "c");
			}
		}
	}

	hair_cache->pos = GPU_vertbuf_create_with_format(&format);
	GPU_vertbuf_data_alloc(hair_cache->pos, hair_cache->point_len);

	GPUIndexBufBuilder elb;
	GPU_indexbuf_init_ex(
	        &elb,
	        GPU_PRIM_LINE_STRIP,
	        hair_cache->elems_len, hair_cache->point_len,
	        true);

	if (num_uv_layers || num_col_layers) {
		BKE_mesh_tessface_ensure(psmd->mesh_final);
		if (num_uv_layers) {
			mtfaces = MEM_mallocN(sizeof(*mtfaces) * num_uv_layers, "Faces UV layers");
			for (int i = 0; i < num_uv_layers; i++) {
				mtfaces[i] = (MTFace *)CustomData_get_layer_n(&psmd->mesh_final->fdata, CD_MTFACE, i);
			}
		}
		if (num_col_layers) {
			mcols = MEM_mallocN(sizeof(*mcols) * num_col_layers, "Color layers");
			for (int i = 0; i < num_col_layers; i++) {
				mcols[i] = (MCol *)CustomData_get_layer_n(&psmd->mesh_final->fdata, CD_MCOL, i);
			}
		}
	}

	if (edit != NULL && edit->pathcache != NULL) {
		curr_point = particle_batch_cache_fill_segments(
		        psys, psmd, edit->pathcache, PARTICLE_SOURCE_PARENT,
		        0, 0, edit->totcached,
		        num_uv_layers, num_col_layers, mtfaces, mcols, uv_id, col_id, &parent_uvs, &parent_mcol,
		        &elb, &attr_id, hair_cache);
	}
	else {
		if ((psys->pathcache != NULL) &&
		    (!psys->childcache || (psys->part->draw & PART_DRAW_PARENT)))
		{
			curr_point = particle_batch_cache_fill_segments(
			        psys, psmd, psys->pathcache, PARTICLE_SOURCE_PARENT,
			        0, 0, psys->totpart,
			        num_uv_layers, num_col_layers, mtfaces, mcols, uv_id, col_id, &parent_uvs, &parent_mcol,
			        &elb, &attr_id, hair_cache);
		}
		if (psys->childcache != NULL) {
			const int child_count = psys->totchild * psys->part->disp / 100;
			curr_point = particle_batch_cache_fill_segments(
			        psys, psmd, psys->childcache, PARTICLE_SOURCE_CHILDREN,
			        psys->totpart, curr_point, child_count,
			        num_uv_layers, num_col_layers, mtfaces, mcols, uv_id, col_id, &parent_uvs, &parent_mcol,
			        &elb, &attr_id, hair_cache);
		}
	}
	/* Cleanup. */
	if (parent_uvs != NULL) {
		/* TODO(sergey): For edit mode it should be edit->totcached. */
		for (int i = 0; i < psys->totpart; i++) {
			MEM_SAFE_FREE(parent_uvs[i]);
		}
		MEM_freeN(parent_uvs);
	}
	if (parent_mcol != NULL) {
		for (int i = 0; i < psys->totpart; i++) {
			MEM_SAFE_FREE(parent_mcol[i]);
		}
		MEM_freeN(parent_mcol);
	}
	if (num_uv_layers) {
		MEM_freeN(mtfaces);
	}
	if (num_col_layers) {
		MEM_freeN(mcols);
	}
	if (psmd != NULL) {
		MEM_freeN(uv_id);
	}
	hair_cache->indices = GPU_indexbuf_build(&elb);
}

static void particle_batch_cache_ensure_pos(
        Object *object,
        ParticleSystem *psys,
        ParticlePointCache *point_cache)
{
	if (point_cache->pos != NULL) {
		return;
	}

	static GPUVertFormat format = { 0 };
	static uint pos_id, rot_id, val_id;
	int i, curr_point;
	ParticleData *pa;
	ParticleKey state;
	ParticleSimulationData sim = {NULL};
	const DRWContextState *draw_ctx = DRW_context_state_get();

	sim.depsgraph = draw_ctx->depsgraph;
	sim.scene = draw_ctx->scene;
	sim.ob = object;
	sim.psys = psys;
	sim.psmd = psys_get_modifier(object, psys);

	if (psys->part->phystype == PART_PHYS_KEYED) {
		if (psys->flag & PSYS_KEYED) {
			psys_count_keyed_targets(&sim);
			if (psys->totkeyed == 0)
				return;
		}
	}

	GPU_VERTBUF_DISCARD_SAFE(point_cache->pos);

	if (format.attr_len == 0) {
		/* initialize vertex format */
		pos_id = GPU_vertformat_attr_add(&format, "pos", GPU_COMP_F32, 4, GPU_FETCH_FLOAT);
		rot_id = GPU_vertformat_attr_add(&format, "rot", GPU_COMP_F32, 4, GPU_FETCH_FLOAT);
		val_id = GPU_vertformat_attr_add(&format, "val", GPU_COMP_F32, 1, GPU_FETCH_FLOAT);
	}

	point_cache->pos = GPU_vertbuf_create_with_format(&format);
	GPU_vertbuf_data_alloc(point_cache->pos, psys->totpart);

	for (curr_point = 0, i = 0, pa = psys->particles; i < psys->totpart; i++, pa++) {
		state.time = DEG_get_ctime(draw_ctx->depsgraph);
		if (!psys_get_particle_state(&sim, i, &state, 0)) {
			continue;
		}

		float val;

		GPU_vertbuf_attr_set(point_cache->pos, pos_id, curr_point, pa->state.co);
		GPU_vertbuf_attr_set(point_cache->pos, rot_id, curr_point, pa->state.rot);

		switch (psys->part->draw_col) {
			case PART_DRAW_COL_VEL:
				val = len_v3(pa->state.vel) / psys->part->color_vec_max;
				break;
			case PART_DRAW_COL_ACC:
				val = len_v3v3(
				        pa->state.vel,
				        pa->prev_state.vel) / ((pa->state.time - pa->prev_state.time) * psys->part->color_vec_max);
				break;
			default:
				val = -1.0f;
				break;
		}

		GPU_vertbuf_attr_set(point_cache->pos, val_id, curr_point, &val);

		curr_point++;
	}

	if (curr_point != psys->totpart) {
		GPU_vertbuf_data_resize(point_cache->pos, curr_point);
	}
}

static void drw_particle_update_ptcache_edit(
        Object *object_eval,
        ParticleSystem *psys,
        PTCacheEdit *edit)
{
	if (edit->psys == NULL) {
		return;
	}
	/* NOTE: Get flag from particle system coming from drawing object.
	 * this is where depsgraph will be setting flags to.
	 */
	const DRWContextState *draw_ctx = DRW_context_state_get();
	Scene *scene_orig = (Scene *)DEG_get_original_id(&draw_ctx->scene->id);
	Object *object_orig = DEG_get_original_object(object_eval);
	if (psys->flag & PSYS_HAIR_UPDATED) {
		PE_update_object(draw_ctx->depsgraph, scene_orig, object_orig, 0);
		psys->flag &= ~PSYS_HAIR_UPDATED;
	}
	if (edit->pathcache == NULL) {
		Depsgraph *depsgraph = draw_ctx->depsgraph;
		psys_cache_edit_paths(
		        depsgraph,
		        scene_orig, object_orig,
		        edit,
		        DEG_get_ctime(depsgraph),
		        DEG_get_mode(depsgraph) == DAG_EVAL_RENDER);
	}
}

static void drw_particle_update_ptcache(
        Object *object_eval,
        ParticleSystem *psys)
{
	if ((object_eval->mode & OB_MODE_PARTICLE_EDIT) == 0) {
		return;
	}
	const DRWContextState *draw_ctx = DRW_context_state_get();
	Scene *scene_orig = (Scene *)DEG_get_original_id(&draw_ctx->scene->id);
	Object *object_orig = DEG_get_original_object(object_eval);
	PTCacheEdit *edit = PE_create_current(
	        draw_ctx->depsgraph, scene_orig, object_orig);
	if (edit != NULL) {
		drw_particle_update_ptcache_edit(object_eval, psys, edit);
	}
}

typedef struct ParticleDrawSource {
	Object *object;
	ParticleSystem *psys;
	ModifierData *md;
	PTCacheEdit *edit;
} ParticleDrawSource;

static void drw_particle_get_hair_source(
        Object *object,
        ParticleSystem *psys,
        ModifierData *md,
        PTCacheEdit *edit,
        ParticleDrawSource *r_draw_source)
{
	r_draw_source->object = object;
	r_draw_source->psys = psys;
	r_draw_source->md = md;
	r_draw_source->edit = edit;
	if ((object->mode & OB_MODE_PARTICLE_EDIT) != 0) {
		r_draw_source->object = DEG_get_original_object(object);
		r_draw_source->psys = psys_orig_get(psys);
	}
}

GPUBatch *DRW_particles_batch_cache_get_hair(
        Object *object,
        ParticleSystem *psys,
        ModifierData *md)
{
	ParticleBatchCache *cache = particle_batch_cache_get(psys);
	if (cache->hair.hairs == NULL) {
		drw_particle_update_ptcache(object, psys);
		ParticleDrawSource source;
		drw_particle_get_hair_source(object, psys, md, NULL, &source);
		ensure_seg_pt_count(source.edit, source.psys, &cache->hair);
		particle_batch_cache_ensure_pos_and_seg(source.edit, source.psys, source.md, &cache->hair);
		cache->hair.hairs = GPU_batch_create(
		        GPU_PRIM_LINE_STRIP,
		        cache->hair.pos,
		        cache->hair.indices);
	}
	return cache->hair.hairs;
}

GPUBatch *DRW_particles_batch_cache_get_dots(Object *object, ParticleSystem *psys)
{
	ParticleBatchCache *cache = particle_batch_cache_get(psys);

	if (cache->point.points == NULL) {
		particle_batch_cache_ensure_pos(object, psys, &cache->point);
		cache->point.points = GPU_batch_create(GPU_PRIM_POINTS, cache->point.pos, NULL);
	}

	return cache->point.points;
}

GPUBatch *DRW_particles_batch_cache_get_edit_strands(
        Object *object,
        ParticleSystem *psys,
        PTCacheEdit *edit)
{
	ParticleBatchCache *cache = particle_batch_cache_get(psys);
	if (cache->edit_hair.hairs != NULL) {
		return cache->edit_hair.hairs;
	}
	drw_particle_update_ptcache_edit(object, psys, edit);
	ensure_seg_pt_count(edit, psys, &cache->edit_hair);
	particle_batch_cache_ensure_pos_and_seg(edit, psys, NULL, &cache->edit_hair);
	cache->edit_hair.hairs = GPU_batch_create(
	        GPU_PRIM_LINE_STRIP,
	        cache->edit_hair.pos,
	        cache->edit_hair.indices);
	return cache->edit_hair.hairs;
}

static void ensure_edit_inner_points_count(
        const PTCacheEdit *edit,
        ParticleBatchCache *cache)
{
	if (cache->edit_inner_pos != NULL) {
		return;
	}
	cache->edit_inner_point_len = 0;
	for (int point_index = 0; point_index < edit->totpoint; point_index++) {
		const PTCacheEditPoint *point = &edit->points[point_index];
		BLI_assert(point->totkey >= 1);
		cache->edit_inner_point_len += (point->totkey - 1);
	}
}

static void edit_colors_get(
        PTCacheEdit *edit,
        float selected_color[4],
        float normal_color[4])
{
	rgb_uchar_to_float(selected_color, edit->sel_col);
	rgb_uchar_to_float(normal_color, edit->nosel_col);
	selected_color[3] = 1.0f;
	normal_color[3] = 1.0f;
}

static void particle_batch_cache_ensure_edit_inner_pos(
        PTCacheEdit *edit,
        ParticleBatchCache *cache)
{
	if (cache->edit_inner_pos != NULL) {
		return;
	}

	static GPUVertFormat format = { 0 };
	static uint pos_id, color_id;

	GPU_VERTBUF_DISCARD_SAFE(cache->edit_inner_pos);

	if (format.attr_len == 0) {
		/* initialize vertex format */
		pos_id = GPU_vertformat_attr_add(&format, "pos", GPU_COMP_F32, 3, GPU_FETCH_FLOAT);
		color_id = GPU_vertformat_attr_add(&format, "color", GPU_COMP_F32, 4, GPU_FETCH_FLOAT);
	}

	cache->edit_inner_pos = GPU_vertbuf_create_with_format(&format);
	GPU_vertbuf_data_alloc(cache->edit_inner_pos, cache->edit_inner_point_len);

	float selected_color[4], normal_color[4];
	edit_colors_get(edit, selected_color, normal_color);

	int global_key_index = 0;
	for (int point_index = 0; point_index < edit->totpoint; point_index++) {
		const PTCacheEditPoint *point = &edit->points[point_index];
		for (int key_index = 0; key_index < point->totkey - 1; key_index++) {
			PTCacheEditKey *key = &point->keys[key_index];
			GPU_vertbuf_attr_set(cache->edit_inner_pos, pos_id, global_key_index, key->world_co);
			if (key->flag & PEK_SELECT) {
				GPU_vertbuf_attr_set(cache->edit_inner_pos, color_id, global_key_index, selected_color);
			}
			else {
				GPU_vertbuf_attr_set(cache->edit_inner_pos, color_id, global_key_index, normal_color);
			}
			global_key_index++;
		}
	}
}

GPUBatch *DRW_particles_batch_cache_get_edit_inner_points(
        Object *object,
        ParticleSystem *psys,
        PTCacheEdit *edit)
{
	ParticleBatchCache *cache = particle_batch_cache_get(psys);
	if (cache->edit_inner_points != NULL) {
		return cache->edit_inner_points;
	}
	drw_particle_update_ptcache_edit(object, psys, edit);
	ensure_edit_inner_points_count(edit, cache);
	particle_batch_cache_ensure_edit_inner_pos(edit, cache);
	cache->edit_inner_points = GPU_batch_create(
	        GPU_PRIM_POINTS,
	        cache->edit_inner_pos,
	        NULL);
	return cache->edit_inner_points;
}

static void ensure_edit_tip_points_count(
        const PTCacheEdit *edit,
        ParticleBatchCache *cache)
{
	if (cache->edit_tip_pos != NULL) {
		return;
	}
	cache->edit_tip_point_len = edit->totpoint;
}

static void particle_batch_cache_ensure_edit_tip_pos(
        PTCacheEdit *edit,
        ParticleBatchCache *cache)
{
	if (cache->edit_tip_pos != NULL) {
		return;
	}

	static GPUVertFormat format = { 0 };
	static uint pos_id, color_id;

	GPU_VERTBUF_DISCARD_SAFE(cache->edit_tip_pos);

	if (format.attr_len == 0) {
		/* initialize vertex format */
		pos_id = GPU_vertformat_attr_add(&format, "pos", GPU_COMP_F32, 3, GPU_FETCH_FLOAT);
		color_id = GPU_vertformat_attr_add(&format, "color", GPU_COMP_F32, 4, GPU_FETCH_FLOAT);
	}

	cache->edit_tip_pos = GPU_vertbuf_create_with_format(&format);
	GPU_vertbuf_data_alloc(cache->edit_tip_pos, cache->edit_tip_point_len);

	float selected_color[4], normal_color[4];
	edit_colors_get(edit, selected_color, normal_color);

	for (int point_index = 0; point_index < edit->totpoint; point_index++) {
		const PTCacheEditPoint *point = &edit->points[point_index];
		PTCacheEditKey *key = &point->keys[point->totkey - 1];
		GPU_vertbuf_attr_set(cache->edit_tip_pos, pos_id, point_index, key->world_co);
		if (key->flag & PEK_SELECT) {
			GPU_vertbuf_attr_set(cache->edit_tip_pos, color_id, point_index, selected_color);
		}
		else {
			GPU_vertbuf_attr_set(cache->edit_tip_pos, color_id, point_index, normal_color);
		}
	}
}

GPUBatch *DRW_particles_batch_cache_get_edit_tip_points(
        Object *object,
        ParticleSystem *psys,
        PTCacheEdit *edit)
{
	ParticleBatchCache *cache = particle_batch_cache_get(psys);
	if (cache->edit_tip_points != NULL) {
		return cache->edit_tip_points;
	}
	drw_particle_update_ptcache_edit(object, psys, edit);
	ensure_edit_tip_points_count(edit, cache);
	particle_batch_cache_ensure_edit_tip_pos(edit, cache);
	cache->edit_tip_points = GPU_batch_create(
	        GPU_PRIM_POINTS,
	        cache->edit_tip_pos,
	        NULL);
	return cache->edit_tip_points;
}

/* Ensure all textures and buffers needed for GPU accelerated drawing. */
bool particles_ensure_procedural_data(
        Object *object,
        ParticleSystem *psys,
        ModifierData *md,
        ParticleHairCache **r_hair_cache,
        int subdiv,
        int thickness_res)
{
	bool need_ft_update = false;

	drw_particle_update_ptcache(object, psys);

	ParticleDrawSource source;
	drw_particle_get_hair_source(object, psys, md, NULL, &source);

	ParticleBatchCache *cache = particle_batch_cache_get(source.psys);
	*r_hair_cache = &cache->hair;

	/* Refreshed on combing and simulation. */
	if ((*r_hair_cache)->proc_point_buf == NULL) {
		ensure_seg_pt_count(source.edit, source.psys, &cache->hair);
		particle_batch_cache_ensure_procedural_pos(source.edit, source.psys, &cache->hair);
		need_ft_update = true;
	}

	/* Refreshed if active layer or custom data changes. */
	if ((*r_hair_cache)->strand_tex == NULL) {
		particle_batch_cache_ensure_procedural_strand_data(source.edit, source.psys, source.md, &cache->hair);
	}

	/* Refreshed only on subdiv count change. */
	if ((*r_hair_cache)->final[subdiv].proc_point_buf == NULL) {
		ensure_seg_pt_final_count(psys, &cache->hair, subdiv, thickness_res);
		particle_batch_cache_ensure_procedural_final_points(psys, &cache->hair, subdiv);
		particle_batch_cache_ensure_procedural_final_hair_index(psys, &cache->hair, subdiv);
		need_ft_update = true;
	}
	if ((*r_hair_cache)->final[subdiv].proc_hairs[thickness_res - 1] == NULL) {
		particle_batch_cache_ensure_procedural_indices(source.edit, source.psys, &cache->hair, thickness_res, subdiv);
	}


	return need_ft_update;
}<|MERGE_RESOLUTION|>--- conflicted
+++ resolved
@@ -162,40 +162,6 @@
 	GPU_VERTBUF_DISCARD_SAFE(point_cache->pos);
 }
 
-<<<<<<< HEAD
-=======
-static void particle_batch_cache_clear_hair(ParticleHairCache *hair_cache)
-{
-	/* TODO more granular update tagging. */
-	GPU_VERTBUF_DISCARD_SAFE(hair_cache->proc_point_buf);
-	DRW_TEXTURE_FREE_SAFE(hair_cache->point_tex);
-
-	GPU_VERTBUF_DISCARD_SAFE(hair_cache->proc_strand_buf);
-	DRW_TEXTURE_FREE_SAFE(hair_cache->strand_tex);
-
-	for (int i = 0; i < MAX_MTFACE; ++i) {
-		GPU_VERTBUF_DISCARD_SAFE(hair_cache->proc_uv_buf[i]);
-		DRW_TEXTURE_FREE_SAFE(hair_cache->uv_tex[i]);
-	}
-	for (int i = 0; i < MAX_MCOL; ++i) {
-		GPU_VERTBUF_DISCARD_SAFE(hair_cache->proc_col_buf[i]);
-		DRW_TEXTURE_FREE_SAFE(hair_cache->col_tex[i]);
-	}
-	for (int i = 0; i < MAX_HAIR_SUBDIV; ++i) {
-		GPU_VERTBUF_DISCARD_SAFE(hair_cache->final[i].proc_buf);
-		DRW_TEXTURE_FREE_SAFE(hair_cache->final[i].proc_tex);
-		for (int j = 0; j < MAX_THICKRES; ++j) {
-			GPU_BATCH_DISCARD_SAFE(hair_cache->final[i].proc_hairs[j]);
-		}
-	}
-
-	/* "Normal" legacy hairs */
-	GPU_BATCH_DISCARD_SAFE(hair_cache->hairs);
-	GPU_VERTBUF_DISCARD_SAFE(hair_cache->pos);
-	GPU_INDEXBUF_DISCARD_SAFE(hair_cache->indices);
-}
-
->>>>>>> 4b6fa4d8
 static void particle_batch_cache_clear(ParticleSystem *psys)
 {
 	ParticleBatchCache *cache = psys->batch_cache;
@@ -661,14 +627,9 @@
         ParticleCacheKey **path_cache,
         const int start_index,
         const int num_path_keys,
-<<<<<<< HEAD
         const int subdiv,
         const int thickness_res,
-        Gwn_IndexBufBuilder *elb)
-=======
-        const int res,
         GPUIndexBufBuilder *elb)
->>>>>>> 4b6fa4d8
 {
 	const ParticleSettings *part = psys->part;
 	const int points_per_curve = (1 << (part->draw_step + subdiv)) + 1;
@@ -680,14 +641,9 @@
 		if (path->segments <= 0) {
 			continue;
 		}
-<<<<<<< HEAD
 		
 		for (int k = 0; k < points_per_hair; k++) {
-			GWN_indexbuf_add_generic_vert(elb, curr_point++);
-=======
-		for (int k = 0; k < res; k++) {
 			GPU_indexbuf_add_generic_vert(elb, curr_point++);
->>>>>>> 4b6fa4d8
 		}
 		GPU_indexbuf_add_primitive_restart(elb);
 	}
@@ -796,36 +752,35 @@
 {
 
 	/* Same format as point_tex. */
-<<<<<<< HEAD
 #ifdef USE_POSITION_HAIR_INDEX
-	static Gwn_VertFormat format = { 0 };
-	GWN_vertformat_clear(&format);
-	uint pos_id = GWN_vertformat_attr_add(&format, "pos", GWN_COMP_F32, 4, GWN_FETCH_FLOAT);
+	static GPUVertFormat format = { 0 };
+	GPU_vertformat_clear(&format);
+	uint pos_id = GPU_vertformat_attr_add(&format, "pos", GPU_COMP_F32, 4, GPU_FETCH_FLOAT);
 #else
-	Gwn_VertFormat format = { 0 };
-	GWN_vertformat_attr_add(&format, "pos", GWN_COMP_F32, 4, GWN_FETCH_FLOAT);
+	static GPUVer format = { 0 };
+	GPU_vertformat_attr_add(&format, "pos", GPU_COMP_F32, 4, GPU_FETCH_FLOAT);
 #endif
 
-	cache->final[subdiv].proc_point_buf = GWN_vertbuf_create_with_format(&format);
+	cache->final[subdiv].proc_point_buf = GPU_vertbuf_create_with_format(&format);
 
 	/* Create a destination buffer for the tranform feedback. Sized appropriately */
 	/* Thoses are points! not line segments. */
-	GWN_vertbuf_data_alloc(cache->final[subdiv].proc_point_buf, cache->final[subdiv].point_len);
+	GPU_vertbuf_data_alloc(cache->final[subdiv].proc_point_buf, cache->final[subdiv].point_len);
 
 #ifdef USE_POSITION_HAIR_INDEX
-	Gwn_VertBufRaw data_step;
-	GWN_vertbuf_attr_get_raw_data(cache->final[subdiv].proc_point_buf, pos_id, &data_step);
+	GPUVertBufRaw data_step;
+	GPU_vertbuf_attr_get_raw_data(cache->final[subdiv].proc_point_buf, pos_id, &data_step);
 	const int points_per_curve = (1 << (psys->part->draw_step + subdiv)) + 1;
 	for (int i = 0; i < cache->final[subdiv].strands_len; i++) {
 		for (int j = 0; j < points_per_curve; ++j) {
-			uint *data = (uint *)GWN_vertbuf_raw_step(&data_step);
+			uint *data = (uint *)GPU_vertbuf_raw_step(&data_step);
 			*data = (uint)i;
 		}
 	}
 #endif
 
 	/* Create vbo immediatly to bind to texture buffer. */
-	GWN_vertbuf_use(cache->final[subdiv].proc_point_buf);
+	GPU_vertbuf_use(cache->final[subdiv].proc_point_buf);
 
 	cache->final[subdiv].proc_tex = GPU_texture_create_from_vertbuf(cache->final[subdiv].proc_point_buf);
 }
@@ -836,38 +791,25 @@
         int subdiv)
 {
 	/* Same format as point_tex. */
-	Gwn_VertFormat format = { 0 };
-	uint hair_index_id = GWN_vertformat_attr_add(&format, "hair_index", GWN_COMP_U32, 1, GWN_FETCH_INT);
-
-	cache->final[subdiv].proc_hair_index_buf = GWN_vertbuf_create_with_format(&format);
-
-	GWN_vertbuf_data_alloc(cache->final[subdiv].proc_hair_index_buf, cache->final[subdiv].point_len);
-
-	Gwn_VertBufRaw data_step;
-	GWN_vertbuf_attr_get_raw_data(cache->final[subdiv].proc_hair_index_buf, hair_index_id, &data_step);
+	GPUVertFormat format = { 0 };
+	uint hair_index_id = GPU_vertformat_attr_add(&format, "hair_index", GPU_COMP_U32, 1, GPU_FETCH_INT);
+
+	cache->final[subdiv].proc_hair_index_buf = GPU_vertbuf_create_with_format(&format);
+
+	GPU_vertbuf_data_alloc(cache->final[subdiv].proc_hair_index_buf, cache->final[subdiv].point_len);
+
+	GPUVertBufRaw data_step;
+	GPU_vertbuf_attr_get_raw_data(cache->final[subdiv].proc_hair_index_buf, hair_index_id, &data_step);
 	const int points_per_curve = (1 << (psys->part->draw_step + subdiv)) + 1;
 	for (int i = 0; i < cache->final[subdiv].strands_len; i++) {
 		for (int j = 0; j < points_per_curve; ++j) {
-			uint *data = (uint *)GWN_vertbuf_raw_step(&data_step);
+			uint *data = (uint *)GPU_vertbuf_raw_step(&data_step);
 			*data = (uint)i;
 		}
 	}
 
 	/* Create vbo immediatly to bind to texture buffer. */
-	GWN_vertbuf_use(cache->final[subdiv].proc_hair_index_buf);
-=======
-	GPUVertFormat format = { 0 };
-	GPU_vertformat_attr_add(&format, "pos", GPU_COMP_F32, 4, GPU_FETCH_FLOAT);
-
-	cache->final[subdiv].proc_buf = GPU_vertbuf_create_with_format(&format);
-
-	/* Create a destination buffer for the tranform feedback. Sized appropriately */
-	/* Thoses are points! not line segments. */
-	GPU_vertbuf_data_alloc(cache->final[subdiv].proc_buf, cache->final[subdiv].strands_res * cache->strands_len);
-
-	/* Create vbo immediatly to bind to texture buffer. */
-	GPU_vertbuf_use(cache->final[subdiv].proc_buf);
->>>>>>> 4b6fa4d8
+	GPU_vertbuf_use(cache->final[subdiv].proc_hair_index_buf);
 
 	cache->final[subdiv].hair_index_tex = GPU_texture_create_from_vertbuf(cache->final[subdiv].proc_hair_index_buf);
 }
@@ -1043,15 +985,8 @@
 		return;
 	}
 
-<<<<<<< HEAD
 	int element_count = cache->final[subdiv].elems_len;
-	Gwn_PrimType prim_type = (thickness_res == 1) ? GWN_PRIM_LINE_STRIP : GWN_PRIM_TRI_STRIP;
-=======
-	int verts_per_hair = cache->final[subdiv].strands_res * thickness_res;
-	/* +1 for primitive restart */
-	int element_count = (verts_per_hair + 1) * cache->strands_len;
 	GPUPrimType prim_type = (thickness_res == 1) ? GPU_PRIM_LINE_STRIP : GPU_PRIM_TRI_STRIP;
->>>>>>> 4b6fa4d8
 
 	static GPUVertFormat format = { 0 };
 	GPU_vertformat_clear(&format);
