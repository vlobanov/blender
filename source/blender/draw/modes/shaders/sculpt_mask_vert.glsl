--- conflicted
+++ resolved
@@ -11,11 +11,6 @@
 {
   gl_Position = ModelViewProjectionMatrix * vec4(pos, 1.0);
 
-<<<<<<< HEAD
-	float mask = 1.0 - msk * 0.75 * maskOpacity;
-	finalColor = vec4(mask, mask, mask, 1.0);
-=======
-  float mask = 1.0 - msk * 0.75;
+  float mask = 1.0 - msk * 0.75 * maskOpacity;
   finalColor = vec4(mask, mask, mask, 1.0);
->>>>>>> e12c08e8
 }