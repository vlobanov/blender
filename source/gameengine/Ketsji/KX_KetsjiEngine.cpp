--- conflicted
+++ resolved
@@ -265,7 +265,6 @@
 
 	KX_Scene* firstscene = *m_scenes.begin();
 	const RAS_FrameSettings &framesettings = firstscene->GetFramingType();
-<<<<<<< HEAD
 
 	m_logger->StartLog(tc_rasterizer, m_kxsystem->GetTimeInSeconds(), true);
 
@@ -362,104 +361,6 @@
 			);
 	}
 
-=======
-
-	m_logger->StartLog(tc_rasterizer, m_kxsystem->GetTimeInSeconds(), true);
-
-	// hiding mouse cursor each frame
-	// (came back when going out of focus and then back in again)
-	if (m_hideCursor)
-		m_canvas->SetMouseState(RAS_ICanvas::MOUSE_INVISIBLE);
-
-	// clear the entire game screen with the border color
-	// only once per frame
-
-	m_canvas->BeginDraw();
-
-	// BeginFrame() sets the actual drawing area. You can use a part of the window
-	if (!BeginFrame())
-		return;
-
-	KX_SceneList::iterator sceneit;
-
-	int n_renders=m_dome->GetNumberRenders();// usually 4 or 6
-	for (int i=0;i<n_renders;i++){
-		m_canvas->ClearBuffer(RAS_ICanvas::COLOR_BUFFER|RAS_ICanvas::DEPTH_BUFFER);
-		for (sceneit = m_scenes.begin();sceneit != m_scenes.end(); sceneit++)
-		// for each scene, call the proceed functions
-		{
-			KX_Scene* scene = *sceneit;
-			KX_Camera* cam = scene->GetActiveCamera();
-
-			m_rendertools->BeginFrame(m_rasterizer);
-			// pass the scene's worldsettings to the rasterizer
-			SetWorldSettings(scene->GetWorldInfo());
-
-			// shadow buffers
-			if (i == 0){
-				RenderShadowBuffers(scene);
-			}
-			// Avoid drawing the scene with the active camera twice when it's viewport is enabled
-			if(cam && !cam->GetViewport())
-			{
-				if (scene->IsClearingZBuffer())
-					m_rasterizer->ClearDepthBuffer();
-		
-				m_rendertools->SetAuxilaryClientInfo(scene);
-		
-				// do the rendering
-				m_dome->RenderDomeFrame(scene,cam, i);
-			}
-			
-			list<class KX_Camera*>* cameras = scene->GetCameras();
-			
-			// Draw the scene once for each camera with an enabled viewport
-			list<KX_Camera*>::iterator it = cameras->begin();
-			while(it != cameras->end())
-			{
-				if((*it)->GetViewport())
-				{
-					if (scene->IsClearingZBuffer())
-						m_rasterizer->ClearDepthBuffer();
-			
-					m_rendertools->SetAuxilaryClientInfo(scene);
-			
-					// do the rendering
-					m_dome->RenderDomeFrame(scene, (*it),i);
-				}
-				
-				it++;
-			}
-		}
-		m_dome->BindImages(i);
-	}	
-
-	m_canvas->EndFrame();//XXX do we really need that?
-
-	m_canvas->SetViewPort(0, 0, m_canvas->GetWidth(), m_canvas->GetHeight());
-
-	if (m_overrideFrameColor) //XXX why do we want
-	{
-		// Do not use the framing bar color set in the Blender scenes
-		m_canvas->ClearColor(
-			m_overrideFrameColorR,
-			m_overrideFrameColorG,
-			m_overrideFrameColorB,
-			1.0
-			);
-	}
-	else
-	{
-		// Use the framing bar color set in the Blender scenes
-		m_canvas->ClearColor(
-			framesettings.BarRed(),
-			framesettings.BarGreen(),
-			framesettings.BarBlue(),
-			1.0
-			);
-	}
-
->>>>>>> 8ea29046
 	m_dome->Draw();
 
 	// run the 2dfilters and motion blur once for all the scenes
@@ -1074,7 +975,6 @@
 		f = data.orientation[1];
 		data.orientation[1] = data.orientation[2];
 		data.orientation[2] = -f;
-<<<<<<< HEAD
 
 		f = data.orientation[3];
 		data.orientation[3] = -data.orientation[6];
@@ -1088,21 +988,6 @@
 		data.orientation[5] = data.orientation[7];
 		data.orientation[7] = f;
 
-=======
-
-		f = data.orientation[3];
-		data.orientation[3] = -data.orientation[6];
-		data.orientation[6] = f;
-
-		f = data.orientation[4];
-		data.orientation[4] = -data.orientation[8];
-		data.orientation[8] = -f;
-
-		f = data.orientation[5];
-		data.orientation[5] = data.orientation[7];
-		data.orientation[7] = f;
-
->>>>>>> 8ea29046
 		AUD_updateListener(&data);
 	}
 }
@@ -1898,14 +1783,11 @@
 	return m_clockTime;
 }
 
-<<<<<<< HEAD
-=======
 double KX_KetsjiEngine::GetFrameTime(void) const
 {
 	return m_frameTime;
 }
 
->>>>>>> 8ea29046
 double KX_KetsjiEngine::GetRealTime(void) const
 {
 	return m_kxsystem->GetTimeInSeconds();
