--- conflicted
+++ resolved
@@ -38,21 +38,6 @@
 	void my_free_envmapdata(EnvMap *env);
 }
 
-<<<<<<< HEAD
-=======
-// (n&(n-1)) zeros the least significant bit of n 
-static int is_power_of_2_i(int num)
-{
-	return ((num)&(num-1))==0;
-}
-static int power_of_2_min_i(int num)
-{
-	while (!is_power_of_2_i(num))
-		num= num&(num-1);
-	return num;
-}
-
->>>>>>> 7748133b
 // Place holder for a full texture manager
 class BL_TextureObject
 {
@@ -437,20 +422,13 @@
 		if (GLEW_ARB_multitexture)
 			glActiveTextureARB(GL_TEXTURE0_ARB+i);
 
-<<<<<<< HEAD
 		gpuMatrixMode(GL_TEXTURE);
 
 		gpuLoadIdentity();
 		gpuMatrixMode(GL_MODELVIEW);
 		gpuMatrixCommit();
 
-		glDisable(GL_TEXTURE_2D);	
-=======
-		glMatrixMode(GL_TEXTURE);
-		glLoadIdentity();
-		glMatrixMode(GL_MODELVIEW);
 		glDisable(GL_TEXTURE_2D);
->>>>>>> 7748133b
 		glDisable(GL_TEXTURE_GEN_S);
 		glDisable(GL_TEXTURE_GEN_T);
 		glDisable(GL_TEXTURE_GEN_R);
