--- conflicted
+++ resolved
@@ -76,7 +76,28 @@
 
         md = context.smoke
 
-<<<<<<< HEAD
+        layout.prop(md, "smoke_type")
+
+
+class PHYSICS_PT_smoke_settings(PhysicButtonsPanel, Panel):
+    bl_label = "Settings"
+    bl_parent_id = 'PHYSICS_PT_smoke'
+    COMPAT_ENGINES = {'BLENDER_RENDER', 'BLENDER_EEVEE', 'BLENDER_WORKBENCH'}
+
+    @classmethod
+    def poll(cls, context):
+        if not PhysicButtonsPanel.poll_smoke(context):
+            return False
+
+        return (context.engine in cls.COMPAT_ENGINES)
+
+    def draw(self, context):
+        layout = self.layout
+        layout.use_property_split = True
+
+        md = context.smoke
+        ob = context.object
+
         if bpy.app.build_options.openvdb and use_smoke_import(md):
             domain = md.domain_settings
             layout.prop(domain, "volume_filepath", text="File Path")
@@ -86,29 +107,6 @@
             return
 
         layout.row().prop(md, "smoke_type", expand=True)
-=======
-        layout.prop(md, "smoke_type")
-
-
-class PHYSICS_PT_smoke_settings(PhysicButtonsPanel, Panel):
-    bl_label = "Settings"
-    bl_parent_id = 'PHYSICS_PT_smoke'
-    COMPAT_ENGINES = {'BLENDER_RENDER', 'BLENDER_EEVEE', 'BLENDER_WORKBENCH'}
-
-    @classmethod
-    def poll(cls, context):
-        if not PhysicButtonsPanel.poll_smoke(context):
-            return False
-
-        return (context.engine in cls.COMPAT_ENGINES)
-
-    def draw(self, context):
-        layout = self.layout
-        layout.use_property_split = True
-
-        md = context.smoke
-        ob = context.object
->>>>>>> 9620b8f6
 
         if md.smoke_type == 'DOMAIN':
             domain = md.domain_settings
@@ -378,15 +376,11 @@
 
     @classmethod
     def poll(cls, context):
-<<<<<<< HEAD
-        md = context.smoke
-        return md and (md.smoke_type == 'DOMAIN') and (not use_smoke_import(md))
-=======
         if not PhysicButtonsPanel.poll_smoke_domain(context):
             return False
 
-        return (context.engine in cls.COMPAT_ENGINES)
->>>>>>> 9620b8f6
+        md = context.smoke
+        return (context.engine in cls.COMPAT_ENGINES) and (not use_smoke_import(md))
 
     def draw(self, context):
         layout = self.layout
@@ -422,15 +416,11 @@
 
     @classmethod
     def poll(cls, context):
-<<<<<<< HEAD
-        md = context.smoke
-        return md and (md.smoke_type == 'DOMAIN') and (not use_smoke_import(md))
-=======
         if not PhysicButtonsPanel.poll_smoke_domain(context):
             return False
 
-        return (context.engine in cls.COMPAT_ENGINES)
->>>>>>> 9620b8f6
+        md = context.smoke
+        return (context.engine in cls.COMPAT_ENGINES) and (not use_smoke_import(md))
 
     def draw_header(self, context):
         md = context.smoke.domain_settings
@@ -465,15 +455,11 @@
 
     @classmethod
     def poll(cls, context):
-<<<<<<< HEAD
-        md = context.smoke
-        return md and (md.smoke_type == 'DOMAIN') and (context.engine in cls.COMPAT_ENGINES) and (not use_smoke_import(md))
-=======
         if not PhysicButtonsPanel.poll_smoke_domain(context):
             return False
 
-        return (context.engine in cls.COMPAT_ENGINES)
->>>>>>> 9620b8f6
+        md = context.smoke
+        return (context.engine in cls.COMPAT_ENGINES) and (not use_smoke_import(md))
 
     def draw_header(self, context):
         md = context.smoke.domain_settings
@@ -512,15 +498,11 @@
 
     @classmethod
     def poll(cls, context):
-<<<<<<< HEAD
-        md = context.smoke
-        return md and (md.smoke_type == 'DOMAIN') and (context.engine in cls.COMPAT_ENGINES) and (not use_smoke_import(md))
-=======
         if not PhysicButtonsPanel.poll_smoke_domain(context):
             return False
 
-        return (context.engine in cls.COMPAT_ENGINES)
->>>>>>> 9620b8f6
+        md = context.smoke
+        return (context.engine in cls.COMPAT_ENGINES) and (not use_smoke_import(md))
 
     def draw(self, context):
         layout = self.layout
@@ -544,16 +526,11 @@
 
     @classmethod
     def poll(cls, context):
-<<<<<<< HEAD
-        md = context.smoke
-        return md and (md.smoke_type == 'DOMAIN') and (context.engine in cls.COMPAT_ENGINES) and (not use_smoke_import(md))
-=======
         if not PhysicButtonsPanel.poll_smoke_domain(context):
             return False
 
-        return (context.engine in cls.COMPAT_ENGINES)
->>>>>>> 9620b8f6
-
+        md = context.smoke
+        return (context.engine in cls.COMPAT_ENGINES) and (not use_smoke_import(md))
     def draw(self, context):
         layout = self.layout
         layout.use_property_split = True
@@ -594,15 +571,11 @@
 
     @classmethod
     def poll(cls, context):
-<<<<<<< HEAD
-        md = context.smoke
-        return md and (md.smoke_type == 'DOMAIN') and (context.engine in cls.COMPAT_ENGINES) and (not use_smoke_import(md))
-=======
         if not PhysicButtonsPanel.poll_smoke_domain(context):
             return False
 
-        return (context.engine in cls.COMPAT_ENGINES)
->>>>>>> 9620b8f6
+        md = context.smoke
+        return (context.engine in cls.COMPAT_ENGINES) and (not use_smoke_import(md))
 
     def draw(self, context):
         domain = context.smoke.domain_settings
@@ -616,12 +589,8 @@
 
     @classmethod
     def poll(cls, context):
-<<<<<<< HEAD
-        md = context.smoke
-        return md and (md.smoke_type == 'DOMAIN') and (not use_smoke_import(md))
-=======
-        return (PhysicButtonsPanel.poll_smoke_domain(context))
->>>>>>> 9620b8f6
+        md = context.smoke
+        return (PhysicButtonsPanel.poll_smoke_domain(context)) and (not use_smoke_import(md))
 
     def draw(self, context):
         layout = self.layout
@@ -667,12 +636,8 @@
 
     @classmethod
     def poll(cls, context):
-<<<<<<< HEAD
-        md = context.smoke
-        return md and (md.smoke_type == 'DOMAIN') and (not use_smoke_import(md))
-=======
-        return (PhysicButtonsPanel.poll_smoke_domain(context))
->>>>>>> 9620b8f6
+        md = context.smoke
+        return (PhysicButtonsPanel.poll_smoke_domain(context)) and (not use_smoke_import(md))
 
     def draw_header(self, context):
         md = context.smoke.domain_settings
@@ -702,17 +667,13 @@
 
     @classmethod
     def poll(cls, context):
-<<<<<<< HEAD
-        md = context.smoke
-        return md and (md.smoke_type == 'DOMAIN') and (not use_smoke_import(md))
-=======
-        return (PhysicButtonsPanel.poll_smoke_domain(context))
+        md = context.smoke
+        return (PhysicButtonsPanel.poll_smoke_domain(context)) and (not use_smoke_import(md))
 
     def draw_header(self, context):
         md = context.smoke.domain_settings
 
         self.layout.prop(md, "show_velocity", text="")
->>>>>>> 9620b8f6
 
     def draw(self, context):
         layout = self.layout
