--- conflicted
+++ resolved
@@ -284,20 +284,12 @@
         #col.label(text="Open Toolbox Delay:")
         #col.prop(view, "open_left_mouse_delay", text="Hold LMB")
         #col.prop(view, "open_right_mouse_delay", text="Hold RMB")
-<<<<<<< HEAD
-
-        col.label(text="Widgets:")
-        col.prop(view, "widget_scale")
-        col.prop(view, "widget_world_space")
-        col.prop(view, "widget_shaded")
-=======
         col.prop(view, "show_manipulator")
         ## Currently not working
         # col.prop(view, "show_manipulator_shaded")
         sub = col.column()
         sub.active = view.show_manipulator
         sub.prop(view, "manipulator_size", text="Size")
->>>>>>> 349946bd
 
         col.separator()
         col.separator()
