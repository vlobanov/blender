# ##### BEGIN GPL LICENSE BLOCK #####
#
#  This program is free software; you can redistribute it and/or
#  modify it under the terms of the GNU General Public License
#  as published by the Free Software Foundation; either version 2
#  of the License, or (at your option) any later version.
#
#  This program is distributed in the hope that it will be useful,
#  but WITHOUT ANY WARRANTY; without even the implied warranty of
#  MERCHANTABILITY or FITNESS FOR A PARTICULAR PURPOSE.  See the
#  GNU General Public License for more details.
#
#  You should have received a copy of the GNU General Public License
#  along with this program; if not, write to the Free Software Foundation,
#  Inc., 51 Franklin Street, Fifth Floor, Boston, MA 02110-1301, USA.
#
# ##### END GPL LICENSE BLOCK #####

# <pep8 compliant>
from bpy.types import Menu


class UnifiedPaintPanel:
    # subclass must set
    # bl_space_type = 'IMAGE_EDITOR'
    # bl_region_type = 'UI'

    @staticmethod
    def paint_settings(context):
        tool_settings = context.tool_settings

        if context.sculpt_object:
            return tool_settings.sculpt
        elif context.vertex_paint_object:
            return tool_settings.vertex_paint
        elif context.weight_paint_object:
            return tool_settings.weight_paint
        elif context.image_paint_object:
            if (tool_settings.image_paint and tool_settings.image_paint.detect_data()):
                return tool_settings.image_paint

            return None
        elif context.particle_edit_object:
<<<<<<< HEAD
            return toolsettings.particle_edit
        elif context.hair_edit_object:
            return toolsettings.hair_edit
=======
            return tool_settings.particle_edit
>>>>>>> d3e1b043

        return None

    @staticmethod
    def unified_paint_settings(parent, context):
        ups = context.tool_settings.unified_paint_settings

        flow = parent.grid_flow(row_major=True, columns=0, even_columns=True, even_rows=False, align=False)

        col = flow.column()
        col.prop(ups, "use_unified_size", text="Size")
        col = flow.column()
        col.prop(ups, "use_unified_strength", text="Strength")
        if context.weight_paint_object:
            col = flow.column()
            col.prop(ups, "use_unified_weight", text="Weight")
        elif context.vertex_paint_object or context.image_paint_object:
            col = flow.column()
            col.prop(ups, "use_unified_color", text="Color")
        else:
            col = flow.column()
            col.prop(ups, "use_unified_color", text="Color")

    @staticmethod
    def prop_unified_size(parent, context, brush, prop_name, icon='NONE', text="", slider=False):
        ups = context.tool_settings.unified_paint_settings
        ptr = ups if ups.use_unified_size else brush
        parent.prop(ptr, prop_name, icon=icon, text=text, slider=slider)

    @staticmethod
    def prop_unified_strength(parent, context, brush, prop_name, icon='NONE', text="", slider=False):
        ups = context.tool_settings.unified_paint_settings
        ptr = ups if ups.use_unified_strength else brush
        parent.prop(ptr, prop_name, icon=icon, text=text, slider=slider)

    @staticmethod
    def prop_unified_weight(parent, context, brush, prop_name, icon='NONE', text="", slider=False):
        ups = context.tool_settings.unified_paint_settings
        ptr = ups if ups.use_unified_weight else brush
        parent.prop(ptr, prop_name, icon=icon, text=text, slider=slider)

    @staticmethod
    def prop_unified_color(parent, context, brush, prop_name, text=""):
        ups = context.tool_settings.unified_paint_settings
        ptr = ups if ups.use_unified_color else brush
        parent.prop(ptr, prop_name, text=text)

    @staticmethod
    def prop_unified_color_picker(parent, context, brush, prop_name, value_slider=True):
        ups = context.tool_settings.unified_paint_settings
        ptr = ups if ups.use_unified_color else brush
        parent.template_color_picker(ptr, prop_name, value_slider=value_slider)


class VIEW3D_MT_tools_projectpaint_clone(Menu):
    bl_label = "Clone Layer"

    def draw(self, context):
        layout = self.layout

        for i, uv_layer in enumerate(context.active_object.data.uv_layers):
            props = layout.operator("wm.context_set_int", text=uv_layer.name, translate=False)
            props.data_path = "active_object.data.uv_layer_clone_index"
            props.value = i


def brush_texpaint_common(panel, context, layout, brush, settings, projpaint=False):
    capabilities = brush.image_paint_capabilities

    col = layout.column()

    if brush.image_tool in {'DRAW', 'FILL'}:
        if brush.blend not in {'ERASE_ALPHA', 'ADD_ALPHA'}:
            if not brush.use_gradient:
                panel.prop_unified_color_picker(col, context, brush, "color", value_slider=True)

            if settings.palette:
                col.template_palette(settings, "palette", color=True)

            if brush.use_gradient:
                col.label(text="Gradient Colors")
                col.template_color_ramp(brush, "gradient", expand=True)

                if brush.image_tool == 'DRAW':
                    col.label(text="Background Color")
                    row = col.row(align=True)
                    panel.prop_unified_color(row, context, brush, "secondary_color", text="")
                    col.prop(brush, "gradient_stroke_mode", text="Mode")
                    if brush.gradient_stroke_mode in {'SPACING_REPEAT', 'SPACING_CLAMP'}:
                        col.prop(brush, "grad_spacing")
                else:  # if brush.image_tool == 'FILL':
                    col.prop(brush, "gradient_fill_mode")
            else:
                row = col.row(align=True)
                panel.prop_unified_color(row, context, brush, "color", text="")
                if brush.image_tool == 'FILL' and not projpaint:
                    col.prop(brush, "fill_threshold")
                else:
                    panel.prop_unified_color(row, context, brush, "secondary_color", text="")
                    row.separator()
                    row.operator("paint.brush_colors_flip", icon='FILE_REFRESH', text="")
        else:
            if brush.image_tool == 'FILL' and not projpaint:
                col.prop(brush, "fill_threshold")

    elif brush.image_tool == 'SOFTEN':
        col = layout.column(align=True)
        col.row().prop(brush, "direction", expand=True)
        col.separator()
        col.prop(brush, "sharp_threshold")
        if not projpaint:
            col.prop(brush, "blur_kernel_radius")
        col.separator()
        col.prop(brush, "blur_mode")
    elif brush.image_tool == 'MASK':
        col.prop(brush, "weight", text="Mask Value", slider=True)

    elif brush.image_tool == 'CLONE':
        col.separator()
        if projpaint:
            if settings.mode == 'MATERIAL':
                col.prop(settings, "use_clone_layer", text="Clone from Paint Slot")
            elif settings.mode == 'IMAGE':
                col.prop(settings, "use_clone_layer", text="Clone from Image/UV Map")

            if settings.use_clone_layer:
                ob = context.active_object
                col = layout.column()

                if settings.mode == 'MATERIAL':
                    if len(ob.material_slots) > 1:
                        col.label(text="Materials")
                        col.template_list("MATERIAL_UL_matslots", "",
                                          ob, "material_slots",
                                          ob, "active_material_index", rows=2)

                    mat = ob.active_material
                    if mat:
                        col.label(text="Source Clone Slot")
                        col.template_list("TEXTURE_UL_texpaintslots", "",
                                          mat, "texture_paint_images",
                                          mat, "paint_clone_slot", rows=2)

                elif settings.mode == 'IMAGE':
                    mesh = ob.data

                    clone_text = mesh.uv_layer_clone.name if mesh.uv_layer_clone else ""
                    col.label(text="Source Clone Image")
                    col.template_ID(settings, "clone_image")
                    col.label(text="Source Clone UV Map")
                    col.menu("VIEW3D_MT_tools_projectpaint_clone", text=clone_text, translate=False)
        else:
            col.prop(brush, "clone_image", text="Image")
            col.prop(brush, "clone_alpha", text="Alpha")

    col.separator()

    if capabilities.has_radius:
        row = col.row(align=True)
        panel.prop_unified_size(row, context, brush, "size", slider=True, text="Radius")
        panel.prop_unified_size(row, context, brush, "use_pressure_size")

    row = col.row(align=True)

    if capabilities.has_space_attenuation:
        row.prop(brush, "use_space_attenuation", toggle=True, icon_only=True)

    panel.prop_unified_strength(row, context, brush, "strength", text="Strength")
    panel.prop_unified_strength(row, context, brush, "use_pressure_strength")

    if brush.image_tool in {'DRAW', 'FILL'}:
        col.separator()
        col.prop(brush, "blend", text="Blend")

    col = layout.column()

    # use_accumulate
    if capabilities.has_accumulate:
        col = layout.column(align=True)
        col.prop(brush, "use_accumulate")

    if projpaint:
        col.prop(brush, "use_alpha")

    col.prop(brush, "use_gradient")

    col.separator()
    col.template_ID(settings, "palette", new="palette.new")


# Used in both the View3D toolbar and texture properties
def brush_texture_settings(layout, brush, sculpt):
    tex_slot = brush.texture_slot

    layout.use_property_split = True
    layout.use_property_decorate = False

    # map_mode
    if sculpt:
        layout.prop(tex_slot, "map_mode", text="Mapping")
    else:
        layout.prop(tex_slot, "tex_paint_map_mode", text="Mapping")

    layout.separator()

    if tex_slot.map_mode == 'STENCIL':
        if brush.texture and brush.texture.type == 'IMAGE':
            layout.operator("brush.stencil_fit_image_aspect")
        layout.operator("brush.stencil_reset_transform")

    # angle and texture_angle_source
    if tex_slot.has_texture_angle:
        col = layout.column()
        col.prop(tex_slot, "angle", text="Angle")
        if tex_slot.has_texture_angle_source:
            col.prop(tex_slot, "use_rake", text="Rake")

            if brush.brush_capabilities.has_random_texture_angle and tex_slot.has_random_texture_angle:
                if sculpt:
                    if brush.sculpt_capabilities.has_random_texture_angle:
                        col.prop(tex_slot, "use_random", text="Random")
                        if tex_slot.use_random:
                            col.prop(tex_slot, "random_angle", text="Raandom Angle")
                else:
                    col.prop(tex_slot, "use_random", text="Random")
                    if tex_slot.use_random:
                        col.prop(tex_slot, "random_angle", text="Random Angle")

    # scale and offset
    layout.prop(tex_slot, "offset")
    layout.prop(tex_slot, "scale")

    if sculpt:
        # texture_sample_bias
        layout.prop(brush, "texture_sample_bias", slider=True, text="Sample Bias")


def brush_mask_texture_settings(layout, brush):
    mask_tex_slot = brush.mask_texture_slot

    layout.use_property_split = True
    layout.use_property_decorate = False

    # map_mode
    layout.row().prop(mask_tex_slot, "mask_map_mode", text="Mask Mapping")

    if mask_tex_slot.map_mode == 'STENCIL':
        if brush.mask_texture and brush.mask_texture.type == 'IMAGE':
            layout.operator("brush.stencil_fit_image_aspect").mask = True
        layout.operator("brush.stencil_reset_transform").mask = True

    col = layout.column()
    col.prop(brush, "use_pressure_masking", text="Pressure Masking")
    # angle and texture_angle_source
    if mask_tex_slot.has_texture_angle:
        col = layout.column()
        col.prop(mask_tex_slot, "angle", text="Angle")
        if mask_tex_slot.has_texture_angle_source:
            col.prop(mask_tex_slot, "use_rake", text="Rake")

            if brush.brush_capabilities.has_random_texture_angle and mask_tex_slot.has_random_texture_angle:
                col.prop(mask_tex_slot, "use_random", text="Random")
                if mask_tex_slot.use_random:
                    col.prop(mask_tex_slot, "random_angle", text="Random Angle")

    # scale and offset
    col.prop(mask_tex_slot, "offset")
    col.prop(mask_tex_slot, "scale")

classes = (
    VIEW3D_MT_tools_projectpaint_clone,
)

if __name__ == "__main__":  # only for live edit.
    from bpy.utils import register_class
    for cls in classes:
        register_class(cls)<|MERGE_RESOLUTION|>--- conflicted
+++ resolved
@@ -41,13 +41,9 @@
 
             return None
         elif context.particle_edit_object:
-<<<<<<< HEAD
-            return toolsettings.particle_edit
+            return tool_settings.particle_edit
         elif context.hair_edit_object:
             return toolsettings.hair_edit
-=======
-            return tool_settings.particle_edit
->>>>>>> d3e1b043
 
         return None
 
