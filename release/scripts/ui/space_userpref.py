--- conflicted
+++ resolved
@@ -21,23 +21,6 @@
 
 
 class USERPREF_HT_header(bpy.types.Header):
-<<<<<<< HEAD
-	__space_type__ = 'USER_PREFERENCES'
-
-	def draw(self, context):
-		layout = self.layout
-		layout.template_header(menus=False)
-		
-		userpref = context.user_preferences
-	
-		layout.operator_context = "EXEC_AREA"
-		layout.itemO("wm.save_homefile", text="Save As Default")
-
-		if userpref.active_section == 'INPUT':
-			layout.operator_context = "INVOKE_DEFAULT"
-			layout.itemO("wm.keyconfig_export", "Export Key Configuration...")
-			
-=======
     bl_space_type = 'USER_PREFERENCES'
 
     def draw(self, context):
@@ -54,7 +37,6 @@
             layout.itemO("wm.keyconfig_export", "Export Key Configuration...")
 
 
->>>>>>> 4e9699de
 class USERPREF_MT_view(bpy.types.Menu):
     bl_label = "View"
 
@@ -1325,95 +1307,6 @@
 bpy.types.register(USERPREF_PT_file)
 bpy.types.register(USERPREF_PT_input)
 
-<<<<<<< HEAD
-class WM_OT_keyconfig_export(bpy.types.Operator):
-	"Export key configuration to a python script."
-	__idname__ = "wm.keyconfig_export"
-	__label__ = "Export Key Configuration..."
-	__props__ = [
-		bpy.props.StringProperty(attr="path", name="File Path", description="File path to write file to.")]
-
-	def _string_value(self, value):
-		result = ""
-		if isinstance(value, str):
-			if value != "":
-				result = "\'%s\'" % value
-		elif isinstance(value, bool):
-			if value:
-				result = "True"
-			else:
-				result = "False"
-		elif isinstance(value, float):
-			result = "%.10f" % value
-		elif isinstance(value, int):
-			result = "%d" % value
-		elif getattr(value, '__len__', False):
-			if len(value):
-				result = "["
-				for i in range(0, len(value)):
-					result += self._string_value(value[i])
-					if i != len(value)-1:
-						result += ", "
-				result += "]"
-		else:
-			print("Export key configuration: can't write ", value)
-
-		return result
-
-	def execute(self, context):
-		if not self.path:
-			raise Exception("File path not set.")
-
-		f = open(self.path, "w")
-		if not f:
-			raise Exception("Could not open file.")
-
-		wm = context.manager
-		kc = wm.active_keyconfig
-
-		f.write('# Configuration %s\n' % kc.name)
-
-		f.write("wm = bpy.data.windowmanagers[0]\n");
-		f.write("kc = wm.add_keyconfig(\'%s\')\n\n" % kc.name)
-
-		for km in kc.keymaps:
-			f.write("# Map %s\n" % km.name)
-			f.write("km = kc.add_keymap(\'%s\', space_type=\'%s\', region_type=\'%s\')\n\n" % (km.name, km.space_type, km.region_type))
-			for kmi in km.items:
-				f.write("kmi = km.add_item(\'%s\', \'%s\', \'%s\'" % (kmi.idname, kmi.type, kmi.value))
-				if kmi.shift:
-					f.write(", shift=True")
-				if kmi.ctrl:
-					f.write(", ctrl=True")
-				if kmi.alt:
-					f.write(", alt=True")
-				if kmi.oskey:
-					f.write(", oskey=True")
-				if kmi.key_modifier and kmi.key_modifier != 'NONE':
-					f.write(", key_modifier=\'%s\'" % kmi.key_modifier)
-				f.write(")\n")
-
-				props = kmi.properties
-
-				if props != None:
-					for pname in dir(props):
-						if props.is_property_set(pname) and not props.is_property_hidden(pname):
-							value = eval("props.%s" % pname)
-							value = self._string_value(value)
-							if value != "":
-								f.write("kmi.properties.%s = %s\n" % (pname, value))
-
-			f.write("\n")
-
-		f.close()
-
-		return ('FINISHED',)
-
-	def invoke(self, context, event):	
-		wm = context.manager
-		wm.add_fileselect(self.__operator__)
-		return ('RUNNING_MODAL',)
-=======
 from bpy.props import *
 
 
@@ -1505,7 +1398,6 @@
         wm.add_fileselect(self)
         return ('RUNNING_MODAL',)
 
->>>>>>> 4e9699de
 
 class WM_OT_keymap_edit(bpy.types.Operator):
     "Edit key map."
@@ -1552,18 +1444,6 @@
 
 
 class WM_OT_keyitem_remove(bpy.types.Operator):
-<<<<<<< HEAD
-	"Remove key map item."
-	__idname__ = "wm.keyitem_remove"
-	__label__ = "Remove Key Map Item"
-
-	def execute(self, context):
-		wm = context.manager
-		kmi = context.keyitem
-		km = wm.active_keymap
-		km.remove_item(kmi)
-		return ('FINISHED',)
-=======
     "Remove key map item."
     bl_idname = "wm.keyitem_remove"
     bl_label = "Remove Key Map Item"
@@ -1574,7 +1454,6 @@
         km = wm.active_keymap
         km.remove_item(kmi)
         return ('FINISHED',)
->>>>>>> 4e9699de
 
 bpy.ops.add(WM_OT_keyconfig_export)
 bpy.ops.add(WM_OT_keymap_edit)
