--- conflicted
+++ resolved
@@ -5,12 +5,7 @@
 #   cmake -C../blender/build_files/cmake/config/blender_headless.cmake  ../blender
 #
 
-<<<<<<< HEAD
-set(WITH_HEADLESS            ON  CACHE BOOL "" FORCE) 
-=======
 set(WITH_HEADLESS            ON  CACHE BOOL "" FORCE)
-set(WITH_GAMEENGINE          OFF CACHE BOOL "" FORCE)
->>>>>>> ae01df57
 
 # disable audio, its possible some devs may want this but for now disable
 # so the python module doesnt hold the audio device and loads quickly.
