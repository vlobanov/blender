# ***** BEGIN GPL LICENSE BLOCK *****
#
# This program is free software; you can redistribute it and/or
# modify it under the terms of the GNU General Public License
# as published by the Free Software Foundation; either version 2
# of the License, or (at your option) any later version.
#
# This program is distributed in the hope that it will be useful,
# but WITHOUT ANY WARRANTY; without even the implied warranty of
# MERCHANTABILITY or FITNESS FOR A PARTICULAR PURPOSE.  See the
# GNU General Public License for more details.
#
# You should have received a copy of the GNU General Public License
# along with this program; if not, write to the Free Software Foundation,
# Inc., 51 Franklin Street, Fifth Floor, Boston, MA 02110-1301, USA.
#
# The Original Code is Copyright (C) 2006, Blender Foundation
# All rights reserved.
#
# The Original Code is: all of this file.
#
# Contributor(s): Jacques Beaurain.
#
# ***** END GPL LICENSE BLOCK *****

#-----------------------------------------------------------------------------
# We don't allow in-source builds. This causes no end of troubles because
# all out-of-source builds will use the CMakeCache.txt file there and even
# build the libs and objects in it.

if(${CMAKE_SOURCE_DIR} STREQUAL ${CMAKE_BINARY_DIR})
	if(NOT DEFINED WITH_IN_SOURCE_BUILD)
		message(FATAL_ERROR
			"CMake generation for blender is not allowed within the source directory!"
			"\n Remove the CMakeCache.txt file and try again from another folder, e.g.:"
			"\n "
			"\n rm CMakeCache.txt"
			"\n cd .."
			"\n mkdir cmake-make"
			"\n cd cmake-make"
			"\n cmake ../blender"
			"\n "
			"\n Alternately define WITH_IN_SOURCE_BUILD to force this option (not recommended!)"
		)
	endif()
endif()

cmake_minimum_required(VERSION 2.8)

if(NOT EXECUTABLE_OUTPUT_PATH)
	set(FIRST_RUN "TRUE")
endif()

# this starts out unset
list(APPEND CMAKE_MODULE_PATH "${CMAKE_SOURCE_DIR}/build_files/cmake/Modules")

# avoid having empty buildtype
set(CMAKE_BUILD_TYPE_INIT "Release")

# quiet output for Makefiles, 'make -s' helps too
# set_property(GLOBAL PROPERTY RULE_MESSAGES OFF)

# global compile definitions since add_definitions() adds for all.
set_property(DIRECTORY APPEND PROPERTY COMPILE_DEFINITIONS_DEBUG           DEBUG _DEBUG)
set_property(DIRECTORY APPEND PROPERTY COMPILE_DEFINITIONS_RELEASE         NDEBUG)
set_property(DIRECTORY APPEND PROPERTY COMPILE_DEFINITIONS_MINSIZEREL      NDEBUG)
set_property(DIRECTORY APPEND PROPERTY COMPILE_DEFINITIONS_RELWITHDEBINFO  NDEBUG)


#-----------------------------------------------------------------------------
# Set policy

# see "cmake --help-policy CMP0003"
# So library linking is more sane
cmake_policy(SET CMP0003 NEW)

# So BUILDINFO and BLENDERPATH strings are automatically quoted
cmake_policy(SET CMP0005 NEW)

# So syntax problems are errors
cmake_policy(SET CMP0010 NEW)

# Input directories must have CMakeLists.txt
cmake_policy(SET CMP0014 NEW)

#-----------------------------------------------------------------------------
# Load some macros.
include(build_files/cmake/macros.cmake)


#-----------------------------------------------------------------------------
# Initialize project.

blender_project_hack_pre()

project(Blender)

blender_project_hack_post()

enable_testing()

#-----------------------------------------------------------------------------
# Redirect output files

set(EXECUTABLE_OUTPUT_PATH ${CMAKE_BINARY_DIR}/bin CACHE INTERNAL "" FORCE)
set(LIBRARY_OUTPUT_PATH ${CMAKE_BINARY_DIR}/lib CACHE INTERNAL "" FORCE)

#-----------------------------------------------------------------------------
# Set default config options

get_blender_version()


# Blender internal features
option(WITH_BLENDER "Build blender (disable to build only the blender player)" ON)
mark_as_advanced(WITH_BLENDER)

option(WITH_INTERNATIONAL "Enable I18N (International fonts and text)" ON)

option(WITH_PYTHON        "Enable Embedded Python API  (only disable for development)" ON)
option(WITH_PYTHON_SECURITY "Disables execution of scripts within blend files by default (recommend to leave off)" OFF)
mark_as_advanced(WITH_PYTHON)  # dont want people disabling this unless they really know what they are doing.
mark_as_advanced(WITH_PYTHON_SECURITY)  # some distrobutions see this as a security issue, rather than have them patch it, make a build option.

option(WITH_PYTHON_SAFETY "Enable internal API error checking to track invalid data to prevent crash on access (at the expense of some effeciency, only enable for development)." OFF)
option(WITH_PYTHON_MODULE "Enable building as a python module which runs without a user interface, like running regular blender in background mode (experimental, only enable for development)" OFF)
option(WITH_BUILDINFO     "Include extra build details (only disable for development & faster builds)" ON)
option(WITH_IK_ITASC      "Enable ITASC IK solver (only disable for development & for incompatible C++ compilers)" ON)
option(WITH_FFTW3         "Enable FFTW3 support (Used for smoke and audio effects)" OFF)
option(WITH_BULLET        "Enable Bullet (Physics Engine)" ON)
option(WITH_GAMEENGINE    "Enable Game Engine" ON)
option(WITH_PLAYER        "Build Player" OFF)
option(WITH_COMPOSITOR    "Enable the tile based nodal compositor" ON)

# GHOST Windowing Library Options
option(WITH_GHOST_DEBUG   "Enable debugging output for the GHOST library" OFF)
mark_as_advanced(WITH_GHOST_DEBUG)

option(WITH_GHOST_SDL    "Enable building blender against SDL for windowing rather then the native APIs" OFF)
mark_as_advanced(WITH_GHOST_SDL)

# Misc...
option(WITH_HEADLESS      "Build without graphical support (renderfarm, server mode only)" OFF)
mark_as_advanced(WITH_HEADLESS)

option(WITH_AUDASPACE    "Build with blenders audio library (only disable if you know what you're doing!)" ON)
mark_as_advanced(WITH_AUDASPACE)


# (unix defaults to OpenMP On)
if(UNIX AND NOT APPLE)
	set(PLATFORM_DEFAULT ON)
else()
	set(PLATFORM_DEFAULT OFF)
endif()
option(WITH_OPENMP        "Enable OpenMP (has to be supported by the compiler)" ${PLATFORM_DEFAULT})
unset(PLATFORM_DEFAULT)


if(UNIX AND NOT APPLE)
	option(WITH_X11_XINPUT "Enable X11 Xinput (tablet support and unicode input)"	ON)
	option(WITH_X11_XF86VMODE "Enable X11 video mode switching"	ON)
	option(WITH_SYSTEM_GLEW "Use GLEW OpenGL wrapper library provided by the operating system" ON)

	# freebsd doesn't seems to support XDND
	if(NOT ${CMAKE_SYSTEM_NAME} MATCHES "FreeBSD")
		option(WITH_GHOST_XDND   "Enable drag'n'drop support on Linux using XDND protocol" ON)
	endif()
else()
	# not an option for other OS's
	set(WITH_SYSTEM_GLEW OFF)
endif()


# (unix defaults to System OpenJPEG On)
if(UNIX AND NOT APPLE)
	set(PLATFORM_DEFAULT ON)
else()
	set(PLATFORM_DEFAULT OFF)
endif()
option(WITH_SYSTEM_OPENJPEG "Use the operating systems OpenJPEG library" ${PLATFORM_DEFAULT})
unset(PLATFORM_DEFAULT)


# Modifiers
option(WITH_MOD_FLUID        	"Enable Elbeem Modifier (Fluid Simulation)" ON)
option(WITH_MOD_SMOKE        	"Enable Smoke Modifier (Smoke Simulation)" ON)
option(WITH_MOD_DECIMATE       	"Enable Decimate Modifier" ON)
option(WITH_MOD_BOOLEAN        	"Enable Boolean Modifier" ON)
option(WITH_MOD_REMESH        	"Enable Remesh Modifier" ON)
option(WITH_MOD_CLOTH_ELTOPO   	"Enable Experimental cloth solver" OFF)
mark_as_advanced(WITH_MOD_CLOTH_ELTOPO)
option(WITH_MOD_OCEANSIM        "Enable Ocean Modifier" OFF)

# Image format support
option(WITH_IMAGE_OPENEXR       "Enable OpenEXR Support (http://www.openexr.com)" ON)
option(WITH_IMAGE_OPENJPEG      "Enable OpenJpeg Support (http://www.openjpeg.org)" ON)
option(WITH_IMAGE_TIFF          "Enable LibTIFF Support" ON)
option(WITH_IMAGE_DDS           "Enable DDS Image Support" ON)
option(WITH_IMAGE_CINEON        "Enable CINEON and DPX Image Support" ON)
option(WITH_IMAGE_HDR           "Enable HDR Image Support" ON)
option(WITH_IMAGE_REDCODE       "Enable RedCode Image Support" OFF)
option(WITH_IMAGE_FRAMESERVER   "Enable image FrameServer Support for rendering" ON)

# Audio/Video format support
option(WITH_CODEC_FFMPEG        "Enable FFMPeg Support (http://ffmpeg.org)" OFF)

option(WITH_CODEC_SNDFILE       "Enable libsndfile Support (http://www.mega-nerd.com/libsndfile)" OFF)
if(APPLE OR (WIN32 AND NOT UNIX))
	option(WITH_CODEC_QUICKTIME     "Enable Quicktime Support" OFF)
endif()

# 3D format support
# disable opencollada on non-apple unix because opencollada has no package for debian
option(WITH_OPENCOLLADA		"Enable OpenCollada Support (http://www.opencollada.org)"	OFF)

# Sound output
option(WITH_SDL           "Enable SDL for sound and joystick support" ON)
option(WITH_OPENAL        "Enable OpenAL Support (http://www.openal.org)" ON)
option(WITH_JACK          "Enable Jack Support (http://www.jackaudio.org)" OFF)

# Compression
option(WITH_LZO           "Enable fast LZO compression (used for pointcache)" ON)
option(WITH_LZMA          "Enable best LZMA compression, (used for pointcache)" ON)

# Camera/motion tracking
option(WITH_LIBMV         "Enable libmv structure from motion library" ON)

# Mesh boolean lib
option(WITH_CARVE         "Enable Carve library to handle mesh boolean operations" ON)

# Misc
option(WITH_INPUT_NDOF "Enable NDOF input devices (SpaceNavigator and friends)" ON)
option(WITH_RAYOPTIMIZATION	"Enable use of SIMD (SSE) optimizations for the raytracer" ON)
if(UNIX AND NOT APPLE)
	option(WITH_INSTALL_PORTABLE "Install redistributeable runtime, otherwise install into CMAKE_INSTALL_PREFIX" ON)
endif()
option(WITH_PYTHON_INSTALL       "Copy system python into the blender install folder" ON)
option(WITH_PYTHON_INSTALL_NUMPY "Copy system numpy into the blender install folder"  ON)
set(PYTHON_NUMPY_PATH            "" CACHE PATH "Python to python site-packages or dist-packages containing 'numpy' module")
mark_as_advanced(PYTHON_NUMPY_PATH)

if(MINGW)
	option(WITH_MINGW64                   "Use the 64-bit version of MinGW" OFF)
	mark_as_advanced(WITH_MINGW64)
endif()

# Cycles
option(WITH_CYCLES					"Enable cycles Render Engine" ON)
option(WITH_CYCLES_TEST				"Build cycles test application" OFF)
option(WITH_CYCLES_OSL				"Build Cycles with OSL support" OFF)
option(WITH_CYCLES_CUDA_BINARIES	"Build cycles CUDA binaries" OFF)
set(CYCLES_CUDA_BINARIES_ARCH sm_13 sm_20 sm_21 CACHE STRING "CUDA architectures to build binaries for")
mark_as_advanced(CYCLES_CUDA_BINARIES_ARCH)
unset(PLATFORM_DEFAULT)

# disable for now, but plan to support on all platforms eventually
option(WITH_MEM_JEMALLOC   "Enable malloc replacement (http://www.canonware.com/jemalloc)" OFF)
mark_as_advanced(WITH_MEM_JEMALLOC)

# Debug
option(WITH_CXX_GUARDEDALLOC "Enable GuardedAlloc for C++ memory allocation tracking (only enable for development)" OFF)
mark_as_advanced(WITH_CXX_GUARDEDALLOC)

option(WITH_ASSERT_ABORT "Call abort() when raising an assertion through BLI_assert()" OFF)
mark_as_advanced(WITH_ASSERT_ABORT)


if(APPLE)
	if(NOT CMAKE_OSX_ARCHITECTURES)
		set(CMAKE_OSX_ARCHITECTURES x86_64 CACHE STRING
		"Choose the architecture you want to build Blender for: i386, x86_64 or ppc"
		FORCE)
	endif()
	
	execute_process(COMMAND uname -r OUTPUT_VARIABLE MAC_SYS) # check for actual system-version
	if (${MAC_SYS} MATCHES 11)
		set(OSX_SYSTEM 10.7)
	elseif(${MAC_SYS} MATCHES 10)
		set(OSX_SYSTEM 10.6)
	elseif(${MAC_SYS} MATCHES 9)
		set(OSX_SYSTEM 10.5)
	else()
		set(OSX_SYSTEM unsupported)
	endif()
	message(STATUS "Detected system-version: " ${OSX_SYSTEM})
	
	if(NOT CMAKE_OSX_DEPLOYMENT_TARGET)
			set(CMAKE_OSX_DEPLOYMENT_TARGET "10.5" CACHE STRING "" FORCE) # 10.5 is our minimum target, if you have higher sdk, weak linking happens
	endif()

	if(${CMAKE_GENERATOR} MATCHES "Xcode")
	
		##### workaround for actual official cmake incompatibility with xcode 4.3 #####	
		if(${XCODE_VERSION} MATCHES '') # cmake fails due looking for xcode in the wrong path, thus will be empty var
			message("Official cmake does not yet support Xcode 4.3, get a patched version here: http://www.jensverwiebe.de/Blender/CMake%202.8-7patched.zip")
		endif()
		### end workaround for actual official cmake incompatibility with xcode 4.3 ###	
		
		if(${XCODE_VERSION} VERSION_EQUAL 4 OR ${XCODE_VERSION} VERSION_GREATER 4 AND ${XCODE_VERSION} VERSION_LESS 4.3)
			# Xcode 4 defaults to the Apple LLVM Compiler.
			# Override the default compiler selection because Blender only compiles with gcc up to xcode 4.2
			set(CMAKE_XCODE_ATTRIBUTE_GCC_VERSION "com.apple.compilers.llvmgcc42")
			message(STATUS "Setting compiler to: " ${CMAKE_XCODE_ATTRIBUTE_GCC_VERSION})
		endif()
	else() # unix makefile generator does not fill XCODE_VERSION var, so we get it with a command
		execute_process(COMMAND xcodebuild -version OUTPUT_VARIABLE XCODE_VERS_BUILD_NR)
		string(SUBSTRING "${XCODE_VERS_BUILD_NR}" 6 3 XCODE_VERSION) # truncate away build-nr
		unset(XCODE_VERS_BUILD_NR)
	endif()
	
	message(STATUS "Detected Xcode-version: " ${XCODE_VERSION})
	
	option(WITH_COCOA	  "Use Cocoa framework instead of deprecated Carbon" ON)
	option(USE_QTKIT	  "Use QtKit instead of Carbon quicktime (needed for having partial quicktime for 64bit)" OFF)
	option(WITH_LIBS10.5  "Use 10.5 libs (needed for 64bit builds)" OFF)
endif()


#-----------------------------------------------------------------------------
# Check for conflicting/unsupported configurations

if(NOT WITH_BLENDER AND NOT WITH_PLAYER AND NOT WITH_CYCLES_TEST)
	message(FATAL_ERROR "At least one of WITH_BLENDER or WITH_PLAYER must be enabled, nothing to do!")
endif()

if(NOT WITH_GAMEENGINE AND WITH_PLAYER)
	message(FATAL_ERROR "WITH_PLAYER requires WITH_GAMEENGINE")
endif()

if(NOT WITH_AUDASPACE AND (WITH_OPENAL OR WITH_SDL OR WITH_JACK OR WITH_GAMEENGINE))
	message(FATAL_ERROR "WITH_OPENAL/WITH_SDL/WITH_JACK/WITH_CODEC_FFMPEG/WITH_GAMEENGINE require WITH_AUDASPACE")
endif()

if(NOT WITH_SDL AND WITH_GHOST_SDL)
	message(FATAL_ERROR "WITH_GHOST_SDL requires WITH_SDL to be ON")
endif()

if(WITH_IMAGE_REDCODE AND ((NOT WITH_IMAGE_OPENJPEG) OR (NOT WITH_CODEC_FFMPEG)))
	message(FATAL_ERROR "WITH_IMAGE_REDCODE requires WITH_IMAGE_OPENJPEG and WITH_CODEC_FFMPEG")
endif()

# python module, needs some different options
if(WITH_PYTHON_MODULE AND WITH_PLAYER)
	message(FATAL_ERROR "WITH_PYTHON_MODULE requires WITH_PLAYER to be OFF")
endif()

if(WITH_PYTHON_MODULE AND WITH_PYTHON_INSTALL)
	message(FATAL_ERROR "WITH_PYTHON_MODULE requires WITH_PYTHON_INSTALL to be OFF")
endif()


if(NOT WITH_FFTW3 AND WITH_MOD_OCEANSIM)
	message(FATAL_ERROR "WITH_MOD_OCEANSIM requires WITH_FFTW3 to be ON")
endif()

# may as well build python module without a UI
if(WITH_PYTHON_MODULE)
	set(WITH_HEADLESS ON)
endif()

# auto enable openimageio for cycles
if(WITH_CYCLES)
	set(WITH_OPENIMAGEIO ON)
endif()

# auto enable boost for cycles and carve
if(WITH_CYCLES OR WITH_CARVE)
	set(WITH_BOOST ON)
endif()

# don't store paths to libs for portable distrobution
if(WITH_INSTALL_PORTABLE)
	set(CMAKE_SKIP_BUILD_RPATH TRUE)
endif()

if(WITH_GHOST_SDL OR WITH_HEADLESS)
	set(WITH_GHOST_XDND OFF)
endif()

if(MINGW)
	if(WITH_CODEC_QUICKTIME)
		message(FATAL_ERROR "MINGW requires WITH_CODEC_QUICKTIME to be OFF "
		                    "because it is currently unsupported, remove this "
		                    "line if youre a developer who wants to add support.")
	endif()
endif()

TEST_SSE_SUPPORT(COMPILER_SSE_FLAG COMPILER_SSE2_FLAG)


#-----------------------------------------------------------------------------
# Check for valid directories
# ... svn extern paths can be missing because of svn-git.

if(WITH_INTERNATIONAL)
	if(NOT EXISTS "${CMAKE_SOURCE_DIR}/release/datafiles/locale")
		message(WARNING "Translation path '${CMAKE_SOURCE_DIR}/release/datafiles/locale' is missing, "
						"This is an 'svn external', which are known not to work with bridges to other version "
						"control systems, disabling 'WITH_INTERNATIONAL'.")
		set(WITH_INTERNATIONAL OFF)
	endif()
endif()

if(WITH_PYTHON)
	if(NOT EXISTS "${CMAKE_SOURCE_DIR}/release/scripts/addons")
		message(WARNING "Addons path '${CMAKE_SOURCE_DIR}/release/scripts/addons' is missing, "
						"This is an 'svn external', which are known not to work with bridges to other version "
						"control systems: * CONTINUING WITHOUT ADDONS *")
	endif()
endif()

#-----------------------------------------------------------------------------
# Initialize un-cached vars, avoid unused warning

# linux only, not cached
set(WITH_BINRELOC OFF)

# MAXOSX only, set to avoid uninitialized
set(EXETYPE "")

# C/C++ flags
set(PLATFORM_CFLAGS)

# these are added to later on.
set(C_WARNINGS)
set(CXX_WARNINGS)

# for gcc -Wno-blah-blah
set(CC_REMOVE_STRICT_FLAGS)

# libraries to link the binary with passed to target_link_libraries()
# known as LLIBS to scons
set(PLATFORM_LINKLIBS "")

# Added to linker flags in setup_liblinks
# - CMAKE_EXE_LINKER_FLAGS
# - CMAKE_EXE_LINKER_FLAGS_DEBUG
set(PLATFORM_LINKFLAGS "")
set(PLATFORM_LINKFLAGS_DEBUG "")


# disabled for now, not supported
# option(WITH_WEBPLUGIN     "Enable Web Plugin (Unix only)" OFF)

# For alternate Python locations the commandline can be used to override detected/default cache settings, e.g:
# On Unix:
#   cmake ../blender \
#         -D PYTHON_VERSION=3.2 \
#         -D PYTHON_INCLUDE_DIR=/opt/py32/include/python3.2d \
#         -D PYTHON_LIBRARY=/opt/py32/lib/libpython3.2d.so
#
# On Macs:
#   cmake ../blender \
#         -D PYTHON_INCLUDE_DIR=/System/Library/Frameworks/Python.framework/Versions/3.2/include/python3.2 \
#         -D PYTHON_LIBPATH=/System/Library/Frameworks/Python.framework/Versions/3.2/lib/python3.2/config \
#         -G Xcode
#
# When changing any of this remember to update the notes in doc/build_systems/cmake.txt

#-----------------------------------------------------------------------------
#Platform specifics

if(UNIX AND NOT APPLE)

	# set lib directory if it exists
	if(CMAKE_SYSTEM_NAME MATCHES "Linux")
		if("${CMAKE_SIZEOF_VOID_P}" EQUAL "8")
			set(LIBDIR ${CMAKE_SOURCE_DIR}/../lib/linux64)
		else()
			set(LIBDIR ${CMAKE_SOURCE_DIR}/../lib/linux)
		endif()

		if(NOT EXISTS ${LIBDIR})
			unset(LIBDIR)
		endif()
	endif()

	find_package(JPEG REQUIRED)
	find_package(PNG REQUIRED)
	find_package(ZLIB REQUIRED)
	find_package(Freetype REQUIRED)

	if(WITH_PYTHON)
		# No way to set py32. remove for now.
		# find_package(PythonLibs)

		# Use our own instead, since wothout py is such a rare case,
		# require this package
		find_package(PythonLibsUnix REQUIRED)
	endif()


	if(WITH_IMAGE_OPENEXR)
		find_package(OpenEXR)  # our own module
		if(NOT OPENEXR_FOUND)
			set(WITH_IMAGE_OPENEXR OFF)
		endif()
	endif()

	if(WITH_IMAGE_OPENJPEG)
		find_package(OpenJPEG)
		if(NOT OPENJPEG_FOUND)
			set(WITH_IMAGE_OPENJPEG OFF)
		endif()
	endif()

	if(WITH_IMAGE_TIFF)
		find_package(TIFF)
		if(NOT TIFF_FOUND)
			set(WITH_IMAGE_TIFF OFF)
		endif()
	endif()

	# Audio IO
	if(WITH_OPENAL)
		find_package(OpenAL)
		if(NOT OPENAL_FOUND)
			set(WITH_OPENAL OFF)
		endif()
	endif()

	if(WITH_SDL)
		find_package(SDL)
		mark_as_advanced(
			SDLMAIN_LIBRARY
			SDL_INCLUDE_DIR
			SDL_LIBRARY
			SDL_LIBRARY_TEMP
		)
		# unset(SDLMAIN_LIBRARY CACHE)
		if(NOT SDL_FOUND)
			set(WITH_SDL OFF)
		endif()
	endif()

	if(WITH_JACK)
		find_package(Jack)
		if(NOT JACK_FOUND)
			set(WITH_JACK OFF)
		endif()
	endif()

	# Codecs
	if(WITH_CODEC_SNDFILE)
		find_package(SndFile)
		if(NOT SNDFILE_FOUND)
			set(WITH_CODEC_SNDFILE OFF)
		endif()
	endif()

	if(WITH_CODEC_FFMPEG)
		# use lib dir if available and nothing else specified
		if(LIBDIR AND NOT FFMPEG)
			set(FFMPEG ${LIBDIR}/ffmpeg CACHE PATH "FFMPEG Directory")
			# XXX, some distros might need 'theoraenc theoradec' too
			set(FFMPEG_LIBRARIES avformat avcodec avutil avdevice swscale dirac_encoder mp3lame ogg orc-0.4 schroedinger-1.0 theora vorbis vorbisenc vpx x264 xvidcore faad asound CACHE STRING "FFMPEG Libraries")
		else()
			set(FFMPEG /usr CACHE PATH "FFMPEG Directory")
			set(FFMPEG_LIBRARIES avformat avcodec avutil avdevice swscale CACHE STRING "FFMPEG Libraries")
		endif()

		mark_as_advanced(FFMPEG)
		set(FFMPEG_INCLUDE_DIRS ${FFMPEG}/include ${FFMPEG}/include/ffmpeg)
		mark_as_advanced(FFMPEG_LIBRARIES)
		set(FFMPEG_LIBPATH ${FFMPEG}/lib)
		set(CMAKE_CXX_FLAGS "${CMAKE_CXX_FLAGS} -D__STDC_CONSTANT_MACROS")
	endif()

	if(WITH_INTERNATIONAL)
		find_library(INTL_LIBRARY
			NAMES intl
			PATHS
			/sw/lib
		)

		find_library(ICONV_LIBRARY
			NAMES iconv
			PATHS
			/sw/lib
		)
		mark_as_advanced(
			ICONV_LIBRARY
			INTL_LIBRARY
		)

		if(INTL_LIBRARY AND ICONV_LIBRARY)
			set(GETTEXT_LIBRARIES ${INTL_LIBRARY} ${ICONV_LIBRARY})
		endif()
	endif()

	if(WITH_FFTW3)
		find_package(Fftw3)
		if(NOT FFTW3_FOUND)
			set(WITH_FFTW3 OFF)
		endif()
	endif()

	if(WITH_OPENCOLLADA)
		find_package(OpenCOLLADA)
		if(OPENCOLLADA_FOUND)
			find_package(XML2)
			find_package(PCRE)
		else()
			set(WITH_OPENCOLLADA OFF)
		endif()
	endif()

	if(WITH_MEM_JEMALLOC)
		find_package(JeMalloc)
		if(NOT JEMALLOC_FOUND)
			set(WITH_MEM_JEMALLOC OFF)
		endif()
	endif()

	if (WITH_INPUT_NDOF)
		find_package(Spacenav)
		if(NOT SPACENAV_FOUND)
			set(WITH_INPUT_NDOF OFF)
		endif()

		# use generic names within blenders buildsystem.
		if(SPACENAV_FOUND)
			set(NDOF_INCLUDE_DIRS ${SPACENAV_INCLUDE_DIRS})
			set(NDOF_LIBRARIES ${SPACENAV_LIBRARIES})
		endif()
	endif()

	if(WITH_BOOST)
		# uses in build instructions to override include and library variables
		if(NOT BOOST_CUSTOM)
			# use lib dir if available and nothing else specified
			if(LIBDIR AND NOT BOOST_ROOT)
				set(BOOST_ROOT ${LIBDIR}/boost)
				set(Boost_USE_MULTITHREADED OFF)
			else()
				set(Boost_USE_MULTITHREADED ON)
			endif()
			find_package(Boost 1.34 COMPONENTS filesystem regex system thread)
			mark_as_advanced(Boost_DIR)  # why doesnt boost do this?
		endif()

		set(BOOST_INCLUDE_DIR ${Boost_INCLUDE_DIRS})
		set(BOOST_LIBRARIES ${Boost_LIBRARIES})
		set(BOOST_LIBPATH ${Boost_LIBRARY_DIRS})
		set(BOOST_DEFINITIONS "-DBOOST_ALL_NO_LIB")
	endif()

	if(WITH_OPENIMAGEIO)
		# use lib dir if available and nothing else specified
		if(LIBDIR AND NOT OPENIMAGEIO_ROOT_DIR)
			set(OPENIMAGEIO_ROOT_DIR ${LIBDIR}/oiio)
		endif()

		find_package(OpenImageIO)

		set(OPENIMAGEIO_LIBRARIES ${OPENIMAGEIO_LIBRARIES} ${PNG_LIBRARIES} ${JPEG_LIBRARIES} ${ZLIB_LIBRARIES} ${BOOST_LIBRARIES})
		set(OPENIMAGEIO_LIBPATH)  # TODO, remove and reference the absolute path everywhere
		set(OPENIMAGEIO_DEFINITIONS)

		if(WITH_IMAGE_TIFF)
			list(APPEND OPENIMAGEIO_LIBRARIES "${TIFF_LIBRARY}")
		endif()
		if(WITH_IMAGE_OPENEXR)
			list(APPEND OPENIMAGEIO_LIBRARIES "${OPENEXR_LIBRARIES}")
		endif()

		if(NOT OPENIMAGEIO_FOUND)
			set(WITH_OPENIMAGEIO OFF)
			message(STATUS "OpenImageIO not found, disabling WITH_CYCLES")
		endif()
	endif()

	# OpenSuse needs lutil, ArchLinux not, for now keep, can avoid by using --as-needed
	set(PLATFORM_LINKLIBS "-lutil -lc -lm -lpthread -lstdc++")

	if((NOT WITH_HEADLESS) AND (NOT WITH_GHOST_SDL))
		find_package(X11 REQUIRED)
		find_path(X11_XF86keysym_INCLUDE_PATH X11/XF86keysym.h ${X11_INC_SEARCH_PATH})
		mark_as_advanced(X11_XF86keysym_INCLUDE_PATH)

		set(PLATFORM_LINKLIBS "${PLATFORM_LINKLIBS} ${X11_X11_LIB}")

		if(WITH_X11_XINPUT)
			set(PLATFORM_LINKLIBS "${PLATFORM_LINKLIBS} ${X11_Xinput_LIB}")
		endif()

		if(WITH_X11_XF86VMODE)
			# XXX, why dont cmake make this available?
			FIND_LIBRARY(X11_Xxf86vmode_LIB Xxf86vm   ${X11_LIB_SEARCH_PATH})
			mark_as_advanced(X11_Xxf86vmode_LIB)
			if(X11_Xxf86vmode_LIB)
				set(PLATFORM_LINKLIBS "${PLATFORM_LINKLIBS} ${X11_Xxf86vmode_LIB}")
			else()
				set(WITH_X11_XF86VMODE OFF)
			endif()
		endif()
	endif()

	if(CMAKE_SYSTEM_NAME MATCHES "Linux")
		if(NOT WITH_PYTHON_MODULE)
			# BSD's dont use libdl.so
		set(PLATFORM_LINKLIBS "${PLATFORM_LINKLIBS} -ldl")
			# binreloc is linux only
			set(BINRELOC_INCLUDE_DIRS ${CMAKE_SOURCE_DIR}/extern/binreloc/include)
			set(WITH_BINRELOC ON)
		endif()
	endif()

	set(PLATFORM_LINKFLAGS "-pthread")

	# lfs on glibc, all compilers should use
	add_definitions(-D_LARGEFILE_SOURCE -D_FILE_OFFSET_BITS=64 -D_LARGEFILE64_SOURCE)

	# GNU Compiler
	if(CMAKE_COMPILER_IS_GNUCC)
		set(PLATFORM_CFLAGS "-pipe -fPIC -funsigned-char -fno-strict-aliasing")
	# CLang is the same as GCC for now.
	elseif(CMAKE_CXX_COMPILER_ID MATCHES "Clang")
		set(PLATFORM_CFLAGS "-pipe -fPIC -funsigned-char -fno-strict-aliasing")
	# Solaris CC
	elseif(CMAKE_CXX_COMPILER_ID MATCHES "SunPro") 
		set(PLATFORM_CFLAGS "-pipe -features=extensions -fPIC -D__FUNCTION__=__func__")
		
	# Intel C++ Compiler
	elseif(CMAKE_C_COMPILER_ID MATCHES "Intel")
		# think these next two are broken
		find_program(XIAR xiar)
		if(XIAR)
			set(CMAKE_AR "${XIAR}")
		endif()
		mark_as_advanced(XIAR)

		find_program(XILD xild)
		if(XILD)
			set(CMAKE_LINKER "${XILD}")
		endif()
		mark_as_advanced(XILD)

		set(CMAKE_C_FLAGS "${CMAKE_C_FLAGS} -fp-model precise -prec_div -parallel")
		set(CMAKE_CXX_FLAGS "${CMAKE_CXX_FLAGS} -fp-model precise -prec_div -parallel")

		# set(PLATFORM_CFLAGS "${PLATFORM_CFLAGS} -diag-enable sc3")
		set(PLATFORM_CFLAGS "-pipe -fPIC -funsigned-char -fno-strict-aliasing")
		set(PLATFORM_LINKFLAGS "${PLATFORM_LINKFLAGS} -static-intel")
	endif()

elseif(WIN32)

	# this file is included anyway when building under Windows with cl.exe
	#  include(${CMAKE_ROOT}/Modules/Platform/Windows-cl.cmake)

	if(CMAKE_COMPILER_IS_GNUCC)
		set(LIBDIR ${CMAKE_SOURCE_DIR}/../lib/mingw32)

		# Setup 64bit and 64bit windows systems		
		if(WITH_MINGW64)
			message("Set 64 bit compiler for MinGW.")
			set(LIBDIR ${CMAKE_SOURCE_DIR}/../lib/mingw64)
		endif()
	else()
		set(LIBDIR ${CMAKE_SOURCE_DIR}/../lib/windows)

		# Setup 64bit and 64bit windows systems
		if(CMAKE_CL_64)
			message("64 bit compiler detected.")
			set(LIBDIR ${CMAKE_SOURCE_DIR}/../lib/win64)
		endif()
	endif()
		
	add_definitions(-DWIN32)

	if(WITH_INTERNATIONAL)
		set(ICONV ${LIBDIR}/iconv)
		set(ICONV_INCLUDE_DIRS ${ICONV}/include)
		set(ICONV_LIBRARIES iconv)
		set(ICONV_LIBPATH ${ICONV}/lib)
	endif()

	set(JPEG "${LIBDIR}/jpeg")
	set(JPEG_INCLUDE_DIR "${JPEG}/include")
	set(JPEG_LIBPATH ${JPEG}/lib) # not cmake defined

	set(WINTAB_INC ${LIBDIR}/wintab/include)

	if(WITH_OPENAL)
		set(OPENAL ${LIBDIR}/openal)
		set(OPENAL_INCLUDE_DIR ${OPENAL}/include)
		set(OPENAL_LIBRARY wrap_oal)
		set(OPENAL_LIBPATH ${OPENAL}/lib)
	endif()

	if(WITH_CODEC_SNDFILE)
		set(SNDFILE ${LIBDIR}/sndfile)
		set(SNDFILE_INCLUDE_DIRS ${SNDFILE}/include)
		set(SNDFILE_LIBRARIES libsndfile-1)
		set(SNDFILE_LIBPATH ${SNDFILE}/lib) # TODO, deprecate
	endif()

	if(WITH_SDL)
		set(SDL ${LIBDIR}/sdl)
		set(SDL_INCLUDE_DIR ${SDL}/include)
		set(SDL_LIBRARY SDL)
		set(SDL_LIBPATH ${SDL}/lib)
	endif()

	if(WITH_CODEC_QUICKTIME)
		set(QUICKTIME ${LIBDIR}/QTDevWin)
		set(QUICKTIME_INCLUDE_DIRS ${QUICKTIME}/CIncludes)
		set(QUICKTIME_LIBRARIES qtmlClient)
		set(QUICKTIME_LIBPATH ${QUICKTIME}/Libraries)
	endif()

	if(WITH_RAYOPTIMIZATION AND SUPPORT_SSE_BUILD)
		add_definitions(-D__SSE__ -D__MMX__)
	endif()

	if(MSVC)
		set(PLATFORM_LINKLIBS ws2_32 vfw32 winmm kernel32 user32 gdi32 comdlg32 advapi32 shfolder shell32 ole32 oleaut32 uuid)

		add_definitions(/D_CRT_NONSTDC_NO_DEPRECATE /D_CRT_SECURE_NO_DEPRECATE /D_SCL_SECURE_NO_DEPRECATE /D_CONSOLE /D_LIB)

		set(CMAKE_CXX_FLAGS "/nologo /J /Gd /EHsc" CACHE STRING "MSVC MT C++ flags " FORCE)
		set(CMAKE_C_FLAGS   "/nologo /J /Gd"       CACHE STRING "MSVC MT C++ flags " FORCE)

		if(CMAKE_CL_64)
			set(CMAKE_CXX_FLAGS_DEBUG "/Od /Gm /RTC1 /MTd /Zi" CACHE STRING "MSVC MT flags " FORCE)
		else()
			set(CMAKE_CXX_FLAGS_DEBUG "/Od /Gm /RTC1 /MTd /ZI" CACHE STRING "MSVC MT flags " FORCE)
		endif()
		set(CMAKE_CXX_FLAGS_RELEASE "/O2 /Ob2 /MT" CACHE STRING "MSVC MT flags " FORCE)
		set(CMAKE_CXX_FLAGS_MINSIZEREL "/O1 /Ob1 /MT" CACHE STRING "MSVC MT flags " FORCE)
		set(CMAKE_CXX_FLAGS_RELWITHDEBINFO "/O2 /Ob1 /MT /Zi" CACHE STRING "MSVC MT flags " FORCE)
		if(CMAKE_CL_64)
			set(CMAKE_C_FLAGS_DEBUG "/Od /Gm /RTC1 /MTd /Zi" CACHE STRING "MSVC MT flags " FORCE)
		else()
			set(CMAKE_C_FLAGS_DEBUG "/Od /Gm /RTC1 /MTd /ZI" CACHE STRING "MSVC MT flags " FORCE)
		endif()
		set(CMAKE_C_FLAGS_RELEASE "/O2 /Ob2 /MT" CACHE STRING "MSVC MT flags " FORCE)
		set(CMAKE_C_FLAGS_MINSIZEREL "/O1 /Ob1 /MT" CACHE STRING "MSVC MT flags " FORCE)
		set(CMAKE_C_FLAGS_RELWITHDEBINFO "/O2 /Ob1 /MT /Zi" CACHE STRING "MSVC MT flags " FORCE)

		# most msvc warnings are C & C++
		set(_WARNINGS "/W3 /wd4018 /wd4244 /wd4305 /wd4800 /wd4181 /wd4065 /wd4267 /we4013 /wd4200")
		set(C_WARNINGS "${_WARNINGS}")
		set(CXX_WARNINGS "${_WARNINGS}")
		unset(_WARNINGS)

		if(WITH_INTERNATIONAL)
			set(GETTEXT ${LIBDIR}/gettext)
			set(GETTEXT_INCLUDE_DIRS ${GETTEXT}/include)
			set(GETTEXT_LIBPATH ${GETTEXT}/lib)
			set(GETTEXT_LIBRARIES gnu_gettext)
		endif()
		
		if(WITH_MOD_CLOTH_ELTOPO)
			set(LAPACK ${LIBDIR}/lapack)
			# set(LAPACK_INCLUDE_DIR ${LAPACK}/include)
			set_lib_path(LAPACK_LIBPATH ${LAPACK}/lib)	
			set(LAPACK_LIBRARIES
				${LIBDIR}/lapack/lib/libf2c.lib
				${LIBDIR}/lapack/lib/clapack_nowrap.lib
				${LIBDIR}/lapack/lib/BLAS_nowrap.lib
			)
		endif()

		set(PNG_LIBRARIES libpng)
		set(JPEG_LIBRARIES libjpeg)
		
		set(PNG "${LIBDIR}/png")
		set(PNG_INCLUDE_DIR "${PNG}/include")
		set(PNG_LIBPATH ${PNG}/lib) # not cmake defined

		set(ZLIB_INCLUDE_DIRS ${LIBDIR}/zlib/include)
		if(CMAKE_CL_64)
			set(ZLIB_LIBRARIES ${LIBDIR}/zlib/lib/libz.lib)
		else()
			set(ZLIB_LIBRARIES ${LIBDIR}/zlib/lib/zlib.lib)
		endif()

		set(PTHREADS_INCLUDE_DIRS ${LIBDIR}/pthreads/include)
		set(PTHREADS_LIBRARIES ${LIBDIR}/pthreads/lib/pthreadVC2.lib)

		set(FREETYPE ${LIBDIR}/freetype)
		set(FREETYPE_INCLUDE_DIRS
			${LIBDIR}/freetype/include
			${LIBDIR}/freetype/include/freetype2
		)
		set(FREETYPE_LIBRARY ${LIBDIR}/freetype/lib/freetype2ST.lib)

		if(WITH_FFTW3)
			set(FFTW3 ${LIBDIR}/fftw3)
			set(FFTW3_LIBRARIES libfftw)
			set(FFTW3_INCLUDE_DIRS ${FFTW3}/include)
			set(FFTW3_LIBPATH ${FFTW3}/lib)
		endif()

		if(WITH_OPENCOLLADA)

			set(OPENCOLLADA_INCLUDE_DIRS
				${LIBDIR}/opencollada/include/COLLADAStreamWriter/include
				${LIBDIR}/opencollada/include/COLLADABaseUtils/include
				${LIBDIR}/opencollada/include/COLLADAFramework/include
				${LIBDIR}/opencollada/include/COLLADASaxFrameworkLoader/include
				${LIBDIR}/opencollada/include/GeneratedSaxParser/include
			)
			
			set_lib_path(OPENCOLLADA_LIBPATH "opencollada/lib")

			set(OPENCOLLADA_LIBRARIES
				${OPENCOLLADA_LIBPATH}/OpenCOLLADASaxFrameworkLoader.lib
				${OPENCOLLADA_LIBPATH}/OpenCOLLADAFramework.lib
				${OPENCOLLADA_LIBPATH}/OpenCOLLADABaseUtils.lib
				${OPENCOLLADA_LIBPATH}/OpenCOLLADAStreamWriter.lib
				${OPENCOLLADA_LIBPATH}/MathMLSolver.lib
				${OPENCOLLADA_LIBPATH}/GeneratedSaxParser.lib
				${OPENCOLLADA_LIBPATH}/xml2.lib
				${OPENCOLLADA_LIBPATH}/buffer.lib
				${OPENCOLLADA_LIBPATH}/ftoa.lib
				${OPENCOLLADA_LIBPATH}/UTF.lib
			)
			set(PCRE_LIBRARIES
				${OPENCOLLADA_LIBPATH}/pcre.lib
			)
			
			unset(OPENCOLLADA_LIBPATH)
			
		endif()

		if(WITH_CODEC_FFMPEG)
			set(FFMPEG_INCLUDE_DIRS
				${LIBDIR}/ffmpeg/include
				${LIBDIR}/ffmpeg/include/msvc
			)
			set(FFMPEG_LIBRARIES
				${LIBDIR}/ffmpeg/lib/avcodec-53.lib
				${LIBDIR}/ffmpeg/lib/avformat-53.lib
				${LIBDIR}/ffmpeg/lib/avdevice-53.lib
				${LIBDIR}/ffmpeg/lib/avutil-51.lib
				${LIBDIR}/ffmpeg/lib/swscale-2.lib
			)
		endif()

		if(WITH_IMAGE_OPENEXR)
			set_lib_path(OPENEXR "openexr")
			set_lib_path(OPENEXR_LIBPATH "openexr/lib")
			set(OPENEXR_LIBRARIES
				${OPENEXR_LIBPATH}/Iex.lib
				${OPENEXR_LIBPATH}/Half.lib
				${OPENEXR_LIBPATH}/IlmImf.lib
				${OPENEXR_LIBPATH}/Imath.lib
				${OPENEXR_LIBPATH}/IlmThread.lib
			)
			set_lib_path(OPENEXR_INCUDE "openexr/include")
			set(OPENEXR_INCLUDE_DIRS
				${OPENEXR_INCUDE}
				${OPENEXR_INCUDE}/IlmImf
				${OPENEXR_INCUDE}/Iex
				${OPENEXR_INCUDE}/Imath
			)
			unset(OPENEXR_INCUDE)
			unset(OPENEXR_LIBPATH)
		endif()

		if(WITH_IMAGE_TIFF)
			set(TIFF_LIBRARY ${LIBDIR}/tiff/lib/libtiff.lib)
			set(TIFF_INCLUDE_DIR ${LIBDIR}/tiff/include)
		endif()

		if(WITH_JACK)
			set(JACK_INCLUDE_DIRS
				${LIBDIR}/jack/include/jack
				${LIBDIR}/jack/include
			)
			set(JACK_LIBRARIES ${LIBDIR}/jack/lib/libjack.lib)
		endif()

		if(WITH_PYTHON)
			# normally cached but not since we include them with blender
			set(PYTHON_VERSION 3.2) # CACHE STRING)
			set_lib_path(PYTHON_INCLUDE_DIR "python/include/python${PYTHON_VERSION}")
			set_lib_path(PYTHON_LIBRARY "python/lib/python32.lib") #CACHE FILEPATH)
			
			# uncached vars
			set(PYTHON_INCLUDE_DIRS "${PYTHON_INCLUDE_DIR}")
			set(PYTHON_LIBRARIES  "${PYTHON_LIBRARY}")
		endif()

		if(WITH_BOOST)
			set(BOOST ${LIBDIR}/boost)
			set(BOOST_INCLUDE_DIR ${BOOST}/include)
			if(MSVC10)
<<<<<<< HEAD
				set(BOOST_POSTFIX "vc100-mt-s-1_49.lib")
				set(BOOST_DEBUG_POSTFIX "vc100-mt-sgd-1_49.lib")
			else()
=======
				set(BOOST_LIBPATH ${BOOST}/lib/vc_10)
				set(BOOST_POSTFIX "vc100-mt-s-1_49.lib")
				set(BOOST_DEBUG_POSTFIX "vc100-mt-sgd-1_49.lib")
			else()
				set(BOOST_LIBPATH ${BOOST}/lib)
>>>>>>> 6e97ecee
				set(BOOST_POSTFIX "vc90-mt-s-1_49.lib")
				set(BOOST_DEBUG_POSTFIX "vc90-mt-sgd-1_49.lib")					
			endif()
			set(BOOST_LIBRARIES
				optimized libboost_date_time-${BOOST_POSTFIX} optimized libboost_filesystem-${BOOST_POSTFIX}
				optimized libboost_regex-${BOOST_POSTFIX} optimized libboost_system-${BOOST_POSTFIX} optimized libboost_thread-${BOOST_POSTFIX}
				debug libboost_date_time-${BOOST_DEBUG_POSTFIX} debug libboost_filesystem-${BOOST_DEBUG_POSTFIX}
				debug libboost_regex-${BOOST_DEBUG_POSTFIX} debug libboost_system-${BOOST_DEBUG_POSTFIX} debug libboost_thread-${BOOST_DEBUG_POSTFIX})
			set(BOOST_DEFINITIONS "-DBOOST_ALL_NO_LIB")
		endif()
			
		if(WITH_OPENIMAGEIO)
			set(OPENIMAGEIO ${LIBDIR}/openimageio)
			set(OPENIMAGEIO_INCLUDE_DIRS ${OPENIMAGEIO}/include)
			set(OPENIMAGEIO_LIBRARIES OpenImageIO)
			set_lib_path(OPENIMAGEIO_LIBPATH "openimageio/lib")
			set(OPENIMAGEIO_DEFINITIONS)
		endif()

		set(PLATFORM_LINKFLAGS "/SUBSYSTEM:CONSOLE /STACK:2097152 /INCREMENTAL:NO /NODEFAULTLIB:msvcrt.lib /NODEFAULTLIB:msvcmrt.lib /NODEFAULTLIB:msvcurt.lib /NODEFAULTLIB:msvcrtd.lib")

		# MSVC only, Mingw doesnt need
		if(CMAKE_CL_64)
			set(PLATFORM_LINKFLAGS "/MACHINE:X64 /OPT:NOREF ${PLATFORM_LINKFLAGS}")
		else()
			set(PLATFORM_LINKFLAGS "/MACHINE:IX86 /LARGEADDRESSAWARE ${PLATFORM_LINKFLAGS}")
		endif()

		set(PLATFORM_LINKFLAGS_DEBUG "/NODEFAULTLIB:libcmt.lib /NODEFAULTLIB:libc.lib")

		# used in many places so include globally, like OpenGL
		blender_include_dirs("${PTHREADS_INCLUDE_DIRS}")

	elseif(CMAKE_COMPILER_IS_GNUCC)
	# keep GCC specific stuff here		
		set(PLATFORM_LINKLIBS "-lshell32 -lshfolder -lgdi32 -lmsvcrt -lwinmm -lmingw32 -lm -lws2_32 -lz -lstdc++ -lole32 -luuid -lwsock32 -lpsapi")
		set(PLATFORM_CFLAGS "-pipe -funsigned-char -fno-strict-aliasing")

		if(WITH_MINGW64)
			#We need to take care though not to have these on debug builds because they may play funky with gdb
			if(CMAKE_BUILD_TYPE MATCHES "Release")
				set(PLATFORM_CFLAGS "${PLATFORM_CFLAGS} -mmmx -ftree-vectorize")
			endif()
			set(CMAKE_CXX_FLAGS "${CMAKE_CXX_FLAGS} -fpermissive")
			set(PLATFORM_LINKLIBS "${PLATFORM_LINKLIBS} -lpthread")
			
			add_definitions(-DFREE_WINDOWS64 -DMS_WIN64)
		endif()

		add_definitions(-D_LARGEFILE_SOURCE -D_FILE_OFFSET_BITS=64 -D_LARGEFILE64_SOURCE)


		add_definitions(-DFREE_WINDOWS)

		if(WITH_INTERNATIONAL)
			set(GETTEXT ${LIBDIR}/gettext)
			set(GETTEXT_INCLUDE_DIRS ${GETTEXT}/include)
			set(GETTEXT_LIBPATH ${GETTEXT}/lib)
			set(GETTEXT_LIBRARIES intl)
		endif()
		
		set(PNG "${LIBDIR}/png")
		set(PNG_INCLUDE_DIR "${PNG}/include")
		set(PNG_LIBPATH ${PNG}/lib) # not cmake defined

		if(WITH_MINGW64)
			set(JPEG_LIBRARIES jpeg)
		else()
			set(JPEG_LIBRARIES libjpeg)
		endif()
		set(PNG_LIBRARIES png)

		set(ZLIB ${LIBDIR}/zlib)
		set(ZLIB_INCLUDE_DIRS ${ZLIB}/include)
		set(ZLIB_LIBPATH ${ZLIB}/lib)
		set(ZLIB_LIBRARIES z)

		#comes with own pthread library
		if(NOT WITH_MINGW64)
			set(PTHREADS ${LIBDIR}/pthreads)
			set(PTHREADS_INCLUDE_DIRS ${PTHREADS}/include)
			set(PTHREADS_LIBPATH ${PTHREADS}/lib)
			set(PTHREADS_LIBRARIES pthreadGC2)
		endif()
		
		set(FREETYPE ${LIBDIR}/freetype)
		set(FREETYPE_INCLUDE_DIRS ${FREETYPE}/include ${FREETYPE}/include/freetype2)
		set(FREETYPE_LIBPATH ${FREETYPE}/lib)
		set(FREETYPE_LIBRARY freetype)

		if(WITH_FFTW3)
			set(FFTW3 ${LIBDIR}/fftw3)
			set(FFTW3_LIBRARIES fftw3)
			set(FFTW3_INCLUDE_DIRS ${FFTW3}/include)
			set(FFTW3_LIBPATH ${FFTW3}/lib)
		endif()

		if(WITH_OPENCOLLADA)
			set(OPENCOLLADA ${LIBDIR}/opencollada)
			set(OPENCOLLADA_INCLUDE_DIRS
				${LIBDIR}/opencollada/include/COLLADAStreamWriter/include
				${LIBDIR}/opencollada/include/COLLADABaseUtils/include
				${LIBDIR}/opencollada/include/COLLADAFramework/include
				${LIBDIR}/opencollada/include/COLLADASaxFrameworkLoader/include
				${LIBDIR}/opencollada/include/GeneratedSaxParser/include
			)
			set(OPENCOLLADA_LIBPATH ${OPENCOLLADA}/lib ${OPENCOLLADA}/lib)
			if(WITH_MINGW64)
				set(OPENCOLLADA_LIBRARIES OpenCOLLADAStreamWriter OpenCOLLADASaxFrameworkLoader OpenCOLLADAFramework OpenCOLLADABaseUtils GeneratedSaxParser UTF MathMLSolver pcre buffer ftoa xml)
			else()
				set(OPENCOLLADA_LIBRARIES OpenCOLLADAStreamWriter OpenCOLLADASaxFrameworkLoader OpenCOLLADAFramework OpenCOLLADABaseUtils GeneratedSaxParser UTF MathMLSolver expat pcre buffer ftoa)
			endif()
			set(PCRE_LIBRARIES pcre)
		endif()

		if(WITH_CODEC_FFMPEG)
			set(FFMPEG ${LIBDIR}/ffmpeg)
			set(FFMPEG_INCLUDE_DIRS ${FFMPEG}/include)
			if(WITH_MINGW64)
				set(FFMPEG_LIBRARIES avcodec.dll avformat.dll avdevice.dll avutil.dll swscale.dll swresample.dll)
			else()
				set(FFMPEG_LIBRARIES avcodec-53 avformat-53 avdevice-53 avutil-51 swscale-2)
			endif()
			set(FFMPEG_LIBPATH ${FFMPEG}/lib)
		endif()

		if(WITH_IMAGE_OPENEXR)
			set(OPENEXR ${LIBDIR}/openexr)
			set(OPENEXR_INCLUDE_DIRS ${OPENEXR}/include/OpenEXR)
			set(OPENEXR_LIBRARIES Half IlmImf Imath IlmThread Iex)
			set(OPENEXR_LIBPATH ${OPENEXR}/lib)
		endif()

		if(WITH_IMAGE_TIFF)
			set(TIFF ${LIBDIR}/tiff)
			set(TIFF_LIBRARY tiff)
			set(TIFF_INCLUDE_DIR ${TIFF}/include)
			set(TIFF_LIBPATH ${TIFF}/lib)
		endif()

		if(WITH_JACK)
			set(JACK ${LIBDIR}/jack)
			set(JACK_INCLUDE_DIRS ${JACK}/include/jack ${JACK}/include)
			set(JACK_LIBRARIES jack)
			set(JACK_LIBPATH ${JACK}/lib)

			# TODO, gives linking errors, force off
			set(WITH_JACK OFF)
		endif()

		if(WITH_PYTHON)
			# normally cached but not since we include them with blender
			set(PYTHON_VERSION 3.2) #  CACHE STRING)
			set(PYTHON_INCLUDE_DIR "${LIBDIR}/python/include/python${PYTHON_VERSION}")  # CACHE PATH)
			set(PYTHON_LIBRARY "${LIBDIR}/python/lib/python32mw.lib")  # CACHE FILEPATH)

			# uncached vars
			set(PYTHON_INCLUDE_DIRS "${PYTHON_INCLUDE_DIR}")
			set(PYTHON_LIBRARIES  "${PYTHON_LIBRARY}")
		endif()

		if(WITH_BOOST)
			set(BOOST ${LIBDIR}/boost)
			set(BOOST_INCLUDE_DIR ${BOOST}/include)
			if(WITH_MINGW64)
				set(BOOST_POSTFIX "mgw47-mt-s-1_49")
				set(BOOST_DEBUG_POSTFIX "mgw47-mt-sd-1_49")
			else()
				set(BOOST_POSTFIX "mgw46-mt-s-1_47")
				set(BOOST_DEBUG_POSTFIX "mgw46-mt-sd-1_47")
			endif()		
			set(BOOST_LIBRARIES
				optimized boost_date_time-${BOOST_POSTFIX} boost_filesystem-${BOOST_POSTFIX}
				boost_regex-${BOOST_POSTFIX} boost_system-${BOOST_POSTFIX} boost_thread-${BOOST_POSTFIX}
				debug boost_date_time-${BOOST_DEBUG_POSTFIX} boost_filesystem-${BOOST_DEBUG_POSTFIX}
				boost_regex-${BOOST_DEBUG_POSTFIX} boost_system-${BOOST_DEBUG_POSTFIX} boost_thread-${BOOST_DEBUG_POSTFIX})
			set(BOOST_LIBPATH ${BOOST}/lib)
			set(BOOST_DEFINITIONS "-DBOOST_ALL_NO_LIB -DBOOST_THREAD_USE_LIB ")
		endif()
			
		if(WITH_OPENIMAGEIO)
			set(OPENIMAGEIO ${LIBDIR}/openimageio)
			set(OPENIMAGEIO_INCLUDE_DIRS ${OPENIMAGEIO}/include)
			set(OPENIMAGEIO_LIBRARIES OpenImageIO)
			set(OPENIMAGEIO_LIBPATH ${OPENIMAGEIO}/lib)
			set(OPENIMAGEIO_DEFINITIONS)
		endif()
		
		set(PLATFORM_LINKFLAGS "-Xlinker --stack=2097152")

		## DISABLE - causes linking errors 
		## for re-distrobution, so users dont need mingw installed
		# set(PLATFORM_LINKFLAGS "${PLATFORM_LINKFLAGS} -static-libgcc -static-libstdc++")

	endif()

elseif(APPLE)

	if(${CMAKE_OSX_DEPLOYMENT_TARGET} STREQUAL "10.5" OR ${CMAKE_OSX_DEPLOYMENT_TARGET} STRGREATER "10.5")
		set(WITH_LIBS10.5 ON CACHE BOOL "Use 10.5 libs" FORCE) # valid also for 10.6/10.7
	endif()

	if(${XCODE_VERSION} VERSION_LESS 4.3)
		set(CMAKE_OSX_SYSROOT /Developer/SDKs/MacOSX${OSX_SYSTEM}.sdk CACHE PATH "" FORCE)  # use guaranteed existing sdk
	else()
		# note: i don't use xcode-select path on purpose, cause also /Applications/Xcode.app would be allowed
		# absolute pathes are more foolproof here !
		set(OSX_SYSROOT_PREFIX /Applications/Xcode.app/Contents/Developer/Platforms/MacOSX.platform)
		set(OSX_DEVELOPER_PREFIX /Developer/SDKs/MacOSX${OSX_SYSTEM}.sdk) # use guaranteed existing sdk
		set(CMAKE_OSX_SYSROOT ${OSX_SYSROOT_PREFIX}/${OSX_DEVELOPER_PREFIX} CACHE PATH "" FORCE)
	endif()	
	
	if(WITH_LIBS10.5)
		set(LIBDIR ${CMAKE_SOURCE_DIR}/../lib/darwin-9.x.universal)
	else()
		if(CMAKE_OSX_ARCHITECTURES MATCHES i386)
			set(LIBDIR ${CMAKE_SOURCE_DIR}/../lib/darwin-8.x.i386)
		else()
			set(LIBDIR ${CMAKE_SOURCE_DIR}/../lib/darwin-8.0.0-powerpc)
		endif()
	endif()


	if(WITH_OPENAL)
		find_package(OpenAL)
		if(OPENAL_FOUND)
			set(WITH_OPENAL ON)
			set(OPENAL_INCLUDE_DIR "${LIBDIR}/openal/include")
		else()
			set(WITH_OPENAL OFF)
		endif()
	endif()

	if(WITH_JACK)
		set(JACK /usr)
		set(JACK_INCLUDE_DIRS ${JACK}/include/jack)
		set(JACK_LIBRARIES jack)
		set(JACK_LIBPATH ${JACK}/lib)
	endif()

	if(WITH_CODEC_SNDFILE)
		set(SNDFILE ${LIBDIR}/sndfile)
		set(SNDFILE_INCLUDE_DIRS ${SNDFILE}/include)
		set(SNDFILE_LIBRARIES sndfile FLAC ogg vorbis vorbisenc)
		set(SNDFILE_LIBPATH ${SNDFILE}/lib ${FFMPEG}/lib)  # TODO, deprecate
	endif()

	if(WITH_PYTHON)
		if(NOT WITH_PYTHON_MODULE)
			# we use precompiled libraries for py 3.2 and up by default

			# normally cached but not since we include them with blender
			set(PYTHON_VERSION 3.2)
			set(PYTHON_INCLUDE_DIR "${LIBDIR}/python/include/python${PYTHON_VERSION}")
			# set(PYTHON_BINARY "${LIBDIR}/python/bin/python${PYTHON_VERSION}") # not used yet
			set(PYTHON_LIBRARY python${PYTHON_VERSION})
			set(PYTHON_LIBPATH "${LIBDIR}/python/lib/python${PYTHON_VERSION}")
			# set(PYTHON_LINKFLAGS "-u _PyMac_Error")  # won't  build with this enabled
		else()
			# module must be compiled against Python framework

			# normally cached but not since we include them with blender
			set(PYTHON_VERSION 3.2)
			set(PYTHON_INCLUDE_DIR "/Library/Frameworks/Python.framework/Versions/${PYTHON_VERSION}/include/python${PYTHON_VERSION}m")
			set(PYTHON_BINARY "/Library/Frameworks/Python.framework/Versions/${PYTHON_VERSION}/bin/python${PYTHON_VERSION}")
			#set(PYTHON_LIBRARY python${PYTHON_VERSION})
			set(PYTHON_LIBPATH "/Library/Frameworks/Python.framework/Versions/${PYTHON_VERSION}/lib/python${PYTHON_VERSION}/config-3.2m")
			#set(PYTHON_LINKFLAGS "-u _PyMac_Error -framework Python")  # won't  build with this enabled
		endif()
		
		# uncached vars
		set(PYTHON_INCLUDE_DIRS "${PYTHON_INCLUDE_DIR}")
		set(PYTHON_LIBRARIES  "${PYTHON_LIBRARY}")
	endif()

	if(WITH_INTERNATIONAL)
		set(GETTEXT ${LIBDIR}/gettext)
		set(GETTEXT_INCLUDE_DIRS "${GETTEXT}/include")
		set(GETTEXT_LIBRARIES intl iconv)
		set(GETTEXT_LIBPATH ${GETTEXT}/lib)
	endif()

	if(WITH_FFTW3)
		set(FFTW3 ${LIBDIR}/fftw3)
		set(FFTW3_INCLUDE_DIRS ${FFTW3}/include)
		set(FFTW3_LIBRARIES fftw3)
		set(FFTW3_LIBPATH ${FFTW3}/lib)
	endif()

	set(PNG_LIBRARIES png)
	set(JPEG_LIBRARIES jpeg)

	set(ZLIB /usr)
	set(ZLIB_INCLUDE_DIRS "${ZLIB}/include")
	set(ZLIB_LIBRARIES z bz2)

	set(FREETYPE ${LIBDIR}/freetype)
	set(FREETYPE_INCLUDE_DIRS ${FREETYPE}/include ${FREETYPE}/include/freetype2)
	set(FREETYPE_LIBPATH ${FREETYPE}/lib)
	set(FREETYPE_LIBRARY freetype)

	if(WITH_IMAGE_OPENEXR)
		set(OPENEXR ${LIBDIR}/openexr)
		set(OPENEXR_INCLUDE_DIRS ${OPENEXR}/include/OpenEXR)
		set(OPENEXR_LIBRARIES Iex Half IlmImf Imath IlmThread)
		set(OPENEXR_LIBPATH ${OPENEXR}/lib)
	endif()

	if(WITH_CODEC_FFMPEG)
		set(FFMPEG ${LIBDIR}/ffmpeg)
		set(FFMPEG_INCLUDE_DIRS ${FFMPEG}/include)
		set(FFMPEG_LIBRARIES avcodec avdevice avformat avutil mp3lame swscale x264 xvidcore theora theoradec theoraenc vorbis vorbisenc vorbisfile ogg)
		set(FFMPEG_LIBPATH ${FFMPEG}/lib)
		set(CMAKE_CXX_FLAGS "${CMAKE_CXX_FLAGS} -D__STDC_CONSTANT_MACROS")
	endif()

	find_library(SYSTEMSTUBS_LIBRARY
		NAMES
		SystemStubs
		PATHS
	)
	mark_as_advanced(SYSTEMSTUBS_LIBRARY)
	if(SYSTEMSTUBS_LIBRARY)
		set(PLATFORM_LINKLIBS stdc++ SystemStubs)
	else()
		set(PLATFORM_LINKLIBS stdc++)
	endif()

	if(WITH_COCOA)
		set(PLATFORM_CFLAGS "-pipe -funsigned-char -DGHOST_COCOA")
		set(PLATFORM_LINKFLAGS "-fexceptions -framework CoreServices -framework Foundation -framework IOKit -framework AppKit -framework Cocoa -framework Carbon -framework AudioUnit -framework AudioToolbox -framework CoreAudio")
		if(USE_QTKIT)
			set(PLATFORM_CFLAGS "${PLATFORM_CFLAGS} -DUSE_QTKIT")
			set(PLATFORM_LINKFLAGS "${PLATFORM_LINKFLAGS} -framework QTKit")
			if(CMAKE_OSX_ARCHITECTURES MATCHES i386)
				set(PLATFORM_LINKFLAGS "${PLATFORM_LINKFLAGS} -framework QuickTime")
				#libSDL still needs 32bit carbon quicktime
			endif()
		elseif(WITH_CODEC_QUICKTIME)
			set(PLATFORM_LINKFLAGS "${PLATFORM_LINKFLAGS} -framework QuickTime")
		endif()

		# XXX - SOME MAC DEV PLEASE TEST WITH THE SDK INSTALLED!
		# ALSO SHOULD BE MOVED INTO OWN MODULE WHEN FUNCTIONAL
		if(WITH_INPUT_NDOF)
			# This thread it *should* work and check the framework - campbell
			# http://www.cmake.org/pipermail/cmake/2005-December/007740.html
			find_library(3D_CONNEXION_CLIENT_LIBRARY
				NAMES 3DconnexionClient
			)
			if(NOT 3D_CONNEXION_CLIENT_LIBRARY)
				set(WITH_INPUT_NDOF OFF)
			endif()

			if(WITH_INPUT_NDOF)
				set(PLATFORM_LINKFLAGS "${PLATFORM_LINKFLAGS} -weak_framework 3DconnexionClient")
			endif()
		endif()

	else()
		set(PLATFORM_CFLAGS "-pipe -funsigned-char")
		set(PLATFORM_LINKFLAGS "-fexceptions -framework CoreServices -framework Foundation -framework IOKit -framework AppKit -framework Carbon -framework AGL -framework AudioUnit -framework AudioToolbox -framework CoreAudio -framework QuickTime")
		set(WITH_INPUT_NDOF OFF)  # unsupported
	endif()
	
	if(WITH_PYTHON_MODULE)
		set(PLATFORM_LINKFLAGS "${PLATFORM_LINKFLAGS} /Library/Frameworks/Python.framework/Versions/${PYTHON_VERSION}/python")# force cmake to link right framework
	endif()
	
	if(WITH_OPENCOLLADA)
		set(OPENCOLLADA ${LIBDIR}/opencollada)

		set(OPENCOLLADA_INCLUDE_DIRS
			${LIBDIR}/opencollada/include/COLLADAStreamWriter
			${LIBDIR}/opencollada/include/COLLADABaseUtils
			${LIBDIR}/opencollada/include/COLLADAFramework
			${LIBDIR}/opencollada/include/COLLADASaxFrameworkLoader
			${LIBDIR}/opencollada/include/GeneratedSaxParser
		)

		set(OPENCOLLADA_LIBPATH ${OPENCOLLADA}/lib)
		set(OPENCOLLADA_LIBRARIES "OpenCOLLADASaxFrameworkLoader -lOpenCOLLADAFramework -lOpenCOLLADABaseUtils -lOpenCOLLADAStreamWriter -lMathMLSolver -lGeneratedSaxParser -lUTF -lxml2 -lbuffer -lftoa")
		#pcre is bundled with openCollada
		#set(PCRE ${LIBDIR}/pcre)
		#set(PCRE_LIBPATH ${PCRE}/lib)
		set(PCRE_LIBRARIES pcre)
		#libxml2 is used
		#set(EXPAT ${LIBDIR}/expat)
		#set(EXPAT_LIBPATH ${EXPAT}/lib)
		set(EXPAT_LIB)
	endif()

	if(WITH_SDL)
		set(SDL ${LIBDIR}/sdl)
		set(SDL_INCLUDE_DIR ${SDL}/include)
		set(SDL_LIBRARY SDL)
		set(SDL_LIBPATH ${SDL}/lib)
	endif()

	set(PNG "${LIBDIR}/png")
	set(PNG_INCLUDE_DIR "${PNG}/include")
	set(PNG_LIBPATH ${PNG}/lib)

	set(JPEG "${LIBDIR}/jpeg")
	set(JPEG_INCLUDE_DIR "${JPEG}/include")
	set(JPEG_LIBPATH ${JPEG}/lib)

	if(WITH_IMAGE_TIFF)
		set(TIFF ${LIBDIR}/tiff)
		set(TIFF_INCLUDE_DIR ${TIFF}/include)
		set(TIFF_LIBRARY tiff)
		set(TIFF_LIBPATH ${TIFF}/lib)
	endif()

	if (WITH_INPUT_NDOF)
		# linker needs "-weak_framework 3DconnexionClient"
	endif()

	if(WITH_BOOST)
		set(BOOST ${LIBDIR}/boost)
		set(BOOST_INCLUDE_DIR ${BOOST}/include)
		set(BOOST_LIBRARIES boost_date_time-mt boost_filesystem-mt boost_regex-mt boost_system-mt boost_thread-mt)
		set(BOOST_LIBPATH ${BOOST}/lib)
		set(BOOST_DEFINITIONS)
	endif()

	if(WITH_OPENIMAGEIO)
		set(OPENIMAGEIO ${LIBDIR}/openimageio)
		set(OPENIMAGEIO_INCLUDE_DIRS ${OPENIMAGEIO}/include)
		set(OPENIMAGEIO_LIBRARIES OpenImageIO ${PNG_LIBRARIES} ${JPEG_LIBRARIES} ${TIFF_LIBRARY} ${OPENEXR_LIBRARIES} ${ZLIB_LIBRARIES})
		set(OPENIMAGEIO_LIBPATH ${OPENIMAGEIO}/lib ${JPEG_LIBPATH} ${PNG_LIBPATH} ${TIFF_LIBPATH} ${OPENEXR_LIBPATH} ${ZLIB_LIBPATH})
		set(OPENIMAGEIO_DEFINITIONS "-DOIIO_STATIC_BUILD")
	endif()

	set(EXETYPE MACOSX_BUNDLE)

	set(CMAKE_C_FLAGS_DEBUG "-fno-strict-aliasing -g")
	set(CMAKE_CXX_FLAGS_DEBUG "-fno-strict-aliasing -g")
	if(CMAKE_OSX_ARCHITECTURES MATCHES "i386")
		set(CMAKE_CXX_FLAGS_RELEASE "-O2 -mdynamic-no-pic -ftree-vectorize -msse -msse2 -fvariable-expansion-in-unroller")
		set(CMAKE_C_FLAGS_RELEASE "-O2 -mdynamic-no-pic -ftree-vectorize -msse -msse2 -fvariable-expansion-in-unroller")
	elseif(CMAKE_OSX_ARCHITECTURES MATCHES "x86_64")
		set(CMAKE_CXX_FLAGS_RELEASE "-O2 -mdynamic-no-pic -ftree-vectorize -msse -msse2 -msse3 -mssse3 -fvariable-expansion-in-unroller")
		set(CMAKE_C_FLAGS_RELEASE "-O2 -mdynamic-no-pic -ftree-vectorize -msse -msse2 -msse3 -mssse3 -fvariable-expansion-in-unroller")
	else()
		set(CMAKE_C_FLAGS_RELEASE "-mdynamic-no-pic -fno-strict-aliasing")
		set(CMAKE_CXX_FLAGS_RELEASE "-mdynamic-no-pic -fno-strict-aliasing")
	endif()
endif()

#-----------------------------------------------------------------------------
# Common.

if(APPLE OR WIN32)
	if(NOT EXISTS "${LIBDIR}/")
		message(FATAL_ERROR "Apple and Windows require pre-compiled libs at: '${LIBDIR}'")
	endif()
endif()

if(WITH_CYCLES)
	if(NOT WITH_OPENIMAGEIO)
		message(FATAL_ERROR "Cycles reqires WITH_OPENIMAGEIO, the library may not have been found. Configure OIIO or disable WITH_CYCLES")
	endif()
	if(NOT WITH_BOOST)
		message(FATAL_ERROR "Cycles reqires WITH_BOOST, the library may not have been found. Configure BOOST or disable WITH_CYCLES")
	endif()
endif()


# See TEST_SSE_SUPPORT() for how this is defined.

if(WITH_RAYOPTIMIZATION)
	if(SUPPORT_SSE_BUILD)
		set(PLATFORM_CFLAGS " ${COMPILER_SSE_FLAG} ${PLATFORM_CFLAGS}")
		add_definitions(-D__SSE__ -D__MMX__)
	endif()
	if(SUPPORT_SSE2_BUILD)
		set(PLATFORM_CFLAGS " ${COMPILER_SSE2_FLAG} ${PLATFORM_CFLAGS}")
		add_definitions(-D__SSE2__)
		if(NOT SUPPORT_SSE_BUILD) # dont double up
			add_definitions(-D__MMX__)
		endif()
	endif()
endif()


# set the endian define
if(MSVC)
	# for some reason this fails on msvc
	add_definitions(-D__LITTLE_ENDIAN__)
else()
	include(TestBigEndian)
	test_big_endian(_SYSTEM_BIG_ENDIAN)
	if(_SYSTEM_BIG_ENDIAN)
		add_definitions(-D__BIG_ENDIAN__)
	else()
		add_definitions(-D__LITTLE_ENDIAN__)
	endif()
	unset(_SYSTEM_BIG_ENDIAN)
endif()


if(WITH_IMAGE_OPENJPEG)
	if(WITH_SYSTEM_OPENJPEG)
		# dealt with above
	else()
		set(OPENJPEG_INCLUDE_DIRS "${CMAKE_SOURCE_DIR}/extern/libopenjpeg")
		add_definitions(-DOPJ_STATIC)
	endif()
endif()

if(WITH_IMAGE_REDCODE)
	set(REDCODE ${CMAKE_SOURCE_DIR}/extern)
	set(REDCODE_INC ${REDCODE})
endif()

#-----------------------------------------------------------------------------
# Blender WebPlugin

if(WITH_WEBPLUGIN)
	set(GECKO_DIR "${CMAKE_SOURCE_DIR}/../gecko-sdk/" CACHE PATH "Gecko SDK path")
	set(WEBPLUGIN_SANDBOX_MODE "apparmor" CACHE STRING "WEB Plugin sandbox mode, can be apparmor, privsep, none")

	set(WITH_PLAYER ON)
endif()


#-----------------------------------------------------------------------------
# Configure OpenGL.
find_package(OpenGL)
blender_include_dirs_sys("${OPENGL_INCLUDE_DIR}")
# unset(OPENGL_LIBRARIES CACHE) # not compat with older cmake
# unset(OPENGL_xmesa_INCLUDE_DIR CACHE) # not compat with older cmake

#-----------------------------------------------------------------------------
# Configure OpenMP.
if(WITH_OPENMP)
	find_package(OpenMP)
	if(OPENMP_FOUND)
		set(CMAKE_C_FLAGS "${CMAKE_C_FLAGS} ${OpenMP_C_FLAGS}")
		set(CMAKE_CXX_FLAGS "${CMAKE_CXX_FLAGS} ${OpenMP_CXX_FLAGS}")

		if(APPLE AND ${CMAKE_GENERATOR} MATCHES "Xcode")
			set(CMAKE_XCODE_ATTRIBUTE_ENABLE_OPENMP_SUPPORT "YES")
		endif()
	else()
		set(WITH_OPENMP OFF)
	endif()

	mark_as_advanced(
		OpenMP_C_FLAGS
		OpenMP_CXX_FLAGS
	)
endif()

#-----------------------------------------------------------------------------
# Configure GLEW

if(WITH_SYSTEM_GLEW)
	find_package(GLEW)

	if(NOT GLEW_FOUND)
		message(FATAL_ERROR "GLEW is required to build blender, install it or disable WITH_SYSTEM_GLEW")
	endif()

	mark_as_advanced(
		GLEW_LIBRARY
		GLEW_INCLUDE_PATH
	)
else()
	# set(GLEW_LIBRARY "")  # unused
	set(GLEW_INCLUDE_PATH "${CMAKE_SOURCE_DIR}/extern/glew/include")
endif()

#-----------------------------------------------------------------------------
# Configure Python.

if(WITH_PYTHON_MODULE)
	add_definitions(-DPy_ENABLE_SHARED)
endif()

#-----------------------------------------------------------------------------
# Extra compile flags

if(CMAKE_COMPILER_IS_GNUCC)

	ADD_CHECK_C_COMPILER_FLAG(C_WARNINGS C_WARN_ALL -Wall)
	ADD_CHECK_C_COMPILER_FLAG(C_WARNINGS C_WARN_CAST_ALIGN -Wcast-align)
	ADD_CHECK_C_COMPILER_FLAG(C_WARNINGS C_WARN_ERROR_DECLARATION_AFTER_STATEMENT -Werror=declaration-after-statement)
	ADD_CHECK_C_COMPILER_FLAG(C_WARNINGS C_WARN_ERROR_IMPLICIT_FUNCTION_DECLARATION -Werror=implicit-function-declaration)
	ADD_CHECK_C_COMPILER_FLAG(C_WARNINGS C_WARN_ERROR_RETURN_TYPE -Werror=return-type)
	# system headers sometimes do this, disable for now, was: -Werror=strict-prototypes
	ADD_CHECK_C_COMPILER_FLAG(C_WARNINGS C_WARN_STRICT_PROTOTYPES -Wstrict-prototypes)
	ADD_CHECK_C_COMPILER_FLAG(C_WARNINGS C_WARN_NO_CHAR_SUBSCRIPTS -Wno-char-subscripts)
	ADD_CHECK_C_COMPILER_FLAG(C_WARNINGS C_WARN_NO_UNKNOWN_PRAGMAS -Wno-unknown-pragmas)
	ADD_CHECK_C_COMPILER_FLAG(C_WARNINGS C_WARN_POINTER_ARITH -Wpointer-arith)
	ADD_CHECK_C_COMPILER_FLAG(C_WARNINGS C_WARN_UNUSED_PARAMETER -Wunused-parameter)
	ADD_CHECK_C_COMPILER_FLAG(C_WARNINGS C_WARN_WRITE_STRINGS -Wwrite-strings)

	# # this causes too many warnings, disable
	# ADD_CHECK_C_COMPILER_FLAG(C_WARNINGS C_WARN_UNDEFINED -Wundef)

	# disable because it gives warnings for printf() & friends.
	# ADD_CHECK_C_COMPILER_FLAG(C_WARNINGS C_WARN_DOUBLE_PROMOTION -Wdouble-promotion -Wno-error=double-promotion)

	if(NOT APPLE)
		ADD_CHECK_C_COMPILER_FLAG(C_WARNINGS C_WARN_NO_ERROR_UNUSED_BUT_SET_VARIABLE -Wno-error=unused-but-set-variable)
	endif()

	ADD_CHECK_CXX_COMPILER_FLAG(CXX_WARNINGS CXX_WARN_ALL -Wall)
	ADD_CHECK_CXX_COMPILER_FLAG(CXX_WARNINGS CXX_WARN_NO_INVALID_OFFSETOF -Wno-invalid-offsetof)
	ADD_CHECK_CXX_COMPILER_FLAG(CXX_WARNINGS CXX_WARN_NO_SIGN_COMPARE -Wno-sign-compare)

	# # this causes too many warnings, disable
	# ADD_CHECK_CXX_COMPILER_FLAG(CXX_WARNINGS CXX_WARN_UNDEFINED -Wundef)

	# flags to undo strict flags
	ADD_CHECK_C_COMPILER_FLAG(CC_REMOVE_STRICT_FLAGS C_WARN_NO_DEPRECATED_DECLARATIONS -Wno-deprecated-declarations)
	ADD_CHECK_C_COMPILER_FLAG(CC_REMOVE_STRICT_FLAGS C_WARN_NO_UNUSED_PARAMETER        -Wno-unused-parameter)

	if(NOT APPLE)
		ADD_CHECK_C_COMPILER_FLAG(CC_REMOVE_STRICT_FLAGS C_WARN_NO_ERROR_UNUSED_BUT_SET_VARIABLE -Wno-error=unused-but-set-variable)
	endif()

elseif(CMAKE_CXX_COMPILER_ID MATCHES "Clang")

	ADD_CHECK_C_COMPILER_FLAG(C_WARNINGS C_WARN_ALL -Wall)
	ADD_CHECK_C_COMPILER_FLAG(C_WARNINGS C_WARN_NO_AUTOLOGICAL_COMPARE -Wno-tautological-compare)
	ADD_CHECK_C_COMPILER_FLAG(C_WARNINGS C_WARN_NO_UNKNOWN_PRAGMAS -Wno-unknown-pragmas)
	ADD_CHECK_C_COMPILER_FLAG(C_WARNINGS C_WARN_NO_CHAR_SUBSCRIPTS -Wno-char-subscripts)

	ADD_CHECK_C_COMPILER_FLAG(CXX_WARNINGS C_WARN_ALL -Wall)
	ADD_CHECK_C_COMPILER_FLAG(CXX_WARNINGS CXX_WARN_NO_AUTOLOGICAL_COMPARE -Wno-tautological-compare)
	ADD_CHECK_C_COMPILER_FLAG(CXX_WARNINGS CXX_WARN_NO_UNKNOWN_PRAGMAS -Wno-unknown-pragmas)
	ADD_CHECK_C_COMPILER_FLAG(CXX_WARNINGS CXX_WARN_NO_CHAR_SUBSCRIPTS -Wno-char-subscripts)
	ADD_CHECK_C_COMPILER_FLAG(CXX_WARNINGS CXX_WARN_NO_OVERLOADED_VIRTUAL -Wno-overloaded-virtual)  # we get a lot of these, if its a problem a dev needs to look into it.
	ADD_CHECK_CXX_COMPILER_FLAG(CXX_WARNINGS CXX_WARN_NO_INVALID_OFFSETOF -Wno-invalid-offsetof)

elseif(CMAKE_C_COMPILER_ID MATCHES "Intel")

	ADD_CHECK_C_COMPILER_FLAG(C_WARNINGS C_WARN_ALL -Wall)
	ADD_CHECK_C_COMPILER_FLAG(C_WARNINGS C_WARN_POINTER_ARITH -Wpointer-arith)
	ADD_CHECK_C_COMPILER_FLAG(C_WARNINGS C_WARN_NO_UNKNOWN_PRAGMAS -Wno-unknown-pragmas)

	ADD_CHECK_CXX_COMPILER_FLAG(CXX_WARNINGS CXX_WARN_ALL -Wall)
	ADD_CHECK_CXX_COMPILER_FLAG(CXX_WARNINGS CXX_WARN_NO_INVALID_OFFSETOF -Wno-invalid-offsetof)
	ADD_CHECK_CXX_COMPILER_FLAG(CXX_WARNINGS CXX_WARN_NO_SIGN_COMPARE -Wno-sign-compare)

	# disable numbered, false positives
	set(C_WARNINGS "${C_WARNINGS} -wd188,186,144,913,556")
	set(CXX_WARNINGS "${CXX_WARNINGS} -wd188,186,144,913,556")

endif()

# MSVC2010 fails to links C++ libs right
if(MSVC10)
	if(WITH_IMAGE_OPENEXR)
		message(WARNING "MSVC 2010 does not support OpenEXR, disabling WITH_IMAGE_OPENEXR. To enable support use Use MSVC 2008")
	endif()
	if(WITH_OPENCOLLADA)
		message(WARNING "MSVC 2010 does not support OpenCollada, disabling WITH_OPENCOLLADA. To enable support use Use MSVC 2008")
	endif()
endif()

# ensure python header is found since detection can fail, this could happen
# with _any_ library but since we used a fixed python version this tends to
# be most problematic.
if(WITH_PYTHON)
	if(NOT EXISTS "${PYTHON_INCLUDE_DIR}/Python.h")
		message(FATAL_ERROR "Missing: \"${PYTHON_INCLUDE_DIR}/Python.h\",\n"
							"Set the cache entry 'PYTHON_INCLUDE_DIR' to point "
							"to a valid python include path. Containing "
							"Python.h for python version \"${PYTHON_VERSION}\"")
	endif()

	if(WITH_PYTHON_INSTALL AND WITH_PYTHON_INSTALL_NUMPY)
		# set but invalid
		if(NOT ${PYTHON_NUMPY_PATH} STREQUAL "")
			if(NOT EXISTS "${PYTHON_NUMPY_PATH}/numpy")
				message(WARNING "PYTHON_NUMPY_PATH is invalid, numpy not found in '${PYTHON_NUMPY_PATH}' "
				                "WITH_PYTHON_INSTALL_NUMPY option will be ignored when installing python")
				set(WITH_PYTHON_INSTALL_NUMPY OFF)
			endif()
		# not set, so initialize
		else()
			string(REPLACE "." ";" _PY_VER_SPLIT "${PYTHON_VERSION}")
			list(GET _PY_VER_SPLIT 0 _PY_VER_MAJOR)

			# re-cache
			unset(PYTHON_NUMPY_PATH CACHE)
			find_path(PYTHON_NUMPY_PATH
			  NAMES
			    numpy
			  HINTS
			    "${PYTHON_LIBPATH}/python${PYTHON_VERSION}/"
			    "${PYTHON_LIBPATH}/python${_PY_VER_MAJOR}/"
			  PATH_SUFFIXES
			    site-packages
			    dist-packages
			   NO_DEFAULT_PATH
			)

			if(NOT EXISTS "${PYTHON_NUMPY_PATH}")
				message(WARNING "'numpy' path could not be found in:\n"
				                "'${PYTHON_LIBPATH}/python${PYTHON_VERSION}/site-packages/numpy', "
				                "'${PYTHON_LIBPATH}/python${_PY_VER_MAJOR}/site-packages/numpy', "
				                "'${PYTHON_LIBPATH}/python${PYTHON_VERSION}/dist-packages/numpy', "
				                "'${PYTHON_LIBPATH}/python${_PY_VER_MAJOR}/dist-packages/numpy', "
				                "WITH_PYTHON_INSTALL_NUMPY option will be ignored when installing python")
				set(WITH_PYTHON_INSTALL_NUMPY OFF)
			else()
				message(STATUS "numpy found at '${PYTHON_NUMPY_PATH}'")
			endif()

			unset(_PY_VER_SPLIT)
			unset(_PY_VER_MAJOR)
		endif()
	endif()
endif()


set(CMAKE_C_FLAGS "${CMAKE_C_FLAGS} ${PLATFORM_CFLAGS} ${C_WARNINGS}")
set(CMAKE_CXX_FLAGS "${CMAKE_CXX_FLAGS} ${PLATFORM_CFLAGS} ${CXX_WARNINGS}")

#-------------------------------------------------------------------------------
# Global Defines

# better not set includes here but this debugging option is off by default.
if(WITH_CXX_GUARDEDALLOC)
	include_directories(${CMAKE_SOURCE_DIR}/intern/guardedalloc)
	add_definitions(-DWITH_CXX_GUARDEDALLOC)
endif()

if(WITH_ASSERT_ABORT)
	add_definitions(-DWITH_ASSERT_ABORT)
endif()

# message(STATUS "Using CFLAGS: ${CMAKE_C_FLAGS}")
# message(STATUS "Using CXXFLAGS: ${CMAKE_CXX_FLAGS}")

#-----------------------------------------------------------------------------
# Libraries

add_subdirectory(source)
add_subdirectory(intern)
add_subdirectory(extern)


#-----------------------------------------------------------------------------
# Blender Application
if(WITH_BLENDER)
	add_subdirectory(source/creator)
endif()


#-----------------------------------------------------------------------------
# Blender Player
if(WITH_PLAYER)
	add_subdirectory(source/blenderplayer)
endif()

#-----------------------------------------------------------------------------
# CPack for generating packages
include(build_files/cmake/packaging.cmake)


#-----------------------------------------------------------------------------
# Print Final Configuration

if(FIRST_RUN)
	set(_config_msg "\n* Blender Configuration *")
	macro(info_cfg_option
		_setting)
		set(_msg "   * ${_setting}")
		string(LENGTH "${_msg}" _len)
		while("32" GREATER "${_len}")
			set(_msg "${_msg} ")
			 math(EXPR _len "${_len} + 1")
		endwhile()

		set(_config_msg "${_config_msg}\n${_msg}${${_setting}}")
	endmacro()

	macro(info_cfg_text
		_text)
		set(_config_msg "${_config_msg}\n\n  ${_text}")


	endmacro()

	info_cfg_text("Build Options:")
	info_cfg_option(WITH_GAMEENGINE)
	info_cfg_option(WITH_PLAYER)
	info_cfg_option(WITH_BULLET)
	info_cfg_option(WITH_IK_ITASC)
	info_cfg_option(WITH_OPENCOLLADA)
	info_cfg_option(WITH_FFTW3)
	info_cfg_option(WITH_INTERNATIONAL)
	info_cfg_option(WITH_INPUT_NDOF)
	info_cfg_option(WITH_CYCLES)

	info_cfg_text("Compiler Options:")
	info_cfg_option(WITH_BUILDINFO)
	info_cfg_option(WITH_OPENMP)
	info_cfg_option(WITH_RAYOPTIMIZATION)

	info_cfg_text("System Options:")
	info_cfg_option(WITH_INSTALL_PORTABLE)
	info_cfg_option(WITH_X11_XF86VMODE)
	info_cfg_option(WITH_X11_XINPUT)
	info_cfg_option(WITH_MEM_JEMALLOC)
	info_cfg_option(WITH_SYSTEM_GLEW)
	info_cfg_option(WITH_SYSTEM_OPENJPEG)

	info_cfg_text("Image Formats:")
	info_cfg_option(WITH_IMAGE_CINEON)
	info_cfg_option(WITH_IMAGE_DDS)
	info_cfg_option(WITH_IMAGE_HDR)
	info_cfg_option(WITH_IMAGE_OPENEXR)
	info_cfg_option(WITH_IMAGE_OPENJPEG)
	info_cfg_option(WITH_IMAGE_REDCODE)
	info_cfg_option(WITH_IMAGE_TIFF)

	info_cfg_text("Audio:")
	info_cfg_option(WITH_OPENAL)
	info_cfg_option(WITH_SDL)
	info_cfg_option(WITH_JACK)
	info_cfg_option(WITH_CODEC_FFMPEG)
	info_cfg_option(WITH_CODEC_SNDFILE)

	info_cfg_text("Compression:")
	info_cfg_option(WITH_LZMA)
	info_cfg_option(WITH_LZO)

	info_cfg_text("Python:")
	info_cfg_option(WITH_PYTHON_INSTALL)
	info_cfg_option(WITH_PYTHON_INSTALL_NUMPY)
	info_cfg_option(WITH_PYTHON_MODULE)
	info_cfg_option(WITH_PYTHON_SAFETY)

	info_cfg_text("Modifiers:")
	info_cfg_option(WITH_MOD_BOOLEAN)
	info_cfg_option(WITH_MOD_REMESH)
	info_cfg_option(WITH_MOD_DECIMATE)
	info_cfg_option(WITH_MOD_FLUID)
	info_cfg_option(WITH_MOD_OCEANSIM)

	info_cfg_text("")

	message("${_config_msg}")
endif()<|MERGE_RESOLUTION|>--- conflicted
+++ resolved
@@ -990,17 +990,11 @@
 			set(BOOST ${LIBDIR}/boost)
 			set(BOOST_INCLUDE_DIR ${BOOST}/include)
 			if(MSVC10)
-<<<<<<< HEAD
-				set(BOOST_POSTFIX "vc100-mt-s-1_49.lib")
-				set(BOOST_DEBUG_POSTFIX "vc100-mt-sgd-1_49.lib")
-			else()
-=======
 				set(BOOST_LIBPATH ${BOOST}/lib/vc_10)
 				set(BOOST_POSTFIX "vc100-mt-s-1_49.lib")
 				set(BOOST_DEBUG_POSTFIX "vc100-mt-sgd-1_49.lib")
 			else()
 				set(BOOST_LIBPATH ${BOOST}/lib)
->>>>>>> 6e97ecee
 				set(BOOST_POSTFIX "vc90-mt-s-1_49.lib")
 				set(BOOST_DEBUG_POSTFIX "vc90-mt-sgd-1_49.lib")					
 			endif()
