--- conflicted
+++ resolved
@@ -1143,13 +1143,10 @@
 	if(WITH_ALEMBIC)
 		find_package_wrapper(Alembic)
 		set(ALEMBIC_LIBRARIES ${ALEMBIC_LIBRARIES} ${BOOST_LIBRARIES})
-<<<<<<< HEAD
-=======
 		if(NOT ALEMBIC_HDF5_FOUND)
 			message(STATUS "Alembic is compiled without HDF5 support, disabling HDF5 options")
 			set(WITH_HDF5 OFF)
 		endif()
->>>>>>> 33e51567
 	endif()
 
 	if(WITH_HDF5)
